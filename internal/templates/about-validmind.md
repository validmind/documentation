--- conflicted
+++ resolved
@@ -10,11 +10,7 @@
 
 ### New to ValidMind?
 
-<<<<<<< HEAD
 If you haven't already seen our [Get started with the {{< var validmind.developer >}}](https://docs.validmind.ai/guide/get-started-validmind-library.html), we recommend you explore the available resources for developers at some point. There, you can learn more about documenting models, find code samples, or read our developer reference.
-=======
-If you haven't already seen our [Get started with the ValidMind Developer Framework](/developer/get-started-developer-framework.qmd), we recommend you explore the available resources for developers at some point. There, you can learn more about documenting models, find code samples, or read our developer reference.
->>>>>>> 4d26a71d
 
 ::: {.callout-tip}
 
