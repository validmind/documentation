# ValidMind

![](site/about/ValidMind-logo-color.svg)

This is the home for the user-facing documentation and related infrastructure for ValidMind. If you want to make updates to our external docs site, you're in the right place!

## Contributing to the documentation

We believe in the power of collaboration and welcome contributions from the community. If you've noticed an issue or have ideas for improvement, please create a pull request or submit an issue. A member of ValidMind's documentation team will review your suggestions and support you in contributing to the docs. 

- Follow the [Quickstart](https://docs.validmind.ai/get-started/developer/try-with-jupyterhub.html) for a 15-minute introduction to the Developer Framework and ValidMind Platform.

- Read the [Developer Framework docs](https://docs.validmind.ai/developer/get-started-developer-framework.html) for more information about ValidMind's open source tests and Jupyter notebooks.

- Join the [Community Slack](https://docs.validmind.ai/about/contributing/join-community.html) to ask questions, get support, and connect with Model Risk Management (MRM) practioners.

## Prerequisites

We use [Quarto](https://quarto.org) to develop our docs site, an open-source docs framework based on Pandoc that supports multiple input formats such as Quarto Markdown, Jupyter notebooks, and Markdown.

You need:

- [Quarto CLI](https://quarto.org/docs/get-started/)
- The Quarto extension for your IDE, such as [VS Code](https://marketplace.visualstudio.com/items?itemName=quarto.quarto)
- For Windows operating systems, install the `make` command via [Cygwin](https://cygwin.com/install.html)

## How to contribute

First, read through and familiarize yourself with our [ValidMind style guide](https://docs.validmind.ai/about/contributing/style-guide/style-guide.html).

- Our core user guides are sourced in Quarto Markdown under [`site/guide`](https://github.com/validmind/documentation/tree/main/site/guide). 
- If you create new documentation, make sure to add it to the [`_quarto.yml`](https://github.com/validmind/documentation/blob/main/site/_quarto.yml) file.

If you are creating a pull request, test your changes by rendering or previewing the site. Note that if this is your first time contributing, you will be asked to sign a contributor license agreement (CLA).

### Preview the docs site

```bash
cd site
quarto preview
```

### Render the docs site

To render the site:

```bash
cd site
quarto render
```

The rendered static HTML output lives in:

```bash
site
└── _site ...
    └── *.html, *.css, *.png, *.js ...
```

## Directory map

### `site`
Core files you manipulate live under `site` in these key directories that more or less correlate to the sections of the docs site reachable via the top navigation bar:

- `about` 
- `developer` 
- `faq` 
- `get-started` 
- `guide`  
- `support` 

These directories may have sub-directories depending on their size and grouped sub-topics contained within. 

#### Special `site` directories
- `releases` — Correlates to the "Releases" section under [About](https://docs.validmind.ai/about/overview.html).
- `training` — Correlates to the "Training" section under [Get Started](https://docs.validmind.ai/training/training-overview.html).

#### Supporting `site` directories
- `_site` — This is where static files rendered by `quarto render` get placed.
- `assets` — This is where general shared assets live (stylesheets, promotional images, all videos, etc.).
- `internal` — For internal testing only.
- `notebooks` — This is where notebooks retrieved from the [`developer-framework` repo](https://github.com/validmind/developer-framework) live.
- `tests` — This is where test descriptions generated from the Python source in the [developer-framework repo](https://github.com/validmind/developer-framework) live.

### Auxiliary `internal` directories

- `templates` — You can find generic structural templates in this folder here to help you build your guides.
- `testing` — When tests are complete, they get moved here from `site/internal`.

## Working with files

### `.qmd`

Files for the docs site are created using [Quarto Markdown](https://quarto.org/docs/authoring/markdown-basics.html) (`.qmd`). These, along with any Jupyter Notebooks pulled in from `developer-framework`, get rendered into HTML files. 

#### Hyperlinks

When constructing links, refer to the `.qmd` file as Quarto will properly render these into `.html` links on your behalf and check to see if the destinations are able to be resolved:

| Correct | Incorrect |
|---|---|
| `[Get started with JupyterHub](get-started/developer/try-with-jupyterhub.qmd)` | `[Get started with JupyterHub](get-started/developer/try-with-jupyterhub.html)` |

The only exceptions are within HTML, such as CSS-styled buttons which necessitate usage of `.html` href links:

```html
<a class="btn btn-primary" role="button" style="padding: 12px;color: var(--bs-white);background: #DE257E;border-radius: 4px;margin-top: 40px;font-family: 'Inter';font-style: normal;font-weight: 700;font-size: 14px;line-height: 100%;border: 1px solid var(--bs-pink);" href="get-started/developer/try-with-jupyterhub.html">QuickStart</a>
```

> You'll need to pay special attention to these links and manually test them to ensure that they are not broken whenever any changes to file destinations are made. 

When constructing filepaths, including while using [Quarto's Includes](https://quarto.org/docs/authoring/includes.html) (single-sourcing feature), you'll also want start with the root directory whenever possible as this minimizes usage of unclear relative paths: 

| Correct | Incorrect |
|---|---|
| `[Register models in the inventory](/guide/model-inventory/register-models-in-inventory.qmd)` | `[Register models in the inventory](../../register-models-in-inventory.qmd)` |

### Column layouts

Use the installed [Tachyons Extension For Quarto](https://github.com/nareal/tachyons) to build column layouts so that they are properly mobile responsive. 

Refer to the [`tachyons-flexbox.qmd`](templates/tachyons-flexbox.qmd) template for an example.

### Asset files

If there are additional files that Quarto does not copy over automatically, place them into `/assets`. These files might include: 

- Videos
- Stylesheets
- Font files

### Jupyter Notebooks

Notebooks (`.ipynb` files) are NOT edited via this `documentation` repo, as any changes will be overridden. 

Changes need to be made in the [root repository `developer-framework`](https://github.com/validmind/developer-framework) and pulled into this one with:

```bash
make get-source
```

After you pull in the changes, commit them to this repo.

<<<<<<< HEAD
<!-- Need to mention rendered Python HTML docs and generated Markdown test descriptions -->
=======
<!-- Need to mention rendered Python `.html` docs and generated `.md` test descriptions -->
>>>>>>> 251e95c3
<|MERGE_RESOLUTION|>--- conflicted
+++ resolved
@@ -141,8 +141,4 @@
 
 After you pull in the changes, commit them to this repo.
 
-<<<<<<< HEAD
-<!-- Need to mention rendered Python HTML docs and generated Markdown test descriptions -->
-=======
-<!-- Need to mention rendered Python `.html` docs and generated `.md` test descriptions -->
->>>>>>> 251e95c3
+<!-- Need to mention rendered Python `.html` docs and generated `.md` test descriptions -->