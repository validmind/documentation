# ValidMind

![](site/about/ValidMind-logo-color.svg)

This is the home for the user-facing documentation and related infrastructure for ValidMind. If you want to make updates to our external docs site, you're in the right place!

## Contributing to the documentation

We believe in the power of collaboration and welcome contributions from the community. If you've noticed an issue or have ideas for improvement, please create a pull request or submit an issue. A member of ValidMind's documentation team will review your suggestions and support you in contributing to the docs. 

- Follow the [Quickstart](https://docs.validmind.ai/get-started/developer/try-with-jupyterhub.html) for a 15-minute introduction to the Developer Framework and ValidMind Platform.

- Read the [Developer Framework docs](https://docs.validmind.ai/developer/get-started-developer-framework.html) for more information about ValidMind's open source tests and Jupyter notebooks.

- Join the [Community Slack](https://docs.validmind.ai/about/contributing/join-community.html) to ask questions, get support, and connect with Model Risk Management (MRM) practioners.

## Prerequisites

We use [Quarto](https://quarto.org) to develop our docs site, an open-source docs framework based on Pandoc that supports multiple input formats such as Quarto Markdown, Jupyter notebooks, and Markdown.

You need:

- [Quarto CLI](https://quarto.org/docs/get-started/)
- The Quarto extension for your IDE, such as [VS Code](https://marketplace.visualstudio.com/items?itemName=quarto.quarto)
- For Windows operating systems, install the `make` command via [Cygwin](https://cygwin.com/install.html)

## How to contribute

First, read through and familiarize yourself with our [ValidMind style guide](https://docs.validmind.ai/about/contributing/style-guide/style-guide.html).

- Our core user guides are sourced in Quarto Markdown under [`site/guide`](https://github.com/validmind/documentation/tree/main/site/guide). 
- If you create new documentation, make sure to add it to the [`_quarto.yml`](https://github.com/validmind/documentation/blob/main/site/_quarto.yml) file.

If you are creating a pull request, test your changes by rendering or previewing the site. Note that if this is your first time contributing, you will be asked to sign a contributor license agreement (CLA).

### Preview the docs site

```bash
cd site
quarto preview
```

### Render the docs site

To render the site:

```bash
cd site
quarto render
```

The rendered static HTML output lives in:

```bash
site
└── _site ...
    └── *.html, *.css, *.png, *.js ...
```

## Directory map

### `site`
Core files you manipulate live under `site` in these key directories that more or less correlate to the sections of the docs site reachable via the top navigation bar:

- `about` 
- `developer` 
- `faq` 
- `get-started` 
- `guide`  
- `support` 

These directories may have sub-directories depending on their size and grouped sub-topics contained within. 

#### Special `site` directories
- `releases` — Correlates to the "Releases" section under [About](https://docs.validmind.ai/about/overview.html).
- `training` — Correlates to the "Training" section under [Get Started](https://docs.validmind.ai/training/training-overview.html).

#### Supporting `site` directories
- `_site` — This is where static files rendered by `quarto render` get placed.
- `assets` — This is where general shared assets live (stylesheets, promotional images, all videos, etc.).
- `internal` — For internal testing only.
- `notebooks` — This is where notebooks retrieved from the [`developer-framework` repo](https://github.com/validmind/developer-framework) live.
- `tests` — This is where test descriptions generated from the Python source in the [developer-framework repo](https://github.com/validmind/developer-framework) live.

### Auxiliary `internal` directories

- `templates` — You can find generic structural templates in this folder here to help you build your guides.
- `testing` — When tests are complete, they get moved here from `site/internal`.

## Working with files

### `.qmd`

Files for the docs site are created using [Quarto Markdown](https://quarto.org/docs/authoring/markdown-basics.html) (`.qmd`). These, along with any Jupyter Notebooks pulled in from `developer-framework`, get rendered into HTML files. 

#### Hyperlinks

When constructing links, refer to the `.qmd` file as Quarto will properly render these into `.html` links on your behalf and check to see if the destinations are able to be resolved:

| Correct | Incorrect |
|---|---|
| `[Get started with JupyterHub](get-started/developer/try-with-jupyterhub.qmd)` | `[Get started with JupyterHub](get-started/developer/try-with-jupyterhub.html)` |

The only exceptions are within HTML, such as CSS-styled buttons which necessitate usage of `.html` href links:

```html
<a class="btn btn-primary" role="button" style="padding: 12px;color: var(--bs-white);background: #DE257E;border-radius: 4px;margin-top: 40px;font-family: 'Inter';font-style: normal;font-weight: 700;font-size: 14px;line-height: 100%;border: 1px solid var(--bs-pink);" href="get-started/developer/try-with-jupyterhub.html">QuickStart</a>
```

> You'll need to pay special attention to these links and manually test them to ensure that they are not broken whenever any changes to file destinations are made. 

When constructing filepaths, including while using [Quarto's Includes](https://quarto.org/docs/authoring/includes.html) (single-sourcing feature), you'll also want start with the root directory whenever possible as this minimizes usage of unclear relative paths: 

| Correct | Incorrect |
|---|---|
| `[Register models in the inventory](/guide/model-inventory/register-models-in-inventory.qmd)` | `[Register models in the inventory](../../register-models-in-inventory.qmd)` |

### Column layouts

Use the installed [Tachyons Extension For Quarto](https://github.com/nareal/tachyons) to build column layouts so that they are properly mobile responsive. 

Refer to the [`tachyons-flexbox.qmd`](templates/tachyons-flexbox.qmd) template for an example.

### Asset files

If there are additional files that Quarto does not copy over automatically, place them into `/assets`. These files might include: 

- Videos
- Stylesheets
- Font files

### Jupyter Notebooks

Notebooks (`.ipynb` files) are NOT edited via this `documentation` repo, as any changes will be overridden. 

Changes need to be made in the [root repository `developer-framework`](https://github.com/validmind/developer-framework) and pulled into this one with:

```bash
make get-source
```

After you pull in the changes, commit them to this repo as part of the release notes process.

<<<<<<< HEAD
<!-- September 2024: Need to mention rendered Python `.html` docs and generated `.md` test descriptions -->
=======
<!-- September 16, 2024: Need to mention rendered Python `.html` docs and generated `.md` test descriptions -->
>>>>>>> 4d4eb8e3
<|MERGE_RESOLUTION|>--- conflicted
+++ resolved
@@ -141,8 +141,4 @@
 
 After you pull in the changes, commit them to this repo as part of the release notes process.
 
-<<<<<<< HEAD
-<!-- September 2024: Need to mention rendered Python `.html` docs and generated `.md` test descriptions -->
-=======
-<!-- September 16, 2024: Need to mention rendered Python `.html` docs and generated `.md` test descriptions -->
->>>>>>> 4d4eb8e3
+<!-- September 16, 2024: Need to mention rendered Python `.html` docs and generated `.md` test descriptions -->