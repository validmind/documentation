--- conflicted
+++ resolved
@@ -162,19 +162,11 @@
 
 <!-- September 16, 2024: Need to mention rendered Python `.html` docs and generated `.md` test descriptions -->
 
-<<<<<<< HEAD
-### Local development with Kind
+## Local development with Kind
 
 For local development and testing, you can run the docs site in a Kubernetes environment using Kind (Kubernetes in Docker).
 
-#### Quickstart
-=======
-## Local development with Kind
-
-For local development and testing, you can run the docs site in a Kubernetes environment using Kind (Kubernetes in Docker).
-
 ### Quickstart
->>>>>>> 2ff4882e
 
 ```bash
 # Render the docs site, build the Docker image, and generate validmind-docs.yaml
@@ -189,11 +181,7 @@
 
 **Tip:** The container configuration on startup can take 20 seconds or more before http://localhost:4444/ becomes available. Use `make kind-logs` to follow along.
 
-<<<<<<< HEAD
-#### Additional helpful commands
-=======
 ### Additional helpful commands
->>>>>>> 2ff4882e
 
 ```bash
 make kind-stop      # Stop the Kind cluster
@@ -201,19 +189,6 @@
 make kind-logs      # View container logs
 ```
 
-<<<<<<< HEAD
-#### Configuration files
-
-- **`kind-config.yaml`** — Kind cluster configuration
-- **`validmind-docs-deployment.yaml`** — Kubernetes Deployment and Service manifest
-- **`site/validmind-docs.yaml`** — Generated ConfigMap with URLs, product names, and logo and favicon (not stored in GitHub)
-
-#### Testing custom ConfigMaps
-
-The Kubernetes ConfigMap provides environment-specific configuration for the ValidMind documentation site to enable runtime customization, without having to rebuild the static docs site.
-
-Supported parameters:
-=======
 ### Configuration files
 
 - **`kind-config.yaml`** — Kind cluster configuration
@@ -225,7 +200,6 @@
 Apply a Kubernetes ConfigMap to provide environment-specific configuration for the ValidMind documentation site. This ConfigMap lets you customize the site at runtime without rebuilding the static files.
 
 Supported environment variables:
->>>>>>> 2ff4882e
 
 | Key                   | Description                                                                  |
 |-----------------------|------------------------------------------------------------------------------|
@@ -236,15 +210,13 @@
 | `LOGO_SVG`            | Inline SVG markup for the application logo (used in headers or splash screens) |
 | `FAVICON_SVG`         | Inline SVG markup for the browser favicon                                    |
 
-<<<<<<< HEAD
-
-To make testing easier, [custom-validmind-docs.yaml](custom-validmind-docs.yaml) provides a ConfigMap that:
+To provide a working example you can adapt, [custom-validmind-docs.yaml](site/custom-validmind-docs.yaml) includes a ConfigMap that:
 
 - Points to staging for the ValidMind URL
 - Changes the product long and short names to be generic
 - Changes the logo and favicon colors to all green, from the default pink and green
 
-Testing this ConfigMap locally:
+### Testing ConfigMaps locally
 
 ```bash
 # Get your environment up
@@ -256,35 +228,11 @@
 kubectl apply -f custom-validmind-docs.yaml
 kubectl rollout restart deployment/validmind-docs -n cmvm-test
 
-=======
-To provide a working example you can adapt, [custom-validmind-docs.yaml](site/custom-validmind-docs.yaml) includes a ConfigMap that:
-
-- Points to staging for the ValidMind URL
-- Changes the product long and short names to be generic
-- Changes the logo and favicon colors to all green, from the default pink and green
-
-### Testing ConfigMaps locally
-
-```bash
-# Get your environment up
-cd site
-make docker-build
-make kind-serve
-
-# Apply the custom ConfigMap
-kubectl apply -f custom-validmind-docs.yaml
-kubectl rollout restart deployment/validmind-docs -n cmvm-test
-
->>>>>>> 2ff4882e
 # Verify the configuration changes took effect
 make kind-logs
 ```
 
-<<<<<<< HEAD
-You should see something like this in the logs:
-=======
 You should see output similar to this in the logs:
->>>>>>> 2ff4882e
 
 ```bash
 ❯ make kind-logs
