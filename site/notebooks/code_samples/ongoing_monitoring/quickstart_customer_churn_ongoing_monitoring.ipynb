{
 "cells": [
  {
   "cell_type": "markdown",
   "metadata": {},
   "source": [
    "# Quickstart for ongoing monitoring of models with ValidMind\n",
    "\n",
    "Welcome! In this quickstart guide, you'll learn how to seamlessly monitor your production models using the ValidMind platform.\n",
    "\n",
    "We'll walk you through the process of initializing the ValidMind Developer Framework, loading a sample dataset and model, and running a monitoring test suite to quickly generate documentation about your new data and model.\n",
    "\n",
    "This notebook utilizes the [Bank Customer Churn Prediction](https://www.kaggle.com/code/kmalit/bank-customer-churn-prediction/data) dataset from Kaggle to train a simple classification model for demonstration purposes."
   ]
  },
  {
   "cell_type": "markdown",
   "metadata": {},
   "source": [
    "## Contents    \n",
    "- [About ValidMind](#toc1_)    \n",
    "  - [Before you begin](#toc1_1_)    \n",
    "  - [New to ValidMind?](#toc1_2_)    \n",
    "  - [Key concepts](#toc1_3_)    \n",
    "- [Install the client library](#toc2_)    \n",
    "- [Initialize the client library](#toc3_)    \n",
    "- [Initialize the Python environment](#toc4_)    \n",
    "  - [Preview the monitoring template](#toc4_1_)    \n",
    "- [Load the reference and monitoring datasets](#toc5_)    \n",
    "  - [Load the production model](#toc5_1_)    \n",
    "  - [Initialize the ValidMind datasets](#toc5_2_)    \n",
    "  - [Initialize a model object](#toc5_3_)    \n",
    "  - [Assign predictions to the datasets](#toc5_4_)    \n",
    "  - [Run the ongoing monitoring tests](#toc5_5_)    \n",
    "  - [Conduct target and feature drift testing](#toc5_6_)    \n",
    "    - [Feature drift tests](#toc5_6_1_)    \n",
    "  - [Model performance monitoring tests](#toc5_7_)    \n",
    "- [Next steps](#toc6_)    \n",
    "  - [Discover more learning resources](#toc6_1_)    \n",
    "\n",
    "<!-- vscode-jupyter-toc-config\n",
    "\tnumbering=false\n",
    "\tanchor=true\n",
    "\tflat=false\n",
    "\tminLevel=2\n",
    "\tmaxLevel=4\n",
    "\t/vscode-jupyter-toc-config -->\n",
    "<!-- THIS CELL WILL BE REPLACED ON TOC UPDATE. DO NOT WRITE YOUR TEXT IN THIS CELL -->"
   ]
  },
  {
   "cell_type": "markdown",
   "metadata": {},
   "source": [
    "<a id='toc1_'></a>\n\n## About ValidMind\n",
    "\n",
    "ValidMind is a platform for managing model risk, including risk associated with AI and statistical models.\n",
    "\n",
    "You use the ValidMind Developer Framework to automate documentation, validation, monitoring tests, and then use the ValidMind AI Risk Platform UI to collaborate on model documentation. Together, these products simplify model risk management, facilitate compliance with regulations and institutional standards, and enhance collaboration between yourself and model validators.\n",
    "\n",
    "<a id='toc1_1_'></a>\n\n### Before you begin\n",
    "\n",
    "This notebook assumes you have basic familiarity with Python, including an understanding of how functions work. If you are new to Python, you can still run the notebook but we recommend further familiarizing yourself with the language. \n",
    "\n",
    "If you encounter errors due to missing modules in your Python environment, install the modules with `pip install`, and then re-run the notebook. For more help, refer to [Installing Python Modules](https://docs.python.org/3/installing/index.html).\n",
    "\n",
    "<a id='toc1_2_'></a>\n\n### New to ValidMind?\n",
    "\n",
    "If you haven't already seen our [Get started with the ValidMind Developer Framework](https://docs.validmind.ai/developer/get-started-developer-framework.html), we recommend you explore the available resources for developers at some point. There, you can learn more about documenting models, find code samples, or read our developer reference.\n",
    "\n",
    "<div class=\"alert alert-block alert-info\" style=\"background-color: #f7e4ee; color: black; border: 1px solid black;\"><b>For access to all features available in this notebook, create a free ValidMind account.</b>\n",
    "<br></br>\n",
    "Signing up is FREE — <a href=\"https://docs.validmind.ai/guide/configuration/register-with-validmind.html\"><b>Register with ValidMind</b></a></div>\n",
<<<<<<< HEAD
    "\n",
    "<a id='toc1_3_'></a>\n",
=======
>>>>>>> 6f7990fb
    "\n",
    "<a id='toc1_3_'></a>\n\n### Key concepts\n",
    "\n",
    "**Model documentation**: A structured and detailed record pertaining to a model, encompassing key components such as its underlying assumptions, methodologies, data sources, inputs, performance metrics, evaluations, limitations, and intended uses. It serves to ensure transparency, adherence to regulatory requirements, and a clear understanding of potential risks associated with the model’s application.\n",
    "\n",
    "**Documentation template**: Functions as a test suite and lays out the structure of model documentation, segmented into various sections and sub-sections. Documentation templates define the structure of your model documentation, specifying the tests that should be run, and how the results should be displayed.\n",
    "\n",
    "**Model monitoring documentation**: A comprehensive and structured record of a production model, including key elements such as data sources, inputs, performance metrics, and periodic evaluations. This documentation ensures transparency and visibility of the model's performance in the production environment.\n",
    "\n",
    "**Monitoring documentation template**: Similar to documentation template, The monitoring documentation template functions as a test suite and lays out the structure of model monitoring documentation, segmented into various sections and sub-sections. Monitoring documentation templates define the structure of your model monitoring documentation, specifying the tests that should be run, and how the results should be displayed.\n",
    "\n",
    "**Tests**: A function contained in the ValidMind Developer Framework, designed to run a specific quantitative test on the dataset or model. Tests are the building blocks of ValidMind, used to evaluate and document models and datasets, and can be run individually or as part of a suite defined by your model documentation template.\n",
    "\n",
    "**Custom tests**: Custom tests are functions that you define to evaluate your model or dataset. These functions can be registered with ValidMind to be used in the platform.\n",
    "\n",
    "**Inputs**: Objects to be evaluated and documented in the ValidMind framework. They can be any of the following:\n",
    "\n",
    "  - **model**: A single model that has been initialized in ValidMind with [`vm.init_model()`](https://docs.validmind.ai/validmind/validmind.html#init_model).\n",
    "  - **dataset**: Single dataset that has been initialized in ValidMind with [`vm.init_dataset()`](https://docs.validmind.ai/validmind/validmind.html#init_dataset).\n",
    "  - **models**: A list of ValidMind models - usually this is used when you want to compare multiple models in your custom test.\n",
    "  - **datasets**: A list of ValidMind datasets - usually this is used when you want to compare multiple datasets in your custom test. See this [example](https://docs.validmind.ai/notebooks/how_to/run_tests_that_require_multiple_datasets.html) for more information.\n",
    "\n",
    "**Parameters**: Additional arguments that can be passed when running a ValidMind test, used to pass additional information to a test, customize its behavior, or provide additional context.\n",
    "\n",
    "**Outputs**: Custom tests can return elements like tables or plots. Tables may be a list of dictionaries (each representing a row) or a pandas DataFrame. Plots may be matplotlib or plotly figures."
   ]
  },
  {
   "cell_type": "markdown",
   "metadata": {},
   "source": [
    "<a id='toc2_'></a>\n\n## Install the client library\n",
    "\n",
    "The client library provides Python support for the ValidMind Developer Framework. To install it:\n"
   ]
  },
  {
   "cell_type": "code",
   "execution_count": null,
   "metadata": {},
   "outputs": [],
   "source": [
    "%pip install -q validmind"
   ]
  },
  {
   "cell_type": "markdown",
   "metadata": {},
   "source": [
    "<a id='toc3_'></a>\n\n## Initialize the client library\n",
    "\n",
    "ValidMind generates a unique _code snippet_ for each registered model to connect with your developer environment. You initialize the client library with this code snippet, which ensures that your documentation and tests are uploaded to the correct model when you run the notebook.\n",
    "\n",
    "Get your code snippet:\n",
    "\n",
    "1. In a browser, [log in to ValidMind](https://docs.validmind.ai/guide/configuration/log-in-to-validmind.html).\n",
    "\n",
    "2. In the left sidebar, navigate to **Model Inventory** and click **+ Register New Model**.\n",
    "\n",
    "3. Enter the model details and click **Register Model**. ([Need more help?](https://docs.validmind.ai/guide/model-inventory/register-models-in-inventory.html))\n",
    "\n",
<<<<<<< HEAD
    "1. In a browser, [log in to ValidMind](https://docs.validmind.ai/guide/configuration/log-in-to-validmind.html).\n",
=======
    "    For example, to register a new model for use with this notebook, select:\n",
>>>>>>> 6f7990fb
    "\n",
    "    - Template: `Binary classification`\n",
    "    - Use case: `Attrition/Churn Management`\n",
    "\n",
    "4. In the left sidebar that appears for your model, click **Getting Started**.\n",
    "\n",
    "5. Locate the code snippet and set **Enable Ongoing Monitoring** to `true`.\n",
    "\n",
    "6. Click **Copy snippet to clipboard**.\n",
    "\n",
    "Next, replace this placeholder with your own code snippet:"
   ]
  },
  {
   "cell_type": "code",
   "execution_count": null,
   "metadata": {},
   "outputs": [],
   "source": [
    "import validmind as vm\n",
    "\n",
    "vm.init(\n",
    "    api_host = \"https://api.prod.validmind.ai/api/v1/tracking\",\n",
    "    api_key = \"...\",\n",
    "    api_secret = \"...\",\n",
    "    model = \"...\",\n",
    "    monitoring = True\n",
    ")"
   ]
  },
  {
   "cell_type": "markdown",
   "metadata": {},
   "source": [
    "<a id='toc4_'></a>\n\n## Initialize the Python environment\n",
    "\n",
    "Next, let's import the necessary libraries and set up your Python environment for data analysis:\n"
   ]
  },
  {
   "cell_type": "code",
   "execution_count": null,
   "metadata": {},
   "outputs": [],
   "source": [
    "import xgboost as xgb\n",
    "import validmind as vm\n",
    "import pandas as pd\n",
    "import numpy as np\n",
    "import seaborn as sns\n",
    "import matplotlib.pyplot as plt\n",
    "from validmind.tests import run_test\n",
    "\n",
    "%matplotlib inline"
   ]
  },
  {
   "cell_type": "markdown",
   "metadata": {},
   "source": [
    "<a id='toc4_1_'></a>\n\n### Preview the monitoring template\n",
    "\n",
    "A template predefines sections for your model monitoring documentation and provides a general outline to follow, making the documentation process much easier.\n",
    "\n",
    "You will upload documentation and test results into this template later on. For now, take a look at the structure that the template provides with the `vm.preview_template()` function from the ValidMind library and note the empty sections:\n"
   ]
  },
  {
   "cell_type": "code",
   "execution_count": null,
   "metadata": {},
   "outputs": [],
   "source": [
    "vm.preview_template()"
   ]
  },
  {
   "cell_type": "markdown",
   "metadata": {},
   "source": [
    "<a id='toc5_'></a>\n\n## Load the reference and monitoring datasets\n",
    "\n",
    "The sample dataset used here is provided by the ValidMind library. For demonstration purposes we'll use the training, test and validation dataset splits as `training`, `reference` and `monitoring` datasets."
   ]
  },
  {
   "cell_type": "code",
   "execution_count": null,
   "metadata": {},
   "outputs": [],
   "source": [
    "from validmind.datasets.classification import customer_churn\n",
    "\n",
    "raw_df = customer_churn.load_data()\n",
    "\n",
    "train_df, reference_df, monitor_df = customer_churn.preprocess(raw_df)"
   ]
  },
  {
   "cell_type": "markdown",
   "metadata": {},
   "source": [
    "<a id='toc5_1_'></a>\n\n### Load the production model\n",
    "\n",
    "We will also load a pre-trained model for demonstration purposes. This is a simple XGBoost model trained on the Bank Customer Churn Prediction dataset."
   ]
  },
  {
   "cell_type": "code",
   "execution_count": null,
   "metadata": {},
   "outputs": [],
   "source": [
    "import xgboost as xgb\n",
    "\n",
    "# Load the saved model\n",
    "model = xgb.XGBClassifier()\n",
    "model.load_model(\"xgboost_model.model\")"
   ]
  },
  {
   "cell_type": "markdown",
   "metadata": {},
   "source": [
    "<a id='toc5_2_'></a>\n\n### Initialize the ValidMind datasets\n",
    "\n",
    "Before you can run tests, you must first initialize a ValidMind dataset object using the [`init_dataset`](https://docs.validmind.ai/validmind/validmind.html#init_dataset) function from the ValidMind (`vm`) module.\n",
    "\n",
    "This function takes a number of arguments:\n",
    "\n",
    "- `dataset` — The raw dataset that you want to provide as input to tests.\n",
    "- `input_id` - A unique identifier that allows tracking what inputs are used when running each individual test.\n",
    "- `target_column` — A required argument if tests require access to true values. This is the name of the target column in the dataset.\n",
    "- `class_labels` — An optional value to map predicted classes to class labels.\n",
    "\n",
    "With all datasets ready, you can now initialize training, reference(test) and monitor datasets (`train_df`, `reference_df` and `monitor_df`) created earlier into their own dataset objects using [`vm.init_dataset()`](https://docs.validmind.ai/validmind/validmind.html#init_dataset):\n"
   ]
  },
  {
   "cell_type": "code",
   "execution_count": null,
   "metadata": {},
   "outputs": [],
   "source": [
    "vm_train_ds = vm.init_dataset(\n",
    "    dataset=train_df,\n",
    "    input_id=\"train_df\",\n",
    "    target_column=customer_churn.target_column,\n",
    ")\n",
    "\n",
    "vm_reference_ds = vm.init_dataset(\n",
    "    dataset=reference_df,\n",
    "    input_id=\"reference_df\",\n",
    "    target_column=customer_churn.target_column,\n",
    ")\n",
    "\n",
    "vm_monitor_ds = vm.init_dataset(\n",
    "    dataset=monitor_df,\n",
    "    input_id=\"monitor_dataset\",\n",
    "    target_column=customer_churn.target_column,\n",
    ")"
   ]
  },
  {
   "cell_type": "markdown",
   "metadata": {},
   "source": [
    "<a id='toc5_3_'></a>\n\n### Initialize a model object\n",
    "\n",
    "Additionally, you'll need to initialize a ValidMind model object (`vm_model`) that can be passed to other functions for analysis and tests on the data. You simply intialize this model object with [`vm.init_model()`](https://docs.validmind.ai/validmind/validmind.html#init_model):\n"
   ]
  },
  {
   "cell_type": "code",
   "execution_count": null,
   "metadata": {},
   "outputs": [],
   "source": [
    "vm_model = vm.init_model(\n",
    "    model,\n",
    "    input_id=\"model\",\n",
    ")"
   ]
  },
  {
   "cell_type": "markdown",
   "metadata": {},
   "source": [
    "<a id='toc5_4_'></a>\n\n### Assign predictions to the datasets\n",
    "\n",
    "We can now use the `assign_predictions()` method from the Dataset object to link existing predictions to any model. If no prediction values are passed, the method will compute predictions automatically:\n"
   ]
  },
  {
   "cell_type": "code",
   "execution_count": null,
   "metadata": {},
   "outputs": [],
   "source": [
    "vm_train_ds.assign_predictions(\n",
    "    model=vm_model,\n",
    ")\n",
    "\n",
    "vm_reference_ds.assign_predictions(\n",
    "    model=vm_model,\n",
    ")\n",
    "\n",
    "vm_monitor_ds.assign_predictions(\n",
    "    model=vm_model,\n",
    ")"
   ]
  },
  {
   "cell_type": "markdown",
   "metadata": {},
   "source": [
    "<a id='toc5_5_'></a>\n\n### Run the ongoing monitoring tests\n",
    "\n",
    "Before we start the testing procedure, let's take a look at the expected tests that are pre-configured:"
   ]
  },
  {
   "cell_type": "code",
   "execution_count": null,
   "metadata": {},
   "outputs": [],
   "source": [
    "test_list = vm.get_test_suite().get_default_config()\n",
    "for l in test_list:\n",
    "    print(l)"
   ]
  },
  {
   "cell_type": "markdown",
   "metadata": {},
   "source": [
    "Let's run the first test in the list. Note that you can use `vm.tests.describe_test()` to get information about the inputs required for the test:\n"
   ]
  },
  {
   "cell_type": "code",
   "execution_count": null,
   "metadata": {},
   "outputs": [],
   "source": [
    "vm.tests.describe_test(\"validmind.model_validation.ModelMetadata\")"
   ]
  },
  {
   "cell_type": "markdown",
   "metadata": {},
   "source": [
    "As you can see, the `ModelMetadata` only requires a model input. Let's run the test and log the results into the monitoring document with the `.log()` method:"
   ]
  },
  {
   "cell_type": "code",
   "execution_count": null,
   "metadata": {},
   "outputs": [],
   "source": [
    "test_result = vm.tests.run_test(\n",
    "    \"validmind.model_validation.ModelMetadata\",\n",
    "    model=vm_model,\n",
    ").log()"
   ]
  },
  {
   "cell_type": "markdown",
   "metadata": {},
   "source": [
    "Let's run the tests needed to determine data quality of the monitoring dataset:\n"
   ]
  },
  {
   "cell_type": "code",
   "execution_count": null,
   "metadata": {},
   "outputs": [],
   "source": [
    "data_qual = vm.get_test_suite(\n",
    "    section=\"prediction_data_description\"\n",
    ").get_default_config()\n",
    "\n",
    "# Run all of the necessary data quality checks where the monitoring dataset is the basis\n",
    "for l in data_qual:\n",
    "    vm.tests.run_test(\n",
    "        l,\n",
    "        inputs={\"dataset\": vm_monitor_ds},\n",
    "        show=False,\n",
    "    ).log()\n",
    "    print(\"Completed test: {0}\".format(l))"
   ]
  },
  {
   "cell_type": "markdown",
   "metadata": {},
   "source": [
    "To view the results of the model metadata and data quality tests, navigate to **Ongoing Monitoring** in the left sidebar of the model in the ValidMind platform and click on the following sections:\n",
    "\n",
    "- 1. Model Monitoring Overview > **1.2. Model Details**\n",
    "- 2. Data Quality & Drift Assessment > **2.1. Prediction Data Description**"
   ]
  },
  {
   "cell_type": "markdown",
   "metadata": {},
   "source": [
    "Next, let's run *comparison tests*, which will allow comparing differences between the training dataset and monitoring datasets. To run a test in comparison mode, you only need to pass an `input_grid` parameter to the `run_test()` method instead of `inputs`.\n",
    "\n",
    "For more information about comparison tests, see this [notebook](../../how_to/run_tests/2_run_comparison_tests.ipynb)."
   ]
  },
  {
   "cell_type": "code",
   "execution_count": null,
   "metadata": {},
   "outputs": [],
   "source": [
    "correlation_tests = [\n",
    "    \"validmind.data_validation.PearsonCorrelationMatrix:train_vs_test\",\n",
    "    \"validmind.data_validation.HighPearsonCorrelation:train_vs_test\",\n",
    "]\n",
    "\n",
    "for test in correlation_tests:\n",
    "    vm.tests.run_test(\n",
    "        test,\n",
    "        input_grid={\n",
    "            \"dataset\": [vm_train_ds, vm_monitor_ds],\n",
    "            \"model\": [vm_model],\n",
    "        },\n",
    "        show=False,\n",
    "    ).log()\n",
    "    print(\"Completed test {0}\".format(test))"
   ]
  },
  {
   "cell_type": "markdown",
   "metadata": {},
   "source": [
    "You can view these results in the ValidMind platform within **Ongoing Monitoring** under the following section:\n",
    "\n",
    "- 2. Data Quality & Drift Assessment > **2.2. Prediction Data Correlations and Interactions**"
   ]
  },
  {
   "cell_type": "markdown",
   "metadata": {},
   "source": [
    "<a id='toc5_6_'></a>\n\n### Conduct target and feature drift testing\n",
    "\n",
    "Next, the goal is to investigate the distributional characteristics of predictions and features to determine if the underlying data has changed. These tests are crucial for assessing the expected accuracy of the model.\n",
    "\n",
    "1. **Target drift:** We compare the dataset used for testing (reference data) with the monitoring data. This helps to identify any shifts in the target variable distribution.\n",
    "2. **Feature drift:** We compare the training dataset with the monitoring data. Since features were used to train the model, any drift in these features could indicate potential issues, as the underlying patterns that the model was trained on may have changed."
   ]
  },
  {
   "cell_type": "markdown",
   "metadata": {},
   "source": [
    "In the 2. Data Quality & Drift Assessment > **2.3 Target Drift** section we can confirm only there is only one pre-configured test:"
   ]
  },
  {
   "cell_type": "code",
   "execution_count": null,
   "metadata": {},
   "outputs": [],
   "source": [
    "for l in vm.get_test_suite(section=\"comparison_data_target\").get_default_config():\n",
    "    print(l)"
   ]
  },
  {
   "cell_type": "markdown",
   "metadata": {},
   "source": [
    "As part of running the rest of the tests, we will directly log the results to a section when calling the `.log()` method."
   ]
  },
  {
   "cell_type": "markdown",
   "metadata": {},
   "source": [
    "First, let's run the *Population Stability Index (PSI)* for predictions. In this case, we want to compare the test data with the monitoring data. (Note: For predictions, the training data is irrelevant.)"
   ]
  },
  {
   "cell_type": "code",
   "execution_count": null,
   "metadata": {},
   "outputs": [],
   "source": [
    "vm.tests.run_test(\n",
    "    \"validmind.model_validation.sklearn.PopulationStabilityIndex\",\n",
    "    inputs={\n",
    "        \"datasets\": [vm_reference_ds, vm_monitor_ds],\n",
    "        \"model\": vm_model,\n",
    "    },\n",
    "    show=False,\n",
    ").log()"
   ]
  },
  {
   "cell_type": "markdown",
   "metadata": {},
   "source": [
    "Next, we can examine the correlation between features and predictions. Significant changes in these correlations may trigger a deeper assessment."
   ]
  },
  {
   "cell_type": "code",
   "execution_count": null,
   "metadata": {},
   "outputs": [],
   "source": [
    "vm.tests.run_test(\n",
    "    \"validmind.ongoing_monitoring.TargetPredictionDistributionPlot\",\n",
    "    inputs={\n",
    "        \"datasets\": [vm_reference_ds, vm_monitor_ds],\n",
    "        \"model\": vm_model,\n",
    "    },\n",
    "    show=False,\n",
    ").log(section_id=\"comparison_data_target\")"
   ]
  },
  {
   "cell_type": "markdown",
   "metadata": {},
   "source": [
    "Now we want see difference in correlation pairs between model prediction and features."
   ]
  },
  {
   "cell_type": "code",
   "execution_count": null,
   "metadata": {},
   "outputs": [],
   "source": [
    "vm.tests.run_test(\n",
    "    \"validmind.ongoing_monitoring.PredictionCorrelation\",\n",
    "    inputs={\n",
    "        \"datasets\": [vm_reference_ds, vm_monitor_ds],\n",
    "        \"model\": vm_model,\n",
    "    },\n",
    "    show=False,\n",
    ").log(section_id=\"comparison_data_target\")"
   ]
  },
  {
   "cell_type": "markdown",
   "metadata": {},
   "source": [
    "Finally for target drift, let's plot each prediction value and feature grid side by side.\n"
   ]
  },
  {
   "cell_type": "code",
   "execution_count": null,
   "metadata": {},
   "outputs": [],
   "source": [
    "vm.tests.run_test(\n",
    "    \"validmind.ongoing_monitoring.PredictionAcrossEachFeature\",\n",
    "    inputs={\n",
    "        \"datasets\": [vm_reference_ds, vm_monitor_ds],\n",
    "        \"model\": vm_model,\n",
    "    },\n",
    "    show=False,\n",
    ").log(section_id=\"comparison_data_target\")"
   ]
  },
  {
   "cell_type": "markdown",
   "metadata": {},
   "source": [
    "<a id='toc5_6_1_'></a>\n\n#### Feature drift tests\n",
    "\n",
    "Next, let's add run a test to investigate how or if the features have drifted. In this instance we want to compare the training data with prediction data. These results will be logged in the 2. Data Quality & Drift Assessment > **2.4. Feature Drift** section."
   ]
  },
  {
   "cell_type": "code",
   "execution_count": null,
   "metadata": {},
   "outputs": [],
   "source": [
    "vm.tests.run_test(\n",
    "    \"validmind.ongoing_monitoring.FeatureDrift\",\n",
    "    inputs={\n",
    "        \"datasets\": [vm_reference_ds, vm_monitor_ds],\n",
    "        \"model\": vm_model,\n",
    "    },\n",
    "    show=False,\n",
    ").log(section_id=\"comparison_data_feature\")"
   ]
  },
  {
   "cell_type": "markdown",
   "metadata": {},
   "source": [
    "<a id='toc5_7_'></a>\n\n### Model performance monitoring tests\n",
    "\n",
    "Let's wrap up by monitoring the model's performance. Keep in mind that in some cases, it may not be possible to determine accuracy if the ground truth is unavailable. If this is the case, you can skip this test and instead focus on target and feature drift to inform the model owners.\n",
    "\n",
    "The pre-configured tests for model performance are:"
   ]
  },
  {
   "cell_type": "code",
   "execution_count": null,
   "metadata": {},
   "outputs": [],
   "source": [
    "for l in vm.get_test_suite(section=\"model_performance_monitoring\").get_default_config():\n",
    "    print(l)"
   ]
  },
  {
   "cell_type": "markdown",
   "metadata": {},
   "source": [
    "The code below will run the tests and log the results into the monitoring document for each of the tests. Note the use of `input_grid` again, which is required for comparison tests:"
   ]
  },
  {
   "cell_type": "code",
   "execution_count": null,
   "metadata": {},
   "outputs": [],
   "source": [
    "# Use the reference dataset vs monitoring dataset - the true comparison of accuracy\n",
    "for test in vm.get_test_suite(\n",
    "    section=\"model_performance_monitoring\"\n",
    ").get_default_config():\n",
    "    if test == \"validmind.model_validation.statsmodels.GINITable\":\n",
    "        vm.tests.run_test(\n",
    "            \"validmind.model_validation.statsmodels.GINITable\",\n",
    "            input_grid={\n",
    "                \"dataset\": [vm_reference_ds, vm_monitor_ds],\n",
    "                \"model\": [vm_model],\n",
    "            },\n",
    "            show=False,\n",
    "        ).log()\n",
    "    else:\n",
    "        vm.tests.run_test(\n",
    "            test,\n",
    "            input_grid={\n",
    "                \"dataset\": [vm_reference_ds, vm_monitor_ds],\n",
    "                \"model\": [vm_model],\n",
    "            },\n",
    "            show=False,\n",
    "        ).log()\n",
    "    print(\"Completed test: {0}\".format(test))"
   ]
  },
  {
   "cell_type": "markdown",
   "metadata": {},
   "source": [
    "<a id='toc6_'></a>\n\n## Next steps\n",
    "\n",
    "You can now review all the ongoing monitoring results in the ValidMind platform.\n",
    "\n",
    "1. From the **Model Inventory** in the ValidMind Platform UI, go to the model you registered earlier. ([Need more help?](https://docs.validmind.ai/guide/model-inventory/working-with-model-inventory.html))\n",
    "2. Click on the **Ongoing Monitoring** section.\n",
    "\n",
    "What you see is the full draft of your model monitoring documentation in a more easily consumable version. From here, you can make qualitative edits to model monitoring documentation, view guidelines, collaborate with validators, and submit your model monitoring documentation for approval when it's ready.\n",
    "\n",
    "<a id='toc6_1_'></a>\n\n### Discover more learning resources\n",
    "\n",
    "We offer many interactive notebooks to help you document models:\n",
    "\n",
    "- [Run tests & test suites](https://docs.validmind.ai/developer/model-testing/testing-overview.html)\n",
    "- [Code samples](https://docs.validmind.ai/developer/samples-jupyter-notebooks.html)\n",
    "\n",
    "Or, visit our [documentation](https://docs.validmind.ai/) to learn more about ValidMind."
   ]
  }
 ],
 "metadata": {
  "colab": {
   "provenance": []
  },
  "gpuClass": "standard",
  "kernelspec": {
   "display_name": "Python 3",
   "language": "python",
   "name": "python3"
  },
  "language_info": {
   "codemirror_mode": {
    "name": "ipython",
    "version": 3
   },
   "file_extension": ".py",
   "mimetype": "text/x-python",
   "name": "python",
   "nbconvert_exporter": "python",
   "pygments_lexer": "ipython3",
<<<<<<< HEAD
   "version": "3.10.14"
=======
   "version": "3.10.13"
>>>>>>> 6f7990fb
  }
 },
 "nbformat": 4,
 "nbformat_minor": 4
}<|MERGE_RESOLUTION|>--- conflicted
+++ resolved
@@ -71,11 +71,6 @@
     "<div class=\"alert alert-block alert-info\" style=\"background-color: #f7e4ee; color: black; border: 1px solid black;\"><b>For access to all features available in this notebook, create a free ValidMind account.</b>\n",
     "<br></br>\n",
     "Signing up is FREE — <a href=\"https://docs.validmind.ai/guide/configuration/register-with-validmind.html\"><b>Register with ValidMind</b></a></div>\n",
-<<<<<<< HEAD
-    "\n",
-    "<a id='toc1_3_'></a>\n",
-=======
->>>>>>> 6f7990fb
     "\n",
     "<a id='toc1_3_'></a>\n\n### Key concepts\n",
     "\n",
@@ -137,11 +132,7 @@
     "\n",
     "3. Enter the model details and click **Register Model**. ([Need more help?](https://docs.validmind.ai/guide/model-inventory/register-models-in-inventory.html))\n",
     "\n",
-<<<<<<< HEAD
-    "1. In a browser, [log in to ValidMind](https://docs.validmind.ai/guide/configuration/log-in-to-validmind.html).\n",
-=======
     "    For example, to register a new model for use with this notebook, select:\n",
->>>>>>> 6f7990fb
     "\n",
     "    - Template: `Binary classification`\n",
     "    - Use case: `Attrition/Churn Management`\n",
@@ -743,11 +734,7 @@
    "name": "python",
    "nbconvert_exporter": "python",
    "pygments_lexer": "ipython3",
-<<<<<<< HEAD
-   "version": "3.10.14"
-=======
    "version": "3.10.13"
->>>>>>> 6f7990fb
   }
  },
  "nbformat": 4,
