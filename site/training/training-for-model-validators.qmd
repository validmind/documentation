---
title: "Training for Model Validators"
subtitle: "_Click [{{< fa chevron-right >}}](#learning-objectives) to start_"
search: false
format:
  revealjs:
    controls: true
    controls-tutorial: true
    controls-back-arrows: visible
    transition: slide
    theme: [default, custom.scss]
    slide-number: true
    chalkboard: false
    preview-links: auto
    view-distance: 2
    logo: /validmind.png
    footer: "ValidMind Academy | [Home {{< fa person-walking-dashed-line-arrow-right >}}](training-overview.qmd)"
filters:
  - tachyons
---

# Learning objectives

_"As a validator who is new to ValidMind, I want to learn how to review model documentation, prepare my validation report, and submit it for approval."_

## In this training module

- 1. Review documentation
- 2. Analyze test results
- 3. Prepare validation reports
- 4. Submit for review and approval

First, let's make sure you can log in and show you around.

{{< include _revealjs_navigation.qmd >}}

## Can you log in?

To try out this training module, you need to have been [onboarded](training-overview.qmd#onboarding) onto ValidMind Academy with the **Validator** role.

<br>Log in to check your access:

<form method="get" action="https://app.prod.validmind.ai/" target="_blank" style="display: flex; justify-content: center;">
   <button type="submit" style="color: white; background-color: #de257e; border-radius: 8px; border: none; font-size: 32px; padding: 6.25px 12.5px; margin-top: 40px; margin-bottom: 40px;">Log in</button>
</form>

<div style="text-align: center;">
  Be sure to return to this page afterwards.
</div>

<!---[Log in](https://app.prod.validmind.ai/){.f2 .f4 .fw6 .db .black .link .dim .ph3 .pv2 .br3 .mb2 .dib .dark-blue .bg-near-white}--->

# You're in — let's show you around ValidMind.

## {background-iframe="https://app.prod.validmind.ai" data-preload="yes"} 

:::: {.fr .f3 .mv5 .pa5 .bg-near-white .ba .b--dark-pink .bw1 .br3 .near-black .shadow-5}
**This is the {{< var validmind.platform >}}.**

From here, you have access to: 

- Model inventory
- Documentation & test results
- Validation reports
- Model findings
- Reports 

Try it **live** on the next page. {{< fa hand-point-right >}}
::::

## {background-iframe="https://app.prod.validmind.ai/model-inventory" background-interactive="true" data-preload="yes"}

:::: {.fr .f4 .mv5 .pa5 .bg-near-white .ba .b--dark-pink .bw1 .br3 .near-black .shadow-5}
From the **Model Inventory**, <br>you access:

- Model documentation 
- Validation reports
- Getting started for <br>developers

Explore some models, then <br>click [{{< fa chevron-right >}}]() to continue.
:::

## {background-iframe="https://app.prod.validmind.ai/model-findings" background-interactive="true" data-preload="yes"}

:::: {.fr .f4 .mv6 .nr4 .pa4 .bg-near-white .ba .b--dark-pink .bw1 .br3 .near-black .shadow-5}
From **Model Findings**, <br>you track:

- Major or minor issues
- Deficiencies
- Model limitations
- Robustness concerns
- And more!

Explore existing findings, <br>then click [{{< fa chevron-right >}}]() to continue.
::::

## {background-iframe="https://app.prod.validmind.ai/reports" background-interactive="true" data-preload="yes"}

:::: {.fr .f4 .mv6 .nr4 .pa4 .bg-near-white .ba .b--dark-pink .bw1 .br3 .near-black .shadow-5}
Under **Reports**, you can <br>find:

- Executive summaries
- Model tracking
- Risk assessments
- Compliance review
- Remediation tracking

Explore existing reports, <br>then click [{{< fa chevron-right >}}]() to continue.
::::

# 1. Review documentation

## {.scrollable}

:::: {.columns}
::: {.column width="30%" .pr4 .f2}
<!-- Verify model documentation is complete and complies with regulatory standards by cross-checking against your guidelines. -->

Evaluate the conceptual soundness, data preparation, model development, and ongoing monitoring and governance plans for the model.
:::

::: {.column width="70%" .bl .pl4 .f3}
### Review model documentation

{{< include /guide/model-documentation/_model-documentation-overview.qmd >}}

{{< include /guide/model-documentation/_review-model-documentation.qmd >}}

<form method="get" action="/guide/model-validation/review-model-documentation.html" target="_blank">
   <button type="submit" style="color: white; background-color: #de257e; border-radius: 8px; border: none; font-size: 24px; padding: 6.25px 12.5px; margin-top: 10px; margin-bottom: 20px;">Learn more ...</button>
</form>
:::
::::

Try it **live** on the next page. {{< fa hand-point-right >}}

## {background-iframe="https://app.prod.validmind.ai/model-inventory" background-interactive="true" data-preload="yes"}

:::: {.absolute bottom=15 .w-100 .f4 .tc .pl4 .pr4 .bg-near-white .ba .b--dark-pink .bw1 .br3 .near-black .shadow-5}
Review the documentation for the **[Quickstart] Customer Churn Model**. 

::: {.f5 .nt2}
When you are done, click [{{< fa chevron-right >}}]() to continue.
:::
::::

## {.scrollable}

:::: {.columns}
::: {.column width="30%" .pr4 .f2}
Have a question about the model? Collaborate with your developer right in the model documentation.

:::

::: {.column width="70%" .bl .pl4 .f3}
::: {.f5 .nt2}
:::

::: {.panel-tabset}

{{< include /guide/model-documentation/_collaborate-with-others-comments.qmd >}}

:::

<form method="get" action="/guide/model-documentation/collaborate-with-others.html" target="_blank">
   <button type="submit" style="color: white; background-color: #de257e; border-radius: 8px; border: none; font-size: 24px; padding: 6.25px 12.5px; margin-top: 10px; margin-bottom: 20px;">Learn more ...</button>
</form>
:::

<br>Try it **live** on the next page. {{< fa hand-point-right >}}
::::

## {background-iframe="https://app.prod.validmind.ai//model-inventory" background-interactive="true" data-preload="yes"}

:::: {.absolute bottom=15 .w-100 .f4 .tc .pl4 .pr4 .bg-near-white .ba .b--dark-pink .bw1 .br3 .near-black .shadow-5}
In the documentation, post a comment, reply to it, and then resolve the comment thread. Review your comments in the **Recent Activity** feed on the front page.

::: {.f5 .nt2}
When you are done, click [{{< fa chevron-right >}}]() to continue.
:::
::::

# 2. Analyze test results

## {.scrollable}

:::: {.columns}
::: {.column width="30%" .pr4 .f2}
Locate the test results in the documentation, review the data, and identify issues with the model. 

<br>Try it **live** on the next page. {{< fa hand-point-right >}}
:::

::: {.column width="70%" .bl .pl4 .f3}

{{< include /guide/model-documentation/_review-model-documentation.qmd >}}

1. Review the sections:

   - 2. Data Preparation
   - 3. Model Development

<form method="get" action="/guide/model-validation/review-model-documentation.html" target="_blank">
   <button type="submit" style="color: white; background-color: #de257e; border-radius: 8px; border: none; font-size: 24px; padding: 6.25px 12.5px; margin-top: 10px; margin-bottom: 20px;">Learn more ...</button>
</form>
:::
::::

## {background-iframe="https://app.prod.validmind.ai/model-inventory" background-interactive="true" data-preload="yes"}

:::: {.absolute bottom=15 .w-100 .f4 .tc .pl4 .pr4 .bg-near-white .ba .b--dark-pink .bw1 .br3 .near-black .shadow-5}
In the documentation, review **2. Data Preparation** and **3. Model Development**. 

::: {.f5 .nt2}
When you are done, click [{{< fa chevron-right >}}]() to continue.
:::
::::

#  3. Prepare validation reports

## {.scrollable}

:::: {.columns}
::: {.column width="30%" .pr4 .f2}
Based on your review of the documentation, add some findings for your validation report.

<br>Try it **live** on the next page. {{< fa hand-point-right >}}
:::

::: {.column width="70%" .bl .pl4 .f3}
### Add findings 

As part of the validation process, you may find issues with the model documentation that must be resolved. To indicate that there is an issue and to track the resolution, you add a new finding. 

- Findings are logged with your model documentation. 
- You can add findings both on the main documentation overview page and in each documentation section.

{{< include /guide/model-validation/_work-with-model-findings-add-findings.qmd >}}

<form method="get" action="/guide/model-validation/work-with-model-findings.html" target="_blank">
   <button type="submit" style="color: white; background-color: #de257e; border-radius: 8px; border: none; font-size: 24px; padding: 6.25px 12.5px; margin-top: 10px; margin-bottom: 20px;">Learn more ...</button>
</form>
:::
::::

## {background-iframe="https://app.prod.validmind.ai/model-inventory" background-interactive="true" data-preload="yes"}

:::: {.absolute bottom=15 .w-100 .f4 .tc .pl4 .pr4 .bg-near-white .ba .b--dark-pink .bw1 .br3 .near-black .shadow-5}
Add some findings for your validation report. 

::: {.f5 .nt2}
When you are done, click [{{< fa chevron-right >}}]() to continue.
:::
::::

## {.scrollable}

:::: {.columns}
::: {.column width="30%" .pr4 .f2}
Link your findings and the evidence from the test results you analyzed to the validation report.

<br>Try it **live** on the next page. {{< fa hand-point-right >}}
:::

::: {.column width="70%" .bl .pl4 .f3}
::: {.panel-tabset}
### Link finding

{{< include /guide/model-validation/_assess-compliance-link-finding.qmd >}}

### Link evidence

{{< include /guide/model-validation/_assess-compliance-link-evidence.qmd >}}
:::

<form method="get" action="/guide/model-validation/assess-compliance.html" target="_blank">
   <button type="submit" style="color: white; background-color: #de257e; border-radius: 8px; border: none; font-size: 24px; padding: 6.25px 12.5px; margin-top: 10px; margin-bottom: 20px;">Learn more ...</button>
</form>
:::
::::

## {background-iframe="https://app.prod.validmind.ai/model-inventory" background-interactive="true" data-preload="yes"}

:::: {.absolute bottom=15 .w-100 .f4 .tc .pl4 .pr4 .bg-near-white .ba .b--dark-pink .bw1 .br3 .near-black .shadow-5}
Link findings and link evidence to your validation report. 

::: {.f5 .nt2}
When you are done, click [{{< fa chevron-right >}}]() to continue.
:::
::::

## {.scrollable}

:::: {.columns}
::: {.column width="30%" .pr4 .f2}
Based on the evidence you analyzed and your model, assess compliance with your guidelines.

::: {.f5 .nt2}
(Scroll down for the full instructions.)
:::

<br>Try it **live** on the next page. {{< fa hand-point-right >}}
:::

::: {.column width="70%" .bl .pl4 .f4}

### Assess compliance

{{< include /guide/model-validation/_assess-compliance-assess.qmd >}}

<form method="get" action="/guide/model-validation/work-with-model-findings.html" target="_blank">
   <button type="submit" style="color: white; background-color: #de257e; border-radius: 8px; border: none; font-size: 24px; padding: 6.25px 12.5px; margin-top: 10px; margin-bottom: 20px;">Learn more ...</button>
</form>
:::
::::

## {background-iframe="https://app.prod.validmind.ai/model-inventory" background-interactive="true" data-preload="yes"}

:::: {.absolute bottom=15 .w-100 .f4 .tc .pl4 .pr4 .bg-near-white .ba .b--dark-pink .bw1 .br3 .near-black .shadow-5}
Assess compliance for your validation report. 

::: {.f5 .nt2}
When you are done, click [{{< fa chevron-right >}}]() to continue.
:::
::::

# 4. Submit for review and approval

## {.scrollable}

:::: {.columns}
::: {.column width="30%" .pr4 .f2}
When you’re ready, verify the approval workflow, and then submit your validation report for approval.

::: {.f5 .nt2}
(Scroll down for the full instructions.)
:::

<br>Try it **live** on the next page. {{< fa hand-point-right >}}
:::

::: {.column width="70%" .bl .pl4 .f4}
::: {.panel-tabset}
### Verify workflow

Workflow states and transitions are configured by an administrator in advance, but you should verify that the expected people are included in the approval process.

<<<<<<< HEAD
{{< include /guide/model-documentation/_submit-for-approval-verify.qmd >}}
=======
{{< include /guide/model-workflows/_model-workflows-see.qmd >}}
>>>>>>> e9087c52

### Submit for approval

To transition through the approval workflow, all required workflow steps must be completed. For example, you cannot submit a validation report for review until the model documentation itself has been submitted.

<<<<<<< HEAD
{{< include /guide/model-documentation/_submit-for-approval-submit.qmd >}}
=======
{{< include /guide/model-workflows/_model-workflows-transition.qmd >}}
>>>>>>> e9087c52
:::

<form method="get" action="/guide/model-documentation/submit-for-approval.html" target="_blank">
   <button type="submit" style="color: white; background-color: #de257e; border-radius: 8px; border: none; font-size: 24px; padding: 6.25px 12.5px; margin-top: 10px; margin-bottom: 20px;">Learn more ...</button>
</form>
:::
::::

## {background-iframe="https://app.prod.validmind.ai/model-inventory" background-interactive="true" data-preload="yes"}

:::: {.absolute bottom=15 .w-100 .f4 .tc .pl4 .pr4 .bg-near-white .ba .b--dark-pink .bw1 .br3 .near-black .shadow-5}
Submit your validation report for review & approval. 

::: {.f5 .nt2}
When you are done, click [{{< fa chevron-right >}}]() to continue.
:::
::::

# About validation reports

There is more that ValidMind can do to help you prepare validation reports, from using your own template to configuring the full approval workflow. 

<form method="get" action="/guide/model-validation/preparing-validation-reports.html" target="_blank" style="display: flex; justify-content: center;">
   <button type="submit" style="color: white; background-color: #de257e; border-radius: 8px; border: none; font-size: 32px; padding: 6.25px 12.5px; margin-top: 40px; margin-bottom: 40px;">Learn more ...</button>
</form>

Or, find your next learning resource on [ValidMind Academy](training-overview.qmd).

<!-- ## PREVIEW: AI documentation assistant

:::: {.columns}
::: {.column width="50%"}
Use the ValidMind AI assistant to auto-generate initial report content based on model metadata and to gain insight into test results:

![](/releases/2024-may-22/generate-with-ai.png){fig-alt="A screenshot showing a text editor with a toolbar and the Generate with AI button on the right"}
:::

::: {.column width="50%"}
Accept the text or try again:

![](/releases/2024-may-22/ai-content-builder.png){fig-alt="A screenshot showing a modal with AI-generated text"}
:::
:::: --><|MERGE_RESOLUTION|>--- conflicted
+++ resolved
@@ -345,21 +345,13 @@
 
 Workflow states and transitions are configured by an administrator in advance, but you should verify that the expected people are included in the approval process.
 
-<<<<<<< HEAD
-{{< include /guide/model-documentation/_submit-for-approval-verify.qmd >}}
-=======
 {{< include /guide/model-workflows/_model-workflows-see.qmd >}}
->>>>>>> e9087c52
 
 ### Submit for approval
 
 To transition through the approval workflow, all required workflow steps must be completed. For example, you cannot submit a validation report for review until the model documentation itself has been submitted.
 
-<<<<<<< HEAD
-{{< include /guide/model-documentation/_submit-for-approval-submit.qmd >}}
-=======
 {{< include /guide/model-workflows/_model-workflows-transition.qmd >}}
->>>>>>> e9087c52
 :::
 
 <form method="get" action="/guide/model-documentation/submit-for-approval.html" target="_blank">
