/*-- scss:defaults --*/
$link-color: #3E6C69;

section.has-dark-background a, 
section.has-dark-background a:hover {
    color: #ffffff !important;
}

.reveal .slide .screenshot {
    border: 1px solid #042426;
    border-right-width: 2px;
    border-bottom-width: 3px;
    border-radius: 8px;
  }

.reveal .slide .button {
    color: #3E6C69;
    background-color: #white;
    text-decoration: none;
    padding-left: 1rem;
    padding-right: 1rem;
    padding-top: 0.5rem;
    padding-bottom: 0.5rem;
    margin-bottom: 0.5rem;
    display: inline-block;
    border-radius: 4px;
    border: 1px solid #3E6C69;
    transition: color 0.15s ease-in, background-color 0.15s ease-in;
    font-weight: bold;
    text-align: center;
    font-size: 32px;
  }

.reveal .slide .button:hover {
    text-decoration: none;
    filter: brightness(125%);
  }

.reveal .slide .overlay, .reveal .footer .overlay {
  box-shadow: 2px 2px 4px rgba(0, 0, 0, 0.2); 
  border: 1px solid #083E44;
  border-left-width: 5px;
  background: #FAFAFA;
  border-radius: 5px;
  color: #222222;
}

.reveal .slide .overlay strong, .reveal .slide .overlay b {
  color: #083E44; 
}

.reveal .slide .embed {
  border: 1px solid #042426;
  background: #EAF8FA;
  border-radius: 5px;
}

.reveal .slide .embed strong, .reveal .slide .embed b {
  color: #042426 !important; 
}

.reveal .footer a {
  color: #DE257E !important;
}

.reveal .progress {
  color: #DE257E !important;
}

.reveal .slide-menu-button {
  background-color: #EAF8FA;
  padding: 3px;
  border-radius: 3px;
  margin-bottom: 5px;
}

.reveal .slide .green-bg {
  background-color: #bbe1afff;
  padding: 5px;
  border-radius: 3px;
  color: #0f3b02ff;
  font-size: smaller;
}

.reveal .slide .green {
  color: green;
}

.reveal .slide .bubble, .reveal .footer .bubble {
  border: 1px solid #042426;
  color: #042426;
  padding: 5px;
  border-radius: 25px;
  font-size: smaller;
  line-height: 2.5em;
}

.reveal code {
  color: #DE257E !important;
}

.reveal .slide h4 {
  color: #083E44; 
}

.reveal .slide h5 {
  color: #083E44; 
  font-weight: normal;
}

.slide-menu-wrapper .slide-menu {
  background-color: #042426 !important
}

.slide-menu-wrapper .active-menu-panel li.selected {
  background-color: #DE257E !important
}

.reveal .slide figcaption {
  text-align: center;
}

<<<<<<< HEAD
.gclose.gbtn {
  background-color: #083E44;
  border: 3px solid #de257e;
}

.gclose.gbtn:hover {
  background-color: #DE257E;
}

.gclose.gbtn svg path {
  fill: #de257e;
}

.gclose.gbtn:hover svg path {
  fill: white;
}

.glightbox-clean .gdesc-inner {
  background-color: #083E44;
}

.gslide-description .gslide-title {
  font-family: 'Inter', sans-serif !important;
  background-color: #083E44 !important;
  color: white !important;
}

.gnext.gbtn, .gprev.gbtn {
  background-color: #083E44;
}

.gnext.gbtn:hover, .gprev.gbtn:hover {
  background-color: #3E6C69;
}

.gnext.gbtn svg path, .gprev.gbtn svg path {
  fill: white;
}
=======
.reveal .slide .yellow-bg {
  background-color: #ffe7b7ff;
  color: #b67a16ff;
}
>>>>>>> 65a6c214
<|MERGE_RESOLUTION|>--- conflicted
+++ resolved
@@ -15,7 +15,7 @@
 
 .reveal .slide .button {
     color: #3E6C69;
-    background-color: #white;
+    background-color: white;
     text-decoration: none;
     padding-left: 1rem;
     padding-right: 1rem;
@@ -120,7 +120,6 @@
   text-align: center;
 }
 
-<<<<<<< HEAD
 .gclose.gbtn {
   background-color: #083E44;
   border: 3px solid #de257e;
@@ -159,9 +158,8 @@
 .gnext.gbtn svg path, .gprev.gbtn svg path {
   fill: white;
 }
-=======
+
 .reveal .slide .yellow-bg {
   background-color: #ffe7b7ff;
   color: #b67a16ff;
 }
->>>>>>> 65a6c214
