--- conflicted
+++ resolved
@@ -172,11 +172,7 @@
 ::: {.f5 .pl3 .pr3 .embed}
 **Can't load the {{< var validmind.platform >}}?**
 
-<<<<<<< HEAD
-Make sure you're logged in and have refreshed <br>the page in a Chromium-based browser.
-=======
 Make sure you're logged in and have <br>refreshed the page in a Chromium-based <br>web browser.
->>>>>>> 2ef44269
 :::
 
 When you're done navigating around, 
