--- conflicted
+++ resolved
@@ -1,11 +1,7 @@
 /*-- scss:defaults --*/
-<<<<<<< HEAD
-$link-color: #de257e;
-=======
 $link-color: #de257e;
 
 section.has-dark-background a, 
 section.has-dark-background a:hover {
     color: #ffffff !important;
 }
->>>>>>> 4d4eb8e3
