--- conflicted
+++ resolved
@@ -9,10 +9,6 @@
 
 ::: {.signature}
 
-<<<<<<< HEAD
-<span class="name">2.8.18</span>
-=======
 <span class="name">2.8.13</span>
->>>>>>> fa965e95
 
 :::