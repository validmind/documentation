--- conflicted
+++ resolved
@@ -518,14 +518,14 @@
   font-weight: bold;
 }
 
-<<<<<<< HEAD
 .sidebar-item .menu-text {
   text-transform: uppercase;
 }
 
 .sidebar-item a .menu-text {
   text-transform: none; 
-=======
+}
+
 .feature {
   color: #3E6C69; 
   padding: 15px;
@@ -536,14 +536,11 @@
   background-repeat: no-repeat;
   border-top: 2px solid #DE257E;
   text-align: justify;
-  /* width: 75%; */
-  /* font-size: smaller; */
 }
 
 .feature strong, .feature b, .feature dt {
   color: #3E6C69; 
   font-weight: bolder;
->>>>>>> 8d6ba5cc
 }
 
 /* section#footnotes {
