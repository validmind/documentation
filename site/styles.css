/* Fix ValidMind logo size and alignment */
@font-face {
  font-family: 'Inter';
  src: url('assets/fonts/Inter/static/Inter-Regular.ttf') format('truetype');
  font-weight: normal;
  font-style: normal;
}

/* This breaks Font Awesome and all the icons we use — DO NOT UNCOMMENT */
/* Now set via mainfont: Inter in _quarto.yml */
/* body, * {
  font-family: 'Inter', sans-serif !important;
  -webkit-font-smoothing: auto;
}*/

html {
  scroll-padding-top: 150px;
  scroll-behavior: smooth;
}

a {
  color: #DE257E;
  text-decoration: none;
}

a:hover {
  text-decoration: underline 2px solid #083E44;
  /* text-underline-offset: 6px; */
}

a.footnote-ref:hover, a.anchorjs-link:hover {
  /* color: black; */
  text-decoration: none;
}

a.nav-link:hover, a.dropdown-item:hover, a.sidebar-link:hover {
  text-decoration: none;
  color: #DE257E;
}

/* NEW NAVBAR LINKS */
a.nav-link, a.dropdown-item {
  position: relative;
}

a.nav-link:before, a.dropdown-item:before {
  content: "";
  position: absolute;
  display: block;
  width: 100%;
  height: 2px;
  bottom: 0;
  left: 0;
  background-color: #083E44;
  transform: scaleX(0);
  transition: transform 0.3s ease;
}

a.nav-link:hover::before, a.dropdown-item:hover::before {
  transform: scaleX(1);
}

.dropdown-item:active {
  background-color: white;
}

code {
  color: #083E44;
}

.navbar-brand img {
  height: 100%;
  max-height: 25px;
  margin-top: -10px;
}

.navbar {
  border-bottom: 1px solid #dee2e6;
  padding: 15px;
}

.navbar-nav .dropdown-menu {
  box-shadow: 2px 2px 4px rgba(0, 0, 0, 0.2); 
  border-radius: 5px; 
  border: 1px solid #222425;
}

.navbar .dropdown-item {
  padding: .2rem .7rem;
}

.sidebar-navigation .sidebar-divider {
  margin-top: 1rem;
}

.sidebar-item {
  color: #747678;
  padding-top: .3rem;
  line-height: 1.3;
}  

.sidebar-item-container .active {
  position: relative;
}

.sidebar-item-container .active::before {
  content: "";
  position: absolute;
  left: 0;
  top: -0.5rem;
  bottom: -0.5rem;
  width: 3px;
  background-color: #de257e;
  margin-left: -0.7rem;
}

div.callout.callout {
  box-shadow: 2px 2px 4px rgba(0, 0, 0, 0.2); 
  border: 1px solid #083E44;
  border-left-width: 5px;
  background: #B5B5B510;
}

.callout-title-container {
  color: #083E44;
  margin-bottom: 10px;
}

.card {
  box-shadow: 2px 2px 4px rgba(0, 0, 0, 0.2); 
  border-radius: 5px; 
  border: 1px solid #DE257E;
}

.card-title {
  padding-bottom: 0.2rem;
  font-size: 100%;
  font-weight: bold;
  color: #DE257E;
}

.card:hover {
  border: 1px solid #083E44;
  background-color: #B5B5B510;
}

.quarto-grid-item .card-text {
  font-size: .8em;
}

.video-js {
  box-shadow: 4px 4px 8px rgba(0, 0, 0, 0.2);
  border: 1px solid #083E44;
}

pre, pre.python, pre.bash, pre.yaml {
  background-color: #083E4420;
  padding: 15px;
  border-radius: 5px;
}

.hero {
  position: relative;
  margin-top: -35px;
  padding: 75px;
  padding-bottom: 50px;
  color: white;
  min-height: 600px;
  z-index: 1; 
}

.hero::before {
  content: "";
  background: linear-gradient(rgba(8, 62, 68, 1), rgba(8, 62, 68, 0.50)), url('/training/home-hero.svg');
  background-attachment: fixed;
  background-position: center;
  background-size: cover;
  
  position: absolute;
  top: 0;
  left: 0;
  right: 0;
  bottom: 0;
  z-index: -1; 
}

.get-started {
  background-color: #F9F9F9;
  background-image: url('/assets/img/ecosystem-checks.svg'), url('/assets/img/ecosystem-checks.svg');
  background-repeat: no-repeat, no-repeat;
  background-position: left 20px top 40px, right 20px bottom 40px;
  background-size: 500px; /* Or specify the size if needed */
  padding-top: 50px;
  padding-right: 50px;
  padding-left: 50px;
  margin-bottom: 20px;
}

.training {
  margin-top: 25px;
  /* background-color: #EAF8FA; */
  padding: 50px;
  padding-bottom: 25px;
  padding-top: 25px;
  /* border-radius: 15px; */
}

.overview {
  /* background-color: #F9F9F9; */
  padding-top: 50px;
  padding-right: 50px;
  padding-left: 50px;
  margin-top: 15px;
  margin-bottom: 40px;
}

.releases {
  position: relative;
  margin-top: -35px;
  padding: 75px;
  margin-bottom: -80px;
  padding-bottom: 25px;
  color: white;
  z-index: 1; 
}

.releases::before {
  content: "";
  background: linear-gradient(rgba(8, 62, 68, 1), rgba(8, 62, 68, 0.50)), url('/assets/img/solutions-hero.png');
  background-attachment: fixed;
  background-position: center;
  background-size: cover;
  
  position: absolute;
  top: 0;
  left: 0;
  right: 0;
  bottom: 0;
  z-index: -1;
}


.nav-item {
  padding-right: 15px;
}

.navbar-logo {
  padding-right: 20px;
}

.nav-footer {
  padding-top: 25px;
}

.alert, .alert-primary {
  background-color: #DE257E;
}

.quarto-announcement-content, .quarto-announcement-action:before {
  color: white !important;
  padding: 5px;
}

.quarto-announcement-content a {
  color: white !important;
}

.quarto-announcement-content a:hover {
  text-decoration: underline 10px solid;
  text-underline-offset: 10px;
}

.smallcaps {
  font-weight: bold;
  font-size: larger;
}

input[type="checkbox"] {
  width: 1em;
  height: 1rem;
}

input[type="checkbox"][disabled][checked] {
  filter: invert(100%) hue-rotate(18deg) brightness(5);
}

input[type="checkbox"][checked] {
  accent-color: #083E44;
}

.attn {
  margin-top: 20px;
  margin-bottom: 10px;
  border: 2px solid #083E44;
  border-left-width: 0px;
  border-right-width: 0px;
  padding-top: 30px;
  padding-bottom: 20px;
  padding-left: 30px;
  padding-right: 40px;
}

.attn h2{
  color: #083E44;
}

.screenshot {
  border: 1px solid #083E44;
  border-radius: 8px;
  border-right-width: 2px;
  border-bottom-width: 3px;
}

.grow { 
  transition: all .2s ease-in-out; 
}

.grow:hover { 
  transform: scale(1.05); 
}


.image-container {
  position: relative;
  z-index: -1;
}

.image-container img {
  position: absolute;
  top: 0;
  left: 0;
  opacity: 0;
  animation: fadeUp 25s infinite;
}


.image-container img:nth-child(1) {
animation-delay: 0s;
}
.image-container img:nth-child(2) {
animation-delay: 5s;
}
.image-container img:nth-child(3) {
  animation-delay: 10s;
}
.image-container img:nth-child(4) {
  animation-delay: 15s;
}
.image-container img:nth-child(5) {
  animation-delay: 20s;
}

@keyframes fadeUp {
  0% {
    opacity: 0;
    transform: translateY(20px);
    }
  10% {
    opacity: 1;
    transform: translateY(0);
    }
  20% {
    opacity: 1;
    transform: translateY(0);
    }
  30% {
    opacity: 0;
    transform: translateY(-20px);
    }
  100% {
    opacity: 0;
          }
      }

.btn-primary:hover {
  filter: brightness(125%);
}

figcaption {
  text-align: center;
}

<<<<<<< HEAD
/* Button class that can be used for links */
=======
>>>>>>> 454a6b48
.button {
  color: #DE257E;
  background-color: white;
  text-decoration: none;
  padding-left: 1rem;
  padding-right: 1rem;
  padding-top: 0.5rem;
  padding-bottom: 0.5rem;
  margin-bottom: 0.5rem;
  display: inline-block;
  border-radius: 4px;
  border: 1px solid #DE257E;
  font-size: 16px;
  transition: color 0.15s ease-in, background-color 0.15s ease-in;
  font-weight: bold;
  text-align: center;
}

.button:hover {
  color: #083E44;
  text-decoration: none;
  border: 1px solid #083E44;
  background-color: #B5B5B510;
}
<<<<<<< HEAD
=======

.button-pink {
  margin-top: 40px;
  color: white;
  background-color: #DE257E;
  border: 1px solid #DE257E;
  margin-right: 20px;
}

.button-white {
  margin-top: 40px;
  color: #083E44;
  background-color: #EAF8FA;
  border: 1px solid #BBF1F8;
}

.button-green {
  margin-top: 10px;
  color: white;
  background-color: #083E44;
  border: 1px solid #083E44;
}

.cta {
  text-decoration: none;
  padding-left: 1rem;
  padding-right: 1rem;
  padding-top: 0.5rem;
  padding-bottom: 0.5rem;
  margin-bottom: 0.5rem;
  display: inline-block;
  border-radius: 4px;
  transition: color 0.15s ease-in, background-color 0.15s ease-in;
  font-weight: bold;
  text-align: center;
  font-variant: small-caps;
  font-size: 20px;
}

.cta:hover {
  text-decoration: none;
  filter: brightness(125%);
}

.video, iframe[src*="youtube.com"] {
  box-shadow: 5px 5px 5px #ccc; 
  border-radius: 5px;
  border: 1px solid #DE257E;
}
>>>>>>> 454a6b48

/* section#footnotes {
  display: none !important;
}

#quarto-appendix.default {
    border-top: none !important;
} */
 
/* .figure-img
{
  border: 1px solid #222425; 
  box-shadow: 2px 2px 4px rgba(0, 0, 0, 0.2); 
  border-radius: 5px;
  padding: 20px;
} */

/* NO MARGIN FOOTNOTES ON MOBILE */
/* @media only screen and (max-width: 767px) {
  .column-margin {
    display: none !important;
  }
} */<|MERGE_RESOLUTION|>--- conflicted
+++ resolved
@@ -380,10 +380,6 @@
   text-align: center;
 }
 
-<<<<<<< HEAD
-/* Button class that can be used for links */
-=======
->>>>>>> 454a6b48
 .button {
   color: #DE257E;
   background-color: white;
@@ -408,8 +404,6 @@
   border: 1px solid #083E44;
   background-color: #B5B5B510;
 }
-<<<<<<< HEAD
-=======
 
 .button-pink {
   margin-top: 40px;
@@ -459,7 +453,6 @@
   border-radius: 5px;
   border: 1px solid #DE257E;
 }
->>>>>>> 454a6b48
 
 /* section#footnotes {
   display: none !important;
