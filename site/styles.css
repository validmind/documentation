--- conflicted
+++ resolved
@@ -11,31 +11,3 @@
   background-color: #f7e4ee;
   border-radius: px;
 }
-<<<<<<< HEAD
-
-.toc-actions a:hover {
-  color:#de257e
- }
-
-/* Fix color for active ToC link in the margin */
-.sidebar nav[role="doc-toc"] ul > li > a.active {
-  border-left: 1px solid #de257e;
-  color: #de257e !important;
-}
-
-/* Change all link color to #373a3c without underline */
-a {
-    color: #373a3c;
-}
-
-/* Change hover over link color to #373a3c */
-a:hover {
-  color: #de257e;
-}
-
-/* Hide horizontal rule above some table headers */
-.table > :not(:first-child) {
-  border-top-color: #FFF0;
-}
-=======
->>>>>>> 13228cd9
