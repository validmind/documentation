---
title: "Install and initialize the client library"
date: last-modified
aliases:
  - install-and-initialize-validmind.html
<<<<<<< HEAD
  - ../../guide/install-and-initialize-validmind-library.html
=======
  - ../../guide/install-and-initialize-developer-framework.html
filters:
  - tachyons
>>>>>>> 4d26a71d
---

{{< var vm.product >}} generates a unique _code snippet_ for each registered model to connect with your developer environment. You initialize the client library with this code snippet, ensuring that your documentation and tests are uploaded to the correct model. 

::: {.attn}

## Prerequisites

- [x] {{< var link.login >}}
- [x] You are the model owner.
- [x] You are a `Developer` or assigned another role with sufficient permissions to perform the tasks in this guide.[^1]

In order to integrate the {{< var vm.developer >}} and to be able to upload to the {{< var vm.platform >}}, you must provide the following information through a code snippet that you copy from the {{< var validmind.platform >}}:

| Argument      | Description                        |
|---------------|------------------------------------|
| `api_host`    | The location of the {{< var vm.product >}} API  |
| `api_key`     | The account API key                |
| `api_secret`  | The account secret key             |
| `model`     | The model identifier             |

If you do not have a suitable model with a code snippet to use, you can register a model first.[^2] 

The {{< var vm.developer >}} also requires access to the data sources where data sets used for training, testing, and trained model files are stored. This access is needed to run model documentation and validation tests, and to upload to the {{< var vm.platform >}} to populate the model documentation and validation reports.

:::

## Install ValidMind

### Locate the {{< var vm.developer >}} integration instructions

For existing models, this information can be found in the {{< var validmind.platform >}}:

1. In the left sidebar, click **Model Inventory**.

2. Select a model by clicking on it or find your model by applying a filter or searching for it.[^3]

3. In the left sidebar that appears for your model, click **Getting Started**.

4. Locate the code snippet and click **{{< fa regular copy >}} Copy snippet to clipboard**. 

### Install the client library

To install the client library:

```python
%pip install validmind
```

### Initialize the client library

To initialize the client library, paste the code snippet with the client integration details directly into your development source code, replacing this example with your own:

```python
import validmind as vm

vm.init(
  api_host = "{{< var api.host >}}/tracking",
  api_key = "API_KEY",
  api_secret = "API_SECRET",
  model = "MODEL_IDENTIFIER"
)
```

:::{.callout}
To also enable monitoring, add `monitoring=True` to the `vm.init` method in your code snippet. [^4]
:::

After you have pasted the code snippet into your development source code and run your code, the Python client library will connect and register with {{< var vm.product >}}. You can now use the {{< var vm.developer >}} to document and test your models, and to upload model documentation and test results to the {{< var vm.platform >}}.

## Upgrade ValidMind

After installing ValidMind,[^5] you'll want to periodically make sure you are on the latest version to access any new features and other enhancements: 

1. In your Jupyter Notebook or developer environment, retrieve the information for the currently installed version of ValidMind:

    ```python
    %pip show validmind
    ```

::: {.column-margin}
**Example output:**
```bash
Name: validmind
Version: 2.5.15
...
```
:::

2. If the version returned is lower than the version indicated in our production open-source code,[^6] run the following command:

    ```python
    %pip install --upgrade validmind
    ```

::: {.column-margin}
::: {.callout title="Current version:"}
{{< var version.validmind >}}
:::
:::


<!-- FOOTNOTES -->

[^1]: [Manage permissions](/guide/configuration/manage-permissions.qmd)

[^2]: [Register models in the inventory](/guide/model-inventory/register-models-in-inventory.qmd)

[^3]: [Working with the model inventory](/guide/model-inventory/working-with-model-inventory.qmd#search-filter-and-sort-models)

[^4]: [Ongoing monitoring](/guide/monitoring/ongoing-monitoring.qmd)

[^5]: [Install ValidMind](#install-validmind)

[^6]: **GitHub:** [validmind/developer-framework/validmind/&lowbar;&lowbar;version&lowbar;&lowbar;.py](https://github.com/validmind/developer-framework/blob/prod/validmind/__version__.py)<|MERGE_RESOLUTION|>--- conflicted
+++ resolved
@@ -3,13 +3,10 @@
 date: last-modified
 aliases:
   - install-and-initialize-validmind.html
-<<<<<<< HEAD
   - ../../guide/install-and-initialize-validmind-library.html
-=======
   - ../../guide/install-and-initialize-developer-framework.html
 filters:
   - tachyons
->>>>>>> 4d26a71d
 ---
 
 {{< var vm.product >}} generates a unique _code snippet_ for each registered model to connect with your developer environment. You initialize the client library with this code snippet, ensuring that your documentation and tests are uploaded to the correct model. 
@@ -37,7 +34,7 @@
 
 :::
 
-## Install ValidMind
+## Install {{< var vm.product >}}
 
 ### Locate the {{< var vm.developer >}} integration instructions
 
@@ -80,11 +77,11 @@
 
 After you have pasted the code snippet into your development source code and run your code, the Python client library will connect and register with {{< var vm.product >}}. You can now use the {{< var vm.developer >}} to document and test your models, and to upload model documentation and test results to the {{< var vm.platform >}}.
 
-## Upgrade ValidMind
+## Upgrade {{< var vm.product >}}
 
-After installing ValidMind,[^5] you'll want to periodically make sure you are on the latest version to access any new features and other enhancements: 
+After installing {{< var vm.product >}},[^5] you'll want to periodically make sure you are on the latest version to access any new features and other enhancements: 
 
-1. In your Jupyter Notebook or developer environment, retrieve the information for the currently installed version of ValidMind:
+1. In your Jupyter Notebook or developer environment, retrieve the information for the currently installed version of {{< var vm.product >}}:
 
     ```python
     %pip show validmind
@@ -122,6 +119,6 @@
 
 [^4]: [Ongoing monitoring](/guide/monitoring/ongoing-monitoring.qmd)
 
-[^5]: [Install ValidMind](#install-validmind)
+[^5]: [Install {{< var vm.product >}}](#install-validmind)
 
 [^6]: **GitHub:** [validmind/developer-framework/validmind/&lowbar;&lowbar;version&lowbar;&lowbar;.py](https://github.com/validmind/developer-framework/blob/prod/validmind/__version__.py)