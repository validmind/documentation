---
title: "Generate model documentation"
date: last-modified
---

Generate model documentation starting with your model or model predictions, load your model or predictions into the {{< var validmind.developer >}}, then finally view the results and refine your documentation in the {{< var validmind.platform >}}.

::: {.prereq}

## Prerequisites

<<<<<<< HEAD
- [x] {{< var link.login >}}
- [x] You are the model owner.
- [x] You are a `Developer`, or assigned another role with sufficient permissions to perform the tasks in this guide.[^1]
=======
1. **Develop your model**[^1] — In your existing developer environment, build one or more candidate models that need to be validated. This step includes all the usual activities you already follow as a model developer. 
>>>>>>> 4d387974

:::

## End-to-end workflow

### In your modeling environment

1. Build your model or your model predictions.

2. Export the datasets and model or predictions.

Next, go to **With the {{< var validmind.developer >}}, Step 2**.  {{< fa arrow-right >}}

### With the {{< var validmind.developer >}}

1. Create a notebook to select and build the relevant tests.

2. {{< fa arrow-right >}} **From your modeling environment**, load the trained datasets and models or predictions.

3. {{< fa arrow-right >}} Use the instructions from **In the {{< var vm.platform >}}, Step 3**, [initialize the {{< var validmind.developer >}}](install-and-initialize-developer-framework.qmd).

4. Select the relevant tests.

5. Review if all tests are covered by ValidMind or your external test provider:
    
   - If all tests are NOT covered — Create and register additional tests.
   - If all tests are covered — 
      a. Run the selected tests.
      b. Review your test results. 

Next, go to **In the {{< var validmind.platform >}}, Step 5**.  {{< fa arrow-right >}} 

### In the {{< var validmind.platform >}}

1. [Register a new model](/guide/model-inventory/register-models-in-inventory.qmd).

2. Review the template structure.

3. [Locate the {{< var vm.developer >}} integration instructions](install-and-initialize-developer-framework.qmd#locate-the-framework-integration-instructions). 
   
4.  Go to **With the {{< var validmind.developer >}}, Step 3**. {{< fa arrow-right >}}

5. {{< fa arrow-right >}} After **With the {{< var validmind.developer >}}, Step 6**, [add content blocks](/guide/model-documentation/work-with-content-blocks.qmd) to your model documentation: 
   
   Select the block type:
   
      - **For test-driven blocks** — Select from available test provider results[^2]
      - **For text blocks** — 
         
         - For new block:
            - Add new editable text content block
            - Review and collaborate on the content block
         - For existing blocks: Select from available texts from content provider

6. [Submit your model documentation for review](/guide/model-documentation/submit-for-approval.qmd).

<<<<<<< HEAD
## What's next

- [Store project credentials in `.env` files](store-credentials-in-env-file.qmd)
- [Work with test results](work-with-test-results.qmd)


<!-- FOOTNOTES -->

[^1]: [Manage permissions](/guide/configuration/manage-permissions.qmd)

[^2]: [Work with test results](work-with-test-results.qmd)
=======

<!-- FOOTNOTES -->

[^1]: 

   **No available model?**<br>
   You can still run tests and log documentation with ValidMind as long as you're able to [load the model predictions](/faq/faq-documentation.qmd#can-i-run-tests-and-log-documentation-without-having-a-model-available). 
>>>>>>> 4d387974
<|MERGE_RESOLUTION|>--- conflicted
+++ resolved
@@ -9,13 +9,9 @@
 
 ## Prerequisites
 
-<<<<<<< HEAD
 - [x] {{< var link.login >}}
 - [x] You are the model owner.
 - [x] You are a `Developer`, or assigned another role with sufficient permissions to perform the tasks in this guide.[^1]
-=======
-1. **Develop your model**[^1] — In your existing developer environment, build one or more candidate models that need to be validated. This step includes all the usual activities you already follow as a model developer. 
->>>>>>> 4d387974
 
 :::
 
@@ -72,7 +68,6 @@
 
 6. [Submit your model documentation for review](/guide/model-documentation/submit-for-approval.qmd).
 
-<<<<<<< HEAD
 ## What's next
 
 - [Store project credentials in `.env` files](store-credentials-in-env-file.qmd)
@@ -83,13 +78,4 @@
 
 [^1]: [Manage permissions](/guide/configuration/manage-permissions.qmd)
 
-[^2]: [Work with test results](work-with-test-results.qmd)
-=======
-
-<!-- FOOTNOTES -->
-
-[^1]: 
-
-   **No available model?**<br>
-   You can still run tests and log documentation with ValidMind as long as you're able to [load the model predictions](/faq/faq-documentation.qmd#can-i-run-tests-and-log-documentation-without-having-a-model-available). 
->>>>>>> 4d387974
+[^2]: [Work with test results](work-with-test-results.qmd)