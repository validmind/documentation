--- conflicted
+++ resolved
@@ -46,17 +46,6 @@
     - /guide/model-validation/preparing-validation-reports.qmd
     - /guide/model-validation/working-with-model-findings.qmd
     - /guide/model-validation/view-reports.qmd
-<<<<<<< HEAD
-  - id: community
-    type: grid
-    grid-columns: 1
-    max-description-length: 500
-    sort: false
-    fields: [title, description]
-    contents:
-    - /about/contributing/validmind-community.qmd
-=======
->>>>>>> 8fa63c38
   - id: releases
     type: grid
     grid-columns: 3
@@ -100,23 +89,14 @@
 #hits {
   display: none;
   overflow-y: auto;
-<<<<<<< HEAD
   width: 100%; /* Match the width of the searchbox */
   max-width: 600px; /* Match the max-width of the searchbox */
-=======
-  width: 100vw;
-  max-width: 800px;
->>>>>>> 8fa63c38
   max-height: 400px;
   margin: 20px auto;
   padding: 15px;
   background-color: #f9f9f9;
   border: 1px solid #ccc;
   border-radius: 8px;
-<<<<<<< HEAD
-  box-sizing: border-box; /* Ensure padding doesn't affect the width */
-=======
->>>>>>> 8fa63c38
 }
 
 #hits div {
@@ -127,8 +107,12 @@
 }
 
 #hits div:hover {
-<<<<<<< HEAD
-  background-color: #f0f0f0;   /* Light grey background for the entire search result on hover */
+  background-color: #EAF8FA;   /* Light green background for the entire search result on hover */
+}
+
+#hits a strong {
+  color: #083E44;
+  text-decoration: none;
 }
 
 #hits a {
@@ -171,21 +155,6 @@
 #toast.show {
   display: block; /* Show the toast */
 }
-=======
-  background-color: #EAF8FA;   /* Light green background for the entire search result on hover */
-}
-
-#hits a strong {
-  color: #083E44;
-  text-decoration: none;
-}
-
-#hits a {
-  color: #222425;
-  text-decoration: none;
-}
-
->>>>>>> 8fa63c38
 </style>
 ```
 
@@ -201,17 +170,12 @@
 
 ::: {.w-30-ns .mr2 .mb4}
 
-<<<<<<< HEAD
-:::: {.f4 .tl}
-The **purpose-built platform** for model risk management teams to test, document, validate, and govern AI, machine learning, and statistical models with speed and confidence.
-=======
 <!-- :::: {.f1}
 <span style="color: #de257e">Valid</span>**Mind**
 ::::  -->
 
 :::: {.f3}
 The **purpose-built platform** for model risk management teams to test, document, validate, and govern Generative AI, AI, and statistical models with speed and confidence.
->>>>>>> 8fa63c38
 ::::
 
 [ask a question]{.smallcaps}
@@ -220,44 +184,20 @@
 <input id="searchbox" placeholder="How do I ... ?">
 <div id="hits"></div>
 
-<<<<<<< HEAD
 <div id="toast">Press Enter for more context</div>
 
 <!-- Use Lunr.js as the search library -->
 <script src="https://unpkg.com/lunr/lunr.js"></script>
 
-<!-- Use Pyodide with JavaScript, so help us all -->
-<!-- <script src="https://cdn.jsdelivr.net/pyodide/v0.16.1/full/pyodide.js"></script> -->
-
 <!-- Enable ValidMind search functionality-->
 <script src="scripts/validsearch.js"></script>
 
-<a class="btn btn-primary" role="button" style="font-variant: small-caps;padding: 12px;color: var(--bs-white);background: #DE257E;border-radius: 4px;margin-top: 40px;font-family: 'Inter';font-style: normal;font-weight: 700;font-size: 20px;line-height: 100%;border: 1px solid var(--bs-pink);" href="get-started/developer/try-with-jupyterhub.html">quickstart</a> <a class="btn btn-primary" role="button" style="font-variant: small-caps;padding: 12px;color: var(--bs-white);background: #083E44;border-radius: 4px;margin-top: 40px; margin-left: 18px;font-family: 'Inter';font-style: normal;font-weight: 700;font-size: 20px;line-height: 100%;border: 1px solid var(--bs-white);" href="https://github.com/validmind/developer-framework/">open-source software</a>
-=======
-<!-- Use Lunr.js as the search library -->
-<script src="https://unpkg.com/lunr/lunr.js"></script>
-
-<!-- Enable ValidMind search functionality-->
-<script src="scripts/validsearch.js"></script>
-
 <a class="btn btn-primary" role="button" style="font-variant: small-caps;padding: 12px;color: var(--bs-white);background: #DE257E;border-radius: 4px;margin-top: 40px;font-family: 'Inter';font-style: normal;font-weight: 700;font-size: 20px;line-height: 100%;border: 1px solid var(--bs-pink);" href="get-started/developer/try-with-jupyterhub.html">quickstart</a> <a class="btn btn-primary" role="button" style="font-variant: small-caps;padding: 12px;color: #083E44;background: #EAF8FA;border-radius: 4px;margin-top: 40px; margin-left: 18px;font-family: 'Inter';font-style: normal;font-weight: 700;font-size: 20px;line-height: 100%;border: 1px solid #BBF1F8;" href="https://github.com/validmind/developer-framework/">open-source software</a>
->>>>>>> 8fa63c38
 
 :::
 
 ::: {.w-40-ns}
 
-<<<<<<< HEAD
-<!-- ::: {.image-container}
-![](assets/img/platform-line-1.png){class="fade-img"}
-![](assets/img/platform-line-2.png){class="fade-img"}
-![](assets/img/platform-line-3.png){class="fade-img"}
-![](assets/img/platform-line-4.png){class="fade-img"}
-![](assets/img/platform-line-5.png){class="fade-img"}
-::: -->
-
-<div id="explain"></div> 
-=======
 ::: {.image-container}
 ![](assets/img/platform-line-1.png)
 ![](assets/img/platform-line-2.png)
@@ -265,7 +205,6 @@
 ![](assets/img/platform-line-4.png)
 ![](assets/img/platform-line-5.png)
 :::
->>>>>>> 8fa63c38
 
 :::
 
@@ -287,11 +226,12 @@
 <!-- FILLER COLUMN DO NOT REMOVE -->
 :::
 
-
 ::: {.w-25-ns .mb4}
 
 :::: {.ba .b--black-10 .br3 .shadow-4 .bg-white .pt4 .pb3 .h-100 .grow}
-<<<<<<< HEAD
+
+
+![](assets/img/admin-diagram.png){height=250px}
 
 :::: {.ph4}
 
@@ -310,41 +250,14 @@
 
 :::: 
 
-=======
-
-
-![](assets/img/admin-diagram.png){height=250px}
-
-:::: {.ph4}
-
-:::: {.navy .f4}
-[administrators]{.smallcaps}
-::::
-
-:::{#admin}
-:::
-
-<div style="text-align: center;">
-<a class="btn btn-primary" role="button" style="font-variant: small-caps;padding: 12px;color: var(--bs-white);background: #083E44;border-radius: 4px;margin-top: 4px;font-family: 'Inter';font-style: normal;font-weight: 700;font-size: 20px;line-height: 100%;border: 1px solid #083E44;" href="guide/guides.html">all user guides</a>
-</div>
-
-::::
-
-
-:::: 
-
->>>>>>> 8fa63c38
 :::
 
 ::: {.w-25-ns .mb4}
 
 :::: {.ba .b--black-10 .br3 .shadow-4 .bg-white .pt4 .pb3 .h-100 .grow}
-<<<<<<< HEAD
-=======
 
 
 ![](assets/img/developer-diagram.png){height=250px}
->>>>>>> 8fa63c38
 
 :::: {.ph4}
 
@@ -354,18 +267,10 @@
 
 :::{#developer}
 :::
-<<<<<<< HEAD
 
 <div style="text-align: center;">
 <a class="btn btn-primary" role="button" style="font-variant: small-caps;padding: 12px;color: var(--bs-white);background: #083E44;border-radius: 4px;margin-top: 4px;font-family: 'Inter';font-style: normal;font-weight: 700;font-size: 20px;line-height: 100%;border: 1px solid #083E44;" href="https://docs.validmind.ai/validmind/validmind.html">developer reference</a>
 </div>
-=======
-
-<div style="text-align: center;">
-<a class="btn btn-primary" role="button" style="font-variant: small-caps;padding: 12px;color: var(--bs-white);background: #083E44;border-radius: 4px;margin-top: 4px;font-family: 'Inter';font-style: normal;font-weight: 700;font-size: 20px;line-height: 100%;border: 1px solid #083E44;" href="https://docs.validmind.ai/validmind/validmind.html">developer reference</a>
-</div>
-
->>>>>>> 8fa63c38
 
 ::::
 
@@ -376,12 +281,9 @@
 ::: {.w-25-ns .mb4}
 
 :::: {.ba .b--black-10 .br3 .shadow-4 .bg-white .pt4 .pb3 .h-100 .grow}
-<<<<<<< HEAD
-=======
 
 
 ![](assets/img/validator-diagram.png){height=250px}
->>>>>>> 8fa63c38
 
 :::: {.ph4}
 
@@ -391,28 +293,20 @@
 
 :::{#validator}
 :::
-<<<<<<< HEAD
 
 <div style="text-align: center;">
 <a class="btn btn-primary" role="button" style="font-variant: small-caps;padding: 12px;color: var(--bs-white);background: #083E44;border-radius: 4px;margin-top: 4px;font-family: 'Inter';font-style: normal;font-weight: 700;font-size: 20px;line-height: 100%;border: 1px solid #083E44;" href="guide/model-validation/manage-validation-guidelines.html">validation guidelines</a>
 </div>
-=======
-
-<div style="text-align: center;">
-<a class="btn btn-primary" role="button" style="font-variant: small-caps;padding: 12px;color: var(--bs-white);background: #083E44;border-radius: 4px;margin-top: 4px;font-family: 'Inter';font-style: normal;font-weight: 700;font-size: 20px;line-height: 100%;border: 1px solid #083E44;" href="guide/model-validation/manage-validation-guidelines.html">validation guidelines</a>
-</div>
-
-::::
-
-:::: 
-
-:::
-
-
-::: {.w-10-ns}
-<!-- FILLER COLUMN DO NOT REMOVE -->
-:::
->>>>>>> 8fa63c38
+
+::::
+
+:::: 
+
+:::
+
+::: {.w-10-ns}
+<!-- FILLER COLUMN DO NOT REMOVE -->
+:::
 
 ::::
 
@@ -430,8 +324,6 @@
 ![](about/ValidMind-logo-color.svg){height=50px} **Academy**
 :::: 
 
-<<<<<<< HEAD
-=======
 :::: {.f4}
 Gain **hands-on experience** and explore what ValidMind has to offer with our interactive training environment.
 ::::
@@ -459,7 +351,6 @@
 
 ::::
 
->>>>>>> 8fa63c38
 :::
 
 <!-- OVERVIEW SECTION -->
@@ -491,15 +382,15 @@
 
 <a class="btn btn-primary" role="button" style="font-variant: small-caps;padding: 12px;color: var(--bs-white);background: #DE257E;border-radius: 4px;margin-top: 4px;font-family: 'Inter';font-style: normal;font-weight: 700;font-size: 20px;line-height: 100%;border: 1px solid var(--bs-pink);"  href="https://validmind.com/contact/">request a demo</a>
 
-:::
-
-<<<<<<< HEAD
-<!-- SUPPORT SECTION -->
-=======
+:::: {.pa2 .tc}
+<a class="btn btn-primary" role="button" style="font-variant: small-caps;padding: 12px;color: var(--bs-white);background: #DE257E;border-radius: 4px;margin-top: 4px;font-family: 'Inter';font-style: normal;font-weight: 700;font-size: 20px;line-height: 100%;border: 1px solid var(--bs-pink);"  href="https://validmind.com/contact/">request a demo</a>
+::::
+::::
+:::
+
 ::: {.w-25-ns .mb4 .tc .ph2 .br3 .bg-washed-blue .pt4 .pb3 .ph4}
 
 ![](assets/img/icon-connect.svg)
->>>>>>> 8fa63c38
 
 :::: {.f3}
 Events
@@ -555,141 +446,6 @@
 
 :::{#about}
 :::
-::::
-
-:::: 
-
-::: -->
-
-<!-- ::: {.w-25-ns .mb4}
-
-:::: {.ba .b--black-10 .br3 .shadow-4 .h-100}
-
-![](assets/img/hero-dots.png){.br3}
-
-:::: {.ph4}
-
-:::: {.navy .f4}
-[connect with us]{.smallcaps}
-::::
-
-:::{#community}
-:::
-
-<div style="text-align: center;">
-<a class="btn btn-primary" role="button" style="font-variant: small-caps;padding: 12px;color: var(--bs-white);background: #083E44;border-radius: 4px;margin-top: 4px;font-family: 'Inter';font-style: normal;font-weight: 700;font-size: 20px;line-height: 100%;border: 1px solid #083E44;" href="https://validmind.com/blog/">read our blog</a>  
-</div>
-
-::::
-
-:::: 
-
-::: -->
-
-
-::: {.w-10-ns}
-<!-- FILLER COLUMN DO NOT REMOVE -->
-:::
-
-::::
-
-:::
-
-<<<<<<< HEAD
-:::: {.flex .flex-wrap .justify-around .training}
-
-:::: {.f2}
-<span style="color: #de257e">ValidMind</span> **Academy**
-:::: 
-
-:::: {.f4}
-Gain **hands-on experience** and explore what ValidMind has to offer with our interactive training environment.
-::::
-
-::: {.w-100-ns .content-center .mt2}
-
-<div style="text-align: center;">
-<div style="position: relative; display: inline-block; box-shadow: 2px 2px 4px rgba(0, 0, 0, 0.2); border-radius: 5px; border: 1px solid #222425;background: #DE257E;margin-left: 40px;margin-right: 40px">
-  <iframe src="/training/training-for-administrators.html" width="270" height="125" style="border:none; border-radius: 5px;"></iframe>
-  <a href="/training/training-for-administrators.html" target="_blank" style="position: absolute; top: 0; left: 0; width: 100%; height: 100%; z-index: 10;"></a>
-</div>
-<div style="position: relative; display: inline-block; box-shadow: 2px 2px 4px rgba(0, 0, 0, 0.2); border-radius: 5px; border: 1px solid #222425;background: #DE257E;margin-left: 40p;xmargin-right: 40px">
-  <iframe src="/training/training-for-model-developers.html" width="270" height="125" style="border:none; border-radius: 5px;"></iframe>
-  <a href="/training/training-for-model-developers.html" target="_blank" style="position: absolute; top: 0; left: 0; width: 100%; height: 100%; z-index: 10;"></a>
-</div>
-<div style="position: relative; display: inline-block; box-shadow: 2px 2px 4px rgba(0, 0, 0, 0.2); border-radius: 5px; border: 1px solid #222425;background: #DE257E;margin-left: 40px;margin-right: 40px">
-  <iframe src="/training/training-for-model-validators.html" width="270" height="125" style="border:none; border-radius: 5px;"></iframe>
-  <a href="/training/training-for-model-validators.html" target="_blank" style="position: absolute; top: 0; left: 0; width: 100%; height: 100%; z-index: 10;"></a>
-</div>
-</div>
-
-:::
-
-::::
-=======
-
-<!-- RELEASES SECTION -->
-
-::: {.column-screen}
-
-:::: {.flex .flex-wrap .justify-around .releases}
-
-::: {.w-10-ns}
-<!-- FILLER COLUMN DO NOT REMOVE -->
-:::
-
-::: {.w-80-ns .mb4}
-
-:::: {.f2}
-Latest Releases
-:::: 
->>>>>>> 8fa63c38
-
-:::{#releases}
-:::
-
-<<<<<<< HEAD
-<!-- OVERVIEW SECTION -->
-
-::: {.column-screen}
-
-:::: {.flex .flex-wrap .justify-around .overview}
-
-=======
-
-:::
-
->>>>>>> 8fa63c38
-::: {.w-10-ns}
-<!-- FILLER COLUMN DO NOT REMOVE -->
-:::
-
-
-::: {.w-20-ns .mb4 .tl .ph2}
-:::: {.ba .bg-white .b--black-10 .br3 .shadow-4 .h-100}
-:::: {.f2 .pt3 .ph3}
-<span style="color: #de257e">Be</span>**Valid.**
-:::: 
-
-:::: {.f4 .ph3}
-Accelerate AI innovation, unlock advanced AI models for the business, and deploy compliant AI models responsibly.
-::::
-
-:::: {.pa2 .tc}
-<a class="btn btn-primary" role="button" style="font-variant: small-caps;padding: 12px;color: var(--bs-white);background: #DE257E;border-radius: 4px;margin-top: 4px;font-family: 'Inter';font-style: normal;font-weight: 700;font-size: 20px;line-height: 100%;border: 1px solid var(--bs-pink);"  href="https://validmind.com/contact/">request a demo</a>
-::::
-::::
-:::
-
-::: {.w-25-ns .mb4}
-:::: {.ba .bg-white .b--black-10 .br3 .shadow-4 .h-100}
-:::: {.ph4}
-:::: {.navy .f3 .pt3 .ph3}
-[happening now]{.smallcaps}
-::::
-
-:::: {.f4 .ph3}
-Explore events for the model and AI risk community and gain insights through our original articles on model risk management.
 ::::
 
 :::: {.pt2 .tc}
@@ -699,18 +455,27 @@
 ::::
 ::::
 :::: 
-:::
-
-::: {.w-25-ns .mb4}
-:::: {.ba .bg-white .b--black-10 .br3 .shadow-4 .h-100}
+
+::: -->
+
+<!-- ::: {.w-25-ns .mb4}
+
+:::: {.ba .b--black-10 .br3 .shadow-4 .h-100}
+
+![](assets/img/hero-dots.png){.br3}
+
 :::: {.ph4}
 
-:::: {.navy .f3 .pt3}
+:::: {.navy .f4}
 [connect with us]{.smallcaps}
 ::::
 
 :::{#community}
 :::
+
+<div style="text-align: center;">
+<a class="btn btn-primary" role="button" style="font-variant: small-caps;padding: 12px;color: var(--bs-white);background: #083E44;border-radius: 4px;margin-top: 4px;font-family: 'Inter';font-style: normal;font-weight: 700;font-size: 20px;line-height: 100%;border: 1px solid #083E44;" href="https://validmind.com/blog/">read our blog</a>  
+</div>
 
 ::::
 :::: 
@@ -738,15 +503,44 @@
 What's New?
 :::: 
 
+::: -->
+
+
+::: {.w-10-ns}
+<!-- FILLER COLUMN DO NOT REMOVE -->
+:::
+
+::::
+
+:::
+
+
+<!-- RELEASES SECTION -->
+
+::: {.column-screen}
+
+:::: {.flex .flex-wrap .justify-around .releases}
+
+::: {.w-10-ns}
+<!-- FILLER COLUMN DO NOT REMOVE -->
+:::
+
+::: {.w-80-ns .mb4}
+
+:::: {.f2}
+Latest Releases
+:::: 
+
 :::{#releases}
 :::
 
-:::
-
-::: {.w-10-ns}
-<!-- FILLER COLUMN DO NOT REMOVE -->
-:::
-
-::::
-
-:::
+
+:::
+
+::: {.w-10-ns}
+<!-- FILLER COLUMN DO NOT REMOVE -->
+:::
+
+::::
+
+:::