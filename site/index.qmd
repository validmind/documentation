--- conflicted
+++ resolved
@@ -331,10 +331,6 @@
 Accelerate innovation, unlock advanced potential, and deploy with compliance.
 ::::
 
-<<<<<<< HEAD
-
-=======
->>>>>>> c2104528
 [request a demo](https://validmind.com/contact/){.button-pink .cta}
 
 :::
@@ -367,10 +363,6 @@
 Gain insights through our original content on model risk management.
 ::::
 
-<<<<<<< HEAD
-
-=======
->>>>>>> c2104528
 [read our blog](https://validmind.com/blog/){.button-pink .cta}
 
 :::
