--- conflicted
+++ resolved
@@ -6,11 +6,7 @@
 
 <meta name="viewport" content="width=device-width, initial-scale=1.0, user-scalable=yes">
 
-<<<<<<< HEAD
-<meta name="dcterms.date" content="2024-08-07">
-=======
-<meta name="dcterms.date" content="2024-08-16">
->>>>>>> 088ced26
+<meta name="dcterms.date" content="2024-08-23">
 
 <title>Try it in your own developer environment – ValidMind</title>
 <style>
@@ -187,6 +183,10 @@
     <a class="dropdown-item" href="../../developer/model-documentation/supported-models.html">
  <span class="dropdown-text"><i class="fa-solid fa-cubes" aria-label="cubes"></i> Supported Models</span></a>
   </li>  
+        <li>
+    <a class="dropdown-item" href="../../developer/model-documentation/documenting-models.html">
+ <span class="dropdown-text"><i class="fa-solid fa-book-medical" aria-label="book-medical"></i> Documenting Models</span></a>
+  </li>  
         <li><hr class="dropdown-divider"></li>
         <li class="dropdown-header"><i class="fa-solid fa-vial" aria-label="vial"></i> TESTING</li>
         <li>
@@ -393,11 +393,7 @@
     <div>
     <div class="quarto-title-meta-heading">Published</div>
     <div class="quarto-title-meta-contents">
-<<<<<<< HEAD
-      <p class="date">August 7, 2024</p>
-=======
-      <p class="date">August 16, 2024</p>
->>>>>>> 088ced26
+      <p class="date">August 23, 2024</p>
     </div>
   </div>
   
@@ -429,7 +425,7 @@
 <p>You should be familiar with using standard software development tools, including the command line, and have a developer environment set up locally, such as Visual Studio Code.</p>
 <ul>
 <li>To run our sample Jupyter Notebooks locally, your developer environment must support Python ≧3.8 and &lt;3.11.</li>
-<li>To clone our open-source repository, you must have access to <a href="https://github.com/">GitHub</a>. Alternatively, you must be able to download a <code>.zip</code> file containing our code samples that include the introductory Jupyter notebook.</li>
+<li>To clone our open-source repository, you must have access to <a href="https://github.com/">GitHub</a>. Alternatively, you must be able to download a <code>.zip</code> file containing our code samples that include the introductory Jupyter Notebook.</li>
 </ul>
 </section>
 <section id="option-1-clone-the-open-source-repository" class="level2">
