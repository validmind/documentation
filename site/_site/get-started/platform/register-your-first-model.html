<!DOCTYPE html>
<html xmlns="http://www.w3.org/1999/xhtml" lang="en" xml:lang="en"><head>

<meta charset="utf-8">
<meta name="generator" content="quarto-1.5.56">

<meta name="viewport" content="width=device-width, initial-scale=1.0, user-scalable=yes">

<<<<<<< HEAD
<meta name="dcterms.date" content="2024-08-07">
=======
<meta name="dcterms.date" content="2024-08-16">
>>>>>>> 088ced26

<title>Register your first model – ValidMind</title>
<style>
code{white-space: pre-wrap;}
span.smallcaps{font-variant: small-caps;}
div.columns{display: flex; gap: min(4vw, 1.5em);}
div.column{flex: auto; overflow-x: auto;}
div.hanging-indent{margin-left: 1.5em; text-indent: -1.5em;}
ul.task-list{list-style: none;}
ul.task-list li input[type="checkbox"] {
  width: 0.8em;
  margin: 0 0.8em 0.2em -1em; /* quarto-specific, see https://github.com/quarto-dev/quarto-cli/issues/4556 */ 
  vertical-align: middle;
}
</style>


<script src="../../site_libs/quarto-nav/quarto-nav.js"></script>
<script src="../../site_libs/clipboard/clipboard.min.js"></script>
<script src="../../site_libs/quarto-search/autocomplete.umd.js"></script>
<script src="../../site_libs/quarto-search/fuse.min.js"></script>
<script src="../../site_libs/quarto-search/quarto-search.js"></script>
<meta name="quarto:offset" content="../../">
<link href="../../get-started/platform/generate-documentation-for-your-model.html" rel="next">
<link href="../../get-started/platform/explore-sample-model-documentation.html" rel="prev">
<link href="../../validmind.png" rel="icon" type="image/png">
<script src="../../site_libs/cookie-consent/cookie-consent.js"></script>
<link href="../../site_libs/cookie-consent/cookie-consent.css" rel="stylesheet">
<script src="../../site_libs/quarto-html/quarto.js"></script>
<script src="../../site_libs/quarto-html/popper.min.js"></script>
<script src="../../site_libs/quarto-html/tippy.umd.min.js"></script>
<script src="../../site_libs/quarto-html/anchor.min.js"></script>
<link href="../../site_libs/quarto-html/tippy.css" rel="stylesheet">
<link href="../../site_libs/quarto-html/quarto-syntax-highlighting.css" rel="stylesheet" id="quarto-text-highlighting-styles">
<script src="../../site_libs/bootstrap/bootstrap.min.js"></script>
<link href="../../site_libs/bootstrap/bootstrap-icons.css" rel="stylesheet">
<link href="../../site_libs/bootstrap/bootstrap.min.css" rel="stylesheet" id="quarto-bootstrap" data-mode="light">
<link href="../../site_libs/quarto-contrib/fontawesome6-0.1.0/all.css" rel="stylesheet">
<link href="../../site_libs/quarto-contrib/fontawesome6-0.1.0/latex-fontsize.css" rel="stylesheet">
<script id="quarto-search-options" type="application/json">{
  "location": "sidebar",
  "copy-button": false,
  "collapse-after": 3,
  "panel-placement": "start",
  "type": "textbox",
  "limit": 50,
  "keyboard-shortcut": [
    "f",
    "/",
    "s"
  ],
  "show-item-context": true,
  "language": {
    "search-no-results-text": "No results",
    "search-matching-documents-text": "matching documents",
    "search-copy-link-title": "Copy link to search",
    "search-hide-matches-text": "Hide additional matches",
    "search-more-match-text": "more match in this document",
    "search-more-matches-text": "more matches in this document",
    "search-clear-button-title": "Clear",
    "search-text-placeholder": "",
    "search-detached-cancel-button-title": "Cancel",
    "search-submit-button-title": "Submit",
    "search-label": "Search"
  }
}</script>
<script async="" src="https://www.googletagmanager.com/gtag/js?id=G-S46CKWPNSS"></script>

<script type="text/plain" cookie-consent="tracking">

window.dataLayer = window.dataLayer || [];
function gtag(){dataLayer.push(arguments);}
gtag('js', new Date());
gtag('config', 'G-S46CKWPNSS', { 'anonymize_ip': true});
</script>

<script type="text/javascript" charset="UTF-8">
document.addEventListener('DOMContentLoaded', function () {
cookieconsent.run({
  "notice_banner_type":"simple",
  "consent_type":"express",
  "palette":"light",
  "language":"en",
  "page_load_consent_levels":["strictly-necessary"],
  "notice_banner_reject_button_hide":false,
  "preferences_center_close_button_hide":false,
  "website_name":""
  ,
"language":"en"
  });
});
</script> 
  
<script type="text/javascript">
  window.heapReadyCb=window.heapReadyCb||[],window.heap=window.heap||[],heap.load=function(e,t){window.heap.envId=e,window.heap.clientConfig=t=t||{},window.heap.clientConfig.shouldFetchServerConfig=!1;var a=document.createElement("script");a.type="text/javascript",a.async=!0,a.src="https://cdn.us.heap-api.com/config/"+e+"/heap_config.js";var r=document.getElementsByTagName("script")[0];r.parentNode.insertBefore(a,r);var n=["init","startTracking","stopTracking","track","resetIdentity","identify","getSessionId","getUserId","getIdentity","addUserProperties","addEventProperties","removeEventProperty","clearEventProperties","addAccountProperties","addAdapter","addTransformer","addTransformerFn","onReady","addPageviewProperties","removePageviewProperty","clearPageviewProperties","trackPageview"],i=function(e){return function(){var t=Array.prototype.slice.call(arguments,0);window.heapReadyCb.push({name:e,fn:function(){heap[e]&&heap[e].apply(heap,t)}})}};for(var p=0;p<n.length;p++)heap[n[p]]=i(n[p])};
  heap.load("2282992095");
</script>


<link rel="stylesheet" href="../../styles.css">
</head>

<body class="nav-sidebar docked nav-fixed slimcontent">

<div id="quarto-search-results"></div>
  <header id="quarto-header" class="headroom fixed-top">
    <nav class="navbar navbar-expand-xl " data-bs-theme="dark">
      <div class="navbar-container container-fluid">
      <div class="navbar-brand-container mx-auto">
    <a href="../../index.html" class="navbar-brand navbar-brand-logo">
    <img src="../../about/ValidMind-logo-color.svg" alt="" class="navbar-logo">
    </a>
  </div>
          <button class="navbar-toggler" type="button" data-bs-toggle="collapse" data-bs-target="#navbarCollapse" aria-controls="navbarCollapse" role="menu" aria-expanded="false" aria-label="Toggle navigation" onclick="if (window.quartoToggleHeadroom) { window.quartoToggleHeadroom(); }">
  <span class="navbar-toggler-icon"></span>
</button>
          <div class="collapse navbar-collapse" id="navbarCollapse">
            <ul class="navbar-nav navbar-nav-scroll me-auto">
  <li class="nav-item">
    <a class="nav-link" href="../../about/overview.html"> 
<span class="menu-text">About</span></a>
  </li>  
  <li class="nav-item">
    <a class="nav-link active" href="../../get-started/get-started.html" aria-current="page"> 
<span class="menu-text">Get Started</span></a>
  </li>  
  <li class="nav-item">
    <a class="nav-link" href="../../guide/guides.html"> 
<span class="menu-text">Guides</span></a>
  </li>  
  <li class="nav-item dropdown ">
    <a class="nav-link dropdown-toggle" href="#" id="nav-menu-fa-cube--developer-framework" role="link" data-bs-toggle="dropdown" aria-expanded="false">
 <span class="menu-text"><i class="fa-solid fa-cube" aria-label="cube"></i> Developer Framework</span>
    </a>
    <ul class="dropdown-menu" aria-labelledby="nav-menu-fa-cube--developer-framework">    
        <li>
    <a class="dropdown-item" href="../../developer/get-started-developer-framework.html">
 <span class="dropdown-text"><i class="fa-solid fa-rocket" aria-label="rocket"></i> Get Started</span></a>
  </li>  
        <li>
    <a class="dropdown-item" href="../../developer/model-documentation/supported-models.html">
 <span class="dropdown-text"><i class="fa-solid fa-cubes" aria-label="cubes"></i> Supported Models</span></a>
  </li>  
        <li><hr class="dropdown-divider"></li>
        <li class="dropdown-header"><i class="fa-solid fa-vial" aria-label="vial"></i> TESTING</li>
        <li>
    <a class="dropdown-item" href="../../developer/model-testing/testing-overview.html">
 <span class="dropdown-text"><i class="fa-solid fa-flask-vial" aria-label="flask-vial"></i> Run Tests &amp; Test Suites</span></a>
  </li>  
        <li>
    <a class="dropdown-item" href="../../developer/model-testing/test-descriptions.html">
 <span class="dropdown-text"><i class="fa-solid fa-microscope" aria-label="microscope"></i> Test Descriptions</span></a>
  </li>  
        <li>
    <a class="dropdown-item" href="../../developer/model-testing/test-sandbox.html">
 <span class="dropdown-text"><i class="fa-solid fa-toolbox" aria-label="toolbox"></i> Test Sandbox (BETA)</span></a>
  </li>  
        <li><hr class="dropdown-divider"></li>
        <li class="dropdown-header"><i class="fa-solid fa-code" aria-label="code"></i> CODE SAMPLES</li>
        <li>
    <a class="dropdown-item" href="../../developer/samples-jupyter-notebooks.html">
 <span class="dropdown-text"><i class="fa-solid fa-book-open-reader" aria-label="book-open-reader"></i> All Code Samples · <code>LLM</code> · <code>NLP</code> · <code>Time Series</code> · <code>Etc.</code></span></a>
  </li>  
        <li>
    <a class="dropdown-item" href="../../notebooks.zip">
 <span class="dropdown-text"><i class="fa-solid fa-download" aria-label="download"></i> Download Code Samples · <code>notebooks.zip</code></span></a>
  </li>  
        <li>
    <a class="dropdown-item" href="https://jupyterhub.validmind.ai/">
 <span class="dropdown-text"><i class="fa-solid fa-hand-point-right" aria-label="hand-point-right"></i> Try it on Jupyter Hub <i class="fa-solid fa-hand-point-left" aria-label="hand-point-left"></i></span></a>
  </li>  
        <li><hr class="dropdown-divider"></li>
        <li class="dropdown-header"><i class="fa-solid fa-book" aria-label="book"></i> REFERENCE</li>
        <li>
    <a class="dropdown-item" href="../../validmind/validmind.html" target="_blank">
 <span class="dropdown-text"><i class="fa-solid fa-external-link" aria-label="external-link"></i> ValidMind Developer Framework</span></a>
  </li>  
    </ul>
  </li>
  <li class="nav-item">
    <a class="nav-link" href="../../faq/faq.html"> 
<span class="menu-text">FAQ</span></a>
  </li>  
  <li class="nav-item">
    <a class="nav-link" href="../../support/support.html"> 
<span class="menu-text">Support</span></a>
  </li>  
  <li class="nav-item">
    <a class="nav-link" href="https://validmind.com/" target="_blank"> 
<span class="menu-text">validmind.com <i class="fa-solid fa-external-link" aria-label="external-link"></i></span></a>
  </li>  
</ul>
          </div> <!-- /navcollapse -->
            <div class="quarto-navbar-tools">
</div>
      </div> <!-- /container-fluid -->
    </nav>
  <nav class="quarto-secondary-nav">
    <div class="container-fluid d-flex">
      <button type="button" class="quarto-btn-toggle btn" data-bs-toggle="collapse" role="button" data-bs-target=".quarto-sidebar-collapse-item" aria-controls="quarto-sidebar" aria-expanded="false" aria-label="Toggle sidebar navigation" onclick="if (window.quartoToggleHeadroom) { window.quartoToggleHeadroom(); }">
        <i class="bi bi-layout-text-sidebar-reverse"></i>
      </button>
        <nav class="quarto-page-breadcrumbs" aria-label="breadcrumb"><ol class="breadcrumb"><li class="breadcrumb-item"><a href="../../get-started/platform/register-your-first-model.html">Register your first model</a></li></ol></nav>
        <a class="flex-grow-1" role="navigation" data-bs-toggle="collapse" data-bs-target=".quarto-sidebar-collapse-item" aria-controls="quarto-sidebar" aria-expanded="false" aria-label="Toggle sidebar navigation" onclick="if (window.quartoToggleHeadroom) { window.quartoToggleHeadroom(); }">      
        </a>
      <button type="button" class="btn quarto-search-button" aria-label="Search" onclick="window.quartoOpenSearch();">
        <i class="bi bi-search"></i>
      </button>
    </div>
  </nav>
  <div id="quarto-announcement" data-announcement-id="0f1a11ac13955650cb4bf3cb8718c185" class="alert alert-primary hidden"><div class="quarto-announcement-content">
<p><a href="../../training/training-overview.html"><strong><i class="fa-solid fa-graduation-cap" aria-label="graduation-cap"></i> ValidMind Academy</strong></a> — Try our training environment to explore what ValidMind has to offer</p>
</div><i class="bi bi-x-lg quarto-announcement-action"></i></div>
</header>
<!-- content -->
<div id="quarto-content" class="quarto-container page-columns page-rows-contents page-layout-article page-navbar">
<!-- sidebar -->
  <nav id="quarto-sidebar" class="sidebar collapse collapse-horizontal quarto-sidebar-collapse-item sidebar-navigation docked overflow-auto">
        <div class="mt-2 flex-shrink-0 align-items-center">
        <div class="sidebar-search">
        <div id="quarto-search" class="" title="Search"></div>
        </div>
        </div>
    <div class="sidebar-menu-container"> 
    <ul class="list-unstyled mt-1">
        <li class="sidebar-item">
  <div class="sidebar-item-container"> 
  <a href="../../get-started/get-started.html" class="sidebar-item-text sidebar-link">
 <span class="menu-text">Get Started</span></a>
  </div>
</li>
        <li class="px-0"><hr class="sidebar-divider hi "></li>
        <li class="sidebar-item">
  <div class="sidebar-item-container"> 
  <a href="../../get-started/quickstart.html" class="sidebar-item-text sidebar-link">
 <span class="menu-text">QuickStart — 15 Minutes</span></a>
  </div>
</li>
        <li class="px-0"><hr class="sidebar-divider hi "></li>
        <li class="sidebar-item">
 <span class="menu-text">DEVELOPER FRAMEWORK</span>
  </li>
        <li class="sidebar-item">
  <div class="sidebar-item-container"> 
  <a href="../../get-started/developer/try-with-jupyterhub.html" class="sidebar-item-text sidebar-link">
 <span class="menu-text">Try it with JupyterHub (recommended)</span></a>
  </div>
</li>
        <li class="sidebar-item">
  <div class="sidebar-item-container"> 
  <a href="../../get-started/developer/try-with-colab.html" class="sidebar-item-text sidebar-link">
 <span class="menu-text">Try it with Google Colaboratory</span></a>
  </div>
</li>
        <li class="sidebar-item">
  <div class="sidebar-item-container"> 
  <a href="../../get-started/developer/try-in-your-own-environment.html" class="sidebar-item-text sidebar-link">
 <span class="menu-text">Try it in your own developer environment</span></a>
  </div>
</li>
        <li class="px-0"><hr class="sidebar-divider hi "></li>
        <li class="sidebar-item">
 <span class="menu-text">PLATFORM UI</span>
  </li>
        <li class="sidebar-item">
  <div class="sidebar-item-container"> 
  <a href="../../get-started/platform/explore-sample-model-documentation.html" class="sidebar-item-text sidebar-link">
 <span class="menu-text">Explore sample model documentation</span></a>
  </div>
</li>
        <li class="sidebar-item">
  <div class="sidebar-item-container"> 
  <a href="../../get-started/platform/register-your-first-model.html" class="sidebar-item-text sidebar-link active">
 <span class="menu-text">Register your first model</span></a>
  </div>
</li>
        <li class="sidebar-item">
  <div class="sidebar-item-container"> 
  <a href="../../get-started/platform/generate-documentation-for-your-model.html" class="sidebar-item-text sidebar-link">
 <span class="menu-text">Generate documentation for your model</span></a>
  </div>
</li>
        <li class="sidebar-item">
  <div class="sidebar-item-container"> 
  <a href="../../get-started/platform/next-steps.html" class="sidebar-item-text sidebar-link">
 <span class="menu-text">Next steps</span></a>
  </div>
</li>
        <li class="px-0"><hr class="sidebar-divider hi "></li>
        <li class="sidebar-item">
 <span class="menu-text">TRAINING</span>
  </li>
        <li class="sidebar-item">
  <div class="sidebar-item-container"> 
  <a href="../../training/training-overview.html" class="sidebar-item-text sidebar-link">
 <span class="menu-text">Welcome</span></a>
  </div>
</li>
        <li class="sidebar-item">
  <div class="sidebar-item-container"> 
  <a href="../../training/training-for-model-developers.html" class="sidebar-item-text sidebar-link">
 <span class="menu-text">For model developers</span></a>
  </div>
</li>
        <li class="sidebar-item">
  <div class="sidebar-item-container"> 
  <a href="../../training/training-for-model-validators.html" class="sidebar-item-text sidebar-link">
 <span class="menu-text">For model validators</span></a>
  </div>
</li>
        <li class="sidebar-item">
  <div class="sidebar-item-container"> 
  <a href="../../training/training-for-administrators.html" class="sidebar-item-text sidebar-link">
 <span class="menu-text">For administrators</span></a>
  </div>
</li>
    </ul>
    </div>
</nav>
<div id="quarto-sidebar-glass" class="quarto-sidebar-collapse-item" data-bs-toggle="collapse" data-bs-target=".quarto-sidebar-collapse-item"></div>
<!-- margin-sidebar -->
    <div id="quarto-margin-sidebar" class="sidebar margin-sidebar">
        <nav id="TOC" role="doc-toc" class="toc-active">
    <h2 id="toc-title">On this page</h2>
   
  <ul>
  <li><a href="#before-you-begin" id="toc-before-you-begin" class="nav-link active" data-scroll-target="#before-you-begin"><i class="fa-solid fa-star-of-life" aria-label="star-of-life"></i> Before you begin</a></li>
  <li><a href="#steps" id="toc-steps" class="nav-link" data-scroll-target="#steps">Steps</a></li>
  <li><a href="#whats-next" id="toc-whats-next" class="nav-link" data-scroll-target="#whats-next">What’s next</a></li>
  </ul>
<div class="toc-actions"><ul><li><a href="https://github.com/validmind/documentation/edit/main/site/get-started/platform/register-your-first-model.qmd" class="toc-action"><i class="bi bi-github"></i>Edit this page</a></li><li><a href="https://github.com/validmind/documentation/issues/new" class="toc-action"><i class="bi empty"></i>Report an issue</a></li></ul></div></nav>
    </div>
<!-- main -->
<main class="content page-columns page-full" id="quarto-document-content">

<header id="title-block-header" class="quarto-title-block default">
<div class="quarto-title">
<h1 class="title">Register your first model</h1>
</div>



<div class="quarto-title-meta">

    
    <div>
    <div class="quarto-title-meta-heading">Published</div>
    <div class="quarto-title-meta-contents">
<<<<<<< HEAD
      <p class="date">August 7, 2024</p>
=======
      <p class="date">August 16, 2024</p>
>>>>>>> 088ced26
    </div>
  </div>
  
    
  </div>
  


</header>


<p>To be able to document models with the ValidMind Platform UI, you need to register them in the model inventory first. Let’s show you how.</p>
<section id="before-you-begin" class="level2 prereq">
<h2 class="anchored" data-anchor-id="before-you-begin"><i class="fa-solid fa-star-of-life" aria-label="star-of-life"></i> Before you begin</h2>
<ul class="task-list">
<li><label><input type="checkbox" checked="">To try out ValidMind, you need to be a registered user on the ValidMind Platform UI.</label></li>
<li><label><input type="checkbox" checked="">Next, make sure you’re <a href="../../guide/configuration/log-in-to-validmind.html">logged in to ValidMind <i class="fa-solid fa-hand-point-right" aria-label="hand-point-right"></i></a>.</label></li>
</ul>
<div class="callout callout-style-simple callout-none no-icon callout-titled" title="Need an account for ValidMind?">
<div class="callout-header d-flex align-content-center">
<div class="callout-icon-container">
<i class="callout-icon no-icon"></i>
</div>
<div class="callout-title-container flex-fill">
Need an account for ValidMind?
</div>
</div>
<div class="callout-body-container callout-body">
<p>Signing up is FREE — <strong><a href="https://app.prod.validmind.ai">Create your account</a></strong>.</p>
</div>
</div>
</section>
<section id="steps" class="level2 page-columns page-full">
<h2 class="anchored" data-anchor-id="steps">Steps</h2>
<ol type="1">
<<<<<<< HEAD
<li><p><a href="../../guide/configuration/log-in-to-validmind.html">Log in to ValidMind</a>.</p></li>
=======
>>>>>>> 088ced26
<li><p>In the left sidebar, navigate to <strong>Model Inventory</strong> and click <strong>+ Register New Model</strong>.<a href="#fn1" class="footnote-ref" id="fnref1" role="doc-noteref"><sup>1</sup></a></p>
<p>To register a model for use with the QuickStart notebook, select:</p>
<ul>
<li>Documentation template: <code>Binary classification</code></li>
<li>Use case: <code>Attrition/Churn Management</code></li>
</ul>
<p><img src="model-registration.png" class="img-fluid" style="width:45.0%" alt="The Get Started page for a model that shows the code snippet you need to copy with the Copy snippet to clipboard button"></p>
<p>You can fill in other options according to your own preference.</p></li>
<li><p>Click <strong>Continue</strong>.</p>
<p>After the model is registered, you get initial model documentation and a validation report based on the documentation template.</p>
<p><img src="platform-first-model.png" class="img-fluid" style="width:90.0%" alt="The main page for a model with the Documentation and Validation Report options highlighted in the left sidebar"></p></li>
</ol>
<div class="no-row-height column-margin column-container"><div id="fn1"><p><sup>1</sup>&nbsp;<a href="../../guide/model-inventory/register-models-in-inventory.html">Register models in the inventory</a></p></div></div></section>
<section id="whats-next" class="level2">
<h2 class="anchored" data-anchor-id="whats-next">What’s next</h2>
<p>Continue with <a href="../../get-started/platform/generate-documentation-for-your-model.html">Generate documentation for your model</a> to learn how to use the QuickStart notebook you looked at earlier with your first model.</p>
<!-- FOOTNOTES -->


</section>


</main> <!-- /main -->
<script id="quarto-html-after-body" type="application/javascript">
window.document.addEventListener("DOMContentLoaded", function (event) {
  const toggleBodyColorMode = (bsSheetEl) => {
    const mode = bsSheetEl.getAttribute("data-mode");
    const bodyEl = window.document.querySelector("body");
    if (mode === "dark") {
      bodyEl.classList.add("quarto-dark");
      bodyEl.classList.remove("quarto-light");
    } else {
      bodyEl.classList.add("quarto-light");
      bodyEl.classList.remove("quarto-dark");
    }
  }
  const toggleBodyColorPrimary = () => {
    const bsSheetEl = window.document.querySelector("link#quarto-bootstrap");
    if (bsSheetEl) {
      toggleBodyColorMode(bsSheetEl);
    }
  }
  toggleBodyColorPrimary();  
  const icon = "";
  const anchorJS = new window.AnchorJS();
  anchorJS.options = {
    placement: 'right',
    icon: icon
  };
  anchorJS.add('.anchored');
  const isCodeAnnotation = (el) => {
    for (const clz of el.classList) {
      if (clz.startsWith('code-annotation-')) {                     
        return true;
      }
    }
    return false;
  }
  const onCopySuccess = function(e) {
    // button target
    const button = e.trigger;
    // don't keep focus
    button.blur();
    // flash "checked"
    button.classList.add('code-copy-button-checked');
    var currentTitle = button.getAttribute("title");
    button.setAttribute("title", "Copied!");
    let tooltip;
    if (window.bootstrap) {
      button.setAttribute("data-bs-toggle", "tooltip");
      button.setAttribute("data-bs-placement", "left");
      button.setAttribute("data-bs-title", "Copied!");
      tooltip = new bootstrap.Tooltip(button, 
        { trigger: "manual", 
          customClass: "code-copy-button-tooltip",
          offset: [0, -8]});
      tooltip.show();    
    }
    setTimeout(function() {
      if (tooltip) {
        tooltip.hide();
        button.removeAttribute("data-bs-title");
        button.removeAttribute("data-bs-toggle");
        button.removeAttribute("data-bs-placement");
      }
      button.setAttribute("title", currentTitle);
      button.classList.remove('code-copy-button-checked');
    }, 1000);
    // clear code selection
    e.clearSelection();
  }
  const getTextToCopy = function(trigger) {
      const codeEl = trigger.previousElementSibling.cloneNode(true);
      for (const childEl of codeEl.children) {
        if (isCodeAnnotation(childEl)) {
          childEl.remove();
        }
      }
      return codeEl.innerText;
  }
  const clipboard = new window.ClipboardJS('.code-copy-button:not([data-in-quarto-modal])', {
    text: getTextToCopy
  });
  clipboard.on('success', onCopySuccess);
  if (window.document.getElementById('quarto-embedded-source-code-modal')) {
    // For code content inside modals, clipBoardJS needs to be initialized with a container option
    // TODO: Check when it could be a function (https://github.com/zenorocha/clipboard.js/issues/860)
    const clipboardModal = new window.ClipboardJS('.code-copy-button[data-in-quarto-modal]', {
      text: getTextToCopy,
      container: window.document.getElementById('quarto-embedded-source-code-modal')
    });
    clipboardModal.on('success', onCopySuccess);
  }
    var localhostRegex = new RegExp(/^(?:http|https):\/\/localhost\:?[0-9]*\//);
    var mailtoRegex = new RegExp(/^mailto:/);
      var filterRegex = new RegExp('/' + window.location.host + '/');
    var isInternal = (href) => {
        return filterRegex.test(href) || localhostRegex.test(href) || mailtoRegex.test(href);
    }
    // Inspect non-navigation links and adorn them if external
 	var links = window.document.querySelectorAll('a[href]:not(.nav-link):not(.navbar-brand):not(.toc-action):not(.sidebar-link):not(.sidebar-item-toggle):not(.pagination-link):not(.no-external):not([aria-hidden]):not(.dropdown-item):not(.quarto-navigation-tool):not(.about-link)');
    for (var i=0; i<links.length; i++) {
      const link = links[i];
      if (!isInternal(link.href)) {
        // undo the damage that might have been done by quarto-nav.js in the case of
        // links that we want to consider external
        if (link.dataset.originalHref !== undefined) {
          link.href = link.dataset.originalHref;
        }
          // target, if specified
          link.setAttribute("target", "_blank");
          if (link.getAttribute("rel") === null) {
            link.setAttribute("rel", "noopener");
          }
          // default icon
          link.classList.add("external");
      }
    }
  function tippyHover(el, contentFn, onTriggerFn, onUntriggerFn) {
    const config = {
      allowHTML: true,
      maxWidth: 500,
      delay: 100,
      arrow: false,
      appendTo: function(el) {
          return el.parentElement;
      },
      interactive: true,
      interactiveBorder: 10,
      theme: 'quarto',
      placement: 'bottom-start',
    };
    if (contentFn) {
      config.content = contentFn;
    }
    if (onTriggerFn) {
      config.onTrigger = onTriggerFn;
    }
    if (onUntriggerFn) {
      config.onUntrigger = onUntriggerFn;
    }
    window.tippy(el, config); 
  }
  const noterefs = window.document.querySelectorAll('a[role="doc-noteref"]');
  for (var i=0; i<noterefs.length; i++) {
    const ref = noterefs[i];
    tippyHover(ref, function() {
      // use id or data attribute instead here
      let href = ref.getAttribute('data-footnote-href') || ref.getAttribute('href');
      try { href = new URL(href).hash; } catch {}
      const id = href.replace(/^#\/?/, "");
      const note = window.document.getElementById(id);
      if (note) {
        return note.innerHTML;
      } else {
        return "";
      }
    });
  }
  const xrefs = window.document.querySelectorAll('a.quarto-xref');
  const processXRef = (id, note) => {
    // Strip column container classes
    const stripColumnClz = (el) => {
      el.classList.remove("page-full", "page-columns");
      if (el.children) {
        for (const child of el.children) {
          stripColumnClz(child);
        }
      }
    }
    stripColumnClz(note)
    if (id === null || id.startsWith('sec-')) {
      // Special case sections, only their first couple elements
      const container = document.createElement("div");
      if (note.children && note.children.length > 2) {
        container.appendChild(note.children[0].cloneNode(true));
        for (let i = 1; i < note.children.length; i++) {
          const child = note.children[i];
          if (child.tagName === "P" && child.innerText === "") {
            continue;
          } else {
            container.appendChild(child.cloneNode(true));
            break;
          }
        }
        if (window.Quarto?.typesetMath) {
          window.Quarto.typesetMath(container);
        }
        return container.innerHTML
      } else {
        if (window.Quarto?.typesetMath) {
          window.Quarto.typesetMath(note);
        }
        return note.innerHTML;
      }
    } else {
      // Remove any anchor links if they are present
      const anchorLink = note.querySelector('a.anchorjs-link');
      if (anchorLink) {
        anchorLink.remove();
      }
      if (window.Quarto?.typesetMath) {
        window.Quarto.typesetMath(note);
      }
      // TODO in 1.5, we should make sure this works without a callout special case
      if (note.classList.contains("callout")) {
        return note.outerHTML;
      } else {
        return note.innerHTML;
      }
    }
  }
  for (var i=0; i<xrefs.length; i++) {
    const xref = xrefs[i];
    tippyHover(xref, undefined, function(instance) {
      instance.disable();
      let url = xref.getAttribute('href');
      let hash = undefined; 
      if (url.startsWith('#')) {
        hash = url;
      } else {
        try { hash = new URL(url).hash; } catch {}
      }
      if (hash) {
        const id = hash.replace(/^#\/?/, "");
        const note = window.document.getElementById(id);
        if (note !== null) {
          try {
            const html = processXRef(id, note.cloneNode(true));
            instance.setContent(html);
          } finally {
            instance.enable();
            instance.show();
          }
        } else {
          // See if we can fetch this
          fetch(url.split('#')[0])
          .then(res => res.text())
          .then(html => {
            const parser = new DOMParser();
            const htmlDoc = parser.parseFromString(html, "text/html");
            const note = htmlDoc.getElementById(id);
            if (note !== null) {
              const html = processXRef(id, note);
              instance.setContent(html);
            } 
          }).finally(() => {
            instance.enable();
            instance.show();
          });
        }
      } else {
        // See if we can fetch a full url (with no hash to target)
        // This is a special case and we should probably do some content thinning / targeting
        fetch(url)
        .then(res => res.text())
        .then(html => {
          const parser = new DOMParser();
          const htmlDoc = parser.parseFromString(html, "text/html");
          const note = htmlDoc.querySelector('main.content');
          if (note !== null) {
            // This should only happen for chapter cross references
            // (since there is no id in the URL)
            // remove the first header
            if (note.children.length > 0 && note.children[0].tagName === "HEADER") {
              note.children[0].remove();
            }
            const html = processXRef(null, note);
            instance.setContent(html);
          } 
        }).finally(() => {
          instance.enable();
          instance.show();
        });
      }
    }, function(instance) {
    });
  }
      let selectedAnnoteEl;
      const selectorForAnnotation = ( cell, annotation) => {
        let cellAttr = 'data-code-cell="' + cell + '"';
        let lineAttr = 'data-code-annotation="' +  annotation + '"';
        const selector = 'span[' + cellAttr + '][' + lineAttr + ']';
        return selector;
      }
      const selectCodeLines = (annoteEl) => {
        const doc = window.document;
        const targetCell = annoteEl.getAttribute("data-target-cell");
        const targetAnnotation = annoteEl.getAttribute("data-target-annotation");
        const annoteSpan = window.document.querySelector(selectorForAnnotation(targetCell, targetAnnotation));
        const lines = annoteSpan.getAttribute("data-code-lines").split(",");
        const lineIds = lines.map((line) => {
          return targetCell + "-" + line;
        })
        let top = null;
        let height = null;
        let parent = null;
        if (lineIds.length > 0) {
            //compute the position of the single el (top and bottom and make a div)
            const el = window.document.getElementById(lineIds[0]);
            top = el.offsetTop;
            height = el.offsetHeight;
            parent = el.parentElement.parentElement;
          if (lineIds.length > 1) {
            const lastEl = window.document.getElementById(lineIds[lineIds.length - 1]);
            const bottom = lastEl.offsetTop + lastEl.offsetHeight;
            height = bottom - top;
          }
          if (top !== null && height !== null && parent !== null) {
            // cook up a div (if necessary) and position it 
            let div = window.document.getElementById("code-annotation-line-highlight");
            if (div === null) {
              div = window.document.createElement("div");
              div.setAttribute("id", "code-annotation-line-highlight");
              div.style.position = 'absolute';
              parent.appendChild(div);
            }
            div.style.top = top - 2 + "px";
            div.style.height = height + 4 + "px";
            div.style.left = 0;
            let gutterDiv = window.document.getElementById("code-annotation-line-highlight-gutter");
            if (gutterDiv === null) {
              gutterDiv = window.document.createElement("div");
              gutterDiv.setAttribute("id", "code-annotation-line-highlight-gutter");
              gutterDiv.style.position = 'absolute';
              const codeCell = window.document.getElementById(targetCell);
              const gutter = codeCell.querySelector('.code-annotation-gutter');
              gutter.appendChild(gutterDiv);
            }
            gutterDiv.style.top = top - 2 + "px";
            gutterDiv.style.height = height + 4 + "px";
          }
          selectedAnnoteEl = annoteEl;
        }
      };
      const unselectCodeLines = () => {
        const elementsIds = ["code-annotation-line-highlight", "code-annotation-line-highlight-gutter"];
        elementsIds.forEach((elId) => {
          const div = window.document.getElementById(elId);
          if (div) {
            div.remove();
          }
        });
        selectedAnnoteEl = undefined;
      };
        // Handle positioning of the toggle
    window.addEventListener(
      "resize",
      throttle(() => {
        elRect = undefined;
        if (selectedAnnoteEl) {
          selectCodeLines(selectedAnnoteEl);
        }
      }, 10)
    );
    function throttle(fn, ms) {
    let throttle = false;
    let timer;
      return (...args) => {
        if(!throttle) { // first call gets through
            fn.apply(this, args);
            throttle = true;
        } else { // all the others get throttled
            if(timer) clearTimeout(timer); // cancel #2
            timer = setTimeout(() => {
              fn.apply(this, args);
              timer = throttle = false;
            }, ms);
        }
      };
    }
      // Attach click handler to the DT
      const annoteDls = window.document.querySelectorAll('dt[data-target-cell]');
      for (const annoteDlNode of annoteDls) {
        annoteDlNode.addEventListener('click', (event) => {
          const clickedEl = event.target;
          if (clickedEl !== selectedAnnoteEl) {
            unselectCodeLines();
            const activeEl = window.document.querySelector('dt[data-target-cell].code-annotation-active');
            if (activeEl) {
              activeEl.classList.remove('code-annotation-active');
            }
            selectCodeLines(clickedEl);
            clickedEl.classList.add('code-annotation-active');
          } else {
            // Unselect the line
            unselectCodeLines();
            clickedEl.classList.remove('code-annotation-active');
          }
        });
      }
  const findCites = (el) => {
    const parentEl = el.parentElement;
    if (parentEl) {
      const cites = parentEl.dataset.cites;
      if (cites) {
        return {
          el,
          cites: cites.split(' ')
        };
      } else {
        return findCites(el.parentElement)
      }
    } else {
      return undefined;
    }
  };
  var bibliorefs = window.document.querySelectorAll('a[role="doc-biblioref"]');
  for (var i=0; i<bibliorefs.length; i++) {
    const ref = bibliorefs[i];
    const citeInfo = findCites(ref);
    if (citeInfo) {
      tippyHover(citeInfo.el, function() {
        var popup = window.document.createElement('div');
        citeInfo.cites.forEach(function(cite) {
          var citeDiv = window.document.createElement('div');
          citeDiv.classList.add('hanging-indent');
          citeDiv.classList.add('csl-entry');
          var biblioDiv = window.document.getElementById('ref-' + cite);
          if (biblioDiv) {
            citeDiv.innerHTML = biblioDiv.innerHTML;
          }
          popup.appendChild(citeDiv);
        });
        return popup.innerHTML;
      });
    }
  }
});
</script>
<nav class="page-navigation">
  <div class="nav-page nav-page-previous">
      <a href="../../get-started/platform/explore-sample-model-documentation.html" class="pagination-link" aria-label="Explore sample model documentation">
        <i class="bi bi-arrow-left-short"></i> <span class="nav-page-text">Explore sample model documentation</span>
      </a>          
  </div>
  <div class="nav-page nav-page-next">
      <a href="../../get-started/platform/generate-documentation-for-your-model.html" class="pagination-link" aria-label="Generate documentation for your model">
        <span class="nav-page-text">Generate documentation for your model</span> <i class="bi bi-arrow-right-short"></i>
      </a>
  </div>
</nav>
</div> <!-- /content -->
<footer class="footer">
  <div class="nav-footer">
    <div class="nav-footer-left">
<p>© Copyright 2023-2024 ValidMind Inc.&nbsp;All Rights Reserved.</p>
</div>   
    <div class="nav-footer-center">

<div class="toc-actions d-sm-block d-md-none"><ul><li><a href="https://github.com/validmind/documentation/edit/main/site/get-started/platform/register-your-first-model.qmd" class="toc-action"><i class="bi bi-github"></i>Edit this page</a></li><li><a href="https://github.com/validmind/documentation/issues/new" class="toc-action"><i class="bi empty"></i>Report an issue</a></li></ul></div><div class="cookie-consent-footer"><a href="#" id="open_preferences_center">Cookie Preferences</a></div></div>
    <div class="nav-footer-right">
      <ul class="footer-items list-unstyled">
    <li class="nav-item">
    <a class="nav-link" href="https://validmind.com/" target="_blank">
<p>validmind.com <i class="fa-solid fa-external-link" aria-label="external-link"></i></p>
</a>
  </li>  
    <li class="nav-item">
    <a class="nav-link" href="https://validmind.com/privacy-policy/">
<p>Privacy Policy</p>
</a>
  </li>  
    <li class="nav-item">
    <a class="nav-link" href="https://validmind.com/terms-of-use/">
<p>Terms of Use</p>
</a>
  </li>  
    <li class="nav-item compact">
    <a class="nav-link" href="https://github.com/validmind/documentation">
      <i class="bi bi-github" role="img">
</i> 
    </a>
  </li>  
    <li class="nav-item compact">
    <a class="nav-link" href="https://www.linkedin.com/company/validmind/">
      <i class="bi bi-linkedin" role="img">
</i> 
    </a>
  </li>  
</ul>
    </div>
  </div>
</footer>




</body></html><|MERGE_RESOLUTION|>--- conflicted
+++ resolved
@@ -6,11 +6,7 @@
 
 <meta name="viewport" content="width=device-width, initial-scale=1.0, user-scalable=yes">
 
-<<<<<<< HEAD
-<meta name="dcterms.date" content="2024-08-07">
-=======
-<meta name="dcterms.date" content="2024-08-16">
->>>>>>> 088ced26
+<meta name="dcterms.date" content="2024-08-23">
 
 <title>Register your first model – ValidMind</title>
 <style>
@@ -154,6 +150,10 @@
     <a class="dropdown-item" href="../../developer/model-documentation/supported-models.html">
  <span class="dropdown-text"><i class="fa-solid fa-cubes" aria-label="cubes"></i> Supported Models</span></a>
   </li>  
+        <li>
+    <a class="dropdown-item" href="../../developer/model-documentation/documenting-models.html">
+ <span class="dropdown-text"><i class="fa-solid fa-book-medical" aria-label="book-medical"></i> Documenting Models</span></a>
+  </li>  
         <li><hr class="dropdown-divider"></li>
         <li class="dropdown-header"><i class="fa-solid fa-vial" aria-label="vial"></i> TESTING</li>
         <li>
@@ -359,11 +359,7 @@
     <div>
     <div class="quarto-title-meta-heading">Published</div>
     <div class="quarto-title-meta-contents">
-<<<<<<< HEAD
-      <p class="date">August 7, 2024</p>
-=======
-      <p class="date">August 16, 2024</p>
->>>>>>> 088ced26
+      <p class="date">August 23, 2024</p>
     </div>
   </div>
   
@@ -399,11 +395,7 @@
 <section id="steps" class="level2 page-columns page-full">
 <h2 class="anchored" data-anchor-id="steps">Steps</h2>
 <ol type="1">
-<<<<<<< HEAD
-<li><p><a href="../../guide/configuration/log-in-to-validmind.html">Log in to ValidMind</a>.</p></li>
-=======
->>>>>>> 088ced26
-<li><p>In the left sidebar, navigate to <strong>Model Inventory</strong> and click <strong>+ Register New Model</strong>.<a href="#fn1" class="footnote-ref" id="fnref1" role="doc-noteref"><sup>1</sup></a></p>
+<li><p>In the left sidebar, navigate to <strong>Model Inventory</strong> and click <strong><i class="fa-solid fa-plus" aria-label="plus"></i> Register New Model</strong>.<a href="#fn1" class="footnote-ref" id="fnref1" role="doc-noteref"><sup>1</sup></a></p>
 <p>To register a model for use with the QuickStart notebook, select:</p>
 <ul>
 <li>Documentation template: <code>Binary classification</code></li>
