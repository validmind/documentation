--- conflicted
+++ resolved
@@ -150,11 +150,7 @@
                 <section id="__version__">
                     <div class="attr variable">
             <span class="name">__version__</span>        =
-<<<<<<< HEAD
-<span class="default_value">&#39;2.2.4&#39;</span>
-=======
 <span class="default_value">&#39;2.4.0&#39;</span>
->>>>>>> d9d5eb48
 
         
     </div>
