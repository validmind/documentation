--- conflicted
+++ resolved
@@ -3,7 +3,7 @@
 <head>
     <meta charset="utf-8">
     <meta name="viewport" content="width=device-width, initial-scale=1">
-    <meta name="generator" content="pdoc 14.4.0"/>
+    <meta name="generator" content="pdoc 14.5.0"/>
     <title>validmind API documentation</title>
             <link rel="icon" href="https://vmai.s3.us-west-1.amazonaws.com/favicon.ico"/>
 
@@ -66,6 +66,9 @@
                     <a class="function" href="#tasks">tasks</a>
             </li>
             <li>
+                    <a class="function" href="#test">test</a>
+            </li>
+            <li>
                     <a class="function" href="#log_figure">log_figure</a>
             </li>
             <li>
@@ -147,11 +150,7 @@
                 <section id="__version__">
                     <div class="attr variable">
             <span class="name">__version__</span>        =
-<<<<<<< HEAD
-<span class="default_value">&#39;2.2.7&#39;</span>
-=======
 <span class="default_value">&#39;2.4.3&#39;</span>
->>>>>>> 9c13acaf
 
         
     </div>
@@ -197,7 +196,7 @@
                     <div class="attr function">
             
         <span class="def">def</span>
-        <span class="name">init</span><span class="signature pdoc-code multiline">(<span class="param">	<span class="n">project</span><span class="p">:</span> <span class="n">Optional</span><span class="p">[</span><span class="nb">str</span><span class="p">]</span> <span class="o">=</span> <span class="kc">None</span>,</span><span class="param">	<span class="n">api_key</span><span class="p">:</span> <span class="n">Optional</span><span class="p">[</span><span class="nb">str</span><span class="p">]</span> <span class="o">=</span> <span class="kc">None</span>,</span><span class="param">	<span class="n">api_secret</span><span class="p">:</span> <span class="n">Optional</span><span class="p">[</span><span class="nb">str</span><span class="p">]</span> <span class="o">=</span> <span class="kc">None</span>,</span><span class="param">	<span class="n">api_host</span><span class="p">:</span> <span class="n">Optional</span><span class="p">[</span><span class="nb">str</span><span class="p">]</span> <span class="o">=</span> <span class="kc">None</span></span><span class="return-annotation">):</span></span>
+        <span class="name">init</span><span class="signature pdoc-code multiline">(<span class="param">	<span class="n">project</span><span class="p">:</span> <span class="n">Optional</span><span class="p">[</span><span class="nb">str</span><span class="p">]</span> <span class="o">=</span> <span class="kc">None</span>,</span><span class="param">	<span class="n">api_key</span><span class="p">:</span> <span class="n">Optional</span><span class="p">[</span><span class="nb">str</span><span class="p">]</span> <span class="o">=</span> <span class="kc">None</span>,</span><span class="param">	<span class="n">api_secret</span><span class="p">:</span> <span class="n">Optional</span><span class="p">[</span><span class="nb">str</span><span class="p">]</span> <span class="o">=</span> <span class="kc">None</span>,</span><span class="param">	<span class="n">api_host</span><span class="p">:</span> <span class="n">Optional</span><span class="p">[</span><span class="nb">str</span><span class="p">]</span> <span class="o">=</span> <span class="kc">None</span>,</span><span class="param">	<span class="n">model</span><span class="p">:</span> <span class="n">Optional</span><span class="p">[</span><span class="nb">str</span><span class="p">]</span> <span class="o">=</span> <span class="kc">None</span></span><span class="return-annotation">):</span></span>
 
         
     </div>
@@ -212,7 +211,8 @@
 <h6 id="arguments">Arguments:</h6>
 
 <ul>
-<li><strong>project (str):</strong>  The project CUID</li>
+<li><strong>project (str, optional):</strong>  The project CUID. Alias for model. Defaults to None.</li>
+<li><strong>model (str, optional):</strong>  The model CUID. Defaults to None.</li>
 <li><strong>api_key (str, optional):</strong>  The API key. Defaults to None.</li>
 <li><strong>api_secret (str, optional):</strong>  The API secret. Defaults to None.</li>
 <li><strong>api_host (str, optional):</strong>  The API host. Defaults to None.</li>
@@ -288,7 +288,7 @@
                     <div class="attr function">
             
         <span class="def">def</span>
-        <span class="name">init_model</span><span class="signature pdoc-code multiline">(<span class="param">	<span class="n">model</span><span class="p">:</span> <span class="nb">object</span> <span class="o">=</span> <span class="kc">None</span>,</span><span class="param">	<span class="n">input_id</span><span class="p">:</span> <span class="nb">str</span> <span class="o">=</span> <span class="s1">&#39;model&#39;</span>,</span><span class="param">	<span class="n">attributes</span><span class="p">:</span> <span class="nb">dict</span> <span class="o">=</span> <span class="kc">None</span>,</span><span class="param">	<span class="n">predict_fn</span><span class="p">:</span> <span class="o">&lt;</span><span class="n">built</span><span class="o">-</span><span class="ow">in</span> <span class="n">function</span> <span class="nb">callable</span><span class="o">&gt;</span> <span class="o">=</span> <span class="kc">None</span>,</span><span class="param">	<span class="n">__log</span><span class="o">=</span><span class="kc">True</span></span><span class="return-annotation">) -> <span class="n">validmind</span><span class="o">.</span><span class="n">vm_models</span><span class="o">.</span><span class="n">model</span><span class="o">.</span><span class="n">VMModel</span>:</span></span>
+        <span class="name">init_model</span><span class="signature pdoc-code multiline">(<span class="param">	<span class="n">model</span><span class="p">:</span> <span class="nb">object</span> <span class="o">=</span> <span class="kc">None</span>,</span><span class="param">	<span class="n">input_id</span><span class="p">:</span> <span class="nb">str</span> <span class="o">=</span> <span class="s1">&#39;model&#39;</span>,</span><span class="param">	<span class="n">attributes</span><span class="p">:</span> <span class="nb">dict</span> <span class="o">=</span> <span class="kc">None</span>,</span><span class="param">	<span class="n">predict_fn</span><span class="p">:</span> <span class="o">&lt;</span><span class="n">built</span><span class="o">-</span><span class="ow">in</span> <span class="n">function</span> <span class="nb">callable</span><span class="o">&gt;</span> <span class="o">=</span> <span class="kc">None</span>,</span><span class="param">	<span class="n">__log</span><span class="o">=</span><span class="kc">True</span>,</span><span class="param">	<span class="o">**</span><span class="n">kwargs</span></span><span class="return-annotation">) -> <span class="n">validmind</span><span class="o">.</span><span class="n">vm_models</span><span class="o">.</span><span class="n">model</span><span class="o">.</span><span class="n">VMModel</span>:</span></span>
 
         
     </div>
@@ -308,6 +308,7 @@
 this to the same key.</li>
 <li><strong>attributes (dict):</strong>  A dictionary of model attributes</li>
 <li><strong>predict_fn (callable):</strong>  A function that takes an input and returns a prediction</li>
+<li><strong>**kwargs:</strong>  Additional arguments to pass to the model</li>
 </ul>
 
 <h6 id="raises">Raises:</h6>
@@ -377,39 +378,7 @@
     </div>
     <a class="headerlink" href="#metric"></a>
     
-            <div class="docstring"><p>Decorator for creating and registering metrics with the ValidMind framework.</p>
-
-<p>Creates a metric object and registers it with ValidMind under the provided ID. If
-no ID is provided, the function name will be used as to build one. So if the
-function name is <code>my_metric</code>, the metric will be registered under the ID
-<code>validmind.custom_metrics.my_metric</code>.</p>
-
-<p>This decorator works by creating a new <code>Metric</code> class will be created whose <code>run</code>
-method calls the decorated function. This function should take as arguments the
-inputs it requires (<code>dataset</code>, <code>datasets</code>, <code>model</code>, <code>models</code>) followed by any
-parameters. It can return any number of the following types:</p>
-
-<ul>
-<li>Table: Either a list of dictionaries or a pandas DataFrame</li>
-<li>Plot: Either a matplotlib figure or a plotly figure</li>
-<li>Scalar: A single number or string</li>
-</ul>
-
-<p>The function may also include a docstring. This docstring will be used and logged
-as the metric's description.</p>
-
-<h6 id="arguments">Arguments:</h6>
-
-<ul>
-<li><strong>func:</strong>  The function to decorate</li>
-<li><strong>test_id:</strong>  The identifier for the metric. If not provided, the function name is used.</li>
-</ul>
-
-<h6 id="returns">Returns:</h6>
-
-<blockquote>
-  <p>The decorated function.</p>
-</blockquote>
+            <div class="docstring"><p>DEPRECATED, use @vm.test instead</p>
 </div>
 
 
@@ -579,6 +548,53 @@
 <ul>
 <li><strong>*tasks:</strong>  The task types that the metric is designed for.</li>
 </ul>
+</div>
+
+
+                </section>
+                <section id="test">
+                    <div class="attr function">
+            
+        <span class="def">def</span>
+        <span class="name">test</span><span class="signature pdoc-code condensed">(<span class="param"><span class="n">func_or_id</span></span><span class="return-annotation">):</span></span>
+
+        
+    </div>
+    <a class="headerlink" href="#test"></a>
+    
+            <div class="docstring"><p>Decorator for creating and registering metrics with the ValidMind framework.</p>
+
+<p>Creates a metric object and registers it with ValidMind under the provided ID. If
+no ID is provided, the function name will be used as to build one. So if the
+function name is <code>my_metric</code>, the metric will be registered under the ID
+<code>validmind.custom_metrics.my_metric</code>.</p>
+
+<p>This decorator works by creating a new <code>Metric</code> class will be created whose <code>run</code>
+method calls the decorated function. This function should take as arguments the
+inputs it requires (<code>dataset</code>, <code>datasets</code>, <code>model</code>, <code>models</code>) followed by any
+parameters. It can return any number of the following types:</p>
+
+<ul>
+<li>Table: Either a list of dictionaries or a pandas DataFrame</li>
+<li>Plot: Either a matplotlib figure or a plotly figure</li>
+<li>Scalar: A single number or string</li>
+</ul>
+
+<p>The function may also include a docstring. This docstring will be used and logged
+as the metric's description.</p>
+
+<h6 id="arguments">Arguments:</h6>
+
+<ul>
+<li><strong>func:</strong>  The function to decorate</li>
+<li><strong>test_id:</strong>  The identifier for the metric. If not provided, the function name is used.</li>
+</ul>
+
+<h6 id="returns">Returns:</h6>
+
+<blockquote>
+  <p>The decorated function.</p>
+</blockquote>
 </div>
 
 
