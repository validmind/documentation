<!doctype html>
<html lang="en">
<head>
    <meta charset="utf-8">
    <meta name="viewport" content="width=device-width, initial-scale=1">
    <meta name="generator" content="pdoc 13.1.1"/>
    <title>validmind API documentation</title>
            <link rel="icon" href="https://vmai.s3.us-west-1.amazonaws.com/favicon.ico"/>

    <style>/*! * Bootstrap Reboot v5.0.0 (https://getbootstrap.com/) * Copyright 2011-2021 The Bootstrap Authors * Copyright 2011-2021 Twitter, Inc. * Licensed under MIT (https://github.com/twbs/bootstrap/blob/main/LICENSE) * Forked from Normalize.css, licensed MIT (https://github.com/necolas/normalize.css/blob/master/LICENSE.md) */*,::after,::before{box-sizing:border-box}@media (prefers-reduced-motion:no-preference){:root{scroll-behavior:smooth}}body{margin:0;font-family:system-ui,-apple-system,"Segoe UI",Roboto,"Helvetica Neue",Arial,"Noto Sans","Liberation Sans",sans-serif,"Apple Color Emoji","Segoe UI Emoji","Segoe UI Symbol","Noto Color Emoji";font-size:1rem;font-weight:400;line-height:1.5;color:#212529;background-color:#fff;-webkit-text-size-adjust:100%;-webkit-tap-highlight-color:transparent}hr{margin:1rem 0;color:inherit;background-color:currentColor;border:0;opacity:.25}hr:not([size]){height:1px}h1,h2,h3,h4,h5,h6{margin-top:0;margin-bottom:.5rem;font-weight:500;line-height:1.2}h1{font-size:calc(1.375rem + 1.5vw)}@media (min-width:1200px){h1{font-size:2.5rem}}h2{font-size:calc(1.325rem + .9vw)}@media (min-width:1200px){h2{font-size:2rem}}h3{font-size:calc(1.3rem + .6vw)}@media (min-width:1200px){h3{font-size:1.75rem}}h4{font-size:calc(1.275rem + .3vw)}@media (min-width:1200px){h4{font-size:1.5rem}}h5{font-size:1.25rem}h6{font-size:1rem}p{margin-top:0;margin-bottom:1rem}abbr[data-bs-original-title],abbr[title]{-webkit-text-decoration:underline dotted;text-decoration:underline dotted;cursor:help;-webkit-text-decoration-skip-ink:none;text-decoration-skip-ink:none}address{margin-bottom:1rem;font-style:normal;line-height:inherit}ol,ul{padding-left:2rem}dl,ol,ul{margin-top:0;margin-bottom:1rem}ol ol,ol ul,ul ol,ul ul{margin-bottom:0}dt{font-weight:700}dd{margin-bottom:.5rem;margin-left:0}blockquote{margin:0 0 1rem}b,strong{font-weight:bolder}small{font-size:.875em}mark{padding:.2em;background-color:#fcf8e3}sub,sup{position:relative;font-size:.75em;line-height:0;vertical-align:baseline}sub{bottom:-.25em}sup{top:-.5em}a{color:#0d6efd;text-decoration:underline}a:hover{color:#0a58ca}a:not([href]):not([class]),a:not([href]):not([class]):hover{color:inherit;text-decoration:none}code,kbd,pre,samp{font-family:SFMono-Regular,Menlo,Monaco,Consolas,"Liberation Mono","Courier New",monospace;font-size:1em;direction:ltr;unicode-bidi:bidi-override}pre{display:block;margin-top:0;margin-bottom:1rem;overflow:auto;font-size:.875em}pre code{font-size:inherit;color:inherit;word-break:normal}code{font-size:.875em;color:#d63384;word-wrap:break-word}a>code{color:inherit}kbd{padding:.2rem .4rem;font-size:.875em;color:#fff;background-color:#212529;border-radius:.2rem}kbd kbd{padding:0;font-size:1em;font-weight:700}figure{margin:0 0 1rem}img,svg{vertical-align:middle}table{caption-side:bottom;border-collapse:collapse}caption{padding-top:.5rem;padding-bottom:.5rem;color:#6c757d;text-align:left}th{text-align:inherit;text-align:-webkit-match-parent}tbody,td,tfoot,th,thead,tr{border-color:inherit;border-style:solid;border-width:0}label{display:inline-block}button{border-radius:0}button:focus:not(:focus-visible){outline:0}button,input,optgroup,select,textarea{margin:0;font-family:inherit;font-size:inherit;line-height:inherit}button,select{text-transform:none}[role=button]{cursor:pointer}select{word-wrap:normal}select:disabled{opacity:1}[list]::-webkit-calendar-picker-indicator{display:none}[type=button],[type=reset],[type=submit],button{-webkit-appearance:button}[type=button]:not(:disabled),[type=reset]:not(:disabled),[type=submit]:not(:disabled),button:not(:disabled){cursor:pointer}::-moz-focus-inner{padding:0;border-style:none}textarea{resize:vertical}fieldset{min-width:0;padding:0;margin:0;border:0}legend{float:left;width:100%;padding:0;margin-bottom:.5rem;font-size:calc(1.275rem + .3vw);line-height:inherit}@media (min-width:1200px){legend{font-size:1.5rem}}legend+*{clear:left}::-webkit-datetime-edit-day-field,::-webkit-datetime-edit-fields-wrapper,::-webkit-datetime-edit-hour-field,::-webkit-datetime-edit-minute,::-webkit-datetime-edit-month-field,::-webkit-datetime-edit-text,::-webkit-datetime-edit-year-field{padding:0}::-webkit-inner-spin-button{height:auto}[type=search]{outline-offset:-2px;-webkit-appearance:textfield}::-webkit-search-decoration{-webkit-appearance:none}::-webkit-color-swatch-wrapper{padding:0}::file-selector-button{font:inherit}::-webkit-file-upload-button{font:inherit;-webkit-appearance:button}output{display:inline-block}iframe{border:0}summary{display:list-item;cursor:pointer}progress{vertical-align:baseline}[hidden]{display:none!important}</style>
    <style>/*! syntax-highlighting.css */pre{line-height:125%;}span.linenos{color:inherit; background-color:transparent; padding-left:5px; padding-right:20px;}.pdoc-code .hll{background-color:#ffffcc}.pdoc-code{background:#f8f8f8;}.pdoc-code .c{color:#3D7B7B; font-style:italic}.pdoc-code .err{border:1px solid #FF0000}.pdoc-code .k{color:#008000; font-weight:bold}.pdoc-code .o{color:#666666}.pdoc-code .ch{color:#3D7B7B; font-style:italic}.pdoc-code .cm{color:#3D7B7B; font-style:italic}.pdoc-code .cp{color:#9C6500}.pdoc-code .cpf{color:#3D7B7B; font-style:italic}.pdoc-code .c1{color:#3D7B7B; font-style:italic}.pdoc-code .cs{color:#3D7B7B; font-style:italic}.pdoc-code .gd{color:#A00000}.pdoc-code .ge{font-style:italic}.pdoc-code .gr{color:#E40000}.pdoc-code .gh{color:#000080; font-weight:bold}.pdoc-code .gi{color:#008400}.pdoc-code .go{color:#717171}.pdoc-code .gp{color:#000080; font-weight:bold}.pdoc-code .gs{font-weight:bold}.pdoc-code .gu{color:#800080; font-weight:bold}.pdoc-code .gt{color:#0044DD}.pdoc-code .kc{color:#008000; font-weight:bold}.pdoc-code .kd{color:#008000; font-weight:bold}.pdoc-code .kn{color:#008000; font-weight:bold}.pdoc-code .kp{color:#008000}.pdoc-code .kr{color:#008000; font-weight:bold}.pdoc-code .kt{color:#B00040}.pdoc-code .m{color:#666666}.pdoc-code .s{color:#BA2121}.pdoc-code .na{color:#687822}.pdoc-code .nb{color:#008000}.pdoc-code .nc{color:#0000FF; font-weight:bold}.pdoc-code .no{color:#880000}.pdoc-code .nd{color:#AA22FF}.pdoc-code .ni{color:#717171; font-weight:bold}.pdoc-code .ne{color:#CB3F38; font-weight:bold}.pdoc-code .nf{color:#0000FF}.pdoc-code .nl{color:#767600}.pdoc-code .nn{color:#0000FF; font-weight:bold}.pdoc-code .nt{color:#008000; font-weight:bold}.pdoc-code .nv{color:#19177C}.pdoc-code .ow{color:#AA22FF; font-weight:bold}.pdoc-code .w{color:#bbbbbb}.pdoc-code .mb{color:#666666}.pdoc-code .mf{color:#666666}.pdoc-code .mh{color:#666666}.pdoc-code .mi{color:#666666}.pdoc-code .mo{color:#666666}.pdoc-code .sa{color:#BA2121}.pdoc-code .sb{color:#BA2121}.pdoc-code .sc{color:#BA2121}.pdoc-code .dl{color:#BA2121}.pdoc-code .sd{color:#BA2121; font-style:italic}.pdoc-code .s2{color:#BA2121}.pdoc-code .se{color:#AA5D1F; font-weight:bold}.pdoc-code .sh{color:#BA2121}.pdoc-code .si{color:#A45A77; font-weight:bold}.pdoc-code .sx{color:#008000}.pdoc-code .sr{color:#A45A77}.pdoc-code .s1{color:#BA2121}.pdoc-code .ss{color:#19177C}.pdoc-code .bp{color:#008000}.pdoc-code .fm{color:#0000FF}.pdoc-code .vc{color:#19177C}.pdoc-code .vg{color:#19177C}.pdoc-code .vi{color:#19177C}.pdoc-code .vm{color:#19177C}.pdoc-code .il{color:#666666}</style>
    <style>/*! theme.css */:root{--pdoc-background:#fff;}.pdoc{--text:#212529;--muted:#6c757d;--link:#3660a5;--link-hover:#1659c5;--code:#f8f8f8;--active:#fff598;--accent:#eee;--accent2:#c1c1c1;--nav-hover:rgba(255, 255, 255, 0.5);--name:#0066BB;--def:#008800;--annotation:#007020;}</style>
    <style>/*! layout.css */html, body{width:100%;height:100%;}html, main{scroll-behavior:smooth;}body{background-color:var(--pdoc-background);}@media (max-width:769px){#navtoggle{cursor:pointer;position:absolute;width:50px;height:40px;top:1rem;right:1rem;border-color:var(--text);color:var(--text);display:flex;opacity:0.8;z-index:999;}#navtoggle:hover{opacity:1;}#togglestate + div{display:none;}#togglestate:checked + div{display:inherit;}main, header{padding:2rem 3vw;}header + main{margin-top:-3rem;}.git-button{display:none !important;}nav input[type="search"]{max-width:77%;}nav input[type="search"]:first-child{margin-top:-6px;}nav input[type="search"]:valid ~ *{display:none !important;}}@media (min-width:770px){:root{--sidebar-width:clamp(12.5rem, 28vw, 22rem);}nav{position:fixed;overflow:auto;height:100vh;width:var(--sidebar-width);}main, header{padding:3rem 2rem 3rem calc(var(--sidebar-width) + 3rem);width:calc(54rem + var(--sidebar-width));max-width:100%;}header + main{margin-top:-4rem;}#navtoggle{display:none;}}#togglestate{position:absolute;height:0;opacity:0;}nav.pdoc{--pad:clamp(0.5rem, 2vw, 1.75rem);--indent:1.5rem;background-color:var(--accent);border-right:1px solid var(--accent2);box-shadow:0 0 20px rgba(50, 50, 50, .2) inset;padding:0 0 0 var(--pad);overflow-wrap:anywhere;scrollbar-width:thin; scrollbar-color:var(--accent2) transparent }nav.pdoc::-webkit-scrollbar{width:.4rem; }nav.pdoc::-webkit-scrollbar-thumb{background-color:var(--accent2); }nav.pdoc > div{padding:var(--pad) 0;}nav.pdoc .module-list-button{display:inline-flex;align-items:center;color:var(--text);border-color:var(--muted);margin-bottom:1rem;}nav.pdoc .module-list-button:hover{border-color:var(--text);}nav.pdoc input[type=search]{display:block;outline-offset:0;width:calc(100% - var(--pad));}nav.pdoc .logo{max-width:calc(100% - var(--pad));max-height:35vh;display:block;margin:0 auto 1rem;transform:translate(calc(-.5 * var(--pad)), 0);}nav.pdoc ul{list-style:none;padding-left:0;}nav.pdoc > div > ul{margin-left:calc(0px - var(--pad));}nav.pdoc li a{padding:.2rem 0 .2rem calc(var(--pad) + var(--indent));}nav.pdoc > div > ul > li > a{padding-left:var(--pad);}nav.pdoc li{transition:all 100ms;}nav.pdoc li:hover{background-color:var(--nav-hover);}nav.pdoc a, nav.pdoc a:hover{color:var(--text);}nav.pdoc a{display:block;}nav.pdoc > h2:first-of-type{margin-top:1.5rem;}nav.pdoc .class:before{content:"class ";color:var(--muted);}nav.pdoc .function:after{content:"()";color:var(--muted);}nav.pdoc footer:before{content:"";display:block;width:calc(100% - var(--pad));border-top:solid var(--accent2) 1px;margin-top:1.5rem;padding-top:.5rem;}nav.pdoc footer{font-size:small;}</style>
    <style>/*! content.css */.pdoc{color:var(--text);box-sizing:border-box;line-height:1.5;background:none;}.pdoc .pdoc-button{cursor:pointer;display:inline-block;border:solid black 1px;border-radius:2px;font-size:.75rem;padding:calc(0.5em - 1px) 1em;transition:100ms all;}.pdoc .pdoc-alert{padding:1rem 1rem 1rem calc(1.5rem + 24px);border:1px solid transparent;border-radius:.25rem;background-repeat:no-repeat;background-position:1rem center;margin-bottom:1rem;}.pdoc .pdoc-alert > *:last-child{margin-bottom:0;}.pdoc .pdoc-alert-note {color:#084298;background-color:#cfe2ff;border-color:#b6d4fe;background-image:url("data:image/svg+xml,%3Csvg%20xmlns%3D%22http%3A//www.w3.org/2000/svg%22%20width%3D%2224%22%20height%3D%2224%22%20fill%3D%22%23084298%22%20viewBox%3D%220%200%2016%2016%22%3E%3Cpath%20d%3D%22M8%2016A8%208%200%201%200%208%200a8%208%200%200%200%200%2016zm.93-9.412-1%204.705c-.07.34.029.533.304.533.194%200%20.487-.07.686-.246l-.088.416c-.287.346-.92.598-1.465.598-.703%200-1.002-.422-.808-1.319l.738-3.468c.064-.293.006-.399-.287-.47l-.451-.081.082-.381%202.29-.287zM8%205.5a1%201%200%201%201%200-2%201%201%200%200%201%200%202z%22/%3E%3C/svg%3E");}.pdoc .pdoc-alert-warning{color:#664d03;background-color:#fff3cd;border-color:#ffecb5;background-image:url("data:image/svg+xml,%3Csvg%20xmlns%3D%22http%3A//www.w3.org/2000/svg%22%20width%3D%2224%22%20height%3D%2224%22%20fill%3D%22%23664d03%22%20viewBox%3D%220%200%2016%2016%22%3E%3Cpath%20d%3D%22M8.982%201.566a1.13%201.13%200%200%200-1.96%200L.165%2013.233c-.457.778.091%201.767.98%201.767h13.713c.889%200%201.438-.99.98-1.767L8.982%201.566zM8%205c.535%200%20.954.462.9.995l-.35%203.507a.552.552%200%200%201-1.1%200L7.1%205.995A.905.905%200%200%201%208%205zm.002%206a1%201%200%201%201%200%202%201%201%200%200%201%200-2z%22/%3E%3C/svg%3E");}.pdoc .pdoc-alert-danger{color:#842029;background-color:#f8d7da;border-color:#f5c2c7;background-image:url("data:image/svg+xml,%3Csvg%20xmlns%3D%22http%3A//www.w3.org/2000/svg%22%20width%3D%2224%22%20height%3D%2224%22%20fill%3D%22%23842029%22%20viewBox%3D%220%200%2016%2016%22%3E%3Cpath%20d%3D%22M5.52.359A.5.5%200%200%201%206%200h4a.5.5%200%200%201%20.474.658L8.694%206H12.5a.5.5%200%200%201%20.395.807l-7%209a.5.5%200%200%201-.873-.454L6.823%209.5H3.5a.5.5%200%200%201-.48-.641l2.5-8.5z%22/%3E%3C/svg%3E");}.pdoc .visually-hidden{position:absolute !important;width:1px !important;height:1px !important;padding:0 !important;margin:-1px !important;overflow:hidden !important;clip:rect(0, 0, 0, 0) !important;white-space:nowrap !important;border:0 !important;}.pdoc h1, .pdoc h2, .pdoc h3{font-weight:300;margin:.3em 0;padding:.2em 0;}.pdoc > section:not(.module-info) h1{font-size:1.5rem;font-weight:500;}.pdoc > section:not(.module-info) h2{font-size:1.4rem;font-weight:500;}.pdoc > section:not(.module-info) h3{font-size:1.3rem;font-weight:500;}.pdoc > section:not(.module-info) h4{font-size:1.2rem;}.pdoc > section:not(.module-info) h5{font-size:1.1rem;}.pdoc a{text-decoration:none;color:var(--link);}.pdoc a:hover{color:var(--link-hover);}.pdoc blockquote{margin-left:2rem;}.pdoc pre{border-top:1px solid var(--accent2);border-bottom:1px solid var(--accent2);margin-top:0;margin-bottom:1em;padding:.5rem 0 .5rem .5rem;overflow-x:auto;background-color:var(--code);}.pdoc code{color:var(--text);padding:.2em .4em;margin:0;font-size:85%;background-color:var(--code);border-radius:6px;}.pdoc a > code{color:inherit;}.pdoc pre > code{display:inline-block;font-size:inherit;background:none;border:none;padding:0;}.pdoc > section:not(.module-info){margin-bottom:1.5rem;}.pdoc .modulename{margin-top:0;font-weight:bold;}.pdoc .modulename a{color:var(--link);transition:100ms all;}.pdoc .git-button{float:right;border:solid var(--link) 1px;}.pdoc .git-button:hover{background-color:var(--link);color:var(--pdoc-background);}.view-source-toggle-state,.view-source-toggle-state ~ .pdoc-code{display:none;}.view-source-toggle-state:checked ~ .pdoc-code{display:block;}.view-source-button{display:inline-block;float:right;font-size:.75rem;line-height:1.5rem;color:var(--muted);padding:0 .4rem 0 1.3rem;cursor:pointer;text-indent:-2px;}.view-source-button > span{visibility:hidden;}.module-info .view-source-button{float:none;display:flex;justify-content:flex-end;margin:-1.2rem .4rem -.2rem 0;}.view-source-button::before{position:absolute;content:"View Source";display:list-item;list-style-type:disclosure-closed;}.view-source-toggle-state:checked ~ .attr .view-source-button::before,.view-source-toggle-state:checked ~ .view-source-button::before{list-style-type:disclosure-open;}.pdoc .docstring{margin-bottom:1.5rem;}.pdoc section:not(.module-info) .docstring{margin-left:clamp(0rem, 5vw - 2rem, 1rem);}.pdoc .docstring .pdoc-code{margin-left:1em;margin-right:1em;}.pdoc h1:target,.pdoc h2:target,.pdoc h3:target,.pdoc h4:target,.pdoc h5:target,.pdoc h6:target,.pdoc .pdoc-code > pre > span:target{background-color:var(--active);box-shadow:-1rem 0 0 0 var(--active);}.pdoc .pdoc-code > pre > span:target{display:block;}.pdoc div:target > .attr,.pdoc section:target > .attr,.pdoc dd:target > a{background-color:var(--active);}.pdoc *{scroll-margin:2rem;}.pdoc .pdoc-code .linenos{user-select:none;}.pdoc .attr:hover{filter:contrast(0.95);}.pdoc section, .pdoc .classattr{position:relative;}.pdoc .headerlink{--width:clamp(1rem, 3vw, 2rem);position:absolute;top:0;left:calc(0rem - var(--width));transition:all 100ms ease-in-out;opacity:0;}.pdoc .headerlink::before{content:"#";display:block;text-align:center;width:var(--width);height:2.3rem;line-height:2.3rem;font-size:1.5rem;}.pdoc .attr:hover ~ .headerlink,.pdoc *:target > .headerlink,.pdoc .headerlink:hover{opacity:1;}.pdoc .attr{display:block;margin:.5rem 0 .5rem;padding:.4rem .4rem .4rem 1rem;background-color:var(--accent);overflow-x:auto;}.pdoc .classattr{margin-left:2rem;}.pdoc .name{color:var(--name);font-weight:bold;}.pdoc .def{color:var(--def);font-weight:bold;}.pdoc .signature{background-color:transparent;}.pdoc .param, .pdoc .return-annotation{white-space:pre;}.pdoc .signature.multiline .param{display:block;}.pdoc .signature.condensed .param{display:inline-block;}.pdoc .annotation{color:var(--annotation);}.pdoc .view-value-toggle-state,.pdoc .view-value-toggle-state ~ .default_value{display:none;}.pdoc .view-value-toggle-state:checked ~ .default_value{display:inherit;}.pdoc .view-value-button{font-size:.5rem;vertical-align:middle;border-style:dashed;margin-top:-0.1rem;}.pdoc .view-value-button:hover{background:white;}.pdoc .view-value-button::before{content:"show";text-align:center;width:2.2em;display:inline-block;}.pdoc .view-value-toggle-state:checked ~ .view-value-button::before{content:"hide";}.pdoc .inherited{margin-left:2rem;}.pdoc .inherited dt{font-weight:700;}.pdoc .inherited dt, .pdoc .inherited dd{display:inline;margin-left:0;margin-bottom:.5rem;}.pdoc .inherited dd:not(:last-child):after{content:", ";}.pdoc .inherited .class:before{content:"class ";}.pdoc .inherited .function a:after{content:"()";}.pdoc .search-result .docstring{overflow:auto;max-height:25vh;}.pdoc .search-result.focused > .attr{background-color:var(--active);}.pdoc .attribution{margin-top:2rem;display:block;opacity:0.5;transition:all 200ms;filter:grayscale(100%);}.pdoc .attribution:hover{opacity:1;filter:grayscale(0%);}.pdoc .attribution img{margin-left:5px;height:35px;vertical-align:middle;width:70px;transition:all 200ms;}.pdoc table{display:block;width:max-content;max-width:100%;overflow:auto;margin-bottom:1rem;}.pdoc table th{font-weight:600;}.pdoc table th, .pdoc table td{padding:6px 13px;border:1px solid var(--accent2);}</style>
    <style>/*! custom.css */nav.pdoc{background:#F8FAFC;box-shadow:none;border-right:1px solid #dee2e6;width:clamp(10rem, 18rem, 22rem);}nav input{margin-top:40px;padding:4px;appearance:none;background:white;border:1px solid #dee2e6;border-radius:4px;}</style></head>
<body>
    <nav class="pdoc">
        <label id="navtoggle" for="togglestate" class="pdoc-button"><svg xmlns='http://www.w3.org/2000/svg' viewBox='0 0 30 30'><path stroke-linecap='round' stroke="currentColor" stroke-miterlimit='10' stroke-width='2' d='M4 7h22M4 15h22M4 23h22'/></svg></label>
        <input id="togglestate" type="checkbox" aria-hidden="true" tabindex="-1">
        <div>
            <img src="https://vmai.s3.us-west-1.amazonaws.com/vm-logo.svg" class="logo" alt="project logo"/>

            <input type="search" placeholder="Search..." role="searchbox" aria-label="search"
                   pattern=".+" required>


            <h3>High Level API</h3>
                <ul class="memberlist">
            <li>
                    <a class="variable" href="#__version__">__version__</a>
            </li>
            <li>
                    <a class="variable" href="#data_validation">data_validation</a>
            </li>
            <li>
                    <a class="function" href="#init">init</a>
            </li>
            <li>
                    <a class="function" href="#init_dataset">init_dataset</a>
            </li>
            <li>
                    <a class="function" href="#init_model">init_model</a>
            </li>
            <li>
                    <a class="function" href="#init_r_model">init_r_model</a>
            </li>
            <li>
                    <a class="variable" href="#model_validation">model_validation</a>
            </li>
            <li>
                    <a class="function" href="#preview_template">preview_template</a>
            </li>
            <li>
                    <a class="function" href="#run_template">run_template</a>
            </li>
            <li>
                    <a class="function" href="#run_test_plan">run_test_plan</a>
            </li>
            <li>
                    <a class="function" href="#run_test_suite">run_test_suite</a>
            </li>
            <li>
                    <a class="function" href="#log_dataset">log_dataset</a>
            </li>
            <li>
                    <a class="function" href="#log_figure">log_figure</a>
            </li>
            <li>
                    <a class="function" href="#log_metrics">log_metrics</a>
            </li>
            <li>
                    <a class="function" href="#log_test_results">log_test_results</a>
            </li>
    </ul>


            <h3>Submodules</h3>
            <ul>
                    <li><a href="validmind/__version__.html">__version__</a></li>
                    <li><a href="validmind/datasets.html">datasets</a></li>
                    <li><a href="validmind/test_plans.html">test_plans</a></li>
                    <li><a href="validmind/test_suites.html">test_suites</a></li>
                    <li><a href="validmind/vm_models.html">vm_models</a></li>
            </ul>


        <a class="attribution" title="pdoc: Python API documentation generator" href="https://pdoc.dev" target="_blank">
            built with <span class="visually-hidden">pdoc</span><img
                alt="pdoc logo"
                src="data:image/svg+xml,%3Csvg%20xmlns%3D%22http%3A//www.w3.org/2000/svg%22%20role%3D%22img%22%20aria-label%3D%22pdoc%20logo%22%20width%3D%22300%22%20height%3D%22150%22%20viewBox%3D%22-1%200%2060%2030%22%3E%3Ctitle%3Epdoc%3C/title%3E%3Cpath%20d%3D%22M29.621%2021.293c-.011-.273-.214-.475-.511-.481a.5.5%200%200%200-.489.503l-.044%201.393c-.097.551-.695%201.215-1.566%201.704-.577.428-1.306.486-2.193.182-1.426-.617-2.467-1.654-3.304-2.487l-.173-.172a3.43%203.43%200%200%200-.365-.306.49.49%200%200%200-.286-.196c-1.718-1.06-4.931-1.47-7.353.191l-.219.15c-1.707%201.187-3.413%202.131-4.328%201.03-.02-.027-.49-.685-.141-1.763.233-.721.546-2.408.772-4.076.042-.09.067-.187.046-.288.166-1.347.277-2.625.241-3.351%201.378-1.008%202.271-2.586%202.271-4.362%200-.976-.272-1.935-.788-2.774-.057-.094-.122-.18-.184-.268.033-.167.052-.339.052-.516%200-1.477-1.202-2.679-2.679-2.679-.791%200-1.496.352-1.987.9a6.3%206.3%200%200%200-1.001.029c-.492-.564-1.207-.929-2.012-.929-1.477%200-2.679%201.202-2.679%202.679A2.65%202.65%200%200%200%20.97%206.554c-.383.747-.595%201.572-.595%202.41%200%202.311%201.507%204.29%203.635%205.107-.037.699-.147%202.27-.423%203.294l-.137.461c-.622%202.042-2.515%208.257%201.727%2010.643%201.614.908%203.06%201.248%204.317%201.248%202.665%200%204.492-1.524%205.322-2.401%201.476-1.559%202.886-1.854%206.491.82%201.877%201.393%203.514%201.753%204.861%201.068%202.223-1.713%202.811-3.867%203.399-6.374.077-.846.056-1.469.054-1.537zm-4.835%204.313c-.054.305-.156.586-.242.629-.034-.007-.131-.022-.307-.157-.145-.111-.314-.478-.456-.908.221.121.432.25.675.355.115.039.219.051.33.081zm-2.251-1.238c-.05.33-.158.648-.252.694-.022.001-.125-.018-.307-.157-.217-.166-.488-.906-.639-1.573.358.344.754.693%201.198%201.036zm-3.887-2.337c-.006-.116-.018-.231-.041-.342.635.145%201.189.368%201.599.625.097.231.166.481.174.642-.03.049-.055.101-.067.158-.046.013-.128.026-.298.004-.278-.037-.901-.57-1.367-1.087zm-1.127-.497c.116.306.176.625.12.71-.019.014-.117.045-.345.016-.206-.027-.604-.332-.986-.695.41-.051.816-.056%201.211-.031zm-4.535%201.535c.209.22.379.47.358.598-.006.041-.088.138-.351.234-.144.055-.539-.063-.979-.259a11.66%2011.66%200%200%200%20.972-.573zm.983-.664c.359-.237.738-.418%201.126-.554.25.237.479.548.457.694-.006.042-.087.138-.351.235-.174.064-.694-.105-1.232-.375zm-3.381%201.794c-.022.145-.061.29-.149.401-.133.166-.358.248-.69.251h-.002c-.133%200-.306-.26-.45-.621.417.091.854.07%201.291-.031zm-2.066-8.077a4.78%204.78%200%200%201-.775-.584c.172-.115.505-.254.88-.378l-.105.962zm-.331%202.302a10.32%2010.32%200%200%201-.828-.502c.202-.143.576-.328.984-.49l-.156.992zm-.45%202.157l-.701-.403c.214-.115.536-.249.891-.376a11.57%2011.57%200%200%201-.19.779zm-.181%201.716c.064.398.194.702.298.893-.194-.051-.435-.162-.736-.398.061-.119.224-.3.438-.495zM8.87%204.141c0%20.152-.123.276-.276.276s-.275-.124-.275-.276.123-.276.276-.276.275.124.275.276zm-.735-.389a1.15%201.15%200%200%200-.314.783%201.16%201.16%200%200%200%201.162%201.162c.457%200%20.842-.27%201.032-.653.026.117.042.238.042.362a1.68%201.68%200%200%201-1.679%201.679%201.68%201.68%200%200%201-1.679-1.679c0-.843.626-1.535%201.436-1.654zM5.059%205.406A1.68%201.68%200%200%201%203.38%207.085a1.68%201.68%200%200%201-1.679-1.679c0-.037.009-.072.011-.109.21.3.541.508.935.508a1.16%201.16%200%200%200%201.162-1.162%201.14%201.14%200%200%200-.474-.912c.015%200%20.03-.005.045-.005.926.001%201.679.754%201.679%201.68zM3.198%204.141c0%20.152-.123.276-.276.276s-.275-.124-.275-.276.123-.276.276-.276.275.124.275.276zM1.375%208.964c0-.52.103-1.035.288-1.52.466.394%201.06.64%201.717.64%201.144%200%202.116-.725%202.499-1.738.383%201.012%201.355%201.738%202.499%201.738.867%200%201.631-.421%202.121-1.062.307.605.478%201.267.478%201.942%200%202.486-2.153%204.51-4.801%204.51s-4.801-2.023-4.801-4.51zm24.342%2019.349c-.985.498-2.267.168-3.813-.979-3.073-2.281-5.453-3.199-7.813-.705-1.315%201.391-4.163%203.365-8.423.97-3.174-1.786-2.239-6.266-1.261-9.479l.146-.492c.276-1.02.395-2.457.444-3.268a6.11%206.11%200%200%200%201.18.115%206.01%206.01%200%200%200%202.536-.562l-.006.175c-.802.215-1.848.612-2.021%201.25-.079.295.021.601.274.837.219.203.415.364.598.501-.667.304-1.243.698-1.311%201.179-.02.144-.022.507.393.787.213.144.395.26.564.365-1.285.521-1.361.96-1.381%201.126-.018.142-.011.496.427.746l.854.489c-.473.389-.971.914-.999%201.429-.018.278.095.532.316.713.675.556%201.231.721%201.653.721.059%200%20.104-.014.158-.02.207.707.641%201.64%201.513%201.64h.013c.8-.008%201.236-.345%201.462-.626.173-.216.268-.457.325-.692.424.195.93.374%201.372.374.151%200%20.294-.021.423-.068.732-.27.944-.704.993-1.021.009-.061.003-.119.002-.179.266.086.538.147.789.147.15%200%20.294-.021.423-.069.542-.2.797-.489.914-.754.237.147.478.258.704.288.106.014.205.021.296.021.356%200%20.595-.101.767-.229.438.435%201.094.992%201.656%201.067.106.014.205.021.296.021a1.56%201.56%200%200%200%20.323-.035c.17.575.453%201.289.866%201.605.358.273.665.362.914.362a.99.99%200%200%200%20.421-.093%201.03%201.03%200%200%200%20.245-.164c.168.428.39.846.68%201.068.358.273.665.362.913.362a.99.99%200%200%200%20.421-.093c.317-.148.512-.448.639-.762.251.157.495.257.726.257.127%200%20.25-.024.37-.071.427-.17.706-.617.841-1.314.022-.015.047-.022.068-.038.067-.051.133-.104.196-.159-.443%201.486-1.107%202.761-2.086%203.257zM8.66%209.925a.5.5%200%201%200-1%200c0%20.653-.818%201.205-1.787%201.205s-1.787-.552-1.787-1.205a.5.5%200%201%200-1%200c0%201.216%201.25%202.205%202.787%202.205s2.787-.989%202.787-2.205zm4.4%2015.965l-.208.097c-2.661%201.258-4.708%201.436-6.086.527-1.542-1.017-1.88-3.19-1.844-4.198a.4.4%200%200%200-.385-.414c-.242-.029-.406.164-.414.385-.046%201.249.367%203.686%202.202%204.896.708.467%201.547.7%202.51.7%201.248%200%202.706-.392%204.362-1.174l.185-.086a.4.4%200%200%200%20.205-.527c-.089-.204-.326-.291-.527-.206zM9.547%202.292c.093.077.205.114.317.114a.5.5%200%200%200%20.318-.886L8.817.397a.5.5%200%200%200-.703.068.5.5%200%200%200%20.069.703l1.364%201.124zm-7.661-.065c.086%200%20.173-.022.253-.068l1.523-.893a.5.5%200%200%200-.506-.863l-1.523.892a.5.5%200%200%200-.179.685c.094.158.261.247.432.247z%22%20transform%3D%22matrix%28-1%200%200%201%2058%200%29%22%20fill%3D%22%233bb300%22/%3E%3Cpath%20d%3D%22M.3%2021.86V10.18q0-.46.02-.68.04-.22.18-.5.28-.54%201.34-.54%201.06%200%201.42.28.38.26.44.78.76-1.04%202.38-1.04%201.64%200%203.1%201.54%201.46%201.54%201.46%203.58%200%202.04-1.46%203.58-1.44%201.54-3.08%201.54-1.64%200-2.38-.92v4.04q0%20.46-.04.68-.02.22-.18.5-.14.3-.5.42-.36.12-.98.12-.62%200-1-.12-.36-.12-.52-.4-.14-.28-.18-.5-.02-.22-.02-.68zm3.96-9.42q-.46.54-.46%201.18%200%20.64.46%201.18.48.52%201.2.52.74%200%201.24-.52.52-.52.52-1.18%200-.66-.48-1.18-.48-.54-1.26-.54-.76%200-1.22.54zm14.741-8.36q.16-.3.54-.42.38-.12%201-.12.64%200%201.02.12.38.12.52.42.16.3.18.54.04.22.04.68v11.94q0%20.46-.04.7-.02.22-.18.5-.3.54-1.7.54-1.38%200-1.54-.98-.84.96-2.34.96-1.8%200-3.28-1.56-1.48-1.58-1.48-3.66%200-2.1%201.48-3.68%201.5-1.58%203.28-1.58%201.48%200%202.3%201v-4.2q0-.46.02-.68.04-.24.18-.52zm-3.24%2010.86q.52.54%201.26.54.74%200%201.22-.54.5-.54.5-1.18%200-.66-.48-1.22-.46-.56-1.26-.56-.8%200-1.28.56-.48.54-.48%201.2%200%20.66.52%201.2zm7.833-1.2q0-2.4%201.68-3.96%201.68-1.56%203.84-1.56%202.16%200%203.82%201.56%201.66%201.54%201.66%203.94%200%201.66-.86%202.96-.86%201.28-2.1%201.9-1.22.6-2.54.6-1.32%200-2.56-.64-1.24-.66-2.1-1.92-.84-1.28-.84-2.88zm4.18%201.44q.64.48%201.3.48.66%200%201.32-.5.66-.5.66-1.48%200-.98-.62-1.46-.62-.48-1.34-.48-.72%200-1.34.5-.62.5-.62%201.48%200%20.96.64%201.46zm11.412-1.44q0%20.84.56%201.32.56.46%201.18.46.64%200%201.18-.36.56-.38.9-.38.6%200%201.46%201.06.46.58.46%201.04%200%20.76-1.1%201.42-1.14.8-2.8.8-1.86%200-3.58-1.34-.82-.64-1.34-1.7-.52-1.08-.52-2.36%200-1.3.52-2.34.52-1.06%201.34-1.7%201.66-1.32%203.54-1.32.76%200%201.48.22.72.2%201.06.4l.32.2q.36.24.56.38.52.4.52.92%200%20.5-.42%201.14-.72%201.1-1.38%201.1-.38%200-1.08-.44-.36-.34-1.04-.34-.66%200-1.24.48-.58.48-.58%201.34z%22%20fill%3D%22green%22/%3E%3C/svg%3E"/>
        </a>
</div>
    </nav>
    <main class="pdoc">
            <section class="module-info">
                    <h1 class="modulename">
            ValidMind Developer Framework
    </h1>

                        <div class="docstring"><p>ValidMind’s Python Developer Framework is a library of developer tools and methods designed to automate
the documentation and validation of your models.</p>

<p>The Developer Framework is designed to be model agnostic. If your model is built in Python, ValidMind's
Python library will provide all the standard functionality without requiring your developers to rewrite any functions.</p>

<p>The Developer Framework provides a rich suite of documentation tools and test plans, from documenting
descriptions of your dataset to testing your models for weak spots and overfit areas. The Developer Framework
helps you automate the generation of model documentation by feeding the ValidMind platform with documentation
artifacts and test results to the ValidMind platform.</p>

<p>To install the client library:</p>

<div class="pdoc-code codehilite">
<pre><span></span><code>pip<span class="w"> </span>install<span class="w"> </span>validmind
</code></pre>
</div>

<p>To initialize the client library, paste the code snippet with the client integration details directly into your
development source code, replacing this example with your own:</p>

<div class="pdoc-code codehilite">
<pre><span></span><code><span class="kn">import</span> <span class="nn">validmind</span> <span class="k">as</span> <span class="nn">vm</span>

<span class="n">vm</span><span class="o">.</span><span class="n">init</span><span class="p">(</span>
  <span class="n">api_host</span> <span class="o">=</span> <span class="s2">&quot;https://api.dev.vm.validmind.ai/api/v1/tracking/tracking&quot;</span><span class="p">,</span>
  <span class="n">api_key</span> <span class="o">=</span> <span class="s2">&quot;xxxxxxxxxxxxxxxxxxxxxxxxxxxxxxxx&quot;</span><span class="p">,</span>
  <span class="n">api_secret</span> <span class="o">=</span> <span class="s2">&quot;xxxxxxxxxxxxxxxxxxxxxxxxxxxxxxxx&quot;</span><span class="p">,</span>
  <span class="n">project</span> <span class="o">=</span> <span class="s2">&quot;&lt;project-identifier&gt;&quot;</span>
<span class="p">)</span>
</code></pre>
</div>

<p>After you have pasted the code snippet into your development source code and executed the code, the Python client
library will register with ValidMind. You can now use the Developer Framework to document and test your models,
and to upload to the ValidMind Platform.</p>
</div>

                
                
                
            </section>
                <section id="__version__">
                    <div class="attr variable">
            <span class="name">__version__</span>        =
<<<<<<< HEAD
<span class="default_value">&#39;1.15.4&#39;</span>
=======
<span class="default_value">&#39;1.16.0&#39;</span>
>>>>>>> 9bb53d14

        
    </div>
    <a class="headerlink" href="#__version__"></a>
    
    

                </section>
                <section id="data_validation">
                    <div class="attr variable">
            <span class="name">data_validation</span>

        
    </div>
    <a class="headerlink" href="#data_validation"></a>
    
    

                </section>
                <section id="init">
                    <div class="attr function">
            
        <span class="def">def</span>
        <span class="name">init</span><span class="signature pdoc-code multiline">(<span class="param">	<span class="n">project</span><span class="p">:</span> <span class="n">Optional</span><span class="p">[</span><span class="nb">str</span><span class="p">]</span> <span class="o">=</span> <span class="kc">None</span>,</span><span class="param">	<span class="n">api_key</span><span class="p">:</span> <span class="n">Optional</span><span class="p">[</span><span class="nb">str</span><span class="p">]</span> <span class="o">=</span> <span class="kc">None</span>,</span><span class="param">	<span class="n">api_secret</span><span class="p">:</span> <span class="n">Optional</span><span class="p">[</span><span class="nb">str</span><span class="p">]</span> <span class="o">=</span> <span class="kc">None</span>,</span><span class="param">	<span class="n">api_host</span><span class="p">:</span> <span class="n">Optional</span><span class="p">[</span><span class="nb">str</span><span class="p">]</span> <span class="o">=</span> <span class="kc">None</span></span><span class="return-annotation">):</span></span>

        
    </div>
    <a class="headerlink" href="#init"></a>
    
            <div class="docstring"><p>Initializes the API client instances and calls the /ping endpoint to ensure
the provided credentials are valid and we can connect to the ValidMind API.</p>

<p>If the API key and secret are not provided, the client will attempt to
retrieve them from the environment variables <code>VM_API_KEY</code> and <code>VM_API_SECRET</code>.</p>

<h6 id="arguments">Arguments:</h6>

<ul>
<li><strong>project (str):</strong>  The project CUID</li>
<li><strong>api_key (str, optional):</strong>  The API key. Defaults to None.</li>
<li><strong>api_secret (str, optional):</strong>  The API secret. Defaults to None.</li>
<li><strong>api_host (str, optional):</strong>  The API host. Defaults to None.</li>
</ul>

<h6 id="raises">Raises:</h6>

<ul>
<li><strong>ValueError:</strong>  If the API key and secret are not provided</li>
</ul>
</div>


                </section>
                <section id="init_dataset">
                    <div class="attr function">
            
        <span class="def">def</span>
        <span class="name">init_dataset</span><span class="signature pdoc-code multiline">(<span class="param">	<span class="n">dataset</span><span class="p">:</span> <span class="n">pandas</span><span class="o">.</span><span class="n">core</span><span class="o">.</span><span class="n">frame</span><span class="o">.</span><span class="n">DataFrame</span>,</span><span class="param">	<span class="nb">type</span><span class="p">:</span> <span class="nb">str</span> <span class="o">=</span> <span class="s1">&#39;training&#39;</span>,</span><span class="param">	<span class="n">options</span><span class="p">:</span> <span class="nb">dict</span> <span class="o">=</span> <span class="kc">None</span>,</span><span class="param">	<span class="n">targets</span><span class="p">:</span> <span class="n">validmind</span><span class="o">.</span><span class="n">vm_models</span><span class="o">.</span><span class="n">dataset</span><span class="o">.</span><span class="n">DatasetTargets</span> <span class="o">=</span> <span class="kc">None</span>,</span><span class="param">	<span class="n">text_column</span><span class="p">:</span> <span class="nb">str</span> <span class="o">=</span> <span class="kc">None</span>,</span><span class="param">	<span class="n">target_column</span><span class="p">:</span> <span class="nb">str</span> <span class="o">=</span> <span class="kc">None</span>,</span><span class="param">	<span class="n">class_labels</span><span class="p">:</span> <span class="nb">dict</span> <span class="o">=</span> <span class="kc">None</span></span><span class="return-annotation">) -> <span class="n">validmind</span><span class="o">.</span><span class="n">vm_models</span><span class="o">.</span><span class="n">dataset</span><span class="o">.</span><span class="n">Dataset</span>:</span></span>

        
    </div>
    <a class="headerlink" href="#init_dataset"></a>
    
            <div class="docstring"><p>Initializes a VM Dataset, which can then be passed to other functions
that can perform additional analysis and tests on the data. This function
also ensures we are reading a valid dataset type. We only support Pandas
DataFrames at the moment.</p>

<h6 id="arguments">Arguments:</h6>

<ul>
<li><strong>dataset (pd.DataFrame):</strong>  We only support Pandas DataFrames at the moment</li>
<li><strong>type (str):</strong>  The dataset split type is necessary for mapping and relating multiple
datasets together. Can be one of training, validation, test or generic</li>
<li><strong>options (dict):</strong>  A dictionary of options for the dataset</li>
<li><strong>targets (vm.vm.DatasetTargets):</strong>  A list of target variables</li>
<li><strong>target_column (str):</strong>  The name of the target column in the dataset</li>
<li><strong>class_labels (dict):</strong>  A list of class labels for classification problems</li>
</ul>

<h6 id="raises">Raises:</h6>

<ul>
<li><strong>ValueError:</strong>  If the dataset type is not supported</li>
</ul>

<h6 id="returns">Returns:</h6>

<blockquote>
  <p>vm.vm.Dataset: A VM Dataset instance</p>
</blockquote>
</div>


                </section>
                <section id="init_model">
                    <div class="attr function">
            
        <span class="def">def</span>
        <span class="name">init_model</span><span class="signature pdoc-code multiline">(<span class="param">	<span class="n">model</span><span class="p">:</span> <span class="nb">object</span>,</span><span class="param">	<span class="n">train_ds</span><span class="p">:</span> <span class="n">validmind</span><span class="o">.</span><span class="n">vm_models</span><span class="o">.</span><span class="n">dataset</span><span class="o">.</span><span class="n">Dataset</span> <span class="o">=</span> <span class="kc">None</span>,</span><span class="param">	<span class="n">test_ds</span><span class="p">:</span> <span class="n">validmind</span><span class="o">.</span><span class="n">vm_models</span><span class="o">.</span><span class="n">dataset</span><span class="o">.</span><span class="n">Dataset</span> <span class="o">=</span> <span class="kc">None</span>,</span><span class="param">	<span class="n">validation_ds</span><span class="p">:</span> <span class="n">validmind</span><span class="o">.</span><span class="n">vm_models</span><span class="o">.</span><span class="n">dataset</span><span class="o">.</span><span class="n">Dataset</span> <span class="o">=</span> <span class="kc">None</span></span><span class="return-annotation">) -> <span class="n">validmind</span><span class="o">.</span><span class="n">vm_models</span><span class="o">.</span><span class="n">model</span><span class="o">.</span><span class="n">Model</span>:</span></span>

        
    </div>
    <a class="headerlink" href="#init_model"></a>
    
            <div class="docstring"><p>Initializes a VM Model, which can then be passed to other functions
that can perform additional analysis and tests on the data. This function
also ensures we are reading a supported model type.</p>

<h6 id="arguments">Arguments:</h6>

<ul>
<li><strong>model:</strong>  A trained sklearn model</li>
</ul>

<h6 id="raises">Raises:</h6>

<ul>
<li><strong>ValueError:</strong>  If the model type is not supported</li>
</ul>

<h6 id="returns">Returns:</h6>

<blockquote>
  <p>vm.vm.Model: A VM Model instance</p>
</blockquote>
</div>


                </section>
                <section id="init_r_model">
                    <div class="attr function">
            
        <span class="def">def</span>
        <span class="name">init_r_model</span><span class="signature pdoc-code condensed">(<span class="param"><span class="n">model_path</span><span class="p">:</span> <span class="nb">str</span>, </span><span class="param"><span class="n">model_type</span><span class="p">:</span> <span class="nb">str</span></span><span class="return-annotation">) -> <span class="n">validmind</span><span class="o">.</span><span class="n">vm_models</span><span class="o">.</span><span class="n">model</span><span class="o">.</span><span class="n">Model</span>:</span></span>

        
    </div>
    <a class="headerlink" href="#init_r_model"></a>
    
            <div class="docstring"><p>Initializes a VM Model for an R model</p>

<p>R models must be saved to disk and the filetype depends on the model type...
Currently we support the following model types:</p>

<ul>
<li>LogisticRegression <code>glm</code> model in R: saved as an RDS file with <code>saveRDS</code></li>
<li>LinearRegression <code>lm</code> model in R: saved as an RDS file with <code>saveRDS</code></li>
<li>XGBClassifier: saved as a .json or .bin file with <code>xgb.save</code></li>
<li>XGBRegressor: saved as a .json or .bin file with <code>xgb.save</code></li>
</ul>

<p>LogisticRegression and LinearRegression models are converted to sklearn models by extracting
the coefficients and intercept from the R model. XGB models are loaded using the xgboost
since xgb models saved in .json or .bin format can be loaded directly with either Python or R</p>

<h6 id="arguments">Arguments:</h6>

<ul>
<li><strong>model_path (str):</strong>  The path to the R model saved as an RDS or XGB file</li>
<li><strong>model_type (str):</strong>  The type of the model (one of R_MODEL_TYPES)</li>
</ul>

<h6 id="returns">Returns:</h6>

<blockquote>
  <p>vm.vm.Model: A VM Model instance</p>
</blockquote>
</div>


                </section>
                <section id="model_validation">
                    <div class="attr variable">
            <span class="name">model_validation</span>

        
    </div>
    <a class="headerlink" href="#model_validation"></a>
    
    

                </section>
                <section id="preview_template">
                    <div class="attr function">
            
        <span class="def">def</span>
        <span class="name">preview_template</span><span class="signature pdoc-code condensed">(<span class="return-annotation">):</span></span>

        
    </div>
    <a class="headerlink" href="#preview_template"></a>
    
            <div class="docstring"><p>Preview the documentation template for the current project</p>

<p>This function will display the documentation template for the current project. If
the project has not been initialized, then an error will be raised.</p>

<h6 id="raises">Raises:</h6>

<ul>
<li><strong>ValueError:</strong>  If the project has not been initialized</li>
</ul>
</div>


                </section>
                <section id="run_template">
                    <div class="attr function">
            
        <span class="def">def</span>
        <span class="name">run_template</span><span class="signature pdoc-code condensed">(<span class="param"><span class="o">*</span><span class="n">args</span>, </span><span class="param"><span class="o">**</span><span class="n">kwargs</span></span><span class="return-annotation">):</span></span>

        
    </div>
    <a class="headerlink" href="#run_template"></a>
    
            <div class="docstring"><p>Collect and run all the tests associated with a template</p>

<p>This function will analyze the current project's documentation template and collect
all the tests associated with it into a test suite. It will then run the test
suite, log the results to the ValidMind API and display them to the user.</p>

<h6 id="arguments">Arguments:</h6>

<ul>
<li><strong>*args:</strong>  Arguments to pass to the TestSuite</li>
<li><strong>**kwargs:</strong>  Keyword arguments to pass to the TestSuite</li>
</ul>

<h6 id="raises">Raises:</h6>

<ul>
<li><strong>ValueError:</strong>  If the project has not been initialized</li>
</ul>
</div>


                </section>
                <section id="run_test_plan">
                    <div class="attr function">
            
        <span class="def">def</span>
        <span class="name">run_test_plan</span><span class="signature pdoc-code condensed">(<span class="param"><span class="n">test_plan_name</span>, </span><span class="param"><span class="n">send</span><span class="o">=</span><span class="kc">True</span>, </span><span class="param"><span class="o">**</span><span class="n">kwargs</span></span><span class="return-annotation">):</span></span>

        
    </div>
    <a class="headerlink" href="#run_test_plan"></a>
    
            <div class="docstring"><p>High Level function for running a test plan</p>

<p>This function provides a high level interface for running a test plan. It removes the need
to manually initialize a TestPlan instance and run it. This function will automatically
find the correct test plan class based on the test_plan_name, initialize the test plan, and
run it.</p>

<h6 id="arguments">Arguments:</h6>

<ul>
<li><strong>test_plan_name (str):</strong>  The test plan name (e.g. 'binary_classifier')</li>
<li><strong>send (bool, optional):</strong>  Whether to post the test results to the API. send=False is useful for testing. Defaults to True.</li>
<li><strong>**kwargs:</strong>  Additional keyword arguments to pass to the test plan. These will provide
the TestPlan instance with the necessary context to run the tests. e.g. dataset, model etc.
See the documentation for the specific test plan for more details.</li>
</ul>

<h6 id="raises">Raises:</h6>

<ul>
<li><strong>ValueError:</strong>  If the test plan name is not found or if there is an error initializing the test plan</li>
</ul>

<h6 id="returns">Returns:</h6>

<blockquote>
  <p>dict: A dictionary of test results</p>
</blockquote>
</div>


                </section>
                <section id="run_test_suite">
                    <div class="attr function">
            
        <span class="def">def</span>
        <span class="name">run_test_suite</span><span class="signature pdoc-code condensed">(<span class="param"><span class="n">test_suite_name</span>, </span><span class="param"><span class="n">send</span><span class="o">=</span><span class="kc">True</span>, </span><span class="param"><span class="o">**</span><span class="n">kwargs</span></span><span class="return-annotation">):</span></span>

        
    </div>
    <a class="headerlink" href="#run_test_suite"></a>
    
            <div class="docstring"><p>High Level function for running a test suite</p>

<p>This function provides a high level interface for running a test suite. A test suite is
a collection of test plans. This function will automatically find the correct test suite
class based on the test_suite_name, initialize each of the test plans, and run them.</p>

<h6 id="arguments">Arguments:</h6>

<ul>
<li><strong>test_suite_name (str):</strong>  The test suite name (e.g. 'binary_classifier_full_suite')</li>
<li><strong>send (bool, optional):</strong>  Whether to post the test results to the API. send=False is useful for testing. Defaults to True.</li>
<li><strong>**kwargs:</strong>  Additional keyword arguments to pass to the test suite. These will provide
the TestSuite instance with the necessary context to run the tests. e.g. dataset, model etc.
See the documentation for the specific test plan, metric or threshold test for more details.</li>
</ul>

<h6 id="raises">Raises:</h6>

<ul>
<li><strong>ValueError:</strong>  If the test suite name is not found or if there is an error initializing the test suite</li>
</ul>

<h6 id="returns">Returns:</h6>

<blockquote>
  <p>TestSuite: the TestSuite instance</p>
</blockquote>
</div>


                </section>
                <section id="log_dataset">
                    <div class="attr function">
            
        <span class="def">def</span>
        <span class="name">log_dataset</span><span class="signature pdoc-code condensed">(<span class="param"><span class="n">dataset</span></span><span class="return-annotation">):</span></span>

        
    </div>
    <a class="headerlink" href="#log_dataset"></a>
    
            <div class="docstring"><p>Logs metadata and statistics about a dataset to ValidMind API.</p>

<h6 id="arguments">Arguments:</h6>

<ul>
<li><strong>vm_dataset (validmind.VMDataset):</strong>  A VM dataset object</li>
</ul>

<h6 id="returns">Returns:</h6>

<blockquote>
  <p>validmind.VMDataset: The VMDataset object</p>
</blockquote>
</div>


                </section>
                <section id="log_figure">
                    <div class="attr function">
            
        <span class="def">def</span>
        <span class="name">log_figure</span><span class="signature pdoc-code condensed">(<span class="param"><span class="n">figure</span></span><span class="return-annotation">):</span></span>

        
    </div>
    <a class="headerlink" href="#log_figure"></a>
    
            <div class="docstring"><p>Logs a figure</p>

<h6 id="arguments">Arguments:</h6>

<ul>
<li><strong>figure (Figure):</strong>  The Figure object wrapper</li>
</ul>

<h6 id="raises">Raises:</h6>

<ul>
<li><strong>Exception:</strong>  If the API call fails</li>
</ul>

<h6 id="returns">Returns:</h6>

<blockquote>
  <p>dict: The response from the API</p>
</blockquote>
</div>


                </section>
                <section id="log_metrics">
                    <div class="attr function">
            
        <span class="def">def</span>
        <span class="name">log_metrics</span><span class="signature pdoc-code condensed">(<span class="param"><span class="n">metrics</span></span><span class="return-annotation">):</span></span>

        
    </div>
    <a class="headerlink" href="#log_metrics"></a>
    
            <div class="docstring"><p>Logs metrics to ValidMind API.</p>

<h6 id="arguments">Arguments:</h6>

<ul>
<li><strong>metrics (list):</strong>  A list of Metric objects</li>
</ul>

<h6 id="raises">Raises:</h6>

<ul>
<li><strong>Exception:</strong>  If the API call fails</li>
</ul>

<h6 id="returns">Returns:</h6>

<blockquote>
  <p>dict: The response from the API</p>
</blockquote>
</div>


                </section>
                <section id="log_test_results">
                    <div class="attr function">
            
        <span class="def">def</span>
        <span class="name">log_test_results</span><span class="signature pdoc-code multiline">(<span class="param">	<span class="n">results</span><span class="p">:</span> <span class="n">List</span><span class="p">[</span><span class="n">validmind</span><span class="o">.</span><span class="n">vm_models</span><span class="o">.</span><span class="n">test_result</span><span class="o">.</span><span class="n">TestResults</span><span class="p">]</span>,</span><span class="param">	<span class="n">dataset_type</span><span class="p">:</span> <span class="nb">str</span> <span class="o">=</span> <span class="s1">&#39;training&#39;</span></span><span class="return-annotation">) -> <span class="n">List</span><span class="p">[</span><span class="n">Callable</span><span class="p">[</span><span class="o">...</span><span class="p">,</span> <span class="n">Dict</span><span class="p">[</span><span class="nb">str</span><span class="p">,</span> <span class="n">Any</span><span class="p">]]]</span>:</span></span>

        
    </div>
    <a class="headerlink" href="#log_test_results"></a>
    
            <div class="docstring"><p>Logs test results information</p>

<p>This method will be called automatically be any function
running tests but can also be called directly if the user wants to run tests on their own.</p>

<h6 id="arguments">Arguments:</h6>

<ul>
<li><strong>results (list):</strong>  A list of TestResults objects</li>
<li><strong>dataset_type (str, optional):</strong>  The type of dataset. Can be one of "training",
"test", or "validation". Defaults to "training".</li>
</ul>

<h6 id="raises">Raises:</h6>

<ul>
<li><strong>Exception:</strong>  If the API call fails</li>
</ul>

<h6 id="returns">Returns:</h6>

<blockquote>
  <p>list: list of responses from the API</p>
</blockquote>
</div>


                </section>
    </main>
<script>
    function escapeHTML(html) {
        return document.createElement('div').appendChild(document.createTextNode(html)).parentNode.innerHTML;
    }

    const originalContent = document.querySelector("main.pdoc");
    let currentContent = originalContent;

    function setContent(innerHTML) {
        let elem;
        if (innerHTML) {
            elem = document.createElement("main");
            elem.classList.add("pdoc");
            elem.innerHTML = innerHTML;
        } else {
            elem = originalContent;
        }
        if (currentContent !== elem) {
            currentContent.replaceWith(elem);
            currentContent = elem;
        }
    }

    function getSearchTerm() {
        return (new URL(window.location)).searchParams.get("search");
    }

    const searchBox = document.querySelector(".pdoc input[type=search]");
    searchBox.addEventListener("input", function () {
        let url = new URL(window.location);
        if (searchBox.value.trim()) {
            url.hash = "";
            url.searchParams.set("search", searchBox.value);
        } else {
            url.searchParams.delete("search");
        }
        history.replaceState("", "", url.toString());
        onInput();
    });
    window.addEventListener("popstate", onInput);


    let search, searchErr;

    async function initialize() {
        try {
            search = await new Promise((resolve, reject) => {
                const script = document.createElement("script");
                script.type = "text/javascript";
                script.async = true;
                script.onload = () => resolve(window.pdocSearch);
                script.onerror = (e) => reject(e);
                script.src = "search.js";
                document.getElementsByTagName("head")[0].appendChild(script);
            });
        } catch (e) {
            console.error("Cannot fetch pdoc search index");
            searchErr = "Cannot fetch search index.";
        }
        onInput();

        document.querySelector("nav.pdoc").addEventListener("click", e => {
            if (e.target.hash) {
                searchBox.value = "";
                searchBox.dispatchEvent(new Event("input"));
            }
        });
    }

    function onInput() {
        setContent((() => {
            const term = getSearchTerm();
            if (!term) {
                return null
            }
            if (searchErr) {
                return `<h3>Error: ${searchErr}</h3>`
            }
            if (!search) {
                return "<h3>Searching...</h3>"
            }

            window.scrollTo({top: 0, left: 0, behavior: 'auto'});

            const results = search(term);

            let html;
            if (results.length === 0) {
                html = `No search results for '${escapeHTML(term)}'.`
            } else {
                html = `<h4>${results.length} search result${results.length > 1 ? "s" : ""} for '${escapeHTML(term)}'.</h4>`;
            }
            for (let result of results.slice(0, 10)) {
                let doc = result.doc;
                let url = `${doc.modulename.replaceAll(".", "/")}.html`;
                if (doc.qualname) {
                    url += `#${doc.qualname}`;
                }

                let heading;
                switch (result.doc.kind) {
                    case "function":
                        if (doc.fullname.endsWith(".__init__")) {
                            heading = `<span class="name">${doc.fullname.replace(/\.__init__$/, "")}</span>${doc.signature}`;
                        } else {
                            heading = `<span class="def">${doc.funcdef}</span> <span class="name">${doc.fullname}</span>${doc.signature}`;
                        }
                        break;
                    case "class":
                        heading = `<span class="def">class</span> <span class="name">${doc.fullname}</span>`;
                        if (doc.bases)
                            heading += `<wbr>(<span class="base">${doc.bases}</span>)`;
                        heading += `:`;
                        break;
                    case "variable":
                        heading = `<span class="name">${doc.fullname}</span>`;
                        if (doc.annotation)
                            heading += `<span class="annotation">${doc.annotation}</span>`;
                        if (doc.default_value)
                            heading += `<span class="default_value"> = ${doc.default_value}</span>`;
                        break;
                    default:
                        heading = `<span class="name">${doc.fullname}</span>`;
                        break;
                }
                html += `
                        <section class="search-result">
                        <a href="${url}" class="attr ${doc.kind}">${heading}</a>
                        <div class="docstring">${doc.doc}</div>
                        </section>
                    `;

            }
            return html;
        })());
    }

    if (getSearchTerm()) {
        initialize();
        searchBox.value = getSearchTerm();
        onInput();
    } else {
        searchBox.addEventListener("focus", initialize, {once: true});
    }

    searchBox.addEventListener("keydown", e => {
        if (["ArrowDown", "ArrowUp", "Enter"].includes(e.key)) {
            let focused = currentContent.querySelector(".search-result.focused");
            if (!focused) {
                currentContent.querySelector(".search-result").classList.add("focused");
            } else if (
                e.key === "ArrowDown"
                && focused.nextElementSibling
                && focused.nextElementSibling.classList.contains("search-result")
            ) {
                focused.classList.remove("focused");
                focused.nextElementSibling.classList.add("focused");
                focused.nextElementSibling.scrollIntoView({
                    behavior: "smooth",
                    block: "nearest",
                    inline: "nearest"
                });
            } else if (
                e.key === "ArrowUp"
                && focused.previousElementSibling
                && focused.previousElementSibling.classList.contains("search-result")
            ) {
                focused.classList.remove("focused");
                focused.previousElementSibling.classList.add("focused");
                focused.previousElementSibling.scrollIntoView({
                    behavior: "smooth",
                    block: "nearest",
                    inline: "nearest"
                });
            } else if (
                e.key === "Enter"
            ) {
                focused.querySelector("a").click();
            }
        }
    });
</script></body>
</html><|MERGE_RESOLUTION|>--- conflicted
+++ resolved
@@ -142,11 +142,7 @@
                 <section id="__version__">
                     <div class="attr variable">
             <span class="name">__version__</span>        =
-<<<<<<< HEAD
-<span class="default_value">&#39;1.15.4&#39;</span>
-=======
 <span class="default_value">&#39;1.16.0&#39;</span>
->>>>>>> 9bb53d14
 
         
     </div>
