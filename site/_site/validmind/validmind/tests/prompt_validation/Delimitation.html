--- conflicted
+++ resolved
@@ -73,7 +73,7 @@
                     <div class="decorator">@dataclass</div>
 
     <span class="def">class</span>
-    <span class="name">Delimitation</span><wbr>(<span class="base">validmind.vm_models.test.threshold_test.ThresholdTest</span>, <span class="base"><a href="ai_powered_test.html#AIPoweredTest">validmind.tests.prompt_validation.ai_powered_test.AIPoweredTest</a></span>):
+    <span class="name">Delimitation</span><wbr>(<span class="base">validmind.vm_models.test.threshold_test.ThresholdTest</span>):
 
         
     </div>
@@ -125,11 +125,7 @@
                             <div id="Delimitation.__init__" class="classattr">
                                 <div class="attr function">
             
-<<<<<<< HEAD
-        <span class="name">Delimitation</span><span class="signature pdoc-code condensed">(<span class="param"><span class="o">*</span><span class="n">args</span>, </span><span class="param"><span class="o">**</span><span class="n">kwargs</span></span>)</span>
-=======
         <span class="name">Delimitation</span><span class="signature pdoc-code multiline">(<span class="param">	<span class="n">context</span><span class="p">:</span> <span class="n">Optional</span><span class="p">[</span><span class="n">validmind</span><span class="o">.</span><span class="n">vm_models</span><span class="o">.</span><span class="n">test_context</span><span class="o">.</span><span class="n">TestContext</span><span class="p">]</span> <span class="o">=</span> <span class="kc">None</span>,</span><span class="param">	<span class="n">inputs</span><span class="p">:</span> <span class="n">Optional</span><span class="p">[</span><span class="n">validmind</span><span class="o">.</span><span class="n">vm_models</span><span class="o">.</span><span class="n">test_context</span><span class="o">.</span><span class="n">TestInput</span><span class="p">]</span> <span class="o">=</span> <span class="kc">None</span>,</span><span class="param">	<span class="n">tasks</span><span class="p">:</span> <span class="n">List</span><span class="p">[</span><span class="nb">str</span><span class="p">]</span> <span class="o">=</span> <span class="kc">None</span>,</span><span class="param">	<span class="n">tags</span><span class="p">:</span> <span class="n">List</span><span class="p">[</span><span class="nb">str</span><span class="p">]</span> <span class="o">=</span> <span class="kc">None</span>,</span><span class="param">	<span class="n">_ref_id</span><span class="p">:</span> <span class="nb">str</span> <span class="o">=</span> <span class="kc">None</span>,</span><span class="param">	<span class="n">_section_id</span><span class="p">:</span> <span class="nb">str</span> <span class="o">=</span> <span class="kc">None</span>,</span><span class="param">	<span class="n">test_id</span><span class="p">:</span> <span class="nb">str</span> <span class="o">=</span> <span class="kc">None</span>,</span><span class="param">	<span class="n">result</span><span class="p">:</span> <span class="n">validmind</span><span class="o">.</span><span class="n">vm_models</span><span class="o">.</span><span class="n">test</span><span class="o">.</span><span class="n">threshold_test_result</span><span class="o">.</span><span class="n">ThresholdTestResults</span> <span class="o">=</span> <span class="kc">None</span>,</span><span class="param">	<span class="n">params</span><span class="p">:</span> <span class="nb">dict</span> <span class="o">=</span> <span class="kc">None</span>,</span><span class="param">	<span class="n">output_template</span><span class="p">:</span> <span class="nb">str</span> <span class="o">=</span> <span class="kc">None</span>,</span><span class="param">	<span class="n">generate_description</span><span class="p">:</span> <span class="nb">bool</span> <span class="o">=</span> <span class="kc">True</span></span>)</span>
->>>>>>> d9d5eb48
 
         
     </div>
@@ -190,12 +186,6 @@
                 <dd id="Delimitation.model" class="variable">model</dd>
                 <dd id="Delimitation.models" class="variable">models</dd>
                 <dd id="Delimitation.validate_inputs" class="function">validate_inputs</dd>
-
-            </div>
-            <div><dt><a href="ai_powered_test.html#AIPoweredTest">validmind.tests.prompt_validation.ai_powered_test.AIPoweredTest</a></dt>
-                                <dd id="Delimitation.call_model" class="function"><a href="ai_powered_test.html#AIPoweredTest.call_model">call_model</a></dd>
-                <dd id="Delimitation.get_score" class="function"><a href="ai_powered_test.html#AIPoweredTest.get_score">get_score</a></dd>
-                <dd id="Delimitation.get_explanation" class="function"><a href="ai_powered_test.html#AIPoweredTest.get_explanation">get_explanation</a></dd>
 
             </div>
                                 </dl>
