--- conflicted
+++ resolved
@@ -6,10 +6,6 @@
 
 <meta name="viewport" content="width=device-width, initial-scale=1.0, user-scalable=yes">
 
-<<<<<<< HEAD
-<meta name="dcterms.date" content="2023-10-20">
-=======
->>>>>>> 2fab61d5
 <meta name="keywords" content="release notes, ai risk, model risk management, ValidMind">
 
 <title>ValidMind - September 27, 2023</title>
@@ -446,15 +442,6 @@
 <div class="quarto-title-meta">
 
     
-<<<<<<< HEAD
-    <div>
-    <div class="quarto-title-meta-heading">Published</div>
-    <div class="quarto-title-meta-contents">
-      <p class="date">October 20, 2023</p>
-    </div>
-  </div>
-=======
->>>>>>> 2fab61d5
   
     
   </div>
