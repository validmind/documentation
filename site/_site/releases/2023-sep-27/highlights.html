--- conflicted
+++ resolved
@@ -216,11 +216,7 @@
       <button type="button" class="quarto-btn-toggle btn" data-bs-toggle="collapse" data-bs-target=".quarto-sidebar-collapse-item" aria-controls="quarto-sidebar" aria-expanded="false" aria-label="Toggle sidebar navigation" onclick="if (window.quartoToggleHeadroom) { window.quartoToggleHeadroom(); }">
         <i class="bi bi-layout-text-sidebar-reverse"></i>
       </button>
-<<<<<<< HEAD
         <nav class="quarto-page-breadcrumbs" aria-label="breadcrumb"><ol class="breadcrumb"><li class="breadcrumb-item"><a href="../../releases/2023-sep-27/highlights.html">September 27, 2023</a></li></ol></nav>
-=======
-        <nav class="quarto-page-breadcrumbs" aria-label="breadcrumb"><ol class="breadcrumb"><li class="breadcrumb-item"><a href="../../releases/2024-feb-14/highlights.html">Releases</a></li><li class="breadcrumb-item"><a href="../../releases/2023-sep-27/highlights.html">September 27, 2023</a></li></ol></nav>
->>>>>>> 8c3e8b08
         <a class="flex-grow-1" role="button" data-bs-toggle="collapse" data-bs-target=".quarto-sidebar-collapse-item" aria-controls="quarto-sidebar" aria-expanded="false" aria-label="Toggle sidebar navigation" onclick="if (window.quartoToggleHeadroom) { window.quartoToggleHeadroom(); }">      
         </a>
       <button type="button" class="btn quarto-search-button" aria-label="" onclick="window.quartoOpenSearch();">
@@ -351,7 +347,7 @@
  <span class="menu-text">February 14, 2024</span></a>
   </div>
 </li>
-          <li class="sidebar-item">
+        <li class="sidebar-item">
   <div class="sidebar-item-container"> 
   <a href="../../releases/2024-jan-26/highlights.html" class="sidebar-item-text sidebar-link">
  <span class="menu-text">January 26, 2024</span></a>
@@ -437,11 +433,7 @@
 <!-- main -->
 <main class="content" id="quarto-document-content">
 
-<<<<<<< HEAD
 <header id="title-block-header" class="quarto-title-block default">
-=======
-<header id="title-block-header" class="quarto-title-block default"><nav class="quarto-page-breadcrumbs quarto-title-breadcrumbs d-none d-lg-block" aria-label="breadcrumb"><ol class="breadcrumb"><li class="breadcrumb-item"><a href="../../releases/2024-feb-14/highlights.html">Releases</a></li><li class="breadcrumb-item"><a href="../../releases/2023-sep-27/highlights.html">September 27, 2023</a></li></ol></nav>
->>>>>>> 8c3e8b08
 <div class="quarto-title">
 <h1 class="title">September 27, 2023</h1>
 </div>
@@ -1181,13 +1173,8 @@
 </script>
 <nav class="page-navigation">
   <div class="nav-page nav-page-previous">
-<<<<<<< HEAD
-      <a href="../../releases/2023-oct-25/highlights.html" class="pagination-link  aria-label=" october="" 25,="" 2023"="">
+      <a href="../../releases/2023-oct-25/highlights.html" class="pagination-link" aria-label="October 25, 2023">
         <i class="bi bi-arrow-left-short"></i> <span class="nav-page-text">October 25, 2023</span>
-=======
-      <a href="../../releases/2023-oct-25/documentation.html" class="pagination-link" aria-label="Documentation updates">
-        <i class="bi bi-arrow-left-short"></i> <span class="nav-page-text">Documentation updates</span>
->>>>>>> 8c3e8b08
       </a>          
   </div>
   <div class="nav-page nav-page-next">
