<!DOCTYPE html>
<html xmlns="http://www.w3.org/1999/xhtml" lang="en" xml:lang="en"><head>

<meta charset="utf-8">
<meta name="generator" content="quarto-1.5.47">

<meta name="viewport" content="width=device-width, initial-scale=1.0, user-scalable=yes">


<title>October 25, 2023 – ValidMind</title>
<style>
code{white-space: pre-wrap;}
span.smallcaps{font-variant: small-caps;}
div.columns{display: flex; gap: min(4vw, 1.5em);}
div.column{flex: auto; overflow-x: auto;}
div.hanging-indent{margin-left: 1.5em; text-indent: -1.5em;}
ul.task-list{list-style: none;}
ul.task-list li input[type="checkbox"] {
  width: 0.8em;
  margin: 0 0.8em 0.2em -1em; /* quarto-specific, see https://github.com/quarto-dev/quarto-cli/issues/4556 */ 
  vertical-align: middle;
}
/* CSS for syntax highlighting */
pre > code.sourceCode { white-space: pre; position: relative; }
pre > code.sourceCode > span { line-height: 1.25; }
pre > code.sourceCode > span:empty { height: 1.2em; }
.sourceCode { overflow: visible; }
code.sourceCode > span { color: inherit; text-decoration: inherit; }
div.sourceCode { margin: 1em 0; }
pre.sourceCode { margin: 0; }
@media screen {
div.sourceCode { overflow: auto; }
}
@media print {
pre > code.sourceCode { white-space: pre-wrap; }
pre > code.sourceCode > span { display: inline-block; text-indent: -5em; padding-left: 5em; }
}
pre.numberSource code
  { counter-reset: source-line 0; }
pre.numberSource code > span
  { position: relative; left: -4em; counter-increment: source-line; }
pre.numberSource code > span > a:first-child::before
  { content: counter(source-line);
    position: relative; left: -1em; text-align: right; vertical-align: baseline;
    border: none; display: inline-block;
    -webkit-touch-callout: none; -webkit-user-select: none;
    -khtml-user-select: none; -moz-user-select: none;
    -ms-user-select: none; user-select: none;
    padding: 0 4px; width: 4em;
  }
pre.numberSource { margin-left: 3em;  padding-left: 4px; }
div.sourceCode
  {   }
@media screen {
pre > code.sourceCode > span > a:first-child::before { text-decoration: underline; }
}
</style>


<script src="../../../site_libs/quarto-nav/quarto-nav.js"></script>
<script src="../../../site_libs/clipboard/clipboard.min.js"></script>
<script src="../../../site_libs/quarto-search/autocomplete.umd.js"></script>
<script src="../../../site_libs/quarto-search/fuse.min.js"></script>
<script src="../../../site_libs/quarto-search/quarto-search.js"></script>
<meta name="quarto:offset" content="../../../">
<link href="../../../releases/2023/2023-sep-27/highlights.html" rel="next">
<link href="../../../releases/2023/2023-nov-09/highlights.html" rel="prev">
<link href="../../../validmind.png" rel="icon" type="image/png">
<script src="../../../site_libs/cookie-consent/cookie-consent.js"></script>
<link href="../../../site_libs/cookie-consent/cookie-consent.css" rel="stylesheet">
<script src="../../../site_libs/quarto-html/quarto.js"></script>
<script src="../../../site_libs/quarto-html/popper.min.js"></script>
<script src="../../../site_libs/quarto-html/tippy.umd.min.js"></script>
<script src="../../../site_libs/quarto-html/anchor.min.js"></script>
<link href="../../../site_libs/quarto-html/tippy.css" rel="stylesheet">
<link href="../../../site_libs/quarto-html/quarto-syntax-highlighting.css" rel="stylesheet" id="quarto-text-highlighting-styles">
<script src="../../../site_libs/bootstrap/bootstrap.min.js"></script>
<link href="../../../site_libs/bootstrap/bootstrap-icons.css" rel="stylesheet">
<link href="../../../site_libs/bootstrap/bootstrap.min.css" rel="stylesheet" id="quarto-bootstrap" data-mode="light">
<link href="../../../site_libs/quarto-contrib/fontawesome6-0.1.0/all.css" rel="stylesheet">
<link href="../../../site_libs/quarto-contrib/fontawesome6-0.1.0/latex-fontsize.css" rel="stylesheet">
<script id="quarto-search-options" type="application/json">{
  "location": "sidebar",
  "copy-button": false,
  "collapse-after": 3,
  "panel-placement": "start",
  "type": "textbox",
  "limit": 50,
  "keyboard-shortcut": [
    "f",
    "/",
    "s"
  ],
  "show-item-context": true,
  "language": {
    "search-no-results-text": "No results",
    "search-matching-documents-text": "matching documents",
    "search-copy-link-title": "Copy link to search",
    "search-hide-matches-text": "Hide additional matches",
    "search-more-match-text": "more match in this document",
    "search-more-matches-text": "more matches in this document",
    "search-clear-button-title": "Clear",
    "search-text-placeholder": "",
    "search-detached-cancel-button-title": "Cancel",
    "search-submit-button-title": "Submit",
    "search-label": "Search"
  }
}</script>
<script async="" src="https://www.googletagmanager.com/gtag/js?id=G-S46CKWPNSS"></script>

<script type="text/plain" cookie-consent="tracking">

window.dataLayer = window.dataLayer || [];
function gtag(){dataLayer.push(arguments);}
gtag('js', new Date());
gtag('config', 'G-S46CKWPNSS', { 'anonymize_ip': true});
</script>

<script type="text/javascript" charset="UTF-8">
document.addEventListener('DOMContentLoaded', function () {
cookieconsent.run({
  "notice_banner_type":"simple",
  "consent_type":"express",
  "palette":"light",
  "language":"en",
  "page_load_consent_levels":["strictly-necessary"],
  "notice_banner_reject_button_hide":false,
  "preferences_center_close_button_hide":false,
  "website_name":""
  ,
"language":"en"
  });
});
</script> 
  
<script type="text/javascript">
  window.heapReadyCb=window.heapReadyCb||[],window.heap=window.heap||[],heap.load=function(e,t){window.heap.envId=e,window.heap.clientConfig=t=t||{},window.heap.clientConfig.shouldFetchServerConfig=!1;var a=document.createElement("script");a.type="text/javascript",a.async=!0,a.src="https://cdn.us.heap-api.com/config/"+e+"/heap_config.js";var r=document.getElementsByTagName("script")[0];r.parentNode.insertBefore(a,r);var n=["init","startTracking","stopTracking","track","resetIdentity","identify","getSessionId","getUserId","getIdentity","addUserProperties","addEventProperties","removeEventProperty","clearEventProperties","addAccountProperties","addAdapter","addTransformer","addTransformerFn","onReady","addPageviewProperties","removePageviewProperty","clearPageviewProperties","trackPageview"],i=function(e){return function(){var t=Array.prototype.slice.call(arguments,0);window.heapReadyCb.push({name:e,fn:function(){heap[e]&&heap[e].apply(heap,t)}})}};for(var p=0;p<n.length;p++)heap[n[p]]=i(n[p])};
  heap.load("2282992095");
</script>


<link rel="stylesheet" href="../../../styles.css">
</head>

<body class="nav-sidebar docked nav-fixed">

<div id="quarto-search-results"></div>
  <header id="quarto-header" class="headroom fixed-top">
    <nav class="navbar navbar-expand-xl " data-bs-theme="dark">
      <div class="navbar-container container-fluid">
      <div class="navbar-brand-container mx-auto">
    <a href="../../../index.html" class="navbar-brand navbar-brand-logo">
    <img src="../../../about/ValidMind-logo-color.svg" alt="" class="navbar-logo">
    </a>
  </div>
          <button class="navbar-toggler" type="button" data-bs-toggle="collapse" data-bs-target="#navbarCollapse" aria-controls="navbarCollapse" role="menu" aria-expanded="false" aria-label="Toggle navigation" onclick="if (window.quartoToggleHeadroom) { window.quartoToggleHeadroom(); }">
  <span class="navbar-toggler-icon"></span>
</button>
          <div class="collapse navbar-collapse" id="navbarCollapse">
            <ul class="navbar-nav navbar-nav-scroll me-auto">
  <li class="nav-item">
    <a class="nav-link active" href="../../../about/overview.html" aria-current="page"> 
<span class="menu-text">About</span></a>
  </li>  
  <li class="nav-item">
    <a class="nav-link" href="../../../get-started/get-started.html"> 
<span class="menu-text">Get Started</span></a>
  </li>  
  <li class="nav-item">
    <a class="nav-link" href="../../../guide/guides.html"> 
<span class="menu-text">Guides</span></a>
  </li>  
  <li class="nav-item dropdown ">
    <a class="nav-link dropdown-toggle" href="#" id="nav-menu-fa-cube--developer-framework" role="link" data-bs-toggle="dropdown" aria-expanded="false">
 <span class="menu-text"><i class="fa-solid fa-cube" aria-label="cube"></i> Developer Framework</span>
    </a>
    <ul class="dropdown-menu" aria-labelledby="nav-menu-fa-cube--developer-framework">    
        <li>
    <a class="dropdown-item" href="../../../developer/get-started-developer-framework.html">
 <span class="dropdown-text"><i class="fa-solid fa-rocket" aria-label="rocket"></i> Get Started</span></a>
  </li>  
        <li>
    <a class="dropdown-item" href="../../../developer/model-documentation/supported-models.html">
 <span class="dropdown-text"><i class="fa-solid fa-cubes" aria-label="cubes"></i> Supported Models</span></a>
  </li>  
        <li><hr class="dropdown-divider"></li>
        <li class="dropdown-header"><i class="fa-solid fa-vial" aria-label="vial"></i> TESTING</li>
        <li>
    <a class="dropdown-item" href="../../../developer/model-testing/testing-overview.html">
 <span class="dropdown-text"><i class="fa-solid fa-flask-vial" aria-label="flask-vial"></i> Run Tests &amp; Test Suites</span></a>
  </li>  
        <li>
    <a class="dropdown-item" href="../../../developer/model-testing/test-descriptions.html">
 <span class="dropdown-text"><i class="fa-solid fa-microscope" aria-label="microscope"></i> Test Descriptions</span></a>
  </li>  
        <li>
    <a class="dropdown-item" href="../../../developer/model-testing/test-sandbox.html">
 <span class="dropdown-text"><i class="fa-solid fa-toolbox" aria-label="toolbox"></i> Test sandbox (BETA)</span></a>
  </li>  
        <li><hr class="dropdown-divider"></li>
        <li class="dropdown-header"><i class="fa-solid fa-code" aria-label="code"></i> CODE SAMPLES</li>
        <li>
    <a class="dropdown-item" href="../../../developer/samples-jupyter-notebooks.html">
 <span class="dropdown-text"><i class="fa-solid fa-book-open-reader" aria-label="book-open-reader"></i> All Code Samples · <code>LLM</code> · <code>NLP</code> · <code>Time Series</code> · <code>Etc.</code></span></a>
  </li>  
        <li>
    <a class="dropdown-item" href="../../../notebooks.zip">
 <span class="dropdown-text"><i class="fa-solid fa-download" aria-label="download"></i> Download Code Samples · <code>notebooks.zip</code></span></a>
  </li>  
        <li>
    <a class="dropdown-item" href="https://jupyterhub.validmind.ai/">
 <span class="dropdown-text"><i class="fa-solid fa-hand-point-right" aria-label="hand-point-right"></i> Try it on Jupyter Hub <i class="fa-solid fa-hand-point-left" aria-label="hand-point-left"></i></span></a>
  </li>  
        <li><hr class="dropdown-divider"></li>
        <li class="dropdown-header"><i class="fa-solid fa-book" aria-label="book"></i> REFERENCE</li>
        <li>
    <a class="dropdown-item" href="../../../validmind/validmind.html" target="_blank">
 <span class="dropdown-text"><i class="fa-solid fa-external-link" aria-label="external-link"></i> ValidMind Developer Framework</span></a>
  </li>  
    </ul>
  </li>
  <li class="nav-item">
    <a class="nav-link" href="../../../faq/faq.html"> 
<span class="menu-text">FAQ</span></a>
  </li>  
  <li class="nav-item">
    <a class="nav-link" href="../../../support/support.html"> 
<span class="menu-text">Support</span></a>
  </li>  
  <li class="nav-item">
    <a class="nav-link" href="https://validmind.com/" target="_blank"> 
<span class="menu-text">validmind.com <i class="fa-solid fa-external-link" aria-label="external-link"></i></span></a>
  </li>  
</ul>
          </div> <!-- /navcollapse -->
            <div class="quarto-navbar-tools">
</div>
      </div> <!-- /container-fluid -->
    </nav>
  <nav class="quarto-secondary-nav">
    <div class="container-fluid d-flex">
      <button type="button" class="quarto-btn-toggle btn" data-bs-toggle="collapse" role="button" data-bs-target=".quarto-sidebar-collapse-item" aria-controls="quarto-sidebar" aria-expanded="false" aria-label="Toggle sidebar navigation" onclick="if (window.quartoToggleHeadroom) { window.quartoToggleHeadroom(); }">
        <i class="bi bi-layout-text-sidebar-reverse"></i>
      </button>
        <nav class="quarto-page-breadcrumbs" aria-label="breadcrumb"><ol class="breadcrumb"><li class="breadcrumb-item"><a href="../../../releases/2023/2023-releases.html">2023 Releases</a></li><li class="breadcrumb-item"><a href="../../../releases/2023/2023-oct-25/highlights.html">October 25, 2023</a></li></ol></nav>
        <a class="flex-grow-1" role="navigation" data-bs-toggle="collapse" data-bs-target=".quarto-sidebar-collapse-item" aria-controls="quarto-sidebar" aria-expanded="false" aria-label="Toggle sidebar navigation" onclick="if (window.quartoToggleHeadroom) { window.quartoToggleHeadroom(); }">      
        </a>
      <button type="button" class="btn quarto-search-button" aria-label="Search" onclick="window.quartoOpenSearch();">
        <i class="bi bi-search"></i>
      </button>
    </div>
  </nav>
  <div id="quarto-announcement" data-announcement-id="0f1a11ac13955650cb4bf3cb8718c185" class="alert alert-primary hidden"><div class="quarto-announcement-content">
<p><a href="../../../training/training-overview.html"><strong><i class="fa-solid fa-graduation-cap" aria-label="graduation-cap"></i> ValidMind Academy</strong></a> — Try our training environment to explore what ValidMind has to offer</p>
</div><i class="bi bi-x-lg quarto-announcement-action"></i></div>
</header>
<!-- content -->
<div id="quarto-content" class="quarto-container page-columns page-rows-contents page-layout-article page-navbar">
<!-- sidebar -->
  <nav id="quarto-sidebar" class="sidebar collapse collapse-horizontal quarto-sidebar-collapse-item sidebar-navigation docked overflow-auto">
        <div class="mt-2 flex-shrink-0 align-items-center">
        <div class="sidebar-search">
        <div id="quarto-search" class="" title="Search"></div>
        </div>
        </div>
    <div class="sidebar-menu-container"> 
    <ul class="list-unstyled mt-1">
        <li class="sidebar-item sidebar-item-section">
      <div class="sidebar-item-container"> 
            <a href="../../../about/overview.html" class="sidebar-item-text sidebar-link">
 <span class="menu-text">About</span></a>
          <a class="sidebar-item-toggle text-start collapsed" data-bs-toggle="collapse" data-bs-target="#" role="navigation" aria-expanded="false" aria-label="Toggle section">
            <i class="bi bi-chevron-right ms-2"></i>
          </a> 
      </div>
      <ul id="" class="collapse list-unstyled sidebar-section depth1 ">  
          <li class="sidebar-item">
  <div class="sidebar-item-container"> 
  <a href="../../../about/overview-model-documentation.html" class="sidebar-item-text sidebar-link">
 <span class="menu-text">Automated testing &amp; documentation</span></a>
  </div>
</li>
          <li class="sidebar-item">
  <div class="sidebar-item-container"> 
  <a href="../../../about/overview-model-risk-management.html" class="sidebar-item-text sidebar-link">
 <span class="menu-text">Model risk management</span></a>
  </div>
</li>
      </ul>
  </li>
        <li class="sidebar-item">
  <div class="sidebar-item-container"> 
  <a href="../../../about/glossary/glossary.html" class="sidebar-item-text sidebar-link">
 <span class="menu-text">Glossary</span></a>
  </div>
</li>
        <li class="px-0"><hr class="sidebar-divider hi "></li>
        <li class="sidebar-item">
 <span class="menu-text">CONTRIBUTING</span>
  </li>
        <li class="sidebar-item">
  <div class="sidebar-item-container"> 
  <a href="../../../about/contributing/validmind-community.html" class="sidebar-item-text sidebar-link">
 <span class="menu-text">ValidMind community</span></a>
  </div>
</li>
        <li class="sidebar-item sidebar-item-section">
      <div class="sidebar-item-container"> 
            <a href="../../../about/contributing/style-guide/style-guide.html" class="sidebar-item-text sidebar-link">
 <span class="menu-text">ValidMind style guide</span></a>
          <a class="sidebar-item-toggle text-start collapsed" data-bs-toggle="collapse" data-bs-target="#" role="navigation" aria-expanded="false" aria-label="Toggle section">
            <i class="bi bi-chevron-right ms-2"></i>
          </a> 
      </div>
      <ul id="" class="collapse list-unstyled sidebar-section depth1 ">  
          <li class="sidebar-item">
  <div class="sidebar-item-container"> 
  <a href="../../../about/contributing/style-guide/voice-and-tone.html" class="sidebar-item-text sidebar-link">
 <span class="menu-text">Voice and tone</span></a>
  </div>
</li>
          <li class="sidebar-item">
  <div class="sidebar-item-container"> 
  <a href="../../../about/contributing/style-guide/conventions.html" class="sidebar-item-text sidebar-link">
 <span class="menu-text">Conventions</span></a>
  </div>
</li>
      </ul>
  </li>
        <li class="px-0"><hr class="sidebar-divider hi "></li>
        <li class="sidebar-item">
 <span class="menu-text">RELEASES</span>
  </li>
        <li class="sidebar-item">
  <div class="sidebar-item-container"> 
<<<<<<< HEAD
  <a href="../../../releases/2024-jul-29/release-notes.html" class="sidebar-item-text sidebar-link">
 <span class="menu-text">July 29, 2024</span></a>
  </div>
</li>
        <li class="sidebar-item">
  <div class="sidebar-item-container"> 
  <a href="../../../releases/2024-jul-29/release-notes.html" class="sidebar-item-text sidebar-link">
 <span class="menu-text">July 29, 2024</span></a>
  </div>
</li>
        <li class="sidebar-item">
  <div class="sidebar-item-container"> 
  <a href="../../../releases/2024-jul-29/release-notes.html" class="sidebar-item-text sidebar-link">
 <span class="menu-text">July 29, 2024</span></a>
  </div>
</li>
        <li class="sidebar-item">
  <div class="sidebar-item-container"> 
  <a href="../../../releases/2024-jul-29/release-notes.html" class="sidebar-item-text sidebar-link">
 <span class="menu-text">July 29, 2024</span></a>
  </div>
</li>
        <li class="sidebar-item">
  <div class="sidebar-item-container"> 
  <a href="../../../releases/2024-jul-19/release-notes.html" class="sidebar-item-text sidebar-link">
 <span class="menu-text">July 19, 2024</span></a>
  </div>
</li>
        <li class="sidebar-item">
  <div class="sidebar-item-container"> 
  <a href="../../../releases/2024-jul-19/release-notes.html" class="sidebar-item-text sidebar-link">
 <span class="menu-text">July 19, 2024</span></a>
  </div>
</li>
        <li class="sidebar-item">
  <div class="sidebar-item-container"> 
  <a href="../../../releases/2024-jul-18/release-notes.html" class="sidebar-item-text sidebar-link">
 <span class="menu-text">July 18, 2024</span></a>
=======
  <a href="../../../releases/2024-jul-22/release-notes.html" class="sidebar-item-text sidebar-link">
 <span class="menu-text">July 22, 2024</span></a>
>>>>>>> 1983270e
  </div>
</li>
        <li class="sidebar-item">
  <div class="sidebar-item-container"> 
  <a href="../../../releases/2024-jun-10/release-notes.html" class="sidebar-item-text sidebar-link">
 <span class="menu-text">June 10, 2024</span></a>
  </div>
</li>
        <li class="sidebar-item">
  <div class="sidebar-item-container"> 
  <a href="../../../releases/2024-may-22/release-notes.html" class="sidebar-item-text sidebar-link">
 <span class="menu-text">May 22, 2024</span></a>
  </div>
</li>
        <li class="sidebar-item">
  <div class="sidebar-item-container"> 
  <a href="../../../releases/2024-mar-27/highlights.html" class="sidebar-item-text sidebar-link">
 <span class="menu-text">March 27, 2024</span></a>
  </div>
</li>
        <li class="sidebar-item">
  <div class="sidebar-item-container"> 
  <a href="../../../releases/2024-feb-14/highlights.html" class="sidebar-item-text sidebar-link">
 <span class="menu-text">February 14, 2024</span></a>
  </div>
</li>
        <li class="sidebar-item">
  <div class="sidebar-item-container"> 
  <a href="../../../releases/2024-jan-26/highlights.html" class="sidebar-item-text sidebar-link">
 <span class="menu-text">January 26, 2024</span></a>
  </div>
</li>
        <li class="sidebar-item">
  <div class="sidebar-item-container"> 
  <a href="../../../releases/2024-jan-18/highlights.html" class="sidebar-item-text sidebar-link">
 <span class="menu-text">January 18, 2024</span></a>
  </div>
</li>
        <li class="sidebar-item sidebar-item-section">
      <div class="sidebar-item-container"> 
            <a href="../../../releases/2023/2023-releases.html" class="sidebar-item-text sidebar-link">
 <span class="menu-text">2023 Releases</span></a>
          <a class="sidebar-item-toggle text-start" data-bs-toggle="collapse" data-bs-target="#" role="navigation" aria-expanded="true" aria-label="Toggle section">
            <i class="bi bi-chevron-right ms-2"></i>
          </a> 
      </div>
      <ul id="" class="collapse list-unstyled sidebar-section depth1 show">  
          <li class="sidebar-item">
  <div class="sidebar-item-container"> 
  <a href="../../../releases/2023/2023-dec-13/highlights.html" class="sidebar-item-text sidebar-link">
 <span class="menu-text">December 13, 2023</span></a>
  </div>
</li>
          <li class="sidebar-item">
  <div class="sidebar-item-container"> 
  <a href="../../../releases/2023/2023-nov-09/highlights.html" class="sidebar-item-text sidebar-link">
 <span class="menu-text">November 9, 2023</span></a>
  </div>
</li>
          <li class="sidebar-item">
  <div class="sidebar-item-container"> 
  <a href="../../../releases/2023/2023-oct-25/highlights.html" class="sidebar-item-text sidebar-link active">
 <span class="menu-text">October 25, 2023</span></a>
  </div>
</li>
          <li class="sidebar-item">
  <div class="sidebar-item-container"> 
  <a href="../../../releases/2023/2023-sep-27/highlights.html" class="sidebar-item-text sidebar-link">
 <span class="menu-text">September 27, 2023</span></a>
  </div>
</li>
          <li class="sidebar-item">
  <div class="sidebar-item-container"> 
  <a href="../../../releases/2023/2023-aug-15/highlights.html" class="sidebar-item-text sidebar-link">
 <span class="menu-text">August 15, 2023</span></a>
  </div>
</li>
          <li class="sidebar-item">
  <div class="sidebar-item-container"> 
  <a href="../../../releases/2023/release-notes-2023-jul-24.html" class="sidebar-item-text sidebar-link">
 <span class="menu-text">July 24, 2023</span></a>
  </div>
</li>
          <li class="sidebar-item">
  <div class="sidebar-item-container"> 
  <a href="../../../releases/2023/release-notes-2023-jun-22.html" class="sidebar-item-text sidebar-link">
 <span class="menu-text">June 22, 2023</span></a>
  </div>
</li>
          <li class="sidebar-item">
  <div class="sidebar-item-container"> 
  <a href="../../../releases/2023/release-notes-2023-may-30.html" class="sidebar-item-text sidebar-link">
 <span class="menu-text">May 30, 2023</span></a>
  </div>
</li>
      </ul>
  </li>
        <li class="px-0"><hr class="sidebar-divider hi "></li>
        <li class="sidebar-item">
 <span class="menu-text">FINE PRINT</span>
  </li>
        <li class="sidebar-item">
  <div class="sidebar-item-container"> 
  <a href="../../../about/fine-print/data-privacy-policy.html" class="sidebar-item-text sidebar-link">
 <span class="menu-text">Data privacy policy</span></a>
  </div>
</li>
        <li class="sidebar-item">
  <div class="sidebar-item-container"> 
  <a href="../../../about/fine-print/license-agreement.html" class="sidebar-item-text sidebar-link">
 <span class="menu-text">Software license agreement</span></a>
  </div>
</li>
    </ul>
    </div>
</nav>
<div id="quarto-sidebar-glass" class="quarto-sidebar-collapse-item" data-bs-toggle="collapse" data-bs-target=".quarto-sidebar-collapse-item"></div>
<!-- margin-sidebar -->
    <div id="quarto-margin-sidebar" class="sidebar margin-sidebar">
        <nav id="TOC" role="doc-toc" class="toc-active">
    <h2 id="toc-title">On this page</h2>
   
  <ul>
  <li><a href="#release-highlights" id="toc-release-highlights" class="nav-link active" data-scroll-target="#release-highlights">Release highlights</a>
  <ul class="collapse">
  <li><a href="#v1.22.0" id="toc-v1.22.0" class="nav-link" data-scroll-target="#v1.22.0">ValidMind Developer Framework (v1.22.0)</a></li>
  <li><a href="#v1.8.0" id="toc-v1.8.0" class="nav-link" data-scroll-target="#v1.8.0">ValidMind Platform UI (v1.8.0)</a></li>
  </ul></li>
  <li><a href="#enhancements" id="toc-enhancements" class="nav-link" data-scroll-target="#enhancements">Enhancements</a></li>
  <li><a href="#bug-fixes" id="toc-bug-fixes" class="nav-link" data-scroll-target="#bug-fixes">Bug fixes</a></li>
  <li><a href="#documentation-updates" id="toc-documentation-updates" class="nav-link" data-scroll-target="#documentation-updates">Documentation updates</a></li>
  <li><a href="#how-to-upgrade" id="toc-how-to-upgrade" class="nav-link" data-scroll-target="#how-to-upgrade">How to upgrade</a></li>
  </ul>
<div class="toc-actions"><ul><li><a href="https://github.com/validmind/documentation/edit/main/site/releases/2023/2023-oct-25/highlights.qmd" class="toc-action"><i class="bi bi-github"></i>Edit this page</a></li><li><a href="https://github.com/validmind/documentation/issues/new" class="toc-action"><i class="bi empty"></i>Report an issue</a></li></ul></div></nav>
    </div>
<!-- main -->
<main class="content" id="quarto-document-content">

<header id="title-block-header" class="quarto-title-block default"><nav class="quarto-page-breadcrumbs quarto-title-breadcrumbs d-none d-lg-block" aria-label="breadcrumb"><ol class="breadcrumb"><li class="breadcrumb-item"><a href="../../../releases/2023/2023-releases.html">2023 Releases</a></li><li class="breadcrumb-item"><a href="../../../releases/2023/2023-oct-25/highlights.html">October 25, 2023</a></li></ol></nav>
<div class="quarto-title">
<h1 class="title">October 25, 2023</h1>
</div>



<div class="quarto-title-meta">

    
  
    
  </div>
  


</header>


<section id="release-highlights" class="level2">
<h2 class="anchored" data-anchor-id="release-highlights">Release highlights</h2>
<p>We’ve introduced a new guide for modifying configurations and parameters within the developer framework, and new features to the platform UI that enable you to remove blocks of content from documentation and work with your settings more effectively.</p>
<section id="v1.22.0" class="level3">
<h3 class="anchored" data-anchor-id="v1.22.0">ValidMind Developer Framework (v1.22.0)</h3>
<!--- NR the next three notebooks have been commented out as they are not ready to be released.--->
<!---[SC-2284] Support regression models by @AnilSorathiya in [#259](https://github.com/validmind/developer-framework/pull/259)
#### Support for regression models

The ValidMind Developer Framework has added support for regression models. The updates include:

- A new demo notebook featuring a simple regression model
- Utilization of the standard California housing tabular dataset for the demo
- Addition of new metrics, `Errors` and `R-squared`, to support regression model evaluation
- Use of existing tabular dataset metrics for data validation

[Try it ...](/notebooks/code_samples/regression/quickstart_regression_full_suite.ipynb)--->
<!---[SC-2411] Clustering models support by @AnilSorathiya in [#271](https://github.com/validmind/developer-framework/pull/271)
#### Support for clustering models

The ValidMind Developer Framework has added support for clustering models. The updates include:

- A new demo notebook for a simple clustering model 
- Utilization of a standard digits dataset for the demo
- Addition of new metrics to support clustering model evaluation

[Try it ...](/notebooks/code_samples/clustering/quickstart_custer_demo.ipynb)--->
<!---John6797/sc 2416/embeddings models support by @johnwalz97 in [#272](https://github.com/validmind/developer-framework/pull/272)
#### Support for embeddings models

We added initial support for text embeddings models in the ValidMind Developer Framework which enables you to create, use and test a BERT embeddings model utilizing the Hugging Face library. The updates include:

- A new demo notebook
- A new folder in `model_validation` tests for embeddings, along with initial versions of tests for text embedding models
- Support for `feature_extraction` tasks in the Hugging Face model wrapper of the ValidMind Developer Framework
- Updated software dependencies

[Try it ...](/notebooks/POC/bert-embeddings-model-ow-poc.ipynb)--->
<!---[SC-2236] Demo notebook for changing config/parameters by @AnilSorathiya in [#251](https://github.com/validmind/developer-framework/pull/251)--->
<!-- #### New notebook to demonstrate how to change configuration parameters

This notebook serves as a guide for modifying configuration and parameters within the ValidMind Developer Framework. It includes the following features:

- A preview template allowing users to select a sample test for configuration
- Instructions on how to pass custom configurations to `run_documentation_tests()`
- An option to run documentation tests focused on a specific section, avoiding the need to run the entire template

[Try it ...](/notebooks/how_to/configure_test_parameters.ipynb) -->
</section>
<section id="v1.8.0" class="level3">
<h3 class="anchored" data-anchor-id="v1.8.0">ValidMind Platform UI (v1.8.0)</h3>
<!---Feature: Remove block from documentation by @gtagle in [#467](https://github.com/validmind/frontend/pull/467)--->
<section id="remove-blocks-from-documentation" class="level4">
<h4 class="anchored" data-anchor-id="remove-blocks-from-documentation">Remove blocks from documentation</h4>
<p>You can now remove blocks of text or test-related content from model documentation in the editor of the platform UI. This new feature gives you more control over your documentation and enables you to remove content that is no longer needed.</p>
<p><img src="../../../guide/model-documentation/remove-test-driven-block.gif" class="img-fluid" style="width:50.0%" alt="A gif showcasing the process of removing a test-driven block"></p>
<p>To remove text blocks and test-driven blocks from model documentation, you first select the block you want to remove and click <i class="fa-solid fa-trash-can" aria-label="trash-can"></i>, either in the text-block’s toolbar or in the test-driven’s block single-button toolbar:</p>
<p><a href="../../../guide/model-documentation/work-with-content-blocks.html#remove-content-blocks">Try it …</a></p>
<!--- NR I don't think we have any user-facing docs for this feature ... 
  [Try it ...]()--->
<!---feat: Add settings landing page by @wkm97 in [#466](https://github.com/validmind/frontend/pull/466)--->
</section>
<section id="new-settings-landing-page" class="level4">
<h4 class="anchored" data-anchor-id="new-settings-landing-page">New Settings landing page</h4>
<p>A new <strong><i class="fa-solid fa-gear" aria-label="gear"></i> Settings</strong> landing page now organizes more of your settings for the ValidMind platform in one convenient place.</p>
<div class="quarto-figure quarto-figure-center">
<figure class="figure">
<p><img src="settings-page.png" class="img-fluid figure-img" alt="A screenshot showing the new platform UI settings page"></p>
<figcaption>New Settings page</figcaption>
</figure>
</div>
<p>From this page you can manage:</p>
<ul>
<li>Your organization, including the name and the API and secret key you use to connect to the ValidMind platform.</li>
<li>The documentation templates that standardize the documentation table of contents for your projects and configure the required validation tests for specific model use cases.</li>
<li>Workflows that determine the statuses of your model documentation and how they transition through the workflow according to your requirements.</li>
</ul>
<p><a href="https://app.dev.vm.validmind.ai/settings/">Try it …</a></p>
</section>
</section>
</section>
<section id="enhancements" class="level2">
<h2 class="anchored" data-anchor-id="enhancements">Enhancements</h2>
<!---[SC-2346] Rouge and Bert score metrics should show average scores by @juanmleng in [#263](https://github.com/validmind/developer-framework/pull/263)--->
<ul>
<li><strong>Rouge and Bert Score metrics now show average scores</strong>: Introduced <code>RougeMetricsAggregate</code> and <code>BertScoreAggregate</code> to offer a high-level overview of model performance across a large number of text rows. These metrics complement the detailed row-by-row analysis provided by <code>RougeMetrics</code> and <code>BertScore</code>. <!--- NR this notebook is not currently included in our docs site:
Tested these metrics running `foundational_models_summarization_high_code.ipynb` ---></li>
</ul>
<!---[SC-2143] Metrics for safety toxicity and bias in text summarization by @juanmleng in [#258](https://github.com/validmind/developer-framework/pull/258)--->
<ul>
<li><p><strong>Added metrics for safety toxicity and bias in text summarization</strong>. We introduced several new metrics to evaluate safety and bias risks in text summarization:</p>
<ul>
<li><code>ToxicityScore</code>: Measures safety risk</li>
<li><code>ToxicityHistogram</code>: Provides a distribution of safety risk scores</li>
<li><code>RegardScore</code>: Evaluates bias risk</li>
<li><code>RegardHistogram</code>: Shows distribution of bias risk scores <!--- NR this notebook is not currently included in our docs site:
To test these metrics, see notebook `foundation_models_summarization_bias.ipynb`---></li>
</ul></li>
</ul>
</section>
<section id="bug-fixes" class="level2">
<h2 class="anchored" data-anchor-id="bug-fixes">Bug fixes</h2>
<!---[SC-2303] Shap metric issue resolved by @juanmleng in [#262](https://github.com/validmind/developer-framework/pull/262)--->
<ul>
<li><strong>Shap metric issue resolved</strong>. - We set <code>matplotlib</code> to version <code>3.7.x</code> in <code>pyproject.toml</code> to fix an incompatibility with the latest <code>matplotlib</code> version (<code>3.8.0</code>). This incompatibility was causing SHAP plot errors. We will keep track of <code>matplotlib</code> releases for future updates. Once fixed, we will consider updating the version.</li>
</ul>
</section>
<section id="documentation-updates" class="level2">
<h2 class="anchored" data-anchor-id="documentation-updates">Documentation updates</h2>
<!---Platform overview rewrite by @nrichers in [#138](https://github.com/validmind/documentation/pull/138)--->
<ul>
<li><strong>Platform overview rewrite</strong>. We expanded our platform overview to provide more background information about what ValidMind offers and how we enable you to comply with policies and regulations such as SR 11-7 and SS1/23. <a href="../../../about/overview.html">Try it …</a></li>
</ul>
<!---QuickStart updates for the closed beta by @nrichers in [#141](https://github.com/validmind/documentation/pull/141)--->
<ul>
<li><strong>QuickStart updates for the closed beta</strong>. We updated the QuickStart section of our documentation to reflect recent UI and sign-up flow changes. <a href="../../../get-started/quickstart.html">Try it …</a></li>
</ul>
<!---John6797/sc 2211/update test descriptions by @johnwalz97 in [#244](https://github.com/validmind/developer-framework/pull/244)
- **John6797/sc 2211/update test descriptions**. Add full markdown descriptions to all tests
--->
<!--- Rework how we include notebooks in our docs site [#139](https://github.com/validmind/documentation/pull/139)--->
<ul>
<li><p><strong>Improved handling of Jupyter Notebooks for code samples and testing how-to content</strong>. We now programmatically embed these notebooks in our documentation site and generate a downloadable <code>notebooks.zip</code> file with all notebooks and supporting datasets. Try it:</p>
<ul>
<li><a href="../../../developer/samples-jupyter-notebooks.html">Code samples</a></li>
<li><a href="../../../developer/model-testing/testing-overview.html">Tests and test suites</a></li>
</ul></li>
</ul>
</section>
<section id="how-to-upgrade" class="level2">
<h2 class="anchored" data-anchor-id="how-to-upgrade">How to upgrade</h2>
<p>To access the latest version of the <a href="http://app.prod.validmind.ai/">ValidMind Platform UI</a>, reload your browser tab.</p>
<p>To upgrade the ValidMind Developer Framework:</p>
<ul>
<li><p><a href="../../../get-started/developer/try-with-jupyterhub.html">Using JupyterHub</a>: Reload your browser tab and re-run the <code>%pip install --upgrade validmind</code> cell.</p></li>
<li><p><a href="../../../developer/model-documentation/install-and-initialize-developer-framework.html">In your own developer environment</a>: Restart your notebook and re-run:</p>
<div class="sourceCode" id="cb1"><pre class="sourceCode python code-with-copy"><code class="sourceCode python"><span id="cb1-1"><a href="#cb1-1" aria-hidden="true" tabindex="-1"></a><span class="op">%</span>pip install validmind</span></code><button title="Copy to Clipboard" class="code-copy-button"><i class="bi"></i></button></pre></div></li>
</ul>


</section>

</main> <!-- /main -->
<script id="quarto-html-after-body" type="application/javascript">
window.document.addEventListener("DOMContentLoaded", function (event) {
  const toggleBodyColorMode = (bsSheetEl) => {
    const mode = bsSheetEl.getAttribute("data-mode");
    const bodyEl = window.document.querySelector("body");
    if (mode === "dark") {
      bodyEl.classList.add("quarto-dark");
      bodyEl.classList.remove("quarto-light");
    } else {
      bodyEl.classList.add("quarto-light");
      bodyEl.classList.remove("quarto-dark");
    }
  }
  const toggleBodyColorPrimary = () => {
    const bsSheetEl = window.document.querySelector("link#quarto-bootstrap");
    if (bsSheetEl) {
      toggleBodyColorMode(bsSheetEl);
    }
  }
  toggleBodyColorPrimary();  
  const icon = "";
  const anchorJS = new window.AnchorJS();
  anchorJS.options = {
    placement: 'right',
    icon: icon
  };
  anchorJS.add('.anchored');
  const isCodeAnnotation = (el) => {
    for (const clz of el.classList) {
      if (clz.startsWith('code-annotation-')) {                     
        return true;
      }
    }
    return false;
  }
  const onCopySuccess = function(e) {
    // button target
    const button = e.trigger;
    // don't keep focus
    button.blur();
    // flash "checked"
    button.classList.add('code-copy-button-checked');
    var currentTitle = button.getAttribute("title");
    button.setAttribute("title", "Copied!");
    let tooltip;
    if (window.bootstrap) {
      button.setAttribute("data-bs-toggle", "tooltip");
      button.setAttribute("data-bs-placement", "left");
      button.setAttribute("data-bs-title", "Copied!");
      tooltip = new bootstrap.Tooltip(button, 
        { trigger: "manual", 
          customClass: "code-copy-button-tooltip",
          offset: [0, -8]});
      tooltip.show();    
    }
    setTimeout(function() {
      if (tooltip) {
        tooltip.hide();
        button.removeAttribute("data-bs-title");
        button.removeAttribute("data-bs-toggle");
        button.removeAttribute("data-bs-placement");
      }
      button.setAttribute("title", currentTitle);
      button.classList.remove('code-copy-button-checked');
    }, 1000);
    // clear code selection
    e.clearSelection();
  }
  const getTextToCopy = function(trigger) {
      const codeEl = trigger.previousElementSibling.cloneNode(true);
      for (const childEl of codeEl.children) {
        if (isCodeAnnotation(childEl)) {
          childEl.remove();
        }
      }
      return codeEl.innerText;
  }
  const clipboard = new window.ClipboardJS('.code-copy-button:not([data-in-quarto-modal])', {
    text: getTextToCopy
  });
  clipboard.on('success', onCopySuccess);
  if (window.document.getElementById('quarto-embedded-source-code-modal')) {
    // For code content inside modals, clipBoardJS needs to be initialized with a container option
    // TODO: Check when it could be a function (https://github.com/zenorocha/clipboard.js/issues/860)
    const clipboardModal = new window.ClipboardJS('.code-copy-button[data-in-quarto-modal]', {
      text: getTextToCopy,
      container: window.document.getElementById('quarto-embedded-source-code-modal')
    });
    clipboardModal.on('success', onCopySuccess);
  }
    var localhostRegex = new RegExp(/^(?:http|https):\/\/localhost\:?[0-9]*\//);
    var mailtoRegex = new RegExp(/^mailto:/);
      var filterRegex = new RegExp('/' + window.location.host + '/');
    var isInternal = (href) => {
        return filterRegex.test(href) || localhostRegex.test(href) || mailtoRegex.test(href);
    }
    // Inspect non-navigation links and adorn them if external
 	var links = window.document.querySelectorAll('a[href]:not(.nav-link):not(.navbar-brand):not(.toc-action):not(.sidebar-link):not(.sidebar-item-toggle):not(.pagination-link):not(.no-external):not([aria-hidden]):not(.dropdown-item):not(.quarto-navigation-tool):not(.about-link)');
    for (var i=0; i<links.length; i++) {
      const link = links[i];
      if (!isInternal(link.href)) {
        // undo the damage that might have been done by quarto-nav.js in the case of
        // links that we want to consider external
        if (link.dataset.originalHref !== undefined) {
          link.href = link.dataset.originalHref;
        }
          // target, if specified
          link.setAttribute("target", "_blank");
          if (link.getAttribute("rel") === null) {
            link.setAttribute("rel", "noopener");
          }
          // default icon
          link.classList.add("external");
      }
    }
  function tippyHover(el, contentFn, onTriggerFn, onUntriggerFn) {
    const config = {
      allowHTML: true,
      maxWidth: 500,
      delay: 100,
      arrow: false,
      appendTo: function(el) {
          return el.parentElement;
      },
      interactive: true,
      interactiveBorder: 10,
      theme: 'quarto',
      placement: 'bottom-start',
    };
    if (contentFn) {
      config.content = contentFn;
    }
    if (onTriggerFn) {
      config.onTrigger = onTriggerFn;
    }
    if (onUntriggerFn) {
      config.onUntrigger = onUntriggerFn;
    }
    window.tippy(el, config); 
  }
  const noterefs = window.document.querySelectorAll('a[role="doc-noteref"]');
  for (var i=0; i<noterefs.length; i++) {
    const ref = noterefs[i];
    tippyHover(ref, function() {
      // use id or data attribute instead here
      let href = ref.getAttribute('data-footnote-href') || ref.getAttribute('href');
      try { href = new URL(href).hash; } catch {}
      const id = href.replace(/^#\/?/, "");
      const note = window.document.getElementById(id);
      if (note) {
        return note.innerHTML;
      } else {
        return "";
      }
    });
  }
  const xrefs = window.document.querySelectorAll('a.quarto-xref');
  const processXRef = (id, note) => {
    // Strip column container classes
    const stripColumnClz = (el) => {
      el.classList.remove("page-full", "page-columns");
      if (el.children) {
        for (const child of el.children) {
          stripColumnClz(child);
        }
      }
    }
    stripColumnClz(note)
    if (id === null || id.startsWith('sec-')) {
      // Special case sections, only their first couple elements
      const container = document.createElement("div");
      if (note.children && note.children.length > 2) {
        container.appendChild(note.children[0].cloneNode(true));
        for (let i = 1; i < note.children.length; i++) {
          const child = note.children[i];
          if (child.tagName === "P" && child.innerText === "") {
            continue;
          } else {
            container.appendChild(child.cloneNode(true));
            break;
          }
        }
        if (window.Quarto?.typesetMath) {
          window.Quarto.typesetMath(container);
        }
        return container.innerHTML
      } else {
        if (window.Quarto?.typesetMath) {
          window.Quarto.typesetMath(note);
        }
        return note.innerHTML;
      }
    } else {
      // Remove any anchor links if they are present
      const anchorLink = note.querySelector('a.anchorjs-link');
      if (anchorLink) {
        anchorLink.remove();
      }
      if (window.Quarto?.typesetMath) {
        window.Quarto.typesetMath(note);
      }
      // TODO in 1.5, we should make sure this works without a callout special case
      if (note.classList.contains("callout")) {
        return note.outerHTML;
      } else {
        return note.innerHTML;
      }
    }
  }
  for (var i=0; i<xrefs.length; i++) {
    const xref = xrefs[i];
    tippyHover(xref, undefined, function(instance) {
      instance.disable();
      let url = xref.getAttribute('href');
      let hash = undefined; 
      if (url.startsWith('#')) {
        hash = url;
      } else {
        try { hash = new URL(url).hash; } catch {}
      }
      if (hash) {
        const id = hash.replace(/^#\/?/, "");
        const note = window.document.getElementById(id);
        if (note !== null) {
          try {
            const html = processXRef(id, note.cloneNode(true));
            instance.setContent(html);
          } finally {
            instance.enable();
            instance.show();
          }
        } else {
          // See if we can fetch this
          fetch(url.split('#')[0])
          .then(res => res.text())
          .then(html => {
            const parser = new DOMParser();
            const htmlDoc = parser.parseFromString(html, "text/html");
            const note = htmlDoc.getElementById(id);
            if (note !== null) {
              const html = processXRef(id, note);
              instance.setContent(html);
            } 
          }).finally(() => {
            instance.enable();
            instance.show();
          });
        }
      } else {
        // See if we can fetch a full url (with no hash to target)
        // This is a special case and we should probably do some content thinning / targeting
        fetch(url)
        .then(res => res.text())
        .then(html => {
          const parser = new DOMParser();
          const htmlDoc = parser.parseFromString(html, "text/html");
          const note = htmlDoc.querySelector('main.content');
          if (note !== null) {
            // This should only happen for chapter cross references
            // (since there is no id in the URL)
            // remove the first header
            if (note.children.length > 0 && note.children[0].tagName === "HEADER") {
              note.children[0].remove();
            }
            const html = processXRef(null, note);
            instance.setContent(html);
          } 
        }).finally(() => {
          instance.enable();
          instance.show();
        });
      }
    }, function(instance) {
    });
  }
      let selectedAnnoteEl;
      const selectorForAnnotation = ( cell, annotation) => {
        let cellAttr = 'data-code-cell="' + cell + '"';
        let lineAttr = 'data-code-annotation="' +  annotation + '"';
        const selector = 'span[' + cellAttr + '][' + lineAttr + ']';
        return selector;
      }
      const selectCodeLines = (annoteEl) => {
        const doc = window.document;
        const targetCell = annoteEl.getAttribute("data-target-cell");
        const targetAnnotation = annoteEl.getAttribute("data-target-annotation");
        const annoteSpan = window.document.querySelector(selectorForAnnotation(targetCell, targetAnnotation));
        const lines = annoteSpan.getAttribute("data-code-lines").split(",");
        const lineIds = lines.map((line) => {
          return targetCell + "-" + line;
        })
        let top = null;
        let height = null;
        let parent = null;
        if (lineIds.length > 0) {
            //compute the position of the single el (top and bottom and make a div)
            const el = window.document.getElementById(lineIds[0]);
            top = el.offsetTop;
            height = el.offsetHeight;
            parent = el.parentElement.parentElement;
          if (lineIds.length > 1) {
            const lastEl = window.document.getElementById(lineIds[lineIds.length - 1]);
            const bottom = lastEl.offsetTop + lastEl.offsetHeight;
            height = bottom - top;
          }
          if (top !== null && height !== null && parent !== null) {
            // cook up a div (if necessary) and position it 
            let div = window.document.getElementById("code-annotation-line-highlight");
            if (div === null) {
              div = window.document.createElement("div");
              div.setAttribute("id", "code-annotation-line-highlight");
              div.style.position = 'absolute';
              parent.appendChild(div);
            }
            div.style.top = top - 2 + "px";
            div.style.height = height + 4 + "px";
            div.style.left = 0;
            let gutterDiv = window.document.getElementById("code-annotation-line-highlight-gutter");
            if (gutterDiv === null) {
              gutterDiv = window.document.createElement("div");
              gutterDiv.setAttribute("id", "code-annotation-line-highlight-gutter");
              gutterDiv.style.position = 'absolute';
              const codeCell = window.document.getElementById(targetCell);
              const gutter = codeCell.querySelector('.code-annotation-gutter');
              gutter.appendChild(gutterDiv);
            }
            gutterDiv.style.top = top - 2 + "px";
            gutterDiv.style.height = height + 4 + "px";
          }
          selectedAnnoteEl = annoteEl;
        }
      };
      const unselectCodeLines = () => {
        const elementsIds = ["code-annotation-line-highlight", "code-annotation-line-highlight-gutter"];
        elementsIds.forEach((elId) => {
          const div = window.document.getElementById(elId);
          if (div) {
            div.remove();
          }
        });
        selectedAnnoteEl = undefined;
      };
        // Handle positioning of the toggle
    window.addEventListener(
      "resize",
      throttle(() => {
        elRect = undefined;
        if (selectedAnnoteEl) {
          selectCodeLines(selectedAnnoteEl);
        }
      }, 10)
    );
    function throttle(fn, ms) {
    let throttle = false;
    let timer;
      return (...args) => {
        if(!throttle) { // first call gets through
            fn.apply(this, args);
            throttle = true;
        } else { // all the others get throttled
            if(timer) clearTimeout(timer); // cancel #2
            timer = setTimeout(() => {
              fn.apply(this, args);
              timer = throttle = false;
            }, ms);
        }
      };
    }
      // Attach click handler to the DT
      const annoteDls = window.document.querySelectorAll('dt[data-target-cell]');
      for (const annoteDlNode of annoteDls) {
        annoteDlNode.addEventListener('click', (event) => {
          const clickedEl = event.target;
          if (clickedEl !== selectedAnnoteEl) {
            unselectCodeLines();
            const activeEl = window.document.querySelector('dt[data-target-cell].code-annotation-active');
            if (activeEl) {
              activeEl.classList.remove('code-annotation-active');
            }
            selectCodeLines(clickedEl);
            clickedEl.classList.add('code-annotation-active');
          } else {
            // Unselect the line
            unselectCodeLines();
            clickedEl.classList.remove('code-annotation-active');
          }
        });
      }
  const findCites = (el) => {
    const parentEl = el.parentElement;
    if (parentEl) {
      const cites = parentEl.dataset.cites;
      if (cites) {
        return {
          el,
          cites: cites.split(' ')
        };
      } else {
        return findCites(el.parentElement)
      }
    } else {
      return undefined;
    }
  };
  var bibliorefs = window.document.querySelectorAll('a[role="doc-biblioref"]');
  for (var i=0; i<bibliorefs.length; i++) {
    const ref = bibliorefs[i];
    const citeInfo = findCites(ref);
    if (citeInfo) {
      tippyHover(citeInfo.el, function() {
        var popup = window.document.createElement('div');
        citeInfo.cites.forEach(function(cite) {
          var citeDiv = window.document.createElement('div');
          citeDiv.classList.add('hanging-indent');
          citeDiv.classList.add('csl-entry');
          var biblioDiv = window.document.getElementById('ref-' + cite);
          if (biblioDiv) {
            citeDiv.innerHTML = biblioDiv.innerHTML;
          }
          popup.appendChild(citeDiv);
        });
        return popup.innerHTML;
      });
    }
  }
});
</script>
<nav class="page-navigation">
  <div class="nav-page nav-page-previous">
      <a href="../../../releases/2023/2023-nov-09/highlights.html" class="pagination-link" aria-label="November 9, 2023">
        <i class="bi bi-arrow-left-short"></i> <span class="nav-page-text">November 9, 2023</span>
      </a>          
  </div>
  <div class="nav-page nav-page-next">
      <a href="../../../releases/2023/2023-sep-27/highlights.html" class="pagination-link" aria-label="September 27, 2023">
        <span class="nav-page-text">September 27, 2023</span> <i class="bi bi-arrow-right-short"></i>
      </a>
  </div>
</nav>
</div> <!-- /content -->
<footer class="footer">
  <div class="nav-footer">
    <div class="nav-footer-left">
<p>© Copyright 2023-2024 ValidMind Inc.&nbsp;All Rights Reserved.</p>
</div>   
    <div class="nav-footer-center">

<div class="toc-actions d-sm-block d-md-none"><ul><li><a href="https://github.com/validmind/documentation/edit/main/site/releases/2023/2023-oct-25/highlights.qmd" class="toc-action"><i class="bi bi-github"></i>Edit this page</a></li><li><a href="https://github.com/validmind/documentation/issues/new" class="toc-action"><i class="bi empty"></i>Report an issue</a></li></ul></div><div class="cookie-consent-footer"><a href="#" id="open_preferences_center">Cookie Preferences</a></div></div>
    <div class="nav-footer-right">
      <ul class="footer-items list-unstyled">
    <li class="nav-item">
    <a class="nav-link" href="https://validmind.com/" target="_blank">
<p>validmind.com <i class="fa-solid fa-external-link" aria-label="external-link"></i></p>
</a>
  </li>  
    <li class="nav-item">
    <a class="nav-link" href="https://validmind.com/privacy-policy/">
<p>Privacy Policy</p>
</a>
  </li>  
    <li class="nav-item">
    <a class="nav-link" href="https://validmind.com/terms-of-use/">
<p>Terms of Use</p>
</a>
  </li>  
    <li class="nav-item compact">
    <a class="nav-link" href="https://github.com/validmind/documentation">
      <i class="bi bi-github" role="img">
</i> 
    </a>
  </li>  
    <li class="nav-item compact">
    <a class="nav-link" href="https://www.linkedin.com/company/validmind/">
      <i class="bi bi-linkedin" role="img">
</i> 
    </a>
  </li>  
</ul>
    </div>
  </div>
</footer>




</body></html><|MERGE_RESOLUTION|>--- conflicted
+++ resolved
@@ -333,49 +333,8 @@
   </li>
         <li class="sidebar-item">
   <div class="sidebar-item-container"> 
-<<<<<<< HEAD
-  <a href="../../../releases/2024-jul-29/release-notes.html" class="sidebar-item-text sidebar-link">
- <span class="menu-text">July 29, 2024</span></a>
-  </div>
-</li>
-        <li class="sidebar-item">
-  <div class="sidebar-item-container"> 
-  <a href="../../../releases/2024-jul-29/release-notes.html" class="sidebar-item-text sidebar-link">
- <span class="menu-text">July 29, 2024</span></a>
-  </div>
-</li>
-        <li class="sidebar-item">
-  <div class="sidebar-item-container"> 
-  <a href="../../../releases/2024-jul-29/release-notes.html" class="sidebar-item-text sidebar-link">
- <span class="menu-text">July 29, 2024</span></a>
-  </div>
-</li>
-        <li class="sidebar-item">
-  <div class="sidebar-item-container"> 
-  <a href="../../../releases/2024-jul-29/release-notes.html" class="sidebar-item-text sidebar-link">
- <span class="menu-text">July 29, 2024</span></a>
-  </div>
-</li>
-        <li class="sidebar-item">
-  <div class="sidebar-item-container"> 
-  <a href="../../../releases/2024-jul-19/release-notes.html" class="sidebar-item-text sidebar-link">
- <span class="menu-text">July 19, 2024</span></a>
-  </div>
-</li>
-        <li class="sidebar-item">
-  <div class="sidebar-item-container"> 
-  <a href="../../../releases/2024-jul-19/release-notes.html" class="sidebar-item-text sidebar-link">
- <span class="menu-text">July 19, 2024</span></a>
-  </div>
-</li>
-        <li class="sidebar-item">
-  <div class="sidebar-item-container"> 
-  <a href="../../../releases/2024-jul-18/release-notes.html" class="sidebar-item-text sidebar-link">
- <span class="menu-text">July 18, 2024</span></a>
-=======
   <a href="../../../releases/2024-jul-22/release-notes.html" class="sidebar-item-text sidebar-link">
  <span class="menu-text">July 22, 2024</span></a>
->>>>>>> 1983270e
   </div>
 </li>
         <li class="sidebar-item">
