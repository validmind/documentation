--- conflicted
+++ resolved
@@ -2,11 +2,7 @@
 <html xmlns="http://www.w3.org/1999/xhtml" lang="en" xml:lang="en"><head>
 
 <meta charset="utf-8">
-<<<<<<< HEAD
 <meta name="generator" content="quarto-1.5.39">
-=======
-<meta name="generator" content="quarto-1.5.26">
->>>>>>> 0ed3848f
 
 <meta name="viewport" content="width=device-width, initial-scale=1.0, user-scalable=yes">
 
@@ -349,7 +345,7 @@
       <div class="sidebar-item-container"> 
             <a href="../../releases/2023/2023-releases.html" class="sidebar-item-text sidebar-link">
  <span class="menu-text">2023 Releases</span></a>
-          <a class="sidebar-item-toggle text-start collapsed" data-bs-toggle="collapse" data-bs-target="#" aria-expanded="false" aria-label="Toggle section">
+          <a class="sidebar-item-toggle text-start collapsed" data-bs-toggle="collapse" data-bs-target="#" role="navigation" aria-expanded="false" aria-label="Toggle section">
             <i class="bi bi-chevron-right ms-2"></i>
           </a> 
       </div>
