<!DOCTYPE html>
<html xmlns="http://www.w3.org/1999/xhtml" lang="en" xml:lang="en"><head>

<meta charset="utf-8">
<meta name="generator" content="quarto-1.3.353">

<meta name="viewport" content="width=device-width, initial-scale=1.0, user-scalable=yes">


<title>ValidMind - Welcome to our documentation</title>
<style>
code{white-space: pre-wrap;}
span.smallcaps{font-variant: small-caps;}
div.columns{display: flex; gap: min(4vw, 1.5em);}
div.column{flex: auto; overflow-x: auto;}
div.hanging-indent{margin-left: 1.5em; text-indent: -1.5em;}
ul.task-list{list-style: none;}
ul.task-list li input[type="checkbox"] {
  width: 0.8em;
  margin: 0 0.8em 0.2em -1em; /* quarto-specific, see https://github.com/quarto-dev/quarto-cli/issues/4556 */ 
  vertical-align: middle;
}
</style>


<script src="site_libs/quarto-nav/quarto-nav.js"></script>
<script src="site_libs/clipboard/clipboard.min.js"></script>
<script src="site_libs/quarto-search/autocomplete.umd.js"></script>
<script src="site_libs/quarto-search/fuse.min.js"></script>
<script src="site_libs/quarto-search/quarto-search.js"></script>
<meta name="quarto:offset" content="./">
<link href="./validmind.png" rel="icon" type="image/png">
<script src="site_libs/quarto-html/quarto.js"></script>
<script src="site_libs/quarto-html/popper.min.js"></script>
<script src="site_libs/quarto-html/tippy.umd.min.js"></script>
<script src="site_libs/quarto-html/anchor.min.js"></script>
<link href="site_libs/quarto-html/tippy.css" rel="stylesheet">
<link href="site_libs/quarto-html/quarto-syntax-highlighting.css" rel="stylesheet" id="quarto-text-highlighting-styles">
<script src="site_libs/bootstrap/bootstrap.min.js"></script>
<link href="site_libs/bootstrap/bootstrap-icons.css" rel="stylesheet">
<link href="site_libs/bootstrap/bootstrap.min.css" rel="stylesheet" id="quarto-bootstrap" data-mode="light">
<script id="quarto-search-options" type="application/json">{
  "location": "sidebar",
  "copy-button": false,
  "collapse-after": 3,
  "panel-placement": "start",
  "type": "textbox",
  "limit": 20,
  "language": {
    "search-no-results-text": "No results",
    "search-matching-documents-text": "matching documents",
    "search-copy-link-title": "Copy link to search",
    "search-hide-matches-text": "Hide additional matches",
    "search-more-match-text": "more match in this document",
    "search-more-matches-text": "more matches in this document",
    "search-clear-button-title": "Clear",
    "search-detached-cancel-button-title": "Cancel",
    "search-submit-button-title": "Submit"
  }
}</script>
<script async="" src="https://www.googletagmanager.com/gtag/js?id=G-S46CKWPNSS"></script>

<script type="text/javascript">

window.dataLayer = window.dataLayer || [];
function gtag(){dataLayer.push(arguments);}
gtag('js', new Date());
gtag('config', 'G-S46CKWPNSS', { 'anonymize_ip': true});
</script>


<link rel="stylesheet" href="styles.css">
</head>

<body style="background: #F8FAFC;" class="nav-fixed">

<div id="quarto-search-results"></div>
  <header id="quarto-header" class="headroom fixed-top">
    <nav class="navbar navbar-expand-lg navbar-dark ">
      <div class="navbar-container container-fluid">
      <div class="navbar-brand-container">
    <a href="./index.html" class="navbar-brand navbar-brand-logo">
    <img src="./guide/ValidMind-logo-color.svg" alt="" class="navbar-logo">
    </a>
  </div>
          <button class="navbar-toggler" type="button" data-bs-toggle="collapse" data-bs-target="#navbarCollapse" aria-controls="navbarCollapse" aria-expanded="false" aria-label="Toggle navigation" onclick="if (window.quartoToggleHeadroom) { window.quartoToggleHeadroom(); }">
  <span class="navbar-toggler-icon"></span>
</button>
          <div class="collapse navbar-collapse" id="navbarCollapse">
            <ul class="navbar-nav navbar-nav-scroll me-auto">
  <li class="nav-item">
    <a class="nav-link" href="./guide/get-started.html" rel="" target="">
 <span class="menu-text">Get Started</span></a>
  </li>  
  <li class="nav-item">
    <a class="nav-link" href="./guide/guide.html" rel="" target="">
 <span class="menu-text">Guides</span></a>
  </li>  
  <li class="nav-item">
    <a class="nav-link" href="./guide/developer-framework.html" rel="" target="">
 <span class="menu-text">Developer Framework</span></a>
  </li>  
  <li class="nav-item">
    <a class="nav-link" href="./guide/faq.html" rel="" target="">
 <span class="menu-text">FAQ</span></a>
  </li>  
  <li class="nav-item">
    <a class="nav-link" href="./guide/support.html" rel="" target="">
 <span class="menu-text">Support</span></a>
  </li>  
</ul>
            <div class="quarto-navbar-tools ms-auto">
</div>
          </div> <!-- /navcollapse -->
      </div> <!-- /container-fluid -->
    </nav>
</header>
<!-- content -->
<div id="quarto-content" class="quarto-container page-columns page-rows-contents page-layout-article page-navbar">
<!-- sidebar -->
<!-- margin-sidebar -->
    <div id="quarto-margin-sidebar" class="sidebar margin-sidebar">
        
    </div>
<!-- main -->
<main class="content page-columns page-full" id="quarto-document-content">

<header id="title-block-header" class="quarto-title-block default">
<div class="quarto-title">
<h1 class="title">Welcome to our documentation</h1>
</div>



<div class="quarto-title-meta">

    
  
    
  </div>
  

</header>

<div class="column-screen">




    <meta charset="utf-8">
    <meta name="viewport" content="width=device-width, initial-scale=1.0, shrink-to-fit=no">
    <title>Trial 2</title>
    <link rel="stylesheet" href="assets/bootstrap/css/bootstrap.min.css">
    <link rel="stylesheet" href="assets/css/styles.css">



    <section class="d-xl-flex d-xxl-flex align-items-xl-center align-items-xxl-center" style="background: url(&quot;assets/img/Gradient_bg.svg&quot;), var(--bs-black);padding-right: 6%;padding-left: 6%;background-size: cover, auto;padding-bottom: 4%;padding-top: 4%;">
        <div class="container" style="padding: 0;">
            <div class="row" style="margin: 0;">
                <div class="col-xl-5 col-xxl-4 d-xl-flex d-xxl-flex align-items-xl-center align-items-xxl-center" style="padding: 0;">
                    <div class="row" style="margin: 0;">
                        <div class="col" style="padding: 0;">
                            <h6 style="margin-bottom: 16px;color: var(--bs-white);" class="anchored">Documentation</h6>
                            <h1 style="margin-bottom: 4px;color: var(--bs-white);">The guide to elevating your MRM workflow</h1>
                            <p style="margin-bottom: 32px;color: var(--bs-white);">Need help? Find all the information you need to use our platform for model risk management (MRM).</p>
                            
                            <div class="sidebar-search">
                                <div id="quarto-search" class="type-textbox" title="Search">
                                    <div class="aa-InputWrapperSuffix">
                                        <button class="aa-CopyButton" type="button" title="Copy link to search" style="display: none;">
                                            <i class="bi bi-clipboard"></i>
                                        </button>
                                        <button class="aa-ClearButton" type="reset" title="Clear" hidden="">
                                            <svg class="aa-ClearIcon" viewbox="0 0 24 24" width="18" height="18" fill="currentColor">                    <path d="M5.293 6.707l5.293 5.293-5.293 5.293c-0.391 0.391-0.391 1.024 0 1.414s1.024 0.391 1.414 0l5.293-5.293 5.293 5.293c0.391 0.391 1.024 0.391 1.414 0s0.391-1.024 0-1.414l-5.293-5.293 5.293-5.293c0.391-0.391 0.391-1.024 0-1.414s-1.024-0.391-1.414 0l-5.293 5.293-5.293-5.293c-0.391-0.391-1.024-0.391-1.414 0s-0.391 1.024 0 1.414z"></path></svg>
                                        </button>
                                    </div>
                                </div>
                            </div>

                        </div>
                    </div>
                </div>
                <div class="col-lg-12 col-xl-1 col-xxl-1"></div>
                <div class="col-xl-6 col-xxl-7 d-flex d-lg-flex justify-content-center justify-content-lg-center"><img class="img-fluid" src="assets/img/Group 38-2.png" style="position: relative;overflow: clip;padding-top: 40px;"></div>
            </div>
        </div>
    </section>
    <section style="--bs-primary: #DE257E;--bs-primary-rgb: 222,37,126;margin-top: 60px;margin-bottom: 48px;margin-right: 6%;margin-left: 6%;">
        <div class="container" style="padding-left: 0;padding-right: 0;text-align: left;">
            <div class="row" style="text-align: left;margin: 0;">
                <div class="col-xl-4 col-xxl-3 offset-xl-0" style="padding: 0px;padding-left: 0;padding-bottom: 30px;">
                    <h2 style="/*color: #212529;*/" class="anchored">Overview</h2>
<<<<<<< HEAD
                    <p style="margin-bottom: 16px;/*color: #212529;*/">Automating key aspects of the model risk management process, ValidMind is an MRM solution designed for the unique needs documentation and validation needs of model developers and validators.</p>
=======
                    <p style="margin-bottom: 16px;/*color: #212529;*/">An MRM solution designed for model developers and validators, Validmind automates key aspects of the model risk management process.</p>
>>>>>>> 867a1612
                    <p style="font-family: 'Helvetica Neue';font-style: normal;font-weight: 400;font-size: 16px;line-height: 150%;padding-top: 8px;padding-bottom: 8px;padding-right: 16px;padding-left: 16px;border-bottom: 1px solid #CBD5E1;margin-bottom: 0px;">Model Documentation Automation</p>
                    <p style="font-family: 'Helvetica Neue';font-style: normal;font-weight: 400;font-size: 16px;line-height: 150%;padding-top: 8px;padding-bottom: 8px;padding-right: 16px;padding-left: 16px;border-bottom: 1px solid #CBD5E1;margin: 0px;">MRM Lifecycle and Workflow</p>
                    <p style="font-family: 'Helvetica Neue';font-style: normal;font-weight: 400;font-size: 16px;line-height: 150%;padding-top: 8px;padding-bottom: 8px;padding-right: 16px;padding-left: 16px;border-bottom: 1px solid #CBD5E1;margin: 0px;">Communication &amp; Tracking</p><a class="btn btn-secondary" role="button" style="padding: 12px;color: #475569;background: transparent;border-radius: 4px;margin-top: 32px;font-family: 'Helvetica Neue';font-style: normal;font-weight: 700;font-size: 14px;line-height: 100%;border: 1px solid #475569;margin-right: 8px;" href="https://docs-demo.vm.validmind.ai/guide/guide.html">Instructional Guides</a><a class="btn btn-primary" role="button" style="padding: 12px;color: var(--bs-white);background: #DE257E;border-radius: 4px;margin-top: 32px;font-family: 'Helvetica Neue';font-style: normal;font-weight: 700;font-size: 14px;line-height: 100%;border: 1px solid var(--bs-pink);" href="https://docs-demo.vm.validmind.ai/guide/get-started.html">Get Started</a>
                </div>
                <div class="col-xl-1" style="padding: 0px;"></div>
                <div class="col" style="padding: 0;padding-left: 0;margin-bottom: 32px;">
                    <div class="card" style="border-style: none;background: transparent;"><img class="card-img-top w-100 d-block" style="border-radius: 8px;" src="assets/img/f1.png">
                        <div class="card-body" style="padding-top: 24px;padding-bottom: 0;">
                            <h4 class="card-title anchored">Model Developers</h4>
                            <p class="card-text" style="margin-bottom: 0;">Automate your model documentation and testing tasks with our Developer Framework.</p><a class="text-nowrap" type="button" style="padding: 0;color: var(--bs-pink);background: transparent;border-radius: 4px;margin-top: 24px;font-family: 'Helvetica Neue';font-style: normal;font-weight: 700;font-size: 14px;line-height: 100%;border: 1px none #475569;text-decoration: underline;" href="https://docs-demo.vm.validmind.ai/guide/create-documentation-project.html">Collaboration for Model Developers</a>
                        </div>
                    </div>
                    <div class="w-100"></div>
                </div>
                <div class="col-xl-1 col-xxl-1" style="padding: 0px;width: 2%;"></div>
                <div class="col" style="padding: 0;padding-right: 0px;">
                    <div class="card" style="border-style: none;background: transparent;"><img class="card-img-top w-100 d-block" style="border-radius: 8px;" src="assets/img/f2.png">
                        <div class="card-body" style="padding-top: 24px;padding-bottom: 0;">
                            <h4 class="card-title anchored">Model Validators</h4>
                            <p class="card-text" style="margin-bottom: 0;">Review and evaluate models and documentation to ensure they comply with organizational &amp; regulatory requirements.</p><a class="text-nowrap" type="button" style="padding: 0;color: var(--bs-pink);background: transparent;border-radius: 4px;margin-top: 24px;font-family: 'Helvetica Neue';font-style: normal;font-weight: 700;font-size: 14px;line-height: 100%;border: 1px none #475569;text-decoration: underline;" href="https://docs-demo.vm.validmind.ai/guide/review-documentation-project.html">Collaboration for Model Validators</a>
                        </div>
                    </div>
                </div>
            </div>
        </div>
    </section>
    <section style="margin-right: 6%;margin-left: 6%;background: transparent;border-radius: 8px;">
        <div class="container" style="padding: 40px;background: #0F172A;border-radius: 8px;">
            <div class="row" style="margin: 0;">
                <div class="col-12 col-lg-6 col-xl-6 col-xxl-5" style="padding: 0;">
                    <h2 style="color: var(--bs-white);" class="anchored">Support &amp; Training</h2>
                    <p style="margin-bottom: 16px;color: var(--bs-white);">You can learn more about effective model risk management by requesting a demo with the ValidMind Platform.</p>
                    <p style="margin-bottom: 28px;color: var(--bs-gray-400);padding: 16px;background: transparent;border-radius: 0;padding-top: 0;padding-bottom: 0;padding-right: 0;border: 1px none var(--bs-white);border-left-style: solid;border-left-color: var(--bs-gray-400);"><strong>Need some help? Try our self-service documentation or email us at:&nbsp;</strong><a href="mailto:support@validmind.com"><strong><span style="text-decoration: underline;">support@validmind.com</span></strong></a></p><a class="btn btn-secondary" role="button" style="padding: 12px;color: var(--bs-white);background: transparent;border-radius: 4px;margin-top: 4px;font-family: 'Helvetica Neue';font-style: normal;font-weight: 700;font-size: 14px;line-height: 100%;margin-right: 8px;border: 1px solid var(--bs-white);border-left-color: var(--bs-white);" href="https://docs-demo.vm.validmind.ai/guide/faq.html">Frequently Asked Questions</a><a class="btn btn-primary" role="button" style="padding: 12px;color: var(--bs-white);background: #DE257E;border-radius: 4px;margin-top: 8px;font-family: 'Helvetica Neue';font-style: normal;font-weight: 700;font-size: 14px;line-height: 100%;border: 1px solid var(--bs-pink);" href="https://validmind.com/demo/">Request A Demo</a>
                </div>
                <div class="col-lg-1" style="padding: 0;"></div>
                <div class="col-lg-5 col-xl-5 d-md-flex d-lg-flex d-xl-flex justify-content-md-center justify-content-lg-center align-items-lg-end justify-content-xl-center" style="padding: 0;padding-right: 0;margin-bottom: -40px;"><img class="img-fluid" src="assets/img/Group 26.png" style="max-width: 100%;"></div>
            </div>
        </div>
    </section>
    <section style="margin-right: 6%;margin-left: 6%;background: #0F172A;border-radius: 16px;margin-bottom: 64px;"></section>
    <script src="assets/bootstrap/js/bootstrap.min.js"></script>



</div>



</main> <!-- /main -->
<script id="quarto-html-after-body" type="application/javascript">
window.document.addEventListener("DOMContentLoaded", function (event) {
  const toggleBodyColorMode = (bsSheetEl) => {
    const mode = bsSheetEl.getAttribute("data-mode");
    const bodyEl = window.document.querySelector("body");
    if (mode === "dark") {
      bodyEl.classList.add("quarto-dark");
      bodyEl.classList.remove("quarto-light");
    } else {
      bodyEl.classList.add("quarto-light");
      bodyEl.classList.remove("quarto-dark");
    }
  }
  const toggleBodyColorPrimary = () => {
    const bsSheetEl = window.document.querySelector("link#quarto-bootstrap");
    if (bsSheetEl) {
      toggleBodyColorMode(bsSheetEl);
    }
  }
  toggleBodyColorPrimary();  
  const icon = "";
  const anchorJS = new window.AnchorJS();
  anchorJS.options = {
    placement: 'right',
    icon: icon
  };
  anchorJS.add('.anchored');
  const isCodeAnnotation = (el) => {
    for (const clz of el.classList) {
      if (clz.startsWith('code-annotation-')) {                     
        return true;
      }
    }
    return false;
  }
  const clipboard = new window.ClipboardJS('.code-copy-button', {
    text: function(trigger) {
      const codeEl = trigger.previousElementSibling.cloneNode(true);
      for (const childEl of codeEl.children) {
        if (isCodeAnnotation(childEl)) {
          childEl.remove();
        }
      }
      return codeEl.innerText;
    }
  });
  clipboard.on('success', function(e) {
    // button target
    const button = e.trigger;
    // don't keep focus
    button.blur();
    // flash "checked"
    button.classList.add('code-copy-button-checked');
    var currentTitle = button.getAttribute("title");
    button.setAttribute("title", "Copied!");
    let tooltip;
    if (window.bootstrap) {
      button.setAttribute("data-bs-toggle", "tooltip");
      button.setAttribute("data-bs-placement", "left");
      button.setAttribute("data-bs-title", "Copied!");
      tooltip = new bootstrap.Tooltip(button, 
        { trigger: "manual", 
          customClass: "code-copy-button-tooltip",
          offset: [0, -8]});
      tooltip.show();    
    }
    setTimeout(function() {
      if (tooltip) {
        tooltip.hide();
        button.removeAttribute("data-bs-title");
        button.removeAttribute("data-bs-toggle");
        button.removeAttribute("data-bs-placement");
      }
      button.setAttribute("title", currentTitle);
      button.classList.remove('code-copy-button-checked');
    }, 1000);
    // clear code selection
    e.clearSelection();
  });
  function tippyHover(el, contentFn) {
    const config = {
      allowHTML: true,
      content: contentFn,
      maxWidth: 500,
      delay: 100,
      arrow: false,
      appendTo: function(el) {
          return el.parentElement;
      },
      interactive: true,
      interactiveBorder: 10,
      theme: 'quarto',
      placement: 'bottom-start'
    };
    window.tippy(el, config); 
  }
  const noterefs = window.document.querySelectorAll('a[role="doc-noteref"]');
  for (var i=0; i<noterefs.length; i++) {
    const ref = noterefs[i];
    tippyHover(ref, function() {
      // use id or data attribute instead here
      let href = ref.getAttribute('data-footnote-href') || ref.getAttribute('href');
      try { href = new URL(href).hash; } catch {}
      const id = href.replace(/^#\/?/, "");
      const note = window.document.getElementById(id);
      return note.innerHTML;
    });
  }
      let selectedAnnoteEl;
      const selectorForAnnotation = ( cell, annotation) => {
        let cellAttr = 'data-code-cell="' + cell + '"';
        let lineAttr = 'data-code-annotation="' +  annotation + '"';
        const selector = 'span[' + cellAttr + '][' + lineAttr + ']';
        return selector;
      }
      const selectCodeLines = (annoteEl) => {
        const doc = window.document;
        const targetCell = annoteEl.getAttribute("data-target-cell");
        const targetAnnotation = annoteEl.getAttribute("data-target-annotation");
        const annoteSpan = window.document.querySelector(selectorForAnnotation(targetCell, targetAnnotation));
        const lines = annoteSpan.getAttribute("data-code-lines").split(",");
        const lineIds = lines.map((line) => {
          return targetCell + "-" + line;
        })
        let top = null;
        let height = null;
        let parent = null;
        if (lineIds.length > 0) {
            //compute the position of the single el (top and bottom and make a div)
            const el = window.document.getElementById(lineIds[0]);
            top = el.offsetTop;
            height = el.offsetHeight;
            parent = el.parentElement.parentElement;
          if (lineIds.length > 1) {
            const lastEl = window.document.getElementById(lineIds[lineIds.length - 1]);
            const bottom = lastEl.offsetTop + lastEl.offsetHeight;
            height = bottom - top;
          }
          if (top !== null && height !== null && parent !== null) {
            // cook up a div (if necessary) and position it 
            let div = window.document.getElementById("code-annotation-line-highlight");
            if (div === null) {
              div = window.document.createElement("div");
              div.setAttribute("id", "code-annotation-line-highlight");
              div.style.position = 'absolute';
              parent.appendChild(div);
            }
            div.style.top = top - 2 + "px";
            div.style.height = height + 4 + "px";
            let gutterDiv = window.document.getElementById("code-annotation-line-highlight-gutter");
            if (gutterDiv === null) {
              gutterDiv = window.document.createElement("div");
              gutterDiv.setAttribute("id", "code-annotation-line-highlight-gutter");
              gutterDiv.style.position = 'absolute';
              const codeCell = window.document.getElementById(targetCell);
              const gutter = codeCell.querySelector('.code-annotation-gutter');
              gutter.appendChild(gutterDiv);
            }
            gutterDiv.style.top = top - 2 + "px";
            gutterDiv.style.height = height + 4 + "px";
          }
          selectedAnnoteEl = annoteEl;
        }
      };
      const unselectCodeLines = () => {
        const elementsIds = ["code-annotation-line-highlight", "code-annotation-line-highlight-gutter"];
        elementsIds.forEach((elId) => {
          const div = window.document.getElementById(elId);
          if (div) {
            div.remove();
          }
        });
        selectedAnnoteEl = undefined;
      };
      // Attach click handler to the DT
      const annoteDls = window.document.querySelectorAll('dt[data-target-cell]');
      for (const annoteDlNode of annoteDls) {
        annoteDlNode.addEventListener('click', (event) => {
          const clickedEl = event.target;
          if (clickedEl !== selectedAnnoteEl) {
            unselectCodeLines();
            const activeEl = window.document.querySelector('dt[data-target-cell].code-annotation-active');
            if (activeEl) {
              activeEl.classList.remove('code-annotation-active');
            }
            selectCodeLines(clickedEl);
            clickedEl.classList.add('code-annotation-active');
          } else {
            // Unselect the line
            unselectCodeLines();
            clickedEl.classList.remove('code-annotation-active');
          }
        });
      }
  const findCites = (el) => {
    const parentEl = el.parentElement;
    if (parentEl) {
      const cites = parentEl.dataset.cites;
      if (cites) {
        return {
          el,
          cites: cites.split(' ')
        };
      } else {
        return findCites(el.parentElement)
      }
    } else {
      return undefined;
    }
  };
  var bibliorefs = window.document.querySelectorAll('a[role="doc-biblioref"]');
  for (var i=0; i<bibliorefs.length; i++) {
    const ref = bibliorefs[i];
    const citeInfo = findCites(ref);
    if (citeInfo) {
      tippyHover(citeInfo.el, function() {
        var popup = window.document.createElement('div');
        citeInfo.cites.forEach(function(cite) {
          var citeDiv = window.document.createElement('div');
          citeDiv.classList.add('hanging-indent');
          citeDiv.classList.add('csl-entry');
          var biblioDiv = window.document.getElementById('ref-' + cite);
          if (biblioDiv) {
            citeDiv.innerHTML = biblioDiv.innerHTML;
          }
          popup.appendChild(citeDiv);
        });
        return popup.innerHTML;
      });
    }
  }
});
</script>
</div> <!-- /content -->
<footer class="footer">
  <div class="nav-footer">
    <div class="nav-footer-left"><em>© Copyright 2023 ValidMind Inc All Rights Reserved.</em></div>   
    <div class="nav-footer-center">
      &nbsp;
    <div class="toc-actions"><div><i class="bi bi-github"></i></div><div class="action-links"><p><a href="https://github.com/validmind/documentation/edit/main/site/index.qmd" class="toc-action">Edit this page</a></p><p><a href="https://github.com/validmind/documentation/issues/new" class="toc-action">Report an issue</a></p></div></div></div>
    <div class="nav-footer-right">
      <ul class="footer-items list-unstyled">
    <li class="nav-item">
    <a class="nav-link" href="https://validmind.com/privacy-policy/">Privacy Policy</a>
  </li>  
    <li class="nav-item">
    <a class="nav-link" href="https://validmind.com/terms-of-use/">Terms of Use</a>
  </li>  
    <li class="nav-item compact">
    <a class="nav-link" href="https://www.linkedin.com/company/validmind/">
      <i class="bi bi-linkedin" role="img">
</i> 
    </a>
  </li>  
</ul>
    </div>
  </div>
</footer>



</body></html><|MERGE_RESOLUTION|>--- conflicted
+++ resolved
@@ -191,11 +191,7 @@
             <div class="row" style="text-align: left;margin: 0;">
                 <div class="col-xl-4 col-xxl-3 offset-xl-0" style="padding: 0px;padding-left: 0;padding-bottom: 30px;">
                     <h2 style="/*color: #212529;*/" class="anchored">Overview</h2>
-<<<<<<< HEAD
                     <p style="margin-bottom: 16px;/*color: #212529;*/">Automating key aspects of the model risk management process, ValidMind is an MRM solution designed for the unique needs documentation and validation needs of model developers and validators.</p>
-=======
-                    <p style="margin-bottom: 16px;/*color: #212529;*/">An MRM solution designed for model developers and validators, Validmind automates key aspects of the model risk management process.</p>
->>>>>>> 867a1612
                     <p style="font-family: 'Helvetica Neue';font-style: normal;font-weight: 400;font-size: 16px;line-height: 150%;padding-top: 8px;padding-bottom: 8px;padding-right: 16px;padding-left: 16px;border-bottom: 1px solid #CBD5E1;margin-bottom: 0px;">Model Documentation Automation</p>
                     <p style="font-family: 'Helvetica Neue';font-style: normal;font-weight: 400;font-size: 16px;line-height: 150%;padding-top: 8px;padding-bottom: 8px;padding-right: 16px;padding-left: 16px;border-bottom: 1px solid #CBD5E1;margin: 0px;">MRM Lifecycle and Workflow</p>
                     <p style="font-family: 'Helvetica Neue';font-style: normal;font-weight: 400;font-size: 16px;line-height: 150%;padding-top: 8px;padding-bottom: 8px;padding-right: 16px;padding-left: 16px;border-bottom: 1px solid #CBD5E1;margin: 0px;">Communication &amp; Tracking</p><a class="btn btn-secondary" role="button" style="padding: 12px;color: #475569;background: transparent;border-radius: 4px;margin-top: 32px;font-family: 'Helvetica Neue';font-style: normal;font-weight: 700;font-size: 14px;line-height: 100%;border: 1px solid #475569;margin-right: 8px;" href="https://docs-demo.vm.validmind.ai/guide/guide.html">Instructional Guides</a><a class="btn btn-primary" role="button" style="padding: 12px;color: var(--bs-white);background: #DE257E;border-radius: 4px;margin-top: 32px;font-family: 'Helvetica Neue';font-style: normal;font-weight: 700;font-size: 14px;line-height: 100%;border: 1px solid var(--bs-pink);" href="https://docs-demo.vm.validmind.ai/guide/get-started.html">Get Started</a>
@@ -484,7 +480,7 @@
     <div class="nav-footer-left"><em>© Copyright 2023 ValidMind Inc All Rights Reserved.</em></div>   
     <div class="nav-footer-center">
       &nbsp;
-    <div class="toc-actions"><div><i class="bi bi-github"></i></div><div class="action-links"><p><a href="https://github.com/validmind/documentation/edit/main/site/index.qmd" class="toc-action">Edit this page</a></p><p><a href="https://github.com/validmind/documentation/issues/new" class="toc-action">Report an issue</a></p></div></div></div>
+    </div>
     <div class="nav-footer-right">
       <ul class="footer-items list-unstyled">
     <li class="nav-item">
