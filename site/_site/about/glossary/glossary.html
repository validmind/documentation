--- conflicted
+++ resolved
@@ -6,11 +6,7 @@
 
 <meta name="viewport" content="width=device-width, initial-scale=1.0, user-scalable=yes">
 
-<<<<<<< HEAD
 <meta name="dcterms.date" content="2024-06-18">
-=======
-<meta name="dcterms.date" content="2024-05-28">
->>>>>>> 3b6a8dd0
 
 <title>Glossary – ValidMind</title>
 <style>
@@ -431,11 +427,7 @@
     <div>
     <div class="quarto-title-meta-heading">Published</div>
     <div class="quarto-title-meta-contents">
-<<<<<<< HEAD
       <p class="date">June 18, 2024</p>
-=======
-      <p class="date">May 28, 2024</p>
->>>>>>> 3b6a8dd0
     </div>
   </div>
   
