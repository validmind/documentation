<!DOCTYPE html>
<html xmlns="http://www.w3.org/1999/xhtml" lang="en" xml:lang="en"><head>

<meta charset="utf-8">
<meta name="generator" content="quarto-1.5.47">

<meta name="viewport" content="width=device-width, initial-scale=1.0, user-scalable=yes">

<<<<<<< HEAD
<meta name="dcterms.date" content="2024-06-21">
=======
<meta name="dcterms.date" content="2024-06-26">
>>>>>>> c9338d9d

<title>Welcome to ValidMind Academy – ValidMind</title>
<style>
code{white-space: pre-wrap;}
span.smallcaps{font-variant: small-caps;}
div.columns{display: flex; gap: min(4vw, 1.5em);}
div.column{flex: auto; overflow-x: auto;}
div.hanging-indent{margin-left: 1.5em; text-indent: -1.5em;}
ul.task-list{list-style: none;}
ul.task-list li input[type="checkbox"] {
  width: 0.8em;
  margin: 0 0.8em 0.2em -1em; /* quarto-specific, see https://github.com/quarto-dev/quarto-cli/issues/4556 */ 
  vertical-align: middle;
}
</style>


<script src="../site_libs/quarto-nav/quarto-nav.js"></script>
<script src="../site_libs/clipboard/clipboard.min.js"></script>
<script src="../site_libs/quarto-search/autocomplete.umd.js"></script>
<script src="../site_libs/quarto-search/fuse.min.js"></script>
<script src="../site_libs/quarto-search/quarto-search.js"></script>
<meta name="quarto:offset" content="../">
<link href="../training/training-for-model-developers.html" rel="next">
<link href="../validmind.png" rel="icon" type="image/png">
<script src="../site_libs/cookie-consent/cookie-consent.js"></script>
<link href="../site_libs/cookie-consent/cookie-consent.css" rel="stylesheet">
<script src="../site_libs/quarto-html/quarto.js"></script>
<script src="../site_libs/quarto-html/popper.min.js"></script>
<script src="../site_libs/quarto-html/tippy.umd.min.js"></script>
<script src="../site_libs/quarto-html/anchor.min.js"></script>
<link href="../site_libs/quarto-html/tippy.css" rel="stylesheet">
<link href="../site_libs/quarto-html/quarto-syntax-highlighting.css" rel="stylesheet" id="quarto-text-highlighting-styles">
<script src="../site_libs/bootstrap/bootstrap.min.js"></script>
<link href="../site_libs/bootstrap/bootstrap-icons.css" rel="stylesheet">
<link href="../site_libs/bootstrap/bootstrap.min.css" rel="stylesheet" id="quarto-bootstrap" data-mode="light">
<link href="../site_libs/quarto-contrib/fontawesome6-0.1.0/all.css" rel="stylesheet">
<link href="../site_libs/quarto-contrib/fontawesome6-0.1.0/latex-fontsize.css" rel="stylesheet">
<script id="quarto-search-options" type="application/json">{
  "location": "sidebar",
  "copy-button": false,
  "collapse-after": 3,
  "panel-placement": "start",
  "type": "textbox",
  "limit": 50,
  "keyboard-shortcut": [
    "f",
    "/",
    "s"
  ],
  "show-item-context": true,
  "language": {
    "search-no-results-text": "No results",
    "search-matching-documents-text": "matching documents",
    "search-copy-link-title": "Copy link to search",
    "search-hide-matches-text": "Hide additional matches",
    "search-more-match-text": "more match in this document",
    "search-more-matches-text": "more matches in this document",
    "search-clear-button-title": "Clear",
    "search-text-placeholder": "",
    "search-detached-cancel-button-title": "Cancel",
    "search-submit-button-title": "Submit",
    "search-label": "Search"
  }
}</script>
<script async="" src="https://www.googletagmanager.com/gtag/js?id=G-S46CKWPNSS"></script>

<script type="text/plain" cookie-consent="tracking">

window.dataLayer = window.dataLayer || [];
function gtag(){dataLayer.push(arguments);}
gtag('js', new Date());
gtag('config', 'G-S46CKWPNSS', { 'anonymize_ip': true});
</script>

<script type="text/javascript" charset="UTF-8">
document.addEventListener('DOMContentLoaded', function () {
cookieconsent.run({
  "notice_banner_type":"simple",
  "consent_type":"express",
  "palette":"light",
  "language":"en",
  "page_load_consent_levels":["strictly-necessary"],
  "notice_banner_reject_button_hide":false,
  "preferences_center_close_button_hide":false,
  "website_name":""
  ,
"language":"en"
  });
});
</script> 
  


<link rel="stylesheet" href="../styles.css">
</head>

<body class="nav-sidebar docked nav-fixed">

<div id="quarto-search-results"></div>
  <header id="quarto-header" class="headroom fixed-top">
    <nav class="navbar navbar-expand-lg " data-bs-theme="dark">
      <div class="navbar-container container-fluid">
      <div class="navbar-brand-container mx-auto">
    <a href="../index.html" class="navbar-brand navbar-brand-logo">
    <img src="../about/ValidMind-logo-color.svg" alt="" class="navbar-logo">
    </a>
  </div>
          <button class="navbar-toggler" type="button" data-bs-toggle="collapse" data-bs-target="#navbarCollapse" aria-controls="navbarCollapse" role="menu" aria-expanded="false" aria-label="Toggle navigation" onclick="if (window.quartoToggleHeadroom) { window.quartoToggleHeadroom(); }">
  <span class="navbar-toggler-icon"></span>
</button>
          <div class="collapse navbar-collapse" id="navbarCollapse">
            <ul class="navbar-nav navbar-nav-scroll me-auto">
  <li class="nav-item">
    <a class="nav-link" href="../about/overview.html"> 
<span class="menu-text">About</span></a>
  </li>  
  <li class="nav-item">
    <a class="nav-link active" href="../guide/get-started.html" aria-current="page"> 
<span class="menu-text">Get Started</span></a>
  </li>  
  <li class="nav-item">
    <a class="nav-link" href="../guide/guides.html"> 
<span class="menu-text">Guides</span></a>
  </li>  
  <li class="nav-item dropdown ">
    <a class="nav-link dropdown-toggle" href="#" id="nav-menu-fa-cube--developer-framework" role="link" data-bs-toggle="dropdown" aria-expanded="false">
 <span class="menu-text"><i class="fa-solid fa-cube" aria-label="cube"></i> Developer Framework</span>
    </a>
    <ul class="dropdown-menu" aria-labelledby="nav-menu-fa-cube--developer-framework">    
        <li>
    <a class="dropdown-item" href="../guide/get-started-developer-framework.html">
 <span class="dropdown-text"><i class="fa-solid fa-rocket" aria-label="rocket"></i> Get Started</span></a>
  </li>  
        <li>
    <a class="dropdown-item" href="../guide/supported-models.html">
 <span class="dropdown-text"><i class="fa-solid fa-cubes" aria-label="cubes"></i> Supported Models</span></a>
  </li>  
        <li><hr class="dropdown-divider"></li>
        <li class="dropdown-header"><i class="fa-solid fa-vial" aria-label="vial"></i> TESTING</li>
        <li>
    <a class="dropdown-item" href="../guide/testing-overview.html">
 <span class="dropdown-text"><i class="fa-solid fa-flask-vial" aria-label="flask-vial"></i> Run Tests &amp; Test Suites</span></a>
  </li>  
        <li>
    <a class="dropdown-item" href="../guide/test-descriptions.html">
 <span class="dropdown-text"><i class="fa-solid fa-microscope" aria-label="microscope"></i> Test Descriptions</span></a>
  </li>  
        <li>
    <a class="dropdown-item" href="../guide/test-sandbox.html">
 <span class="dropdown-text"><i class="fa-solid fa-toolbox" aria-label="toolbox"></i> Test sandbox (BETA)</span></a>
  </li>  
        <li><hr class="dropdown-divider"></li>
        <li class="dropdown-header"><i class="fa-solid fa-code" aria-label="code"></i> CODE SAMPLES</li>
        <li>
    <a class="dropdown-item" href="../guide/samples-jupyter-notebooks.html">
 <span class="dropdown-text"><i class="fa-solid fa-book-open-reader" aria-label="book-open-reader"></i> All Code Samples · <code>LLM</code> · <code>NLP</code> · <code>Time Series</code> · <code>Etc.</code></span></a>
  </li>  
        <li>
    <a class="dropdown-item" href="../notebooks.zip">
 <span class="dropdown-text"><i class="fa-solid fa-download" aria-label="download"></i> Download Code Samples · <code>notebooks.zip</code></span></a>
  </li>  
        <li>
    <a class="dropdown-item" href="https://jupyterhub.validmind.ai/">
 <span class="dropdown-text"><i class="fa-solid fa-hand-point-right" aria-label="hand-point-right"></i> Try it on Jupyter Hub <i class="fa-solid fa-hand-point-left" aria-label="hand-point-left"></i></span></a>
  </li>  
        <li><hr class="dropdown-divider"></li>
        <li class="dropdown-header"><i class="fa-solid fa-book" aria-label="book"></i> REFERENCE</li>
        <li>
    <a class="dropdown-item" href="../validmind/validmind.html" target="_blank">
 <span class="dropdown-text"><i class="fa-solid fa-external-link" aria-label="external-link"></i> ValidMind Developer Framework</span></a>
  </li>  
    </ul>
  </li>
  <li class="nav-item">
    <a class="nav-link" href="../faq/faq.html"> 
<span class="menu-text">FAQ</span></a>
  </li>  
  <li class="nav-item">
    <a class="nav-link" href="../support/support.html"> 
<span class="menu-text">Support</span></a>
  </li>  
  <li class="nav-item">
    <a class="nav-link" href="https://validmind.com/" target="_blank"> 
<span class="menu-text">validmind.com <i class="fa-solid fa-external-link" aria-label="external-link"></i></span></a>
  </li>  
</ul>
          </div> <!-- /navcollapse -->
            <div class="quarto-navbar-tools">
</div>
      </div> <!-- /container-fluid -->
    </nav>
  <nav class="quarto-secondary-nav">
    <div class="container-fluid d-flex">
      <button type="button" class="quarto-btn-toggle btn" data-bs-toggle="collapse" role="button" data-bs-target=".quarto-sidebar-collapse-item" aria-controls="quarto-sidebar" aria-expanded="false" aria-label="Toggle sidebar navigation" onclick="if (window.quartoToggleHeadroom) { window.quartoToggleHeadroom(); }">
        <i class="bi bi-layout-text-sidebar-reverse"></i>
      </button>
        <nav class="quarto-page-breadcrumbs" aria-label="breadcrumb"><ol class="breadcrumb"><li class="breadcrumb-item"><a href="../training/training-overview.html">Welcome</a></li></ol></nav>
        <a class="flex-grow-1" role="navigation" data-bs-toggle="collapse" data-bs-target=".quarto-sidebar-collapse-item" aria-controls="quarto-sidebar" aria-expanded="false" aria-label="Toggle sidebar navigation" onclick="if (window.quartoToggleHeadroom) { window.quartoToggleHeadroom(); }">      
        </a>
      <button type="button" class="btn quarto-search-button" aria-label="Search" onclick="window.quartoOpenSearch();">
        <i class="bi bi-search"></i>
      </button>
    </div>
  </nav>
</header>
<!-- content -->
<div id="quarto-content" class="quarto-container page-columns page-rows-contents page-layout-article page-navbar">
<!-- sidebar -->
  <nav id="quarto-sidebar" class="sidebar collapse collapse-horizontal quarto-sidebar-collapse-item sidebar-navigation docked overflow-auto">
        <div class="mt-2 flex-shrink-0 align-items-center">
        <div class="sidebar-search">
        <div id="quarto-search" class="" title="Search"></div>
        </div>
        </div>
    <div class="sidebar-menu-container"> 
    <ul class="list-unstyled mt-1">
        <li class="sidebar-item">
  <div class="sidebar-item-container"> 
  <a href="../guide/get-started.html" class="sidebar-item-text sidebar-link">
 <span class="menu-text">Get Started</span></a>
  </div>
</li>
        <li class="px-0"><hr class="sidebar-divider hi "></li>
        <li class="sidebar-item">
  <div class="sidebar-item-container"> 
  <a href="../guide/quickstart.html" class="sidebar-item-text sidebar-link">
 <span class="menu-text">QuickStart — 15 Minutes</span></a>
  </div>
</li>
        <li class="px-0"><hr class="sidebar-divider hi "></li>
        <li class="sidebar-item">
 <span class="menu-text">DEVELOPER FRAMEWORK</span>
  </li>
        <li class="sidebar-item">
  <div class="sidebar-item-container"> 
  <a href="../guide/quickstart-try-developer-framework-with-jupyterhub.html" class="sidebar-item-text sidebar-link">
 <span class="menu-text">Try it with JupyterHub (recommended)</span></a>
  </div>
</li>
        <li class="sidebar-item">
  <div class="sidebar-item-container"> 
  <a href="../guide/quickstart-try-developer-framework-with-colab.html" class="sidebar-item-text sidebar-link">
 <span class="menu-text">Try it with Google Colaboratory</span></a>
  </div>
</li>
        <li class="sidebar-item">
  <div class="sidebar-item-container"> 
  <a href="../guide/quickstart-try-developer-framework-in-your-own-developer-environment.html" class="sidebar-item-text sidebar-link">
 <span class="menu-text">Try it in your own developer environment</span></a>
  </div>
</li>
        <li class="px-0"><hr class="sidebar-divider hi "></li>
        <li class="sidebar-item">
 <span class="menu-text">PLATFORM UI</span>
  </li>
        <li class="sidebar-item">
  <div class="sidebar-item-container"> 
  <a href="../guide/quickstart-explore-sample-model-documentation.html" class="sidebar-item-text sidebar-link">
 <span class="menu-text">Explore sample model documentation</span></a>
  </div>
</li>
        <li class="sidebar-item">
  <div class="sidebar-item-container"> 
  <a href="../guide/quickstart-register-your-first-model.html" class="sidebar-item-text sidebar-link">
 <span class="menu-text">Register your first model</span></a>
  </div>
</li>
        <li class="sidebar-item">
  <div class="sidebar-item-container"> 
  <a href="../guide/quickstart-generate-documentation-for-your-model.html" class="sidebar-item-text sidebar-link">
 <span class="menu-text">Generate documentation for your model</span></a>
  </div>
</li>
        <li class="sidebar-item">
  <div class="sidebar-item-container"> 
  <a href="../guide/next-steps.html" class="sidebar-item-text sidebar-link">
 <span class="menu-text">Next steps</span></a>
  </div>
</li>
        <li class="px-0"><hr class="sidebar-divider hi "></li>
        <li class="sidebar-item">
 <span class="menu-text">TRAINING</span>
  </li>
        <li class="sidebar-item">
  <div class="sidebar-item-container"> 
  <a href="../training/training-overview.html" class="sidebar-item-text sidebar-link active">
 <span class="menu-text">Welcome</span></a>
  </div>
</li>
        <li class="sidebar-item">
  <div class="sidebar-item-container"> 
  <a href="../training/training-for-model-developers.html" class="sidebar-item-text sidebar-link">
 <span class="menu-text">For model developers</span></a>
  </div>
</li>
        <li class="sidebar-item">
  <div class="sidebar-item-container"> 
  <a href="../training/training-for-model-validators.html" class="sidebar-item-text sidebar-link">
 <span class="menu-text">For model validators</span></a>
  </div>
</li>
        <li class="sidebar-item">
  <div class="sidebar-item-container"> 
  <a href="../training/training-for-administrators.html" class="sidebar-item-text sidebar-link">
 <span class="menu-text">For administrators</span></a>
  </div>
</li>
    </ul>
    </div>
</nav>
<div id="quarto-sidebar-glass" class="quarto-sidebar-collapse-item" data-bs-toggle="collapse" data-bs-target=".quarto-sidebar-collapse-item"></div>
<!-- margin-sidebar -->
    <div id="quarto-margin-sidebar" class="sidebar margin-sidebar">
        <nav id="TOC" role="doc-toc" class="toc-active">
    <h2 id="toc-title">On this page</h2>
   
  <ul>
  <li><a href="#onboarding" id="toc-onboarding" class="nav-link active" data-scroll-target="#onboarding">Onboarding</a></li>
  <li><a href="#getting-started" id="toc-getting-started" class="nav-link" data-scroll-target="#getting-started">Getting started</a>
  <ul class="collapse">
  <li><a href="#for-model-developers" id="toc-for-model-developers" class="nav-link" data-scroll-target="#for-model-developers">For model developers</a></li>
  <li><a href="#for-model-validators" id="toc-for-model-validators" class="nav-link" data-scroll-target="#for-model-validators">For model validators</a></li>
  <li><a href="#for-administrators" id="toc-for-administrators" class="nav-link" data-scroll-target="#for-administrators">For administrators</a></li>
  </ul></li>
  <li><a href="#sample-models" id="toc-sample-models" class="nav-link" data-scroll-target="#sample-models">Sample models</a></li>
  <li><a href="#sample-notebooks" id="toc-sample-notebooks" class="nav-link" data-scroll-target="#sample-notebooks">Sample notebooks</a></li>
  <li><a href="#provide-feedback-or-get-help" id="toc-provide-feedback-or-get-help" class="nav-link" data-scroll-target="#provide-feedback-or-get-help">Provide feedback or get help</a>
  <ul class="collapse">
  <li><a href="#join-our-slack-community" id="toc-join-our-slack-community" class="nav-link" data-scroll-target="#join-our-slack-community">Join our Slack community</a></li>
  <li><a href="#get-support" id="toc-get-support" class="nav-link" data-scroll-target="#get-support">Get support</a></li>
  </ul></li>
  <li><a href="#related-topics" id="toc-related-topics" class="nav-link" data-scroll-target="#related-topics">Related topics</a></li>
  </ul>
<div class="toc-actions"><ul><li><a href="https://github.com/validmind/documentation/edit/main/site/training/training-overview.qmd" class="toc-action"><i class="bi bi-github"></i>Edit this page</a></li><li><a href="https://github.com/validmind/documentation/issues/new" class="toc-action"><i class="bi empty"></i>Report an issue</a></li></ul></div></nav>
    </div>
<!-- main -->
<main class="content" id="quarto-document-content">

<header id="title-block-header" class="quarto-title-block default">
<div class="quarto-title">
<h1 class="title">Welcome to ValidMind Academy</h1>
</div>



<div class="quarto-title-meta">

    
    <div>
    <div class="quarto-title-meta-heading">Published</div>
    <div class="quarto-title-meta-contents">
<<<<<<< HEAD
      <p class="date">June 21, 2024</p>
=======
      <p class="date">June 26, 2024</p>
>>>>>>> c9338d9d
    </div>
  </div>
  
    
  </div>
  


</header>


<p>Gain hands-on experience and explore what ValidMind has to offer with our training environment.</p>
<p>The training environment mimics a production environment and includes comprehensive resources such as notebooks with sample code you can run, sample models registered in the model inventory, and draft documentation and validation reports.</p>
<div class="grid">
<div class="g-col-6">
<p>Most of our model documentation features are available for you to test in the training environment, including automated model testing &amp; documentation, preparing model validation reports, and large language model (LLM) support.</p>
<p>These features provide a rich context for testing and evaluation, using models and datasets provided by ValidMind and hosted in our own environment.</p>
</div>
<div class="g-col-6">
<p><img src="../assets/img/Group 38-2-compact.png" class="img-fluid" style="width:90.0%" alt="An image showing the main ValidMind UI main dashboard"></p>
</div>
</div>
<section id="onboarding" class="level2">
<h2 class="anchored" data-anchor-id="onboarding">Onboarding</h2>
<p>Step-by-step instructions:</p>
<ol type="1">
<li><p>Get your access credentials from ValidMind.</p>
<p>If you haven’t reached out to us yet, email <a href="mailto:info@validmind.ai" class="email">info@validmind.ai</a> to enquire about access to the training environment.</p></li>
</ol>
<!--- FUTURE step for self-signup
1. Get your access credentials for the platform UI by signing up with ValidMind: [https://app.prod.validmind.ai](https://app.prod.validmind.ai)
   
   This is the login URL for our platform UI where you can look at the model inventory for the different models. 
--->
<ol start="2" type="1">
<li><p>When you receive your access credentials, make sure you can log in:</p>
<ul>
<li><strong>ValidMind Jupyter Hub:</strong> <a href="https://jupyterhub.validmind.ai/" class="uri">https://jupyterhub.validmind.ai/</a></li>
<li><strong>ValidMind Platform UI:</strong> <a href="https://app.prod.validmind.ai">https://app.prod.validmind.ai</a></li>
</ul></li>
<li><p>Join a kick-off session with ValidMind to get a free instructor-led hands-on demo.</p>
<p>After we have received your request to try out the training environment, we will contact you to set up a kick-off session.</p></li>
<li><p>Try the training environment: <a href="#getting-started">Getting started</a></p></li>
</ol>
<div class="callout callout-style-simple callout-important callout-titled">
<div class="callout-header d-flex align-content-center">
<div class="callout-icon-container">
<i class="callout-icon"></i>
</div>
<div class="callout-title-container flex-fill">
For testing and evaluation purposes only
</div>
</div>
<div class="callout-body-container callout-body">
<p>Do not upload proprietary information —&nbsp;the training environment environment is not to be used for production. If you have questions about testing in the training environment, please <a href="#provide-feedback-or-get-help">provide feedback or ask for help</a>.</p>
</div>
</div>
</section>
<section id="getting-started" class="level2">
<h2 class="anchored" data-anchor-id="getting-started">Getting started</h2>
<p>What you try out first in the training environment depends on your role:</p>
<section id="for-model-developers" class="level3">
<h3 class="anchored" data-anchor-id="for-model-developers">For model developers</h3>
<div class="grid">
<div class="g-col-7">
<ul>
<li>Initialize the developer framework</li>
<li>Start the model development process</li>
<li>Edit model documentation</li>
<li>Collaborate with others</li>
<li>Implement custom tests and integrate external test providers</li>
<li>Finalize testing and documentation</li>
<li>View documentation activity</li>
<li>Submit for approval</li>
</ul>
</div>
<div class="g-col-5">
<div style="position: relative; display: inline-block; box-shadow: 2px 2px 4px rgba(0, 0, 0, 0.2); border-radius: 5px; border: 1px solid #222425;">
<p><iframe src="training-for-model-developers.html" width="270" height="125" style="border:none; border-radius: 5px;"></iframe> <a href="training-for-model-developers.html" target="_blank" style="position: absolute; top: 0; left: 0; width: 100%; height: 100%; z-index: 10;"></a></p>
</div>
</div>
</div>
</section>
<section id="for-model-validators" class="level3">
<h3 class="anchored" data-anchor-id="for-model-validators">For model validators</h3>
<div class="grid">
<div class="g-col-7">
<ul>
<li>Review model documentation</li>
<li>Analyze test results</li>
<li>Add findings, assess compliance and link evidence</li>
<li>Prepare validation reports</li>
<li>Submit for review and approval</li>
</ul>
</div>
<div class="g-col-5">
<div style="position: relative; display: inline-block; box-shadow: 2px 2px 4px rgba(0, 0, 0, 0.2); border-radius: 5px; border: 1px solid #222425;">
<p><iframe src="training-for-model-validators.html" width="270" height="125" style="border:none; border-radius: 5px;"></iframe> <a href="training-for-model-validators.html" target="_blank" style="position: absolute; top: 0; left: 0; width: 100%; height: 100%; z-index: 10;"></a></p>
</div>
</div>
</div>
</section>
<section id="for-administrators" class="level3">
<h3 class="anchored" data-anchor-id="for-administrators">For administrators</h3>
<div class="grid">
<div class="g-col-7">
<ul>
<li>Set up your organization</li>
<li>Onboard users</li>
<li>Manage roles, permissions, and groups</li>
<li>Manage templates</li>
<li>Manage workflows</li>
</ul>
</div>
<div class="g-col-5">
<div style="position: relative; display: inline-block; box-shadow: 2px 2px 4px rgba(0, 0, 0, 0.2); border-radius: 5px; border: 1px solid #222425;">
<p><iframe src="training-for-administrators.html" width="270" height="125" style="border:none; border-radius: 5px;"></iframe> <a href="training-for-administrators.html" target="_blank" style="position: absolute; top: 0; left: 0; width: 100%; height: 100%; z-index: 10;"></a></p>
</div>
</div>
</div>
</section>
</section>
<section id="sample-models" class="level2">
<h2 class="anchored" data-anchor-id="sample-models">Sample models</h2>
<p>Sample models registered in the <a href="https://app.prod.validmind.ai/model-inventory">model inventory</a> include:</p>
<ul>
<li>Housing prices prediction model</li>
<li>Credit risk scorecard model</li>
<li>Customer churn prediction model</li>
<li>Interest rate time series forecasting model</li>
<li>Large language model (LLM) demo application</li>
</ul>
<p>Please note that we make updates to the models and datasets available in the training environment from time to time to provide you with our latest features.</p>
</section>
<section id="sample-notebooks" class="level2">
<h2 class="anchored" data-anchor-id="sample-notebooks">Sample notebooks</h2>
<p>Each interactive notebook includes the sample code needed to automatically document a model:</p>
<table class="table-hover caption-top table">
<caption>Interactive sample notebooks</caption>
<colgroup>
<col style="width: 65%">
<col style="width: 35%">
</colgroup>
<thead>
<tr class="header">
<th>Notebook</th>
<th>Inventory model</th>
</tr>
</thead>
<tbody>
<tr class="odd">
<td><strong><a href="https://jupyterhub.validmind.ai/hub/user-redirect/lab/tree/quickstart_customer_churn_full_suite.ipynb">Quickstart for model documentation</a></strong><br>Gets you started with the basic process of documenting models with ValidMind, from the developer framework to the platform UI.</td>
<td>[Demo] Customer Churn Model</td>
</tr>
<tr class="even">
<td><strong><a href="https://jupyterhub.validmind.ai/hub/user-redirect/lab/tree/tutorials/intro_for_model_developers.ipynb">ValidMind introduction for model developers</a></strong><br>Learn how the end-to-end documentation process works based on common scenarios you encounter in model development settings.</td>
<td>[Demo] Customer Churn Model</td>
</tr>
<tr class="odd">
<td><strong><a href="https://jupyterhub.validmind.ai/hub/user-redirect/lab/tree/code_samples/credit_risk/application_scorecard_demo.ipynb">Document an application scorecard model</a></strong><br>Guides you through building and documenting an application scorecard model using the Lending Club sample dataset from Kaggle.</td>
<td>[Demo] Credit Risk Model</td>
</tr>
<tr class="even">
<td><strong><a href="https://jupyterhub.validmind.ai/hub/user-redirect/lab/tree/code_samples/nlp_and_llm/foundation_models_integration_demo.ipynb">Prompt validation for large language models (LLMs)</a></strong><br>Run and document prompt validation tests for a large language model (LLM) specialized in sentiment analysis for financial news.</td>
<td>[Demo] Foundation Model - Text Sentiment Analysis</td>
</tr>
</tbody>
</table>
<!--- | Yes<br> | N/A | Credit Risk Model --->
</section>
<section id="provide-feedback-or-get-help" class="level2">
<h2 class="anchored" data-anchor-id="provide-feedback-or-get-help">Provide feedback or get help</h2>
<section id="join-our-slack-community" class="level3">
<h3 class="anchored" data-anchor-id="join-our-slack-community">Join our Slack community</h3>
<p>Have feedback or questions?</p>
<ul>
<li>We sponsor a Slack community where you can <strong>provide feedback</strong> or <strong>ask questions</strong> – <a href="https://docs.validmind.ai/guide/join-community.html">Join Our Community Slack</a>.</li>
<li>There is a <strong>dedicated channel for support</strong> – <a href="https://validmind.slack.com/archives/C05FUFY9C4S">#community-support</a>.</li>
</ul>
<p>Our growing Slack community is not just for our products but also aims to foster discussions between AI risk practitioners and those involved in model risk management (MRM). Feel free to take a look around the other channels that are available and stay a while.</p>
</section>
<section id="get-support" class="level3">
<h3 class="anchored" data-anchor-id="get-support">Get support</h3>
<p>To get help from a human, send an email to <a href="mailto:support@validmind.ai" class="email">support@validmind.ai</a>.</p>
</section>
</section>
<section id="related-topics" class="level2">
<h2 class="anchored" data-anchor-id="related-topics">Related topics</h2>
<ul>
<li><a href="../guide/get-started-developer-framework.html">Get started with the ValidMind Developer Framework</a></li>
<li><a href="../guide/working-with-model-documentation.html">Working with model documentation</a></li>
<li><a href="../guide/preparing-validation-reports.html">Preparing validation reports</a></li>
</ul>


</section>

</main> <!-- /main -->
<script id="quarto-html-after-body" type="application/javascript">
window.document.addEventListener("DOMContentLoaded", function (event) {
  const toggleBodyColorMode = (bsSheetEl) => {
    const mode = bsSheetEl.getAttribute("data-mode");
    const bodyEl = window.document.querySelector("body");
    if (mode === "dark") {
      bodyEl.classList.add("quarto-dark");
      bodyEl.classList.remove("quarto-light");
    } else {
      bodyEl.classList.add("quarto-light");
      bodyEl.classList.remove("quarto-dark");
    }
  }
  const toggleBodyColorPrimary = () => {
    const bsSheetEl = window.document.querySelector("link#quarto-bootstrap");
    if (bsSheetEl) {
      toggleBodyColorMode(bsSheetEl);
    }
  }
  toggleBodyColorPrimary();  
  const icon = "";
  const anchorJS = new window.AnchorJS();
  anchorJS.options = {
    placement: 'right',
    icon: icon
  };
  anchorJS.add('.anchored');
  const isCodeAnnotation = (el) => {
    for (const clz of el.classList) {
      if (clz.startsWith('code-annotation-')) {                     
        return true;
      }
    }
    return false;
  }
  const onCopySuccess = function(e) {
    // button target
    const button = e.trigger;
    // don't keep focus
    button.blur();
    // flash "checked"
    button.classList.add('code-copy-button-checked');
    var currentTitle = button.getAttribute("title");
    button.setAttribute("title", "Copied!");
    let tooltip;
    if (window.bootstrap) {
      button.setAttribute("data-bs-toggle", "tooltip");
      button.setAttribute("data-bs-placement", "left");
      button.setAttribute("data-bs-title", "Copied!");
      tooltip = new bootstrap.Tooltip(button, 
        { trigger: "manual", 
          customClass: "code-copy-button-tooltip",
          offset: [0, -8]});
      tooltip.show();    
    }
    setTimeout(function() {
      if (tooltip) {
        tooltip.hide();
        button.removeAttribute("data-bs-title");
        button.removeAttribute("data-bs-toggle");
        button.removeAttribute("data-bs-placement");
      }
      button.setAttribute("title", currentTitle);
      button.classList.remove('code-copy-button-checked');
    }, 1000);
    // clear code selection
    e.clearSelection();
  }
  const getTextToCopy = function(trigger) {
      const codeEl = trigger.previousElementSibling.cloneNode(true);
      for (const childEl of codeEl.children) {
        if (isCodeAnnotation(childEl)) {
          childEl.remove();
        }
      }
      return codeEl.innerText;
  }
  const clipboard = new window.ClipboardJS('.code-copy-button:not([data-in-quarto-modal])', {
    text: getTextToCopy
  });
  clipboard.on('success', onCopySuccess);
  if (window.document.getElementById('quarto-embedded-source-code-modal')) {
    // For code content inside modals, clipBoardJS needs to be initialized with a container option
    // TODO: Check when it could be a function (https://github.com/zenorocha/clipboard.js/issues/860)
    const clipboardModal = new window.ClipboardJS('.code-copy-button[data-in-quarto-modal]', {
      text: getTextToCopy,
      container: window.document.getElementById('quarto-embedded-source-code-modal')
    });
    clipboardModal.on('success', onCopySuccess);
  }
    var localhostRegex = new RegExp(/^(?:http|https):\/\/localhost\:?[0-9]*\//);
    var mailtoRegex = new RegExp(/^mailto:/);
      var filterRegex = new RegExp('/' + window.location.host + '/');
    var isInternal = (href) => {
        return filterRegex.test(href) || localhostRegex.test(href) || mailtoRegex.test(href);
    }
    // Inspect non-navigation links and adorn them if external
 	var links = window.document.querySelectorAll('a[href]:not(.nav-link):not(.navbar-brand):not(.toc-action):not(.sidebar-link):not(.sidebar-item-toggle):not(.pagination-link):not(.no-external):not([aria-hidden]):not(.dropdown-item):not(.quarto-navigation-tool):not(.about-link)');
    for (var i=0; i<links.length; i++) {
      const link = links[i];
      if (!isInternal(link.href)) {
        // undo the damage that might have been done by quarto-nav.js in the case of
        // links that we want to consider external
        if (link.dataset.originalHref !== undefined) {
          link.href = link.dataset.originalHref;
        }
          // target, if specified
          link.setAttribute("target", "_blank");
          if (link.getAttribute("rel") === null) {
            link.setAttribute("rel", "noopener");
          }
          // default icon
          link.classList.add("external");
      }
    }
  function tippyHover(el, contentFn, onTriggerFn, onUntriggerFn) {
    const config = {
      allowHTML: true,
      maxWidth: 500,
      delay: 100,
      arrow: false,
      appendTo: function(el) {
          return el.parentElement;
      },
      interactive: true,
      interactiveBorder: 10,
      theme: 'quarto',
      placement: 'bottom-start',
    };
    if (contentFn) {
      config.content = contentFn;
    }
    if (onTriggerFn) {
      config.onTrigger = onTriggerFn;
    }
    if (onUntriggerFn) {
      config.onUntrigger = onUntriggerFn;
    }
    window.tippy(el, config); 
  }
  const noterefs = window.document.querySelectorAll('a[role="doc-noteref"]');
  for (var i=0; i<noterefs.length; i++) {
    const ref = noterefs[i];
    tippyHover(ref, function() {
      // use id or data attribute instead here
      let href = ref.getAttribute('data-footnote-href') || ref.getAttribute('href');
      try { href = new URL(href).hash; } catch {}
      const id = href.replace(/^#\/?/, "");
      const note = window.document.getElementById(id);
      if (note) {
        return note.innerHTML;
      } else {
        return "";
      }
    });
  }
  const xrefs = window.document.querySelectorAll('a.quarto-xref');
  const processXRef = (id, note) => {
    // Strip column container classes
    const stripColumnClz = (el) => {
      el.classList.remove("page-full", "page-columns");
      if (el.children) {
        for (const child of el.children) {
          stripColumnClz(child);
        }
      }
    }
    stripColumnClz(note)
    if (id === null || id.startsWith('sec-')) {
      // Special case sections, only their first couple elements
      const container = document.createElement("div");
      if (note.children && note.children.length > 2) {
        container.appendChild(note.children[0].cloneNode(true));
        for (let i = 1; i < note.children.length; i++) {
          const child = note.children[i];
          if (child.tagName === "P" && child.innerText === "") {
            continue;
          } else {
            container.appendChild(child.cloneNode(true));
            break;
          }
        }
        if (window.Quarto?.typesetMath) {
          window.Quarto.typesetMath(container);
        }
        return container.innerHTML
      } else {
        if (window.Quarto?.typesetMath) {
          window.Quarto.typesetMath(note);
        }
        return note.innerHTML;
      }
    } else {
      // Remove any anchor links if they are present
      const anchorLink = note.querySelector('a.anchorjs-link');
      if (anchorLink) {
        anchorLink.remove();
      }
      if (window.Quarto?.typesetMath) {
        window.Quarto.typesetMath(note);
      }
      // TODO in 1.5, we should make sure this works without a callout special case
      if (note.classList.contains("callout")) {
        return note.outerHTML;
      } else {
        return note.innerHTML;
      }
    }
  }
  for (var i=0; i<xrefs.length; i++) {
    const xref = xrefs[i];
    tippyHover(xref, undefined, function(instance) {
      instance.disable();
      let url = xref.getAttribute('href');
      let hash = undefined; 
      if (url.startsWith('#')) {
        hash = url;
      } else {
        try { hash = new URL(url).hash; } catch {}
      }
      if (hash) {
        const id = hash.replace(/^#\/?/, "");
        const note = window.document.getElementById(id);
        if (note !== null) {
          try {
            const html = processXRef(id, note.cloneNode(true));
            instance.setContent(html);
          } finally {
            instance.enable();
            instance.show();
          }
        } else {
          // See if we can fetch this
          fetch(url.split('#')[0])
          .then(res => res.text())
          .then(html => {
            const parser = new DOMParser();
            const htmlDoc = parser.parseFromString(html, "text/html");
            const note = htmlDoc.getElementById(id);
            if (note !== null) {
              const html = processXRef(id, note);
              instance.setContent(html);
            } 
          }).finally(() => {
            instance.enable();
            instance.show();
          });
        }
      } else {
        // See if we can fetch a full url (with no hash to target)
        // This is a special case and we should probably do some content thinning / targeting
        fetch(url)
        .then(res => res.text())
        .then(html => {
          const parser = new DOMParser();
          const htmlDoc = parser.parseFromString(html, "text/html");
          const note = htmlDoc.querySelector('main.content');
          if (note !== null) {
            // This should only happen for chapter cross references
            // (since there is no id in the URL)
            // remove the first header
            if (note.children.length > 0 && note.children[0].tagName === "HEADER") {
              note.children[0].remove();
            }
            const html = processXRef(null, note);
            instance.setContent(html);
          } 
        }).finally(() => {
          instance.enable();
          instance.show();
        });
      }
    }, function(instance) {
    });
  }
      let selectedAnnoteEl;
      const selectorForAnnotation = ( cell, annotation) => {
        let cellAttr = 'data-code-cell="' + cell + '"';
        let lineAttr = 'data-code-annotation="' +  annotation + '"';
        const selector = 'span[' + cellAttr + '][' + lineAttr + ']';
        return selector;
      }
      const selectCodeLines = (annoteEl) => {
        const doc = window.document;
        const targetCell = annoteEl.getAttribute("data-target-cell");
        const targetAnnotation = annoteEl.getAttribute("data-target-annotation");
        const annoteSpan = window.document.querySelector(selectorForAnnotation(targetCell, targetAnnotation));
        const lines = annoteSpan.getAttribute("data-code-lines").split(",");
        const lineIds = lines.map((line) => {
          return targetCell + "-" + line;
        })
        let top = null;
        let height = null;
        let parent = null;
        if (lineIds.length > 0) {
            //compute the position of the single el (top and bottom and make a div)
            const el = window.document.getElementById(lineIds[0]);
            top = el.offsetTop;
            height = el.offsetHeight;
            parent = el.parentElement.parentElement;
          if (lineIds.length > 1) {
            const lastEl = window.document.getElementById(lineIds[lineIds.length - 1]);
            const bottom = lastEl.offsetTop + lastEl.offsetHeight;
            height = bottom - top;
          }
          if (top !== null && height !== null && parent !== null) {
            // cook up a div (if necessary) and position it 
            let div = window.document.getElementById("code-annotation-line-highlight");
            if (div === null) {
              div = window.document.createElement("div");
              div.setAttribute("id", "code-annotation-line-highlight");
              div.style.position = 'absolute';
              parent.appendChild(div);
            }
            div.style.top = top - 2 + "px";
            div.style.height = height + 4 + "px";
            div.style.left = 0;
            let gutterDiv = window.document.getElementById("code-annotation-line-highlight-gutter");
            if (gutterDiv === null) {
              gutterDiv = window.document.createElement("div");
              gutterDiv.setAttribute("id", "code-annotation-line-highlight-gutter");
              gutterDiv.style.position = 'absolute';
              const codeCell = window.document.getElementById(targetCell);
              const gutter = codeCell.querySelector('.code-annotation-gutter');
              gutter.appendChild(gutterDiv);
            }
            gutterDiv.style.top = top - 2 + "px";
            gutterDiv.style.height = height + 4 + "px";
          }
          selectedAnnoteEl = annoteEl;
        }
      };
      const unselectCodeLines = () => {
        const elementsIds = ["code-annotation-line-highlight", "code-annotation-line-highlight-gutter"];
        elementsIds.forEach((elId) => {
          const div = window.document.getElementById(elId);
          if (div) {
            div.remove();
          }
        });
        selectedAnnoteEl = undefined;
      };
        // Handle positioning of the toggle
    window.addEventListener(
      "resize",
      throttle(() => {
        elRect = undefined;
        if (selectedAnnoteEl) {
          selectCodeLines(selectedAnnoteEl);
        }
      }, 10)
    );
    function throttle(fn, ms) {
    let throttle = false;
    let timer;
      return (...args) => {
        if(!throttle) { // first call gets through
            fn.apply(this, args);
            throttle = true;
        } else { // all the others get throttled
            if(timer) clearTimeout(timer); // cancel #2
            timer = setTimeout(() => {
              fn.apply(this, args);
              timer = throttle = false;
            }, ms);
        }
      };
    }
      // Attach click handler to the DT
      const annoteDls = window.document.querySelectorAll('dt[data-target-cell]');
      for (const annoteDlNode of annoteDls) {
        annoteDlNode.addEventListener('click', (event) => {
          const clickedEl = event.target;
          if (clickedEl !== selectedAnnoteEl) {
            unselectCodeLines();
            const activeEl = window.document.querySelector('dt[data-target-cell].code-annotation-active');
            if (activeEl) {
              activeEl.classList.remove('code-annotation-active');
            }
            selectCodeLines(clickedEl);
            clickedEl.classList.add('code-annotation-active');
          } else {
            // Unselect the line
            unselectCodeLines();
            clickedEl.classList.remove('code-annotation-active');
          }
        });
      }
  const findCites = (el) => {
    const parentEl = el.parentElement;
    if (parentEl) {
      const cites = parentEl.dataset.cites;
      if (cites) {
        return {
          el,
          cites: cites.split(' ')
        };
      } else {
        return findCites(el.parentElement)
      }
    } else {
      return undefined;
    }
  };
  var bibliorefs = window.document.querySelectorAll('a[role="doc-biblioref"]');
  for (var i=0; i<bibliorefs.length; i++) {
    const ref = bibliorefs[i];
    const citeInfo = findCites(ref);
    if (citeInfo) {
      tippyHover(citeInfo.el, function() {
        var popup = window.document.createElement('div');
        citeInfo.cites.forEach(function(cite) {
          var citeDiv = window.document.createElement('div');
          citeDiv.classList.add('hanging-indent');
          citeDiv.classList.add('csl-entry');
          var biblioDiv = window.document.getElementById('ref-' + cite);
          if (biblioDiv) {
            citeDiv.innerHTML = biblioDiv.innerHTML;
          }
          popup.appendChild(citeDiv);
        });
        return popup.innerHTML;
      });
    }
  }
});
</script>
<nav class="page-navigation">
  <div class="nav-page nav-page-previous">
  </div>
  <div class="nav-page nav-page-next">
      <a href="../training/training-for-model-developers.html" class="pagination-link" aria-label="For model developers">
        <span class="nav-page-text">For model developers</span> <i class="bi bi-arrow-right-short"></i>
      </a>
  </div>
</nav>
</div> <!-- /content -->
<footer class="footer">
  <div class="nav-footer">
    <div class="nav-footer-left">
<p>© Copyright 2023-2024 ValidMind Inc.&nbsp;All Rights Reserved.</p>
</div>   
    <div class="nav-footer-center">

<div class="toc-actions d-sm-block d-md-none"><ul><li><a href="https://github.com/validmind/documentation/edit/main/site/training/training-overview.qmd" class="toc-action"><i class="bi bi-github"></i>Edit this page</a></li><li><a href="https://github.com/validmind/documentation/issues/new" class="toc-action"><i class="bi empty"></i>Report an issue</a></li></ul></div><div class="cookie-consent-footer"><a href="#" id="open_preferences_center">Cookie Preferences</a></div></div>
    <div class="nav-footer-right">
      <ul class="footer-items list-unstyled">
    <li class="nav-item">
    <a class="nav-link" href="https://validmind.com/" target="_blank">
<p>validmind.com <i class="fa-solid fa-external-link" aria-label="external-link"></i></p>
</a>
  </li>  
    <li class="nav-item">
    <a class="nav-link" href="https://validmind.com/privacy-policy/">
<p>Privacy Policy</p>
</a>
  </li>  
    <li class="nav-item">
    <a class="nav-link" href="https://validmind.com/terms-of-use/">
<p>Terms of Use</p>
</a>
  </li>  
    <li class="nav-item compact">
    <a class="nav-link" href="https://github.com/validmind/documentation">
      <i class="bi bi-github" role="img">
</i> 
    </a>
  </li>  
    <li class="nav-item compact">
    <a class="nav-link" href="https://www.linkedin.com/company/validmind/">
      <i class="bi bi-linkedin" role="img">
</i> 
    </a>
  </li>  
</ul>
    </div>
  </div>
</footer>




</body></html><|MERGE_RESOLUTION|>--- conflicted
+++ resolved
@@ -6,11 +6,7 @@
 
 <meta name="viewport" content="width=device-width, initial-scale=1.0, user-scalable=yes">
 
-<<<<<<< HEAD
 <meta name="dcterms.date" content="2024-06-21">
-=======
-<meta name="dcterms.date" content="2024-06-26">
->>>>>>> c9338d9d
 
 <title>Welcome to ValidMind Academy – ValidMind</title>
 <style>
@@ -363,11 +359,7 @@
     <div>
     <div class="quarto-title-meta-heading">Published</div>
     <div class="quarto-title-meta-contents">
-<<<<<<< HEAD
       <p class="date">June 21, 2024</p>
-=======
-      <p class="date">June 26, 2024</p>
->>>>>>> c9338d9d
     </div>
   </div>
   
