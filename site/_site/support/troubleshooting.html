<!DOCTYPE html>
<html xmlns="http://www.w3.org/1999/xhtml" lang="en" xml:lang="en"><head>

<meta charset="utf-8">
<meta name="generator" content="quarto-1.5.39">

<meta name="viewport" content="width=device-width, initial-scale=1.0, user-scalable=yes">

<<<<<<< HEAD
<meta name="dcterms.date" content="2024-06-12">
=======
<meta name="dcterms.date" content="2024-06-13">
>>>>>>> 546161cb

<title>ValidMind – Troubleshooting</title>
<style>
code{white-space: pre-wrap;}
span.smallcaps{font-variant: small-caps;}
div.columns{display: flex; gap: min(4vw, 1.5em);}
div.column{flex: auto; overflow-x: auto;}
div.hanging-indent{margin-left: 1.5em; text-indent: -1.5em;}
ul.task-list{list-style: none;}
ul.task-list li input[type="checkbox"] {
  width: 0.8em;
  margin: 0 0.8em 0.2em -1em; /* quarto-specific, see https://github.com/quarto-dev/quarto-cli/issues/4556 */ 
  vertical-align: middle;
}
/* CSS for syntax highlighting */
pre > code.sourceCode { white-space: pre; position: relative; }
pre > code.sourceCode > span { line-height: 1.25; }
pre > code.sourceCode > span:empty { height: 1.2em; }
.sourceCode { overflow: visible; }
code.sourceCode > span { color: inherit; text-decoration: inherit; }
div.sourceCode { margin: 1em 0; }
pre.sourceCode { margin: 0; }
@media screen {
div.sourceCode { overflow: auto; }
}
@media print {
pre > code.sourceCode { white-space: pre-wrap; }
pre > code.sourceCode > span { text-indent: -5em; padding-left: 5em; }
}
pre.numberSource code
  { counter-reset: source-line 0; }
pre.numberSource code > span
  { position: relative; left: -4em; counter-increment: source-line; }
pre.numberSource code > span > a:first-child::before
  { content: counter(source-line);
    position: relative; left: -1em; text-align: right; vertical-align: baseline;
    border: none; display: inline-block;
    -webkit-touch-callout: none; -webkit-user-select: none;
    -khtml-user-select: none; -moz-user-select: none;
    -ms-user-select: none; user-select: none;
    padding: 0 4px; width: 4em;
  }
pre.numberSource { margin-left: 3em;  padding-left: 4px; }
div.sourceCode
  {   }
@media screen {
pre > code.sourceCode > span > a:first-child::before { text-decoration: underline; }
}
</style>


<script src="../site_libs/quarto-nav/quarto-nav.js"></script>
<script src="../site_libs/clipboard/clipboard.min.js"></script>
<script src="../site_libs/quarto-search/autocomplete.umd.js"></script>
<script src="../site_libs/quarto-search/fuse.min.js"></script>
<script src="../site_libs/quarto-search/quarto-search.js"></script>
<meta name="quarto:offset" content="../">
<link href="../validmind.png" rel="icon" type="image/png">
<script src="../site_libs/cookie-consent/cookie-consent.js"></script>
<link href="../site_libs/cookie-consent/cookie-consent.css" rel="stylesheet">
<script src="../site_libs/quarto-html/quarto.js"></script>
<script src="../site_libs/quarto-html/popper.min.js"></script>
<script src="../site_libs/quarto-html/tippy.umd.min.js"></script>
<script src="../site_libs/quarto-html/anchor.min.js"></script>
<link href="../site_libs/quarto-html/tippy.css" rel="stylesheet">
<link href="../site_libs/quarto-html/quarto-syntax-highlighting.css" rel="stylesheet" id="quarto-text-highlighting-styles">
<script src="../site_libs/bootstrap/bootstrap.min.js"></script>
<link href="../site_libs/bootstrap/bootstrap-icons.css" rel="stylesheet">
<link href="../site_libs/bootstrap/bootstrap.min.css" rel="stylesheet" id="quarto-bootstrap" data-mode="light">
<link href="../site_libs/quarto-contrib/fontawesome6-0.1.0/all.css" rel="stylesheet">
<link href="../site_libs/quarto-contrib/fontawesome6-0.1.0/latex-fontsize.css" rel="stylesheet">
<script id="quarto-search-options" type="application/json">{
  "location": "sidebar",
  "copy-button": false,
  "collapse-after": 3,
  "panel-placement": "start",
  "type": "textbox",
  "limit": 50,
  "keyboard-shortcut": [
    "f",
    "/",
    "s"
  ],
  "language": {
    "search-no-results-text": "No results",
    "search-matching-documents-text": "matching documents",
    "search-copy-link-title": "Copy link to search",
    "search-hide-matches-text": "Hide additional matches",
    "search-more-match-text": "more match in this document",
    "search-more-matches-text": "more matches in this document",
    "search-clear-button-title": "Clear",
    "search-text-placeholder": "",
    "search-detached-cancel-button-title": "Cancel",
    "search-submit-button-title": "Submit",
    "search-label": "Search"
  }
}</script>
<script async="" src="https://www.googletagmanager.com/gtag/js?id=G-S46CKWPNSS"></script>

<script type="text/plain" cookie-consent="tracking">

window.dataLayer = window.dataLayer || [];
function gtag(){dataLayer.push(arguments);}
gtag('js', new Date());
gtag('config', 'G-S46CKWPNSS', { 'anonymize_ip': true});
</script>

<script type="text/javascript" charset="UTF-8">
document.addEventListener('DOMContentLoaded', function () {
cookieconsent.run({
  "notice_banner_type":"simple",
  "consent_type":"express",
  "palette":"light",
  "language":"en",
  "page_load_consent_levels":["strictly-necessary"],
  "notice_banner_reject_button_hide":false,
  "preferences_center_close_button_hide":false,
  "website_name":""
  ,
"language":"en"
  });
});
</script> 
  


<link rel="stylesheet" href="../styles.css">
</head>

<body class="nav-sidebar docked nav-fixed">

<div id="quarto-search-results"></div>
  <header id="quarto-header" class="headroom fixed-top">
    <nav class="navbar navbar-expand-lg " data-bs-theme="dark">
      <div class="navbar-container container-fluid">
      <div class="navbar-brand-container mx-auto">
    <a href="../index.html" class="navbar-brand navbar-brand-logo">
    <img src="../about/ValidMind-logo-color.svg" alt="" class="navbar-logo">
    </a>
  </div>
          <button class="navbar-toggler" type="button" data-bs-toggle="collapse" data-bs-target="#navbarCollapse" aria-controls="navbarCollapse" role="menu" aria-expanded="false" aria-label="Toggle navigation" onclick="if (window.quartoToggleHeadroom) { window.quartoToggleHeadroom(); }">
  <span class="navbar-toggler-icon"></span>
</button>
          <div class="collapse navbar-collapse" id="navbarCollapse">
            <ul class="navbar-nav navbar-nav-scroll me-auto">
  <li class="nav-item">
    <a class="nav-link" href="../about/overview.html"> 
<span class="menu-text">About</span></a>
  </li>  
  <li class="nav-item">
    <a class="nav-link" href="../guide/get-started.html"> 
<span class="menu-text">Get Started</span></a>
  </li>  
  <li class="nav-item">
    <a class="nav-link" href="../guide/guides.html"> 
<span class="menu-text">Guides</span></a>
  </li>  
  <li class="nav-item dropdown ">
    <a class="nav-link dropdown-toggle" href="#" id="nav-menu-fa-cube--developer-framework" role="link" data-bs-toggle="dropdown" aria-expanded="false">
 <span class="menu-text"><i class="fa-solid fa-cube" aria-label="cube"></i> Developer Framework</span>
    </a>
    <ul class="dropdown-menu" aria-labelledby="nav-menu-fa-cube--developer-framework">    
        <li>
    <a class="dropdown-item" href="../guide/get-started-developer-framework.html">
 <span class="dropdown-text"><i class="fa-solid fa-rocket" aria-label="rocket"></i> Get Started</span></a>
  </li>  
        <li>
    <a class="dropdown-item" href="../guide/supported-models.html">
 <span class="dropdown-text"><i class="fa-solid fa-cubes" aria-label="cubes"></i> Supported Models</span></a>
  </li>  
        <li><hr class="dropdown-divider"></li>
        <li class="dropdown-header"><i class="fa-solid fa-vial" aria-label="vial"></i> TESTING</li>
        <li>
    <a class="dropdown-item" href="../guide/testing-overview.html">
 <span class="dropdown-text"><i class="fa-solid fa-flask-vial" aria-label="flask-vial"></i> Run Tests &amp; Test Suites</span></a>
  </li>  
        <li>
    <a class="dropdown-item" href="../guide/test-descriptions.html">
 <span class="dropdown-text"><i class="fa-solid fa-microscope" aria-label="microscope"></i> Test Descriptions</span></a>
  </li>  
        <li>
    <a class="dropdown-item" href="../guide/test-sandbox.html">
 <span class="dropdown-text"><i class="fa-solid fa-toolbox" aria-label="toolbox"></i> Test sandbox (BETA)</span></a>
  </li>  
        <li><hr class="dropdown-divider"></li>
        <li class="dropdown-header"><i class="fa-solid fa-code" aria-label="code"></i> CODE SAMPLES</li>
        <li>
    <a class="dropdown-item" href="../guide/samples-jupyter-notebooks.html">
 <span class="dropdown-text"><i class="fa-solid fa-book-open-reader" aria-label="book-open-reader"></i> All Code Samples · <code>LLM</code> · <code>NLP</code> · <code>Time Series</code> · <code>Etc.</code></span></a>
  </li>  
        <li>
    <a class="dropdown-item" href="../notebooks.zip">
 <span class="dropdown-text"><i class="fa-solid fa-download" aria-label="download"></i> Download Code Samples · <code>notebooks.zip</code></span></a>
  </li>  
        <li>
    <a class="dropdown-item" href="https://jupyterhub.validmind.ai/">
 <span class="dropdown-text"><i class="fa-solid fa-hand-point-right" aria-label="hand-point-right"></i> Try it on Jupyter Hub <i class="fa-solid fa-hand-point-left" aria-label="hand-point-left"></i></span></a>
  </li>  
        <li><hr class="dropdown-divider"></li>
        <li class="dropdown-header"><i class="fa-solid fa-book" aria-label="book"></i> REFERENCE</li>
        <li>
    <a class="dropdown-item" href="../validmind/validmind.html" target="_blank">
 <span class="dropdown-text"><i class="fa-solid fa-external-link" aria-label="external-link"></i> ValidMind Developer Framework</span></a>
  </li>  
    </ul>
  </li>
  <li class="nav-item">
    <a class="nav-link" href="../faq/faq.html"> 
<span class="menu-text">FAQ</span></a>
  </li>  
  <li class="nav-item">
    <a class="nav-link active" href="../support/support.html" aria-current="page"> 
<span class="menu-text">Support</span></a>
  </li>  
  <li class="nav-item">
    <a class="nav-link" href="https://validmind.com/" target="_blank"> 
<span class="menu-text">validmind.com <i class="fa-solid fa-external-link" aria-label="external-link"></i></span></a>
  </li>  
</ul>
          </div> <!-- /navcollapse -->
            <div class="quarto-navbar-tools">
</div>
      </div> <!-- /container-fluid -->
    </nav>
  <nav class="quarto-secondary-nav">
    <div class="container-fluid d-flex">
      <button type="button" class="quarto-btn-toggle btn" data-bs-toggle="collapse" role="button" data-bs-target=".quarto-sidebar-collapse-item" aria-controls="quarto-sidebar" aria-expanded="false" aria-label="Toggle sidebar navigation" onclick="if (window.quartoToggleHeadroom) { window.quartoToggleHeadroom(); }">
        <i class="bi bi-layout-text-sidebar-reverse"></i>
      </button>
        <nav class="quarto-page-breadcrumbs" aria-label="breadcrumb"><ol class="breadcrumb"><li class="breadcrumb-item"><a href="../support/troubleshooting.html">Troubleshooting</a></li></ol></nav>
        <a class="flex-grow-1" role="navigation" data-bs-toggle="collapse" data-bs-target=".quarto-sidebar-collapse-item" aria-controls="quarto-sidebar" aria-expanded="false" aria-label="Toggle sidebar navigation" onclick="if (window.quartoToggleHeadroom) { window.quartoToggleHeadroom(); }">      
        </a>
      <button type="button" class="btn quarto-search-button" aria-label="Search" onclick="window.quartoOpenSearch();">
        <i class="bi bi-search"></i>
      </button>
    </div>
  </nav>
</header>
<!-- content -->
<div id="quarto-content" class="quarto-container page-columns page-rows-contents page-layout-article page-navbar">
<!-- sidebar -->
  <nav id="quarto-sidebar" class="sidebar collapse collapse-horizontal quarto-sidebar-collapse-item sidebar-navigation docked overflow-auto">
        <div class="mt-2 flex-shrink-0 align-items-center">
        <div class="sidebar-search">
        <div id="quarto-search" class="" title="Search"></div>
        </div>
        </div>
    <div class="sidebar-menu-container"> 
    <ul class="list-unstyled mt-1">
        <li class="sidebar-item">
  <div class="sidebar-item-container"> 
  <a href="../support/support.html" class="sidebar-item-text sidebar-link">
 <span class="menu-text">Support</span></a>
  </div>
</li>
        <li class="px-0"><hr class="sidebar-divider hi "></li>
        <li class="sidebar-item">
  <div class="sidebar-item-container"> 
  <a href="../support/troubleshooting.html" class="sidebar-item-text sidebar-link active">
 <span class="menu-text">Troubleshooting</span></a>
  </div>
</li>
    </ul>
    </div>
</nav>
<div id="quarto-sidebar-glass" class="quarto-sidebar-collapse-item" data-bs-toggle="collapse" data-bs-target=".quarto-sidebar-collapse-item"></div>
<!-- margin-sidebar -->
    <div id="quarto-margin-sidebar" class="sidebar margin-sidebar">
        <nav id="TOC" role="doc-toc" class="toc-active">
    <h2 id="toc-title">On this page</h2>
   
  <ul>
  <li><a href="#cannot-install-the" id="toc-cannot-install-the" class="nav-link active" data-scroll-target="#cannot-install-the">Cannot install the ValidMind Developer Framework</a></li>
  <li><a href="#cannot-initialize-validmind-client-library" id="toc-cannot-initialize-validmind-client-library" class="nav-link" data-scroll-target="#cannot-initialize-validmind-client-library">Cannot initialize ValidMind client library</a></li>
  <li><a href="#additional-resources" id="toc-additional-resources" class="nav-link" data-scroll-target="#additional-resources">Additional resources</a></li>
  </ul>
<div class="toc-actions"><ul><li><a href="https://github.com/validmind/documentation/edit/main/site/support/troubleshooting.qmd" class="toc-action"><i class="bi bi-github"></i>Edit this page</a></li><li><a href="https://github.com/validmind/documentation/issues/new" class="toc-action"><i class="bi empty"></i>Report an issue</a></li></ul></div></nav>
    </div>
<!-- main -->
<main class="content" id="quarto-document-content">

<header id="title-block-header" class="quarto-title-block default">
<div class="quarto-title">
<h1 class="title">Troubleshooting</h1>
</div>



<div class="quarto-title-meta">

    
    <div>
    <div class="quarto-title-meta-heading">Published</div>
    <div class="quarto-title-meta-contents">
<<<<<<< HEAD
      <p class="date">June 12, 2024</p>
=======
      <p class="date">June 13, 2024</p>
>>>>>>> 546161cb
    </div>
  </div>
  
    
  </div>
  


</header>


<p>Learn how to resolve commonly encountered issues with the developer framework.</p>
<section id="cannot-install-the" class="level2">
<h2 class="anchored" data-anchor-id="cannot-install-the">Cannot install the ValidMind Developer Framework</h2>
<section id="issue" class="level4">
<h4 class="anchored" data-anchor-id="issue">Issue</h4>
<p>You cannot run <code>pip install validmind</code> or <code>import validmind as vm</code> in the ValidMind Developer Framework notebooks.</p>
</section>
<section id="fix" class="level4">
<h4 class="anchored" data-anchor-id="fix">Fix</h4>
<p>Make sure you are installing the latest version of the developer framework by running this command:</p>
<div class="sourceCode" id="cb1"><pre class="sourceCode python code-with-copy"><code class="sourceCode python"><span id="cb1-1"><a href="#cb1-1" aria-hidden="true" tabindex="-1"></a><span class="op">%</span>pip install <span class="op">--</span>upgrade validmind</span></code><button title="Copy to Clipboard" class="code-copy-button"><i class="bi"></i></button></pre></div>
</section>
</section>
<section id="cannot-initialize-validmind-client-library" class="level2">
<h2 class="anchored" data-anchor-id="cannot-initialize-validmind-client-library">Cannot initialize ValidMind client library</h2>
<section id="issue-1" class="level4">
<h4 class="anchored" data-anchor-id="issue-1">Issue</h4>
<p>When you run <code>vm.init()</code>, you encounter an error message like this:</p>
<div class="sourceCode" id="cb2"><pre class="sourceCode bash code-with-copy"><code class="sourceCode bash"><span id="cb2-1"><a href="#cb2-1" aria-hidden="true" tabindex="-1"></a><span class="ex">MissingAPICredentialsError:</span> API key and secret must be provided either as environment variables or as arguments to init.</span></code><button title="Copy to Clipboard" class="code-copy-button"><i class="bi"></i></button></pre></div>
<p>or</p>
<div class="sourceCode" id="cb3"><pre class="sourceCode bash code-with-copy"><code class="sourceCode bash"><span id="cb3-1"><a href="#cb3-1" aria-hidden="true" tabindex="-1"></a><span class="ex">InvalidProjectError:</span> Invalid project ID. Please ensure that you have provided a project ID that belongs to your organization.</span></code><button title="Copy to Clipboard" class="code-copy-button"><i class="bi"></i></button></pre></div>
</section>
<section id="fix-1" class="level4">
<h4 class="anchored" data-anchor-id="fix-1">Fix</h4>
<p>Make sure that you are using the correct initialization credentials for the project you are trying to connect to.</p>
<p>Follow the steps in <a href="../guide/install-and-initialize-developer-framework.html">Install and initialize the developer framework</a> for detailed instructions on how to integrate the developer framework and upload to the platform UI.</p>
</section>
</section>
<section id="additional-resources" class="level2">
<h2 class="anchored" data-anchor-id="additional-resources">Additional resources</h2>
<p>Check out our <a href="../faq/faq.html">FAQ</a> page to browse through common questions, or <a href="../support/support.html">contact our support team</a> for more help troubleshooting technical issues.</p>


</section>

</main> <!-- /main -->
<script id="quarto-html-after-body" type="application/javascript">
window.document.addEventListener("DOMContentLoaded", function (event) {
  const toggleBodyColorMode = (bsSheetEl) => {
    const mode = bsSheetEl.getAttribute("data-mode");
    const bodyEl = window.document.querySelector("body");
    if (mode === "dark") {
      bodyEl.classList.add("quarto-dark");
      bodyEl.classList.remove("quarto-light");
    } else {
      bodyEl.classList.add("quarto-light");
      bodyEl.classList.remove("quarto-dark");
    }
  }
  const toggleBodyColorPrimary = () => {
    const bsSheetEl = window.document.querySelector("link#quarto-bootstrap");
    if (bsSheetEl) {
      toggleBodyColorMode(bsSheetEl);
    }
  }
  toggleBodyColorPrimary();  
  const icon = "";
  const anchorJS = new window.AnchorJS();
  anchorJS.options = {
    placement: 'right',
    icon: icon
  };
  anchorJS.add('.anchored');
  const isCodeAnnotation = (el) => {
    for (const clz of el.classList) {
      if (clz.startsWith('code-annotation-')) {                     
        return true;
      }
    }
    return false;
  }
  const onCopySuccess = function(e) {
    // button target
    const button = e.trigger;
    // don't keep focus
    button.blur();
    // flash "checked"
    button.classList.add('code-copy-button-checked');
    var currentTitle = button.getAttribute("title");
    button.setAttribute("title", "Copied!");
    let tooltip;
    if (window.bootstrap) {
      button.setAttribute("data-bs-toggle", "tooltip");
      button.setAttribute("data-bs-placement", "left");
      button.setAttribute("data-bs-title", "Copied!");
      tooltip = new bootstrap.Tooltip(button, 
        { trigger: "manual", 
          customClass: "code-copy-button-tooltip",
          offset: [0, -8]});
      tooltip.show();    
    }
    setTimeout(function() {
      if (tooltip) {
        tooltip.hide();
        button.removeAttribute("data-bs-title");
        button.removeAttribute("data-bs-toggle");
        button.removeAttribute("data-bs-placement");
      }
      button.setAttribute("title", currentTitle);
      button.classList.remove('code-copy-button-checked');
    }, 1000);
    // clear code selection
    e.clearSelection();
  }
  const getTextToCopy = function(trigger) {
      const codeEl = trigger.previousElementSibling.cloneNode(true);
      for (const childEl of codeEl.children) {
        if (isCodeAnnotation(childEl)) {
          childEl.remove();
        }
      }
      return codeEl.innerText;
  }
  const clipboard = new window.ClipboardJS('.code-copy-button:not([data-in-quarto-modal])', {
    text: getTextToCopy
  });
  clipboard.on('success', onCopySuccess);
  if (window.document.getElementById('quarto-embedded-source-code-modal')) {
    // For code content inside modals, clipBoardJS needs to be initialized with a container option
    // TODO: Check when it could be a function (https://github.com/zenorocha/clipboard.js/issues/860)
    const clipboardModal = new window.ClipboardJS('.code-copy-button[data-in-quarto-modal]', {
      text: getTextToCopy,
      container: window.document.getElementById('quarto-embedded-source-code-modal')
    });
    clipboardModal.on('success', onCopySuccess);
  }
    var localhostRegex = new RegExp(/^(?:http|https):\/\/localhost\:?[0-9]*\//);
    var mailtoRegex = new RegExp(/^mailto:/);
      var filterRegex = new RegExp('/' + window.location.host + '/');
    var isInternal = (href) => {
        return filterRegex.test(href) || localhostRegex.test(href) || mailtoRegex.test(href);
    }
    // Inspect non-navigation links and adorn them if external
 	var links = window.document.querySelectorAll('a[href]:not(.nav-link):not(.navbar-brand):not(.toc-action):not(.sidebar-link):not(.sidebar-item-toggle):not(.pagination-link):not(.no-external):not([aria-hidden]):not(.dropdown-item):not(.quarto-navigation-tool):not(.about-link)');
    for (var i=0; i<links.length; i++) {
      const link = links[i];
      if (!isInternal(link.href)) {
        // undo the damage that might have been done by quarto-nav.js in the case of
        // links that we want to consider external
        if (link.dataset.originalHref !== undefined) {
          link.href = link.dataset.originalHref;
        }
          // target, if specified
          link.setAttribute("target", "_blank");
          if (link.getAttribute("rel") === null) {
            link.setAttribute("rel", "noopener");
          }
          // default icon
          link.classList.add("external");
      }
    }
  function tippyHover(el, contentFn, onTriggerFn, onUntriggerFn) {
    const config = {
      allowHTML: true,
      maxWidth: 500,
      delay: 100,
      arrow: false,
      appendTo: function(el) {
          return el.parentElement;
      },
      interactive: true,
      interactiveBorder: 10,
      theme: 'quarto',
      placement: 'bottom-start',
    };
    if (contentFn) {
      config.content = contentFn;
    }
    if (onTriggerFn) {
      config.onTrigger = onTriggerFn;
    }
    if (onUntriggerFn) {
      config.onUntrigger = onUntriggerFn;
    }
    window.tippy(el, config); 
  }
  const noterefs = window.document.querySelectorAll('a[role="doc-noteref"]');
  for (var i=0; i<noterefs.length; i++) {
    const ref = noterefs[i];
    tippyHover(ref, function() {
      // use id or data attribute instead here
      let href = ref.getAttribute('data-footnote-href') || ref.getAttribute('href');
      try { href = new URL(href).hash; } catch {}
      const id = href.replace(/^#\/?/, "");
      const note = window.document.getElementById(id);
      if (note) {
        return note.innerHTML;
      } else {
        return "";
      }
    });
  }
  const xrefs = window.document.querySelectorAll('a.quarto-xref');
  const processXRef = (id, note) => {
    // Strip column container classes
    const stripColumnClz = (el) => {
      el.classList.remove("page-full", "page-columns");
      if (el.children) {
        for (const child of el.children) {
          stripColumnClz(child);
        }
      }
    }
    stripColumnClz(note)
    if (id === null || id.startsWith('sec-')) {
      // Special case sections, only their first couple elements
      const container = document.createElement("div");
      if (note.children && note.children.length > 2) {
        container.appendChild(note.children[0].cloneNode(true));
        for (let i = 1; i < note.children.length; i++) {
          const child = note.children[i];
          if (child.tagName === "P" && child.innerText === "") {
            continue;
          } else {
            container.appendChild(child.cloneNode(true));
            break;
          }
        }
        if (window.Quarto?.typesetMath) {
          window.Quarto.typesetMath(container);
        }
        return container.innerHTML
      } else {
        if (window.Quarto?.typesetMath) {
          window.Quarto.typesetMath(note);
        }
        return note.innerHTML;
      }
    } else {
      // Remove any anchor links if they are present
      const anchorLink = note.querySelector('a.anchorjs-link');
      if (anchorLink) {
        anchorLink.remove();
      }
      if (window.Quarto?.typesetMath) {
        window.Quarto.typesetMath(note);
      }
      // TODO in 1.5, we should make sure this works without a callout special case
      if (note.classList.contains("callout")) {
        return note.outerHTML;
      } else {
        return note.innerHTML;
      }
    }
  }
  for (var i=0; i<xrefs.length; i++) {
    const xref = xrefs[i];
    tippyHover(xref, undefined, function(instance) {
      instance.disable();
      let url = xref.getAttribute('href');
      let hash = undefined; 
      if (url.startsWith('#')) {
        hash = url;
      } else {
        try { hash = new URL(url).hash; } catch {}
      }
      if (hash) {
        const id = hash.replace(/^#\/?/, "");
        const note = window.document.getElementById(id);
        if (note !== null) {
          try {
            const html = processXRef(id, note.cloneNode(true));
            instance.setContent(html);
          } finally {
            instance.enable();
            instance.show();
          }
        } else {
          // See if we can fetch this
          fetch(url.split('#')[0])
          .then(res => res.text())
          .then(html => {
            const parser = new DOMParser();
            const htmlDoc = parser.parseFromString(html, "text/html");
            const note = htmlDoc.getElementById(id);
            if (note !== null) {
              const html = processXRef(id, note);
              instance.setContent(html);
            } 
          }).finally(() => {
            instance.enable();
            instance.show();
          });
        }
      } else {
        // See if we can fetch a full url (with no hash to target)
        // This is a special case and we should probably do some content thinning / targeting
        fetch(url)
        .then(res => res.text())
        .then(html => {
          const parser = new DOMParser();
          const htmlDoc = parser.parseFromString(html, "text/html");
          const note = htmlDoc.querySelector('main.content');
          if (note !== null) {
            // This should only happen for chapter cross references
            // (since there is no id in the URL)
            // remove the first header
            if (note.children.length > 0 && note.children[0].tagName === "HEADER") {
              note.children[0].remove();
            }
            const html = processXRef(null, note);
            instance.setContent(html);
          } 
        }).finally(() => {
          instance.enable();
          instance.show();
        });
      }
    }, function(instance) {
    });
  }
      let selectedAnnoteEl;
      const selectorForAnnotation = ( cell, annotation) => {
        let cellAttr = 'data-code-cell="' + cell + '"';
        let lineAttr = 'data-code-annotation="' +  annotation + '"';
        const selector = 'span[' + cellAttr + '][' + lineAttr + ']';
        return selector;
      }
      const selectCodeLines = (annoteEl) => {
        const doc = window.document;
        const targetCell = annoteEl.getAttribute("data-target-cell");
        const targetAnnotation = annoteEl.getAttribute("data-target-annotation");
        const annoteSpan = window.document.querySelector(selectorForAnnotation(targetCell, targetAnnotation));
        const lines = annoteSpan.getAttribute("data-code-lines").split(",");
        const lineIds = lines.map((line) => {
          return targetCell + "-" + line;
        })
        let top = null;
        let height = null;
        let parent = null;
        if (lineIds.length > 0) {
            //compute the position of the single el (top and bottom and make a div)
            const el = window.document.getElementById(lineIds[0]);
            top = el.offsetTop;
            height = el.offsetHeight;
            parent = el.parentElement.parentElement;
          if (lineIds.length > 1) {
            const lastEl = window.document.getElementById(lineIds[lineIds.length - 1]);
            const bottom = lastEl.offsetTop + lastEl.offsetHeight;
            height = bottom - top;
          }
          if (top !== null && height !== null && parent !== null) {
            // cook up a div (if necessary) and position it 
            let div = window.document.getElementById("code-annotation-line-highlight");
            if (div === null) {
              div = window.document.createElement("div");
              div.setAttribute("id", "code-annotation-line-highlight");
              div.style.position = 'absolute';
              parent.appendChild(div);
            }
            div.style.top = top - 2 + "px";
            div.style.height = height + 4 + "px";
            div.style.left = 0;
            let gutterDiv = window.document.getElementById("code-annotation-line-highlight-gutter");
            if (gutterDiv === null) {
              gutterDiv = window.document.createElement("div");
              gutterDiv.setAttribute("id", "code-annotation-line-highlight-gutter");
              gutterDiv.style.position = 'absolute';
              const codeCell = window.document.getElementById(targetCell);
              const gutter = codeCell.querySelector('.code-annotation-gutter');
              gutter.appendChild(gutterDiv);
            }
            gutterDiv.style.top = top - 2 + "px";
            gutterDiv.style.height = height + 4 + "px";
          }
          selectedAnnoteEl = annoteEl;
        }
      };
      const unselectCodeLines = () => {
        const elementsIds = ["code-annotation-line-highlight", "code-annotation-line-highlight-gutter"];
        elementsIds.forEach((elId) => {
          const div = window.document.getElementById(elId);
          if (div) {
            div.remove();
          }
        });
        selectedAnnoteEl = undefined;
      };
        // Handle positioning of the toggle
    window.addEventListener(
      "resize",
      throttle(() => {
        elRect = undefined;
        if (selectedAnnoteEl) {
          selectCodeLines(selectedAnnoteEl);
        }
      }, 10)
    );
    function throttle(fn, ms) {
    let throttle = false;
    let timer;
      return (...args) => {
        if(!throttle) { // first call gets through
            fn.apply(this, args);
            throttle = true;
        } else { // all the others get throttled
            if(timer) clearTimeout(timer); // cancel #2
            timer = setTimeout(() => {
              fn.apply(this, args);
              timer = throttle = false;
            }, ms);
        }
      };
    }
      // Attach click handler to the DT
      const annoteDls = window.document.querySelectorAll('dt[data-target-cell]');
      for (const annoteDlNode of annoteDls) {
        annoteDlNode.addEventListener('click', (event) => {
          const clickedEl = event.target;
          if (clickedEl !== selectedAnnoteEl) {
            unselectCodeLines();
            const activeEl = window.document.querySelector('dt[data-target-cell].code-annotation-active');
            if (activeEl) {
              activeEl.classList.remove('code-annotation-active');
            }
            selectCodeLines(clickedEl);
            clickedEl.classList.add('code-annotation-active');
          } else {
            // Unselect the line
            unselectCodeLines();
            clickedEl.classList.remove('code-annotation-active');
          }
        });
      }
  const findCites = (el) => {
    const parentEl = el.parentElement;
    if (parentEl) {
      const cites = parentEl.dataset.cites;
      if (cites) {
        return {
          el,
          cites: cites.split(' ')
        };
      } else {
        return findCites(el.parentElement)
      }
    } else {
      return undefined;
    }
  };
  var bibliorefs = window.document.querySelectorAll('a[role="doc-biblioref"]');
  for (var i=0; i<bibliorefs.length; i++) {
    const ref = bibliorefs[i];
    const citeInfo = findCites(ref);
    if (citeInfo) {
      tippyHover(citeInfo.el, function() {
        var popup = window.document.createElement('div');
        citeInfo.cites.forEach(function(cite) {
          var citeDiv = window.document.createElement('div');
          citeDiv.classList.add('hanging-indent');
          citeDiv.classList.add('csl-entry');
          var biblioDiv = window.document.getElementById('ref-' + cite);
          if (biblioDiv) {
            citeDiv.innerHTML = biblioDiv.innerHTML;
          }
          popup.appendChild(citeDiv);
        });
        return popup.innerHTML;
      });
    }
  }
});
</script>
</div> <!-- /content -->
<footer class="footer">
  <div class="nav-footer">
    <div class="nav-footer-left">
<p><em>© Copyright 2023-2024 ValidMind Inc.&nbsp;All Rights Reserved.</em></p>
</div>   
    <div class="nav-footer-center">

<div class="toc-actions d-sm-block d-md-none"><ul><li><a href="https://github.com/validmind/documentation/edit/main/site/support/troubleshooting.qmd" class="toc-action"><i class="bi bi-github"></i>Edit this page</a></li><li><a href="https://github.com/validmind/documentation/issues/new" class="toc-action"><i class="bi empty"></i>Report an issue</a></li></ul></div><div class="cookie-consent-footer"><a href="#" id="open_preferences_center">Cookie Preferences</a></div></div>
    <div class="nav-footer-right">
      <ul class="footer-items list-unstyled">
    <li class="nav-item">
    <a class="nav-link" href="https://validmind.com/" target="_blank">
<p>validmind.com <i class="fa-solid fa-external-link" aria-label="external-link"></i></p>
</a>
  </li>  
    <li class="nav-item">
    <a class="nav-link" href="https://validmind.com/privacy-policy/">
<p>Privacy Policy</p>
</a>
  </li>  
    <li class="nav-item">
    <a class="nav-link" href="https://validmind.com/terms-of-use/">
<p>Terms of Use</p>
</a>
  </li>  
    <li class="nav-item compact">
    <a class="nav-link" href="https://github.com/validmind/documentation">
      <i class="bi bi-github" role="img">
</i> 
    </a>
  </li>  
    <li class="nav-item compact">
    <a class="nav-link" href="https://www.linkedin.com/company/validmind/">
      <i class="bi bi-linkedin" role="img">
</i> 
    </a>
  </li>  
</ul>
    </div>
  </div>
</footer>




</body></html><|MERGE_RESOLUTION|>--- conflicted
+++ resolved
@@ -6,11 +6,7 @@
 
 <meta name="viewport" content="width=device-width, initial-scale=1.0, user-scalable=yes">
 
-<<<<<<< HEAD
-<meta name="dcterms.date" content="2024-06-12">
-=======
 <meta name="dcterms.date" content="2024-06-13">
->>>>>>> 546161cb
 
 <title>ValidMind – Troubleshooting</title>
 <style>
@@ -38,7 +34,7 @@
 }
 @media print {
 pre > code.sourceCode { white-space: pre-wrap; }
-pre > code.sourceCode > span { text-indent: -5em; padding-left: 5em; }
+pre > code.sourceCode > span { display: inline-block; text-indent: -5em; padding-left: 5em; }
 }
 pre.numberSource code
   { counter-reset: source-line 0; }
@@ -305,11 +301,7 @@
     <div>
     <div class="quarto-title-meta-heading">Published</div>
     <div class="quarto-title-meta-contents">
-<<<<<<< HEAD
-      <p class="date">June 12, 2024</p>
-=======
       <p class="date">June 13, 2024</p>
->>>>>>> 546161cb
     </div>
   </div>
   
