<!DOCTYPE html>
<html xmlns="http://www.w3.org/1999/xhtml" lang="en" xml:lang="en"><head>

<meta charset="utf-8">
<meta name="generator" content="quarto-1.5.47">

<meta name="viewport" content="width=device-width, initial-scale=1.0, user-scalable=yes">

<<<<<<< HEAD
<meta name="dcterms.date" content="2024-06-17">
=======
<meta name="dcterms.date" content="2024-06-14">
>>>>>>> 3b6a8dd0

<title>Troubleshooting – ValidMind</title>
<style>
code{white-space: pre-wrap;}
span.smallcaps{font-variant: small-caps;}
div.columns{display: flex; gap: min(4vw, 1.5em);}
div.column{flex: auto; overflow-x: auto;}
div.hanging-indent{margin-left: 1.5em; text-indent: -1.5em;}
ul.task-list{list-style: none;}
ul.task-list li input[type="checkbox"] {
  width: 0.8em;
  margin: 0 0.8em 0.2em -1em; /* quarto-specific, see https://github.com/quarto-dev/quarto-cli/issues/4556 */ 
  vertical-align: middle;
}
/* CSS for syntax highlighting */
pre > code.sourceCode { white-space: pre; position: relative; }
pre > code.sourceCode > span { line-height: 1.25; }
pre > code.sourceCode > span:empty { height: 1.2em; }
.sourceCode { overflow: visible; }
code.sourceCode > span { color: inherit; text-decoration: inherit; }
div.sourceCode { margin: 1em 0; }
pre.sourceCode { margin: 0; }
@media screen {
div.sourceCode { overflow: auto; }
}
@media print {
pre > code.sourceCode { white-space: pre-wrap; }
pre > code.sourceCode > span { display: inline-block; text-indent: -5em; padding-left: 5em; }
}
pre.numberSource code
  { counter-reset: source-line 0; }
pre.numberSource code > span
  { position: relative; left: -4em; counter-increment: source-line; }
pre.numberSource code > span > a:first-child::before
  { content: counter(source-line);
    position: relative; left: -1em; text-align: right; vertical-align: baseline;
    border: none; display: inline-block;
    -webkit-touch-callout: none; -webkit-user-select: none;
    -khtml-user-select: none; -moz-user-select: none;
    -ms-user-select: none; user-select: none;
    padding: 0 4px; width: 4em;
  }
pre.numberSource { margin-left: 3em;  padding-left: 4px; }
div.sourceCode
  {   }
@media screen {
pre > code.sourceCode > span > a:first-child::before { text-decoration: underline; }
}
</style>


<script src="../site_libs/quarto-nav/quarto-nav.js"></script>
<script src="../site_libs/clipboard/clipboard.min.js"></script>
<script src="../site_libs/quarto-search/autocomplete.umd.js"></script>
<script src="../site_libs/quarto-search/fuse.min.js"></script>
<script src="../site_libs/quarto-search/quarto-search.js"></script>
<meta name="quarto:offset" content="../">
<link href="../validmind.png" rel="icon" type="image/png">
<script src="../site_libs/cookie-consent/cookie-consent.js"></script>
<link href="../site_libs/cookie-consent/cookie-consent.css" rel="stylesheet">
<script src="../site_libs/quarto-html/quarto.js"></script>
<script src="../site_libs/quarto-html/popper.min.js"></script>
<script src="../site_libs/quarto-html/tippy.umd.min.js"></script>
<script src="../site_libs/quarto-html/anchor.min.js"></script>
<link href="../site_libs/quarto-html/tippy.css" rel="stylesheet">
<link href="../site_libs/quarto-html/quarto-syntax-highlighting.css" rel="stylesheet" id="quarto-text-highlighting-styles">
<script src="../site_libs/bootstrap/bootstrap.min.js"></script>
<link href="../site_libs/bootstrap/bootstrap-icons.css" rel="stylesheet">
<link href="../site_libs/bootstrap/bootstrap.min.css" rel="stylesheet" id="quarto-bootstrap" data-mode="light">
<link href="../site_libs/quarto-contrib/fontawesome6-0.1.0/all.css" rel="stylesheet">
<link href="../site_libs/quarto-contrib/fontawesome6-0.1.0/latex-fontsize.css" rel="stylesheet">
<script id="quarto-search-options" type="application/json">{
  "location": "sidebar",
  "copy-button": false,
  "collapse-after": 3,
  "panel-placement": "start",
  "type": "textbox",
  "limit": 50,
  "keyboard-shortcut": [
    "f",
    "/",
    "s"
  ],
  "show-item-context": true,
  "language": {
    "search-no-results-text": "No results",
    "search-matching-documents-text": "matching documents",
    "search-copy-link-title": "Copy link to search",
    "search-hide-matches-text": "Hide additional matches",
    "search-more-match-text": "more match in this document",
    "search-more-matches-text": "more matches in this document",
    "search-clear-button-title": "Clear",
    "search-text-placeholder": "",
    "search-detached-cancel-button-title": "Cancel",
    "search-submit-button-title": "Submit",
    "search-label": "Search"
  }
}</script>
<script async="" src="https://www.googletagmanager.com/gtag/js?id=G-S46CKWPNSS"></script>

<script type="text/plain" cookie-consent="tracking">

window.dataLayer = window.dataLayer || [];
function gtag(){dataLayer.push(arguments);}
gtag('js', new Date());
gtag('config', 'G-S46CKWPNSS', { 'anonymize_ip': true});
</script>

<script type="text/javascript" charset="UTF-8">
document.addEventListener('DOMContentLoaded', function () {
cookieconsent.run({
  "notice_banner_type":"simple",
  "consent_type":"express",
  "palette":"light",
  "language":"en",
  "page_load_consent_levels":["strictly-necessary"],
  "notice_banner_reject_button_hide":false,
  "preferences_center_close_button_hide":false,
  "website_name":""
  ,
"language":"en"
  });
});
</script> 
  


<link rel="stylesheet" href="../styles.css">
</head>

<body class="nav-sidebar docked nav-fixed">

<div id="quarto-search-results"></div>
  <header id="quarto-header" class="headroom fixed-top">
    <nav class="navbar navbar-expand-lg " data-bs-theme="dark">
      <div class="navbar-container container-fluid">
      <div class="navbar-brand-container mx-auto">
    <a href="../index.html" class="navbar-brand navbar-brand-logo">
    <img src="../about/ValidMind-logo-color.svg" alt="" class="navbar-logo">
    </a>
  </div>
          <button class="navbar-toggler" type="button" data-bs-toggle="collapse" data-bs-target="#navbarCollapse" aria-controls="navbarCollapse" role="menu" aria-expanded="false" aria-label="Toggle navigation" onclick="if (window.quartoToggleHeadroom) { window.quartoToggleHeadroom(); }">
  <span class="navbar-toggler-icon"></span>
</button>
          <div class="collapse navbar-collapse" id="navbarCollapse">
            <ul class="navbar-nav navbar-nav-scroll me-auto">
  <li class="nav-item">
    <a class="nav-link" href="../about/overview.html"> 
<span class="menu-text">About</span></a>
  </li>  
  <li class="nav-item">
    <a class="nav-link" href="../guide/get-started.html"> 
<span class="menu-text">Get Started</span></a>
  </li>  
  <li class="nav-item">
    <a class="nav-link" href="../guide/guides.html"> 
<span class="menu-text">Guides</span></a>
  </li>  
  <li class="nav-item dropdown ">
    <a class="nav-link dropdown-toggle" href="#" id="nav-menu-fa-cube--developer-framework" role="link" data-bs-toggle="dropdown" aria-expanded="false">
 <span class="menu-text"><i class="fa-solid fa-cube" aria-label="cube"></i> Developer Framework</span>
    </a>
    <ul class="dropdown-menu" aria-labelledby="nav-menu-fa-cube--developer-framework">    
        <li>
    <a class="dropdown-item" href="../guide/get-started-developer-framework.html">
 <span class="dropdown-text"><i class="fa-solid fa-rocket" aria-label="rocket"></i> Get Started</span></a>
  </li>  
        <li>
    <a class="dropdown-item" href="../guide/supported-models.html">
 <span class="dropdown-text"><i class="fa-solid fa-cubes" aria-label="cubes"></i> Supported Models</span></a>
  </li>  
        <li><hr class="dropdown-divider"></li>
        <li class="dropdown-header"><i class="fa-solid fa-vial" aria-label="vial"></i> TESTING</li>
        <li>
    <a class="dropdown-item" href="../guide/testing-overview.html">
 <span class="dropdown-text"><i class="fa-solid fa-flask-vial" aria-label="flask-vial"></i> Run Tests &amp; Test Suites</span></a>
  </li>  
        <li>
    <a class="dropdown-item" href="../guide/test-descriptions.html">
 <span class="dropdown-text"><i class="fa-solid fa-microscope" aria-label="microscope"></i> Test Descriptions</span></a>
  </li>  
        <li>
    <a class="dropdown-item" href="../guide/test-sandbox.html">
 <span class="dropdown-text"><i class="fa-solid fa-toolbox" aria-label="toolbox"></i> Test sandbox (BETA)</span></a>
  </li>  
        <li><hr class="dropdown-divider"></li>
        <li class="dropdown-header"><i class="fa-solid fa-code" aria-label="code"></i> CODE SAMPLES</li>
        <li>
    <a class="dropdown-item" href="../guide/samples-jupyter-notebooks.html">
 <span class="dropdown-text"><i class="fa-solid fa-book-open-reader" aria-label="book-open-reader"></i> All Code Samples · <code>LLM</code> · <code>NLP</code> · <code>Time Series</code> · <code>Etc.</code></span></a>
  </li>  
        <li>
    <a class="dropdown-item" href="../notebooks.zip">
 <span class="dropdown-text"><i class="fa-solid fa-download" aria-label="download"></i> Download Code Samples · <code>notebooks.zip</code></span></a>
  </li>  
        <li>
    <a class="dropdown-item" href="https://jupyterhub.validmind.ai/">
 <span class="dropdown-text"><i class="fa-solid fa-hand-point-right" aria-label="hand-point-right"></i> Try it on Jupyter Hub <i class="fa-solid fa-hand-point-left" aria-label="hand-point-left"></i></span></a>
  </li>  
        <li><hr class="dropdown-divider"></li>
        <li class="dropdown-header"><i class="fa-solid fa-book" aria-label="book"></i> REFERENCE</li>
        <li>
    <a class="dropdown-item" href="../validmind/validmind.html" target="_blank">
 <span class="dropdown-text"><i class="fa-solid fa-external-link" aria-label="external-link"></i> ValidMind Developer Framework</span></a>
  </li>  
    </ul>
  </li>
  <li class="nav-item">
    <a class="nav-link" href="../faq/faq.html"> 
<span class="menu-text">FAQ</span></a>
  </li>  
  <li class="nav-item">
    <a class="nav-link active" href="../support/support.html" aria-current="page"> 
<span class="menu-text">Support</span></a>
  </li>  
  <li class="nav-item">
    <a class="nav-link" href="https://validmind.com/" target="_blank"> 
<span class="menu-text">validmind.com <i class="fa-solid fa-external-link" aria-label="external-link"></i></span></a>
  </li>  
</ul>
          </div> <!-- /navcollapse -->
            <div class="quarto-navbar-tools">
</div>
      </div> <!-- /container-fluid -->
    </nav>
  <nav class="quarto-secondary-nav">
    <div class="container-fluid d-flex">
      <button type="button" class="quarto-btn-toggle btn" data-bs-toggle="collapse" role="button" data-bs-target=".quarto-sidebar-collapse-item" aria-controls="quarto-sidebar" aria-expanded="false" aria-label="Toggle sidebar navigation" onclick="if (window.quartoToggleHeadroom) { window.quartoToggleHeadroom(); }">
        <i class="bi bi-layout-text-sidebar-reverse"></i>
      </button>
        <nav class="quarto-page-breadcrumbs" aria-label="breadcrumb"><ol class="breadcrumb"><li class="breadcrumb-item"><a href="../support/troubleshooting.html">Troubleshooting</a></li></ol></nav>
        <a class="flex-grow-1" role="navigation" data-bs-toggle="collapse" data-bs-target=".quarto-sidebar-collapse-item" aria-controls="quarto-sidebar" aria-expanded="false" aria-label="Toggle sidebar navigation" onclick="if (window.quartoToggleHeadroom) { window.quartoToggleHeadroom(); }">      
        </a>
      <button type="button" class="btn quarto-search-button" aria-label="Search" onclick="window.quartoOpenSearch();">
        <i class="bi bi-search"></i>
      </button>
    </div>
  </nav>
</header>
<!-- content -->
<div id="quarto-content" class="quarto-container page-columns page-rows-contents page-layout-article page-navbar">
<!-- sidebar -->
  <nav id="quarto-sidebar" class="sidebar collapse collapse-horizontal quarto-sidebar-collapse-item sidebar-navigation docked overflow-auto">
        <div class="mt-2 flex-shrink-0 align-items-center">
        <div class="sidebar-search">
        <div id="quarto-search" class="" title="Search"></div>
        </div>
        </div>
    <div class="sidebar-menu-container"> 
    <ul class="list-unstyled mt-1">
        <li class="sidebar-item">
  <div class="sidebar-item-container"> 
  <a href="../support/support.html" class="sidebar-item-text sidebar-link">
 <span class="menu-text">Support</span></a>
  </div>
</li>
        <li class="px-0"><hr class="sidebar-divider hi "></li>
        <li class="sidebar-item">
  <div class="sidebar-item-container"> 
  <a href="../support/troubleshooting.html" class="sidebar-item-text sidebar-link active">
 <span class="menu-text">Troubleshooting</span></a>
  </div>
</li>
    </ul>
    </div>
</nav>
<div id="quarto-sidebar-glass" class="quarto-sidebar-collapse-item" data-bs-toggle="collapse" data-bs-target=".quarto-sidebar-collapse-item"></div>
<!-- margin-sidebar -->
    <div id="quarto-margin-sidebar" class="sidebar margin-sidebar">
        <nav id="TOC" role="doc-toc" class="toc-active">
    <h2 id="toc-title">On this page</h2>
   
  <ul>
  <li><a href="#cannot-install-the" id="toc-cannot-install-the" class="nav-link active" data-scroll-target="#cannot-install-the">Cannot install the ValidMind Developer Framework</a></li>
  <li><a href="#cannot-initialize-validmind-client-library" id="toc-cannot-initialize-validmind-client-library" class="nav-link" data-scroll-target="#cannot-initialize-validmind-client-library">Cannot initialize ValidMind client library</a></li>
  <li><a href="#additional-resources" id="toc-additional-resources" class="nav-link" data-scroll-target="#additional-resources">Additional resources</a></li>
  </ul>
<div class="toc-actions"><ul><li><a href="https://github.com/validmind/documentation/edit/main/site/support/troubleshooting.qmd" class="toc-action"><i class="bi bi-github"></i>Edit this page</a></li><li><a href="https://github.com/validmind/documentation/issues/new" class="toc-action"><i class="bi empty"></i>Report an issue</a></li></ul></div></nav>
    </div>
<!-- main -->
<main class="content" id="quarto-document-content">

<header id="title-block-header" class="quarto-title-block default">
<div class="quarto-title">
<h1 class="title">Troubleshooting</h1>
</div>



<div class="quarto-title-meta">

    
    <div>
    <div class="quarto-title-meta-heading">Published</div>
    <div class="quarto-title-meta-contents">
<<<<<<< HEAD
      <p class="date">June 17, 2024</p>
=======
      <p class="date">June 14, 2024</p>
>>>>>>> 3b6a8dd0
    </div>
  </div>
  
    
  </div>
  


</header>


<p>Learn how to resolve commonly encountered issues with the developer framework.</p>
<section id="cannot-install-the" class="level2">
<h2 class="anchored" data-anchor-id="cannot-install-the">Cannot install the ValidMind Developer Framework</h2>
<section id="issue" class="level4">
<h4 class="anchored" data-anchor-id="issue">Issue</h4>
<p>You cannot run <code>pip install validmind</code> or <code>import validmind as vm</code> in the ValidMind Developer Framework notebooks.</p>
</section>
<section id="fix" class="level4">
<h4 class="anchored" data-anchor-id="fix">Fix</h4>
<p>Make sure you are installing the latest version of the developer framework by running this command:</p>
<div class="sourceCode" id="cb1"><pre class="sourceCode python code-with-copy"><code class="sourceCode python"><span id="cb1-1"><a href="#cb1-1" aria-hidden="true" tabindex="-1"></a><span class="op">%</span>pip install <span class="op">--</span>upgrade validmind</span></code><button title="Copy to Clipboard" class="code-copy-button"><i class="bi"></i></button></pre></div>
</section>
</section>
<section id="cannot-initialize-validmind-client-library" class="level2">
<h2 class="anchored" data-anchor-id="cannot-initialize-validmind-client-library">Cannot initialize ValidMind client library</h2>
<section id="issue-1" class="level4">
<h4 class="anchored" data-anchor-id="issue-1">Issue</h4>
<p>When you run <code>vm.init()</code>, you encounter an error message like this:</p>
<div class="sourceCode" id="cb2"><pre class="sourceCode bash code-with-copy"><code class="sourceCode bash"><span id="cb2-1"><a href="#cb2-1" aria-hidden="true" tabindex="-1"></a><span class="ex">MissingAPICredentialsError:</span> API key and secret must be provided either as environment variables or as arguments to init.</span></code><button title="Copy to Clipboard" class="code-copy-button"><i class="bi"></i></button></pre></div>
<p>or</p>
<div class="sourceCode" id="cb3"><pre class="sourceCode bash code-with-copy"><code class="sourceCode bash"><span id="cb3-1"><a href="#cb3-1" aria-hidden="true" tabindex="-1"></a><span class="ex">InvalidProjectError:</span> Invalid project ID. Please ensure that you have provided a project ID that belongs to your organization.</span></code><button title="Copy to Clipboard" class="code-copy-button"><i class="bi"></i></button></pre></div>
</section>
<section id="fix-1" class="level4">
<h4 class="anchored" data-anchor-id="fix-1">Fix</h4>
<p>Make sure that you are using the correct initialization credentials for the project you are trying to connect to.</p>
<p>Follow the steps in <a href="../guide/install-and-initialize-developer-framework.html">Install and initialize the developer framework</a> for detailed instructions on how to integrate the developer framework and upload to the platform UI.</p>
</section>
</section>
<section id="additional-resources" class="level2">
<h2 class="anchored" data-anchor-id="additional-resources">Additional resources</h2>
<p>Check out our <a href="../faq/faq.html">FAQ</a> page to browse through common questions, or <a href="../support/support.html">contact our support team</a> for more help troubleshooting technical issues.</p>


</section>

</main> <!-- /main -->
<script id="quarto-html-after-body" type="application/javascript">
window.document.addEventListener("DOMContentLoaded", function (event) {
  const toggleBodyColorMode = (bsSheetEl) => {
    const mode = bsSheetEl.getAttribute("data-mode");
    const bodyEl = window.document.querySelector("body");
    if (mode === "dark") {
      bodyEl.classList.add("quarto-dark");
      bodyEl.classList.remove("quarto-light");
    } else {
      bodyEl.classList.add("quarto-light");
      bodyEl.classList.remove("quarto-dark");
    }
  }
  const toggleBodyColorPrimary = () => {
    const bsSheetEl = window.document.querySelector("link#quarto-bootstrap");
    if (bsSheetEl) {
      toggleBodyColorMode(bsSheetEl);
    }
  }
  toggleBodyColorPrimary();  
  const icon = "";
  const anchorJS = new window.AnchorJS();
  anchorJS.options = {
    placement: 'right',
    icon: icon
  };
  anchorJS.add('.anchored');
  const isCodeAnnotation = (el) => {
    for (const clz of el.classList) {
      if (clz.startsWith('code-annotation-')) {                     
        return true;
      }
    }
    return false;
  }
  const onCopySuccess = function(e) {
    // button target
    const button = e.trigger;
    // don't keep focus
    button.blur();
    // flash "checked"
    button.classList.add('code-copy-button-checked');
    var currentTitle = button.getAttribute("title");
    button.setAttribute("title", "Copied!");
    let tooltip;
    if (window.bootstrap) {
      button.setAttribute("data-bs-toggle", "tooltip");
      button.setAttribute("data-bs-placement", "left");
      button.setAttribute("data-bs-title", "Copied!");
      tooltip = new bootstrap.Tooltip(button, 
        { trigger: "manual", 
          customClass: "code-copy-button-tooltip",
          offset: [0, -8]});
      tooltip.show();    
    }
    setTimeout(function() {
      if (tooltip) {
        tooltip.hide();
        button.removeAttribute("data-bs-title");
        button.removeAttribute("data-bs-toggle");
        button.removeAttribute("data-bs-placement");
      }
      button.setAttribute("title", currentTitle);
      button.classList.remove('code-copy-button-checked');
    }, 1000);
    // clear code selection
    e.clearSelection();
  }
  const getTextToCopy = function(trigger) {
      const codeEl = trigger.previousElementSibling.cloneNode(true);
      for (const childEl of codeEl.children) {
        if (isCodeAnnotation(childEl)) {
          childEl.remove();
        }
      }
      return codeEl.innerText;
  }
  const clipboard = new window.ClipboardJS('.code-copy-button:not([data-in-quarto-modal])', {
    text: getTextToCopy
  });
  clipboard.on('success', onCopySuccess);
  if (window.document.getElementById('quarto-embedded-source-code-modal')) {
    // For code content inside modals, clipBoardJS needs to be initialized with a container option
    // TODO: Check when it could be a function (https://github.com/zenorocha/clipboard.js/issues/860)
    const clipboardModal = new window.ClipboardJS('.code-copy-button[data-in-quarto-modal]', {
      text: getTextToCopy,
      container: window.document.getElementById('quarto-embedded-source-code-modal')
    });
    clipboardModal.on('success', onCopySuccess);
  }
    var localhostRegex = new RegExp(/^(?:http|https):\/\/localhost\:?[0-9]*\//);
    var mailtoRegex = new RegExp(/^mailto:/);
      var filterRegex = new RegExp('/' + window.location.host + '/');
    var isInternal = (href) => {
        return filterRegex.test(href) || localhostRegex.test(href) || mailtoRegex.test(href);
    }
    // Inspect non-navigation links and adorn them if external
 	var links = window.document.querySelectorAll('a[href]:not(.nav-link):not(.navbar-brand):not(.toc-action):not(.sidebar-link):not(.sidebar-item-toggle):not(.pagination-link):not(.no-external):not([aria-hidden]):not(.dropdown-item):not(.quarto-navigation-tool):not(.about-link)');
    for (var i=0; i<links.length; i++) {
      const link = links[i];
      if (!isInternal(link.href)) {
        // undo the damage that might have been done by quarto-nav.js in the case of
        // links that we want to consider external
        if (link.dataset.originalHref !== undefined) {
          link.href = link.dataset.originalHref;
        }
          // target, if specified
          link.setAttribute("target", "_blank");
          if (link.getAttribute("rel") === null) {
            link.setAttribute("rel", "noopener");
          }
          // default icon
          link.classList.add("external");
      }
    }
  function tippyHover(el, contentFn, onTriggerFn, onUntriggerFn) {
    const config = {
      allowHTML: true,
      maxWidth: 500,
      delay: 100,
      arrow: false,
      appendTo: function(el) {
          return el.parentElement;
      },
      interactive: true,
      interactiveBorder: 10,
      theme: 'quarto',
      placement: 'bottom-start',
    };
    if (contentFn) {
      config.content = contentFn;
    }
    if (onTriggerFn) {
      config.onTrigger = onTriggerFn;
    }
    if (onUntriggerFn) {
      config.onUntrigger = onUntriggerFn;
    }
    window.tippy(el, config); 
  }
  const noterefs = window.document.querySelectorAll('a[role="doc-noteref"]');
  for (var i=0; i<noterefs.length; i++) {
    const ref = noterefs[i];
    tippyHover(ref, function() {
      // use id or data attribute instead here
      let href = ref.getAttribute('data-footnote-href') || ref.getAttribute('href');
      try { href = new URL(href).hash; } catch {}
      const id = href.replace(/^#\/?/, "");
      const note = window.document.getElementById(id);
      if (note) {
        return note.innerHTML;
      } else {
        return "";
      }
    });
  }
  const xrefs = window.document.querySelectorAll('a.quarto-xref');
  const processXRef = (id, note) => {
    // Strip column container classes
    const stripColumnClz = (el) => {
      el.classList.remove("page-full", "page-columns");
      if (el.children) {
        for (const child of el.children) {
          stripColumnClz(child);
        }
      }
    }
    stripColumnClz(note)
    if (id === null || id.startsWith('sec-')) {
      // Special case sections, only their first couple elements
      const container = document.createElement("div");
      if (note.children && note.children.length > 2) {
        container.appendChild(note.children[0].cloneNode(true));
        for (let i = 1; i < note.children.length; i++) {
          const child = note.children[i];
          if (child.tagName === "P" && child.innerText === "") {
            continue;
          } else {
            container.appendChild(child.cloneNode(true));
            break;
          }
        }
        if (window.Quarto?.typesetMath) {
          window.Quarto.typesetMath(container);
        }
        return container.innerHTML
      } else {
        if (window.Quarto?.typesetMath) {
          window.Quarto.typesetMath(note);
        }
        return note.innerHTML;
      }
    } else {
      // Remove any anchor links if they are present
      const anchorLink = note.querySelector('a.anchorjs-link');
      if (anchorLink) {
        anchorLink.remove();
      }
      if (window.Quarto?.typesetMath) {
        window.Quarto.typesetMath(note);
      }
      // TODO in 1.5, we should make sure this works without a callout special case
      if (note.classList.contains("callout")) {
        return note.outerHTML;
      } else {
        return note.innerHTML;
      }
    }
  }
  for (var i=0; i<xrefs.length; i++) {
    const xref = xrefs[i];
    tippyHover(xref, undefined, function(instance) {
      instance.disable();
      let url = xref.getAttribute('href');
      let hash = undefined; 
      if (url.startsWith('#')) {
        hash = url;
      } else {
        try { hash = new URL(url).hash; } catch {}
      }
      if (hash) {
        const id = hash.replace(/^#\/?/, "");
        const note = window.document.getElementById(id);
        if (note !== null) {
          try {
            const html = processXRef(id, note.cloneNode(true));
            instance.setContent(html);
          } finally {
            instance.enable();
            instance.show();
          }
        } else {
          // See if we can fetch this
          fetch(url.split('#')[0])
          .then(res => res.text())
          .then(html => {
            const parser = new DOMParser();
            const htmlDoc = parser.parseFromString(html, "text/html");
            const note = htmlDoc.getElementById(id);
            if (note !== null) {
              const html = processXRef(id, note);
              instance.setContent(html);
            } 
          }).finally(() => {
            instance.enable();
            instance.show();
          });
        }
      } else {
        // See if we can fetch a full url (with no hash to target)
        // This is a special case and we should probably do some content thinning / targeting
        fetch(url)
        .then(res => res.text())
        .then(html => {
          const parser = new DOMParser();
          const htmlDoc = parser.parseFromString(html, "text/html");
          const note = htmlDoc.querySelector('main.content');
          if (note !== null) {
            // This should only happen for chapter cross references
            // (since there is no id in the URL)
            // remove the first header
            if (note.children.length > 0 && note.children[0].tagName === "HEADER") {
              note.children[0].remove();
            }
            const html = processXRef(null, note);
            instance.setContent(html);
          } 
        }).finally(() => {
          instance.enable();
          instance.show();
        });
      }
    }, function(instance) {
    });
  }
      let selectedAnnoteEl;
      const selectorForAnnotation = ( cell, annotation) => {
        let cellAttr = 'data-code-cell="' + cell + '"';
        let lineAttr = 'data-code-annotation="' +  annotation + '"';
        const selector = 'span[' + cellAttr + '][' + lineAttr + ']';
        return selector;
      }
      const selectCodeLines = (annoteEl) => {
        const doc = window.document;
        const targetCell = annoteEl.getAttribute("data-target-cell");
        const targetAnnotation = annoteEl.getAttribute("data-target-annotation");
        const annoteSpan = window.document.querySelector(selectorForAnnotation(targetCell, targetAnnotation));
        const lines = annoteSpan.getAttribute("data-code-lines").split(",");
        const lineIds = lines.map((line) => {
          return targetCell + "-" + line;
        })
        let top = null;
        let height = null;
        let parent = null;
        if (lineIds.length > 0) {
            //compute the position of the single el (top and bottom and make a div)
            const el = window.document.getElementById(lineIds[0]);
            top = el.offsetTop;
            height = el.offsetHeight;
            parent = el.parentElement.parentElement;
          if (lineIds.length > 1) {
            const lastEl = window.document.getElementById(lineIds[lineIds.length - 1]);
            const bottom = lastEl.offsetTop + lastEl.offsetHeight;
            height = bottom - top;
          }
          if (top !== null && height !== null && parent !== null) {
            // cook up a div (if necessary) and position it 
            let div = window.document.getElementById("code-annotation-line-highlight");
            if (div === null) {
              div = window.document.createElement("div");
              div.setAttribute("id", "code-annotation-line-highlight");
              div.style.position = 'absolute';
              parent.appendChild(div);
            }
            div.style.top = top - 2 + "px";
            div.style.height = height + 4 + "px";
            div.style.left = 0;
            let gutterDiv = window.document.getElementById("code-annotation-line-highlight-gutter");
            if (gutterDiv === null) {
              gutterDiv = window.document.createElement("div");
              gutterDiv.setAttribute("id", "code-annotation-line-highlight-gutter");
              gutterDiv.style.position = 'absolute';
              const codeCell = window.document.getElementById(targetCell);
              const gutter = codeCell.querySelector('.code-annotation-gutter');
              gutter.appendChild(gutterDiv);
            }
            gutterDiv.style.top = top - 2 + "px";
            gutterDiv.style.height = height + 4 + "px";
          }
          selectedAnnoteEl = annoteEl;
        }
      };
      const unselectCodeLines = () => {
        const elementsIds = ["code-annotation-line-highlight", "code-annotation-line-highlight-gutter"];
        elementsIds.forEach((elId) => {
          const div = window.document.getElementById(elId);
          if (div) {
            div.remove();
          }
        });
        selectedAnnoteEl = undefined;
      };
        // Handle positioning of the toggle
    window.addEventListener(
      "resize",
      throttle(() => {
        elRect = undefined;
        if (selectedAnnoteEl) {
          selectCodeLines(selectedAnnoteEl);
        }
      }, 10)
    );
    function throttle(fn, ms) {
    let throttle = false;
    let timer;
      return (...args) => {
        if(!throttle) { // first call gets through
            fn.apply(this, args);
            throttle = true;
        } else { // all the others get throttled
            if(timer) clearTimeout(timer); // cancel #2
            timer = setTimeout(() => {
              fn.apply(this, args);
              timer = throttle = false;
            }, ms);
        }
      };
    }
      // Attach click handler to the DT
      const annoteDls = window.document.querySelectorAll('dt[data-target-cell]');
      for (const annoteDlNode of annoteDls) {
        annoteDlNode.addEventListener('click', (event) => {
          const clickedEl = event.target;
          if (clickedEl !== selectedAnnoteEl) {
            unselectCodeLines();
            const activeEl = window.document.querySelector('dt[data-target-cell].code-annotation-active');
            if (activeEl) {
              activeEl.classList.remove('code-annotation-active');
            }
            selectCodeLines(clickedEl);
            clickedEl.classList.add('code-annotation-active');
          } else {
            // Unselect the line
            unselectCodeLines();
            clickedEl.classList.remove('code-annotation-active');
          }
        });
      }
  const findCites = (el) => {
    const parentEl = el.parentElement;
    if (parentEl) {
      const cites = parentEl.dataset.cites;
      if (cites) {
        return {
          el,
          cites: cites.split(' ')
        };
      } else {
        return findCites(el.parentElement)
      }
    } else {
      return undefined;
    }
  };
  var bibliorefs = window.document.querySelectorAll('a[role="doc-biblioref"]');
  for (var i=0; i<bibliorefs.length; i++) {
    const ref = bibliorefs[i];
    const citeInfo = findCites(ref);
    if (citeInfo) {
      tippyHover(citeInfo.el, function() {
        var popup = window.document.createElement('div');
        citeInfo.cites.forEach(function(cite) {
          var citeDiv = window.document.createElement('div');
          citeDiv.classList.add('hanging-indent');
          citeDiv.classList.add('csl-entry');
          var biblioDiv = window.document.getElementById('ref-' + cite);
          if (biblioDiv) {
            citeDiv.innerHTML = biblioDiv.innerHTML;
          }
          popup.appendChild(citeDiv);
        });
        return popup.innerHTML;
      });
    }
  }
});
</script>
</div> <!-- /content -->
<footer class="footer">
  <div class="nav-footer">
    <div class="nav-footer-left">
<p>© Copyright 2023-2024 ValidMind Inc.&nbsp;All Rights Reserved.</p>
</div>   
    <div class="nav-footer-center">

<div class="toc-actions d-sm-block d-md-none"><ul><li><a href="https://github.com/validmind/documentation/edit/main/site/support/troubleshooting.qmd" class="toc-action"><i class="bi bi-github"></i>Edit this page</a></li><li><a href="https://github.com/validmind/documentation/issues/new" class="toc-action"><i class="bi empty"></i>Report an issue</a></li></ul></div><div class="cookie-consent-footer"><a href="#" id="open_preferences_center">Cookie Preferences</a></div></div>
    <div class="nav-footer-right">
      <ul class="footer-items list-unstyled">
    <li class="nav-item">
    <a class="nav-link" href="https://validmind.com/" target="_blank">
<p>validmind.com <i class="fa-solid fa-external-link" aria-label="external-link"></i></p>
</a>
  </li>  
    <li class="nav-item">
    <a class="nav-link" href="https://validmind.com/privacy-policy/">
<p>Privacy Policy</p>
</a>
  </li>  
    <li class="nav-item">
    <a class="nav-link" href="https://validmind.com/terms-of-use/">
<p>Terms of Use</p>
</a>
  </li>  
    <li class="nav-item compact">
    <a class="nav-link" href="https://github.com/validmind/documentation">
      <i class="bi bi-github" role="img">
</i> 
    </a>
  </li>  
    <li class="nav-item compact">
    <a class="nav-link" href="https://www.linkedin.com/company/validmind/">
      <i class="bi bi-linkedin" role="img">
</i> 
    </a>
  </li>  
</ul>
    </div>
  </div>
</footer>




</body></html><|MERGE_RESOLUTION|>--- conflicted
+++ resolved
@@ -6,11 +6,7 @@
 
 <meta name="viewport" content="width=device-width, initial-scale=1.0, user-scalable=yes">
 
-<<<<<<< HEAD
 <meta name="dcterms.date" content="2024-06-17">
-=======
-<meta name="dcterms.date" content="2024-06-14">
->>>>>>> 3b6a8dd0
 
 <title>Troubleshooting – ValidMind</title>
 <style>
@@ -306,11 +302,7 @@
     <div>
     <div class="quarto-title-meta-heading">Published</div>
     <div class="quarto-title-meta-contents">
-<<<<<<< HEAD
       <p class="date">June 17, 2024</p>
-=======
-      <p class="date">June 14, 2024</p>
->>>>>>> 3b6a8dd0
     </div>
   </div>
   
