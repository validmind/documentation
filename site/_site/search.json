--- conflicted
+++ resolved
@@ -690,14 +690,14 @@
     "href": "guide/supported-models.html",
     "title": "Supported models",
     "section": "",
-    "text": "As of the current release (v1.16.0), the Developer Framework supports the following model types:\nThe following table presents an overview of libraries supported by each test plan, as well as the tests which comprise each test plan as of the current Developer Framework release."
+    "text": "Our Supported Models provide an array of templates for testing and documentation, aimed at specific use-cases. As of the current release (v1.16.0), the Developer Framework supports the following model types:\nThe following table presents an overview of libraries supported by each test plan, as well as the tests which comprise each test plan as of the current Developer Framework release."
   },
   {
     "objectID": "guide/supported-models.html#related-topics",
     "href": "guide/supported-models.html#related-topics",
     "title": "Supported models",
     "section": "Related Topics",
-    "text": "Related Topics\n\nCheck out our Developer Framework documentation for more details on how to use our documentation and testing functions with supported models."
+    "text": "Related Topics\n\nCheck out our Developer Framework documentation for more details on how to use our documentation and testing functions with supported models.\nFor additional tests that are not supported, refer to our documentation on Implementing Custom Tests and Integrating External Test Providers."
   },
   {
     "objectID": "guide/document-models-with-ui.html",
@@ -1162,6 +1162,83 @@
     "text": "Related Topics\nFor model developers, refer to our Developers section."
   },
   {
+    "objectID": "guide/view-templates.html",
+    "href": "guide/view-templates.html",
+    "title": "View templates",
+    "section": "",
+    "text": "Learn how to view the structure and configuration of existing documentation templates on the ValidMind Platform."
+  },
+  {
+    "objectID": "guide/view-templates.html#prerequisites",
+    "href": "guide/view-templates.html#prerequisites",
+    "title": "View templates",
+    "section": "Prerequisites",
+    "text": "Prerequisites\n\nYou are a registered user on the ValidMind Platform\nYou are logged into the ValidMind Platform"
+  },
+  {
+    "objectID": "guide/view-templates.html#steps",
+    "href": "guide/view-templates.html#steps",
+    "title": "View templates",
+    "section": "Steps",
+    "text": "Steps\n\nFrom the ValidMind Platform homepage, go to Templates on the left.\nClick on one of the available templates to view the YAML configuration file.\nIn the configuration file that opens, you can view information about the template, such as:\n\nName and description of the template\nVersion of the templates\nSections in the template and how they are structured\nGuidelines associated with each section\nMetrics from the Developer Framework that feed into the template\n\n\n\n\n\n\n\n\n\n\n\nTip\n\n\n\nTemplates can only be configured by an administrator."
+  },
+  {
+    "objectID": "guide/view-templates.html#related-topics",
+    "href": "guide/view-templates.html#related-topics",
+    "title": "View templates",
+    "section": "Related topics",
+    "text": "Related topics\n\nCreate documentation projects\nDocument models with the Developer Framework\nReview and comment on documentation projects"
+  },
+  {
+    "objectID": "guide/developer-framework-introduction.html",
+    "href": "guide/developer-framework-introduction.html",
+    "title": "Introduction to the ValidMind Developer Framework",
+    "section": "",
+    "text": "This page provides an introduction for:\n\nWhat the ValidMind Developer Framework is, key concepts, and what functionality it provides\nHow ValidMind documentation projects are structured"
+  },
+  {
+    "objectID": "guide/developer-framework-introduction.html#brief-introduction",
+    "href": "guide/developer-framework-introduction.html#brief-introduction",
+    "title": "Introduction to the ValidMind Developer Framework",
+    "section": "",
+    "text": "This page provides an introduction for:\n\nWhat the ValidMind Developer Framework is, key concepts, and what functionality it provides\nHow ValidMind documentation projects are structured"
+  },
+  {
+    "objectID": "guide/developer-framework-introduction.html#what-validminds-developer-framework-is",
+    "href": "guide/developer-framework-introduction.html#what-validminds-developer-framework-is",
+    "title": "Introduction to the ValidMind Developer Framework",
+    "section": "What ValidMind’s Developer Framework is",
+    "text": "What ValidMind’s Developer Framework is\n\nValidMind’s Python Developer Framework is a library of developer tools and methods designed to automate the documentation and validation of your models.\nThe Developer Framework is designed to be model agnostic. If your model is built in Python, ValidMind’s Python library will provide all the standard functionality without requiring your developers to rewrite any functions.\nThe Developer Framework provides a rich suite of documentation tools and test plans, from documenting descriptions of your dataset to testing your models for weak spots and overfit areas. The Developer Framework helps you automate the generation of model documentation by feeding the ValidMind platform with documentation artifacts and test results to the ValidMind platform."
+  },
+  {
+    "objectID": "guide/developer-framework-introduction.html#validmind-documentation-project-structure",
+    "href": "guide/developer-framework-introduction.html#validmind-documentation-project-structure",
+    "title": "Introduction to the ValidMind Developer Framework",
+    "section": "ValidMind Documentation Project Structure",
+    "text": "ValidMind Documentation Project Structure\n\n\nProject\n\nAll documentation work in ValidMind is organized into projects which act as a container for the model documentation and validation report of your model. Each stage of the model’s MRM lifecycle will constitute a new project, and may be configured with its own templates and workflows.\n\nModel documentation\n\nProvides a comprehensive record and description of a quantitative model. This documentation should encompass all relevant information about the model in accordance with:\n\n\n\nRegulatory requirements (set by regulatory bodies)\nModel risk policies (set by an institution’s MRM team)\nAssumptions\nMethodologies\nData and inputs\nModel performance evaluation\nLimitations\nIntended use\n\nThe purpose of model documentation is to provide transparency, facilitate understanding, and enable effective governance and oversight of the model.\n\nTemplate\n\nFunctions as a test suite and lays out the structure of model documentation, segmented into various sections and sub-sections. ValidMind templates come with pre-defined sections, similar to test placeholders, including boilerplates and spaces designated for documentation and test results:\n\n\n\nModel documentation is populated when a user successfully executes all the tests contained in a template, thereby completing the test suite. Template placeholders get populated with content generated by the ValidMind Developer Framework.\nEssentially, our platform scans these templates, identifies all tests and systematically organizes them into a well-structured test suite.\n\nThe criteria for these templates are typically provided by your model risk management team. They can be programmatically customized to suit the unique requirements of each model use case, a task usually performed by an administrator.\n\nTests\n\nA function contained in the ValidMind Developer Framework, which is designed to run a specific quantitative test on the dataset or model. Test results are sent to the ValidMind Platform to generate the model documentation according to the relevant templates."
+  },
+  {
+    "objectID": "guide/upload-to-documentation-project.html",
+    "href": "guide/upload-to-documentation-project.html",
+    "title": "Upload to Your Documentation Project",
+    "section": "",
+    "text": "You are now ready to modify the Quickstart notebook to upload to your own project that you created earlier."
+  },
+  {
+    "objectID": "guide/upload-to-documentation-project.html#steps",
+    "href": "guide/upload-to-documentation-project.html#steps",
+    "title": "Upload to Your Documentation Project",
+    "section": "Steps",
+    "text": "Steps\n\nReopen the Quickstart notebook you accessed earlier.\nIn the Quickstart notebook, replace the vm.init() lines that look like the following with your own client integration information from the earlier step when you created your new documentation project:\n\n\n\n\n\nRun each cell in the notebook:\n\nHover over each cell and click the  icon; OR\nPress Shift + Enter on Windows or Cmd + Enter if you are on a Mac\n\nThe notebook will install the ValidMind library and then connect to your own documentation project in the ValidMind Platform.\n\nYou can now switch back to the Platform UI and view the documentation that has been created by the data and artifacts provided by the Developer Framework."
+  },
+  {
+    "objectID": "guide/upload-to-documentation-project.html#whats-next",
+    "href": "guide/upload-to-documentation-project.html#whats-next",
+    "title": "Upload to Your Documentation Project",
+    "section": "What’s next",
+    "text": "What’s next\nReady to learn more about how you can use ValidMind? Check out Next Steps."
+  },
+  {
     "objectID": "guide/overview.html",
     "href": "guide/overview.html",
     "title": "ValidMind overview",
@@ -1176,81 +1253,11 @@
     "text": "Related Topics\nReady to try out ValidMind? Try the Quickstarts."
   },
   {
-    "objectID": "guide/upload-to-documentation-project.html",
-    "href": "guide/upload-to-documentation-project.html",
-    "title": "Upload to Your Documentation Project",
-    "section": "",
-    "text": "You are now ready to modify the Quickstart notebook to upload to your own project that you created earlier."
-  },
-  {
-    "objectID": "guide/upload-to-documentation-project.html#steps",
-    "href": "guide/upload-to-documentation-project.html#steps",
-    "title": "Upload to Your Documentation Project",
-    "section": "Steps",
-    "text": "Steps\n\nReopen the Quickstart notebook you accessed earlier.\nIn the Quickstart notebook, replace the vm.init() lines that look like the following with your own client integration information from the earlier step when you created your new documentation project:\n\n\n\n\n\nRun each cell in the notebook:\n\nHover over each cell and click the  icon; OR\nPress Shift + Enter on Windows or Cmd + Enter if you are on a Mac\n\nThe notebook will install the ValidMind library and then connect to your own documentation project in the ValidMind Platform.\n\nYou can now switch back to the Platform UI and view the documentation that has been created by the data and artifacts provided by the Developer Framework."
-  },
-  {
-    "objectID": "guide/upload-to-documentation-project.html#whats-next",
-    "href": "guide/upload-to-documentation-project.html#whats-next",
-    "title": "Upload to Your Documentation Project",
-    "section": "What’s next",
-    "text": "What’s next\nReady to learn more about how you can use ValidMind? Check out Next Steps."
-  },
-  {
-    "objectID": "guide/developer-framework-introduction.html",
-    "href": "guide/developer-framework-introduction.html",
-    "title": "Introduction to the ValidMind Developer Framework",
-    "section": "",
-    "text": "This page provides an introduction for:\n\nWhat the ValidMind Developer Framework is, key concepts, and what functionality it provides\nHow ValidMind documentation projects are structured"
-  },
-  {
-    "objectID": "guide/developer-framework-introduction.html#brief-introduction",
-    "href": "guide/developer-framework-introduction.html#brief-introduction",
-    "title": "Introduction to the ValidMind Developer Framework",
-    "section": "",
-    "text": "This page provides an introduction for:\n\nWhat the ValidMind Developer Framework is, key concepts, and what functionality it provides\nHow ValidMind documentation projects are structured"
-  },
-  {
-    "objectID": "guide/developer-framework-introduction.html#what-validminds-developer-framework-is",
-    "href": "guide/developer-framework-introduction.html#what-validminds-developer-framework-is",
-    "title": "Introduction to the ValidMind Developer Framework",
-    "section": "What ValidMind’s Developer Framework is",
-    "text": "What ValidMind’s Developer Framework is\n\nValidMind’s Python Developer Framework is a library of developer tools and methods designed to automate the documentation and validation of your models.\nThe Developer Framework is designed to be model agnostic. If your model is built in Python, ValidMind’s Python library will provide all the standard functionality without requiring your developers to rewrite any functions.\nThe Developer Framework provides a rich suite of documentation tools and test plans, from documenting descriptions of your dataset to testing your models for weak spots and overfit areas. The Developer Framework helps you automate the generation of model documentation by feeding the ValidMind platform with documentation artifacts and test results to the ValidMind platform."
-  },
-  {
-    "objectID": "guide/developer-framework-introduction.html#validmind-documentation-project-structure",
-    "href": "guide/developer-framework-introduction.html#validmind-documentation-project-structure",
-    "title": "Introduction to the ValidMind Developer Framework",
-    "section": "ValidMind Documentation Project Structure",
-    "text": "ValidMind Documentation Project Structure\n\n\nProject\n\nAll documentation work in ValidMind is organized into projects which act as a container for the model documentation and validation report of your model. Each stage of the model’s MRM lifecycle will constitute a new project, and may be configured with its own templates and workflows.\n\nModel documentation\n\nProvides a comprehensive record and description of a quantitative model. This documentation should encompass all relevant information about the model in accordance with:\n\n\n\nRegulatory requirements (set by regulatory bodies)\nModel risk policies (set by an institution’s MRM team)\nAssumptions\nMethodologies\nData and inputs\nModel performance evaluation\nLimitations\nIntended use\n\nThe purpose of model documentation is to provide transparency, facilitate understanding, and enable effective governance and oversight of the model.\n\nTemplate\n\nFunctions as a test suite and lays out the structure of model documentation, segmented into various sections and sub-sections. ValidMind templates come with pre-defined sections, similar to test placeholders, including boilerplates and spaces designated for documentation and test results:\n\n\n\nModel documentation is populated when a user successfully executes all the tests contained in a template, thereby completing the test suite. Template placeholders get populated with content generated by the ValidMind Developer Framework.\nEssentially, our platform scans these templates, identifies all tests and systematically organizes them into a well-structured test suite.\n\nThe criteria for these templates are typically provided by your model risk management team. They can be programmatically customized to suit the unique requirements of each model use case, a task usually performed by an administrator.\n\nTests\n\nA function contained in the ValidMind Developer Framework, which is designed to run a specific quantitative test on the dataset or model. Test results are sent to the ValidMind Platform to generate the model documentation according to the relevant templates."
-  },
-  {
-    "objectID": "guide/view-templates.html",
-    "href": "guide/view-templates.html",
-    "title": "View templates",
-    "section": "",
-    "text": "Learn how to view the structure and configuration of existing documentation templates on the ValidMind Platform."
-  },
-  {
-    "objectID": "guide/view-templates.html#prerequisites",
-    "href": "guide/view-templates.html#prerequisites",
-    "title": "View templates",
-    "section": "Prerequisites",
-    "text": "Prerequisites\n\nYou are a registered user on the ValidMind Platform\nYou are logged into the ValidMind Platform"
-  },
-  {
-    "objectID": "guide/view-templates.html#steps",
-    "href": "guide/view-templates.html#steps",
-    "title": "View templates",
-    "section": "Steps",
-    "text": "Steps\n\nFrom the ValidMind Platform homepage, go to Templates on the left.\nClick on one of the available templates to view the YAML configuration file.\nIn the configuration file that opens, you can view information about the template, such as:\n\nName and description of the template\nVersion of the templates\nSections in the template and how they are structured\nGuidelines associated with each section\nMetrics from the Developer Framework that feed into the template\n\n\n\n\n\n\n\n\n\n\n\nTip\n\n\n\nTemplates can only be configured by an administrator."
-  },
-  {
-    "objectID": "guide/view-templates.html#related-topics",
-    "href": "guide/view-templates.html#related-topics",
-    "title": "View templates",
-    "section": "Related topics",
-    "text": "Related topics\n\nCreate documentation projects\nDocument models with the Developer Framework\nReview and comment on documentation projects"
+    "objectID": "guide/join-community.html",
+    "href": "guide/join-community.html",
+    "title": "ValidMind",
+    "section": "",
+    "text": "Loading…"
   },
   {
     "objectID": "guide/view-validation-guidelines.html",
@@ -2343,111 +2350,5 @@
     "title": "Sensitivity Analysis",
     "section": "4. Modeling",
     "text": "4. Modeling\n\nTraining, validation, test\nWith our data in nice shape, we’ll split it into training, validation, and test sets.\n\n\ndf = df[df['sentiment'] != \"neutral\"]\ndf.loc[df['sentiment'] == \"positive\", 'sentiment'] = 1\ndf.loc[df['sentiment'] == \"negative\", 'sentiment'] = 0\nprint(np.unique(df['sentiment']))\n\nprint(df.head())\ntrain, test = train_test_split(df[['text','sentiment']], test_size=0.33, random_state=42)\ntrain = train[['text','sentiment']]\ntest = test[['text','sentiment']]\n\ntrain, valid = train_test_split(\n    train,\n    train_size=0.7,\n    random_state=0,\n    stratify=train['sentiment'])\ny_train, X_train = \\\n    train['sentiment'], train.drop(['sentiment'], axis=1)\ny_valid, X_valid = \\\n    valid['sentiment'], valid.drop(['sentiment'], axis=1)\ny_test, X_test= \\\n    test['sentiment'], test.drop(['sentiment'], axis=1)\n\n[0 1]\n                                       OriginalTweet           Sentiment  \\\n1  advice Talk to your neighbours family to excha...            Positive   \n2  Coronavirus Australia: Woolworths to give elde...            Positive   \n3  My food stock is not the only one which is emp...            Positive   \n4  Me, ready to go at supermarket during the #COV...  Extremely Negative   \n5  As news of the regions first confirmed COVID-...            Positive   \n\n                                                text sentiment  \n1  advice talk neighbours family exchange phone n...         1  \n2  coronavirus australia woolworths give elderly ...         1  \n3  food stock one empty please panic enough food ...         1  \n4  me ready go supermarket covid outbreak im para...         0  \n5  news regions first confirmed covid case came s...         1  \n\n\n\n\nBuild model\n\ndef fit_model(X_train, y_train,val_data, **kwargs):\n    model = CatBoostClassifier(\n        task_type='CPU',\n        iterations=5000,\n        eval_metric='Accuracy',\n        od_type='Iter',\n        od_wait=500,\n        **kwargs\n    )\n    return model.fit(\n        X=X_train,\n        y=y_train,\n        eval_set=val_data,\n        verbose=100,\n        plot=True,\n        use_best_model=True\n        )\n\n\nmodel = fit_model(\n    X_train, y_train,\n    val_data=(X_valid,y_valid),\n    text_features=['text'],\n    learning_rate=0.35,\n    tokenizers=[\n        {\n            'tokenizer_id': 'Sense',\n            'separator_type': 'BySense',\n            'lowercasing': 'True',\n            'token_types':['Word', 'Number', 'SentenceBreak'],\n            'sub_tokens_policy':'SeveralTokens'\n        }      \n    ],\n    dictionaries = [\n        {\n            'dictionary_id': 'Word',\n            'max_dictionary_size': '5000'\n        }\n    ],\n    feature_calcers = [\n        'BoW:top_tokens_count=10000'\n    ]\n)\n\n\n\n\n0:  learn: 0.6037263    test: 0.6062211 best: 0.6062211 (0) total: 101ms    remaining: 8m 25s\n100:    learn: 0.8601456    test: 0.8288509 best: 0.8291225 (98)    total: 4.36s    remaining: 3m 31s\n200:    learn: 0.9101601    test: 0.8515349 best: 0.8528932 (193)   total: 8.52s    remaining: 3m 23s\n300:    learn: 0.9349054    test: 0.8562891 best: 0.8564249 (297)   total: 12.8s    remaining: 3m 19s\n400:    learn: 0.9557496    test: 0.8566965 best: 0.8583265 (348)   total: 17s  remaining: 3m 15s\n500:    learn: 0.9712955    test: 0.8569682 best: 0.8583265 (348)   total: 21.2s    remaining: 3m 10s\n600:    learn: 0.9795633    test: 0.8576474 best: 0.8583265 (348)   total: 25.3s    remaining: 3m 5s\n700:    learn: 0.9865502    test: 0.8533007 best: 0.8583265 (348)   total: 29.6s    remaining: 3m 1s\n800:    learn: 0.9915575    test: 0.8572399 best: 0.8583265 (348)   total: 33.8s    remaining: 2m 57s\n900:    learn: 0.9949345    test: 0.8603640 best: 0.8610432 (869)   total: 38.1s    remaining: 2m 53s\n1000:   learn: 0.9970306    test: 0.8604999 best: 0.8610432 (869)   total: 42.4s    remaining: 2m 49s\n1100:   learn: 0.9980786    test: 0.8590057 best: 0.8611790 (1038)  total: 46.7s    remaining: 2m 45s\n1200:   learn: 0.9985444    test: 0.8602282 best: 0.8611790 (1038)  total: 51s  remaining: 2m 41s\n1300:   learn: 0.9987773    test: 0.8626732 best: 0.8632165 (1261)  total: 55.2s    remaining: 2m 37s\n1400:   learn: 0.9990684    test: 0.8621299 best: 0.8632165 (1261)  total: 59.5s    remaining: 2m 32s\n1500:   learn: 0.9991266    test: 0.8624015 best: 0.8636240 (1464)  total: 1m 3s    remaining: 2m 28s\n1600:   learn: 0.9991849    test: 0.8614507 best: 0.8636240 (1464)  total: 1m 8s    remaining: 2m 24s\n1700:   learn: 0.9992431    test: 0.8617224 best: 0.8636240 (1464)  total: 1m 12s   remaining: 2m 20s\n1800:   learn: 0.9993013    test: 0.8613149 best: 0.8638957 (1756)  total: 1m 16s   remaining: 2m 16s\n1900:   learn: 0.9994178    test: 0.8614507 best: 0.8638957 (1756)  total: 1m 21s   remaining: 2m 12s\n2000:   learn: 0.9994760    test: 0.8604999 best: 0.8638957 (1756)  total: 1m 25s   remaining: 2m 8s\n2100:   learn: 0.9994760    test: 0.8600924 best: 0.8638957 (1756)  total: 1m 29s   remaining: 2m 3s\n2200:   learn: 0.9994760    test: 0.8607715 best: 0.8638957 (1756)  total: 1m 34s   remaining: 1m 59s\nStopped by overfitting detector  (500 iterations wait)\n\nbestTest = 0.8638956805\nbestIteration = 1756\n\nShrink model to first 1757 iterations.\n\n\n\n\nInitialize validmind objects\n\nvm_train_ds = vm.init_dataset(dataset=pd.concat([X_train, y_train], axis=1), type=\"generic\", target_column=\"sentiment\")\nvm_test_ds = vm.init_dataset(dataset=pd.concat([X_test, y_test], axis=1), type=\"generic\",target_column=\"sentiment\")\nvm_model = vm.init_model(model, train_ds=vm_train_ds, test_ds=vm_test_ds)\n\n2023-07-06 12:54:24,980 - INFO - client - Pandas dataset detected. Initializing VM Dataset instance...\n2023-07-06 12:54:24,982 - INFO - dataset - Inferring dataset types...\n2023-07-06 12:54:24,998 - INFO - client - Pandas dataset detected. Initializing VM Dataset instance...\n2023-07-06 12:54:24,999 - INFO - dataset - Inferring dataset types...\n\n\n\nRun model metrics test plan\n\nmodel_metrics_test_plan = vm.run_test_plan(\"binary_classifier_metrics\", \n                                             model=vm_model\n                                            )\n\n\n\n\n2023-07-06 12:54:25,525 - INFO - PermutationFeatureImportance - Skiping PFI for catboost models\n2023-07-06 12:54:25,555 - INFO - PopulationStabilityIndex - Skiping PSI for catboost models\n2023-07-06 12:54:25,556 - INFO - SHAPGlobalImportance - Skiping SHAP for catboost models\n\n\n\n\n\n\n\nRun model validation test plan\n\nmodel_validation_test_plan = vm.run_test_plan(\"binary_classifier_validation\", \n                                             model=vm_model\n                                            )"
-  },
-  {
-    "objectID": "releases/2023-jan-01/documentation.html",
-    "href": "releases/2023-jan-01/documentation.html",
-    "title": "Documentation updates – January 1, 2023",
-    "section": "",
-    "text": "Update Quickstart with Jupyter Hub. Test description 2 for documentation label.\n\n\n\nMock up Quickstart revamp. Test description 9 for highlight and documentation label.\n\n\n\nRelease notes for June 22. Test description 8 for documentation label.\n\n\n\nDocs site rework for template functionality. Test description 10 for documentation and highlight labels.\n\n\n\nAdd notebook for implementing custom tests. Test description 6 for documentation label.\n\n\n\nEdit template docs. Test description 3 for documentation label.\n\n\n\nNotebook updates for June 22. Test description 11 for documentation label.\n\n\n\nAdd ‘Before you begin’ section to notebooks. Test description 13 for bug, documentation, and highlight labels."
-  },
-  {
-    "objectID": "releases/2023-jan-01/deprecation.html",
-    "href": "releases/2023-jan-01/deprecation.html",
-    "title": "Deprecation – January 1, 2023",
-    "section": "",
-    "text": "Hide external release notes instructions. Test description 12 for deprecation label.\n\n\n\nFinding Detail Page layout adjustments. Test description 15 for release notes script–deprecation label."
-  },
-  {
-    "objectID": "releases/2023-jan-01/enhancement.html",
-    "href": "releases/2023-jan-01/enhancement.html",
-    "title": "Enhancements – January 1, 2023",
-    "section": "",
-    "text": "Fix quickstart typos. test description 4 for enhancement label\n\n\n\nCreate PR template for release notes. Test description 7 for enhancement label.\n\n\n\nRename metrics to metric results. Test description 18 for release notes script – enhancement and highlight labels."
-  },
-  {
-    "objectID": "releases/2023-jan-01/bug.html",
-    "href": "releases/2023-jan-01/bug.html",
-    "title": "Bug fixes – January 1, 2023",
-    "section": "",
-    "text": "Fix quickstart step 4. Test description 1 for bug and highlight label.\n\n\n\nFix clone action in Makefile. Test description 5 for bug label.\n\n\n\nAdd ‘Before you begin’ section to notebooks. Test description 13 for bug, documentation, and highlight labels.\n\n\n\nfix: [sc-1594] Guarantee order of metrics/tests and associated figures. Test description 14 for bug label."
-  },
-  {
-    "objectID": "releases/2023-jan-01/highlights.html",
-    "href": "releases/2023-jan-01/highlights.html",
-    "title": "January 1, 2023",
-    "section": "",
-    "text": "Mock up Quickstart revamp\n\nTest description 9 for highlight and documentation label.\n\nFix quickstart step 4\n\nTest description 1 for bug and highlight label.\n\nDocs site rework for template functionality\n\nTest description 10 for documentation and highlight labels.\n\n\n\nAdd ‘Before you begin’ section to notebooks\n\nTest description 13 for bug, documentation, and highlight labels.\n\n\n\n\nAdd test driven block inside a documentation\n\nTest description 16 for release notes script – highlight label.\n\nRename metrics to metric results\n\nTest description 18 for release notes script – enhancement and highlight labels."
-  },
-  {
-    "objectID": "releases/2023-jan-01/highlights.html#release-highlights",
-    "href": "releases/2023-jan-01/highlights.html#release-highlights",
-    "title": "January 1, 2023",
-    "section": "",
-    "text": "Mock up Quickstart revamp\n\nTest description 9 for highlight and documentation label.\n\nFix quickstart step 4\n\nTest description 1 for bug and highlight label.\n\nDocs site rework for template functionality\n\nTest description 10 for documentation and highlight labels.\n\n\n\nAdd ‘Before you begin’ section to notebooks\n\nTest description 13 for bug, documentation, and highlight labels.\n\n\n\n\nAdd test driven block inside a documentation\n\nTest description 16 for release notes script – highlight label.\n\nRename metrics to metric results\n\nTest description 18 for release notes script – enhancement and highlight labels."
-  },
-  {
-<<<<<<< HEAD
-    "objectID": "releases/2023-jul-15/bug.html#bug-fixes-july-15-2023",
-    "href": "releases/2023-jul-15/bug.html#bug-fixes-july-15-2023",
-    "title": "Bug fixes",
-    "section": "",
-    "text": "Hide external release notes instructions\n\nTest description for release notes script.\nPlease provide a description that allows an external user to understand the changes made, even without access to the original pull request.\nIf this is an internal-only change, add the internal label to omit the changes from the external release notes.\nIs this a cool new feature we should curate for our users? Add the highlight label."
-  },
-  {
-    "objectID": "guide/community.html",
-    "href": "guide/community.html",
-    "title": "ValidMind",
-    "section": "",
-    "text": "Loading…"
-  },
-  {
-    "objectID": "guide/community.html#brief-introduction",
-    "href": "guide/community.html#brief-introduction",
-    "title": "Community",
-    "section": "",
-    "text": "Provide a brief introduction to the concept that this article will cover:\n\nWhat is [Concept Name]? Explain the concept or topic that the article is about. Provide a clear and concise definition that accurately reflects the scope of the article.\nWhy is [Concept Name] Important? Explain why the concept or topic is important and why users should be interested in learning more about it.\nHow Does [Concept Name] Work? Provide a detailed explanation of how the concept or topic works. Use examples or diagrams to help illustrate key points.\nKey Terms. List important terms and concepts related to the main topic and provide clear definitions for each one."
-  },
-  {
-    "objectID": "guide/community.html#examples",
-    "href": "guide/community.html#examples",
-    "title": "Community",
-    "section": "Examples",
-    "text": "Examples\nProvide one or more examples that illustrate how the concept or topic works in practice. These examples should be clear and concise and should help users understand how to apply the concept or topic in real-world situations."
-  },
-  {
-    "objectID": "guide/community.html#related-topics",
-    "href": "guide/community.html#related-topics",
-    "title": "Community",
-    "section": "Related Topics",
-    "text": "Related Topics\nProvide links or references to related topics that users might find useful or interesting. These could be other articles, resources, or tools related to the main topic."
-  },
-  {
-    "objectID": "guide/community.html#interested-in-joining-our",
-    "href": "guide/community.html#interested-in-joining-our",
-    "title": "Community",
-    "section": "",
-    "text": "Provide a brief introduction to the concept that this article will cover:\n\nWhat is [Concept Name]? Explain the concept or topic that the article is about. Provide a clear and concise definition that accurately reflects the scope of the article.\nWhy is [Concept Name] Important? Explain why the concept or topic is important and why users should be interested in learning more about it.\nHow Does [Concept Name] Work? Provide a detailed explanation of how the concept or topic works. Use examples or diagrams to help illustrate key points.\nKey Terms. List important terms and concepts related to the main topic and provide clear definitions for each one."
-  },
-  {
-    "objectID": "guide/community.html#interested-in-joining-our-mrm-community-slack",
-    "href": "guide/community.html#interested-in-joining-our-mrm-community-slack",
-    "title": "Community",
-    "section": "",
-    "text": "Loading…\n\nProvide a brief introduction to the concept that this article will cover:\n\nWhat is [Concept Name]? Explain the concept or topic that the article is about. Provide a clear and concise definition that accurately reflects the scope of the article.\nWhy is [Concept Name] Important? Explain why the concept or topic is important and why users should be interested in learning more about it.\nHow Does [Concept Name] Work? Provide a detailed explanation of how the concept or topic works. Use examples or diagrams to help illustrate key points.\nKey Terms. List important terms and concepts related to the main topic and provide clear definitions for each one.\n\nLoading…"
-  },
-  {
-    "objectID": "guide/join-community.html",
-    "href": "guide/join-community.html",
-    "title": "ValidMind",
-    "section": "",
-    "text": "Loading…"
-=======
-    "objectID": "releases/2023-jan-01/highlights.html#how-to-upgrade",
-    "href": "releases/2023-jan-01/highlights.html#how-to-upgrade",
-    "title": "January 1, 2023",
-    "section": "How to upgrade",
-    "text": "How to upgrade\nTo access the latest version of the ValidMind Platform UI, reload your browser tab.\nTo upgrade the ValidMind Developer Framework:\n\nUsing Jupyter Hub: reload your browser tab and re-run the !pip install --upgrade validmind cell.\nUsing Docker: pull the latest Docker image:\ndocker pull validmind/validmind-jupyter-demo:latest\nIn your own developer environment: restart your notebook and re-run:\n!pip install validmind"
->>>>>>> 3c283521
   }
 ]