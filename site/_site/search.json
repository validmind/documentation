[
  {
<<<<<<< HEAD
    "objectID": "guide/upload-to-documentation-project.html",
    "href": "guide/upload-to-documentation-project.html",
    "title": "Upload to Your Documentation Project",
    "section": "",
    "text": "You are now ready to modify the Quickstart notebook to upload to your own project that you created earlier."
  },
  {
=======
    "objectID": "notebooks/time_series/tutorial_time_series_forecasting.html",
    "href": "notebooks/time_series/tutorial_time_series_forecasting.html",
    "title": "Time Series Forecasting Model Tutorial",
    "section": "",
    "text": "This tutorial shows Model Developers on how to use and configure the Developer Framework and the MRM ValidMind Platform. The following steps will guide you to automatically document and test Time Series Forecasting models:\n\nStep 1: Connect Notebook to ValidMind Project\nStep 2: Import Raw Data\nStep 3: Run Data Validation Test Suite on Raw Data\nStep 4: Preprocess Data\nStep 5: Run Data Validation Test Suite on Processed Data\nStep 6: Load Pre-Trained Models\nStep 7: Run Model Validation Test Suite on Models"
  },
  {
    "objectID": "notebooks/time_series/tutorial_time_series_forecasting.html#introduction",
    "href": "notebooks/time_series/tutorial_time_series_forecasting.html#introduction",
    "title": "Time Series Forecasting Model Tutorial",
    "section": "",
    "text": "This tutorial shows Model Developers on how to use and configure the Developer Framework and the MRM ValidMind Platform. The following steps will guide you to automatically document and test Time Series Forecasting models:\n\nStep 1: Connect Notebook to ValidMind Project\nStep 2: Import Raw Data\nStep 3: Run Data Validation Test Suite on Raw Data\nStep 4: Preprocess Data\nStep 5: Run Data Validation Test Suite on Processed Data\nStep 6: Load Pre-Trained Models\nStep 7: Run Model Validation Test Suite on Models"
  },
  {
    "objectID": "notebooks/time_series/tutorial_time_series_forecasting.html#step-1-connect-notebook-to-validmind-project",
    "href": "notebooks/time_series/tutorial_time_series_forecasting.html#step-1-connect-notebook-to-validmind-project",
    "title": "Time Series Forecasting Model Tutorial",
    "section": "Step 1: Connect Notebook to ValidMind Project",
    "text": "Step 1: Connect Notebook to ValidMind Project\nPrepare the environment for our analysis. First, import all necessary libraries and modules required for our analysis. Next, connect to the ValidMind MRM platform, which provides a comprehensive suite of tools and services for model validation.\nFinally, define and configure the specific use case we are working on by setting up any required parameters, data sources, or other settings that will be used throughout the analysis.\n\nImport Libraries\n\n# Load API key and secret from environment variables\n%load_ext dotenv\n%dotenv .env\n\n\n\nConnect Notebook to ValidMind Project\n\n\nimport validmind as vm\n\nvm.init(\n  api_host = \"http://localhost:3000/api/v1/tracking\",\n  api_key = \"2494c3838f48efe590d531bfe225d90b\",\n  api_secret = \"4f692f8161f128414fef542cab2a4e74834c75d01b3a8e088a1834f2afcfe838\",\n  project = \"cli4fylps0000s5y6oi5z06xy\"\n)\n  \n\n2023-06-07 14:29:41,383 - INFO - api_client - Connected to ValidMind. Project: [3] FRED Loan Rates Model - Periodic Review (cli4fylps0000s5y6oi5z06xy)\n\n\n\n\nExplore Test Suites, Test Plans and Tests\n\nvm.test_suites.list_suites()\n\n\n\n\n\n\nID\nName\nDescription\nTest Plans\n\n\n\n\nbinary_classifier_full_suite\nBinaryClassifierFullSuite\nFull test suite for binary classification models.\ntabular_dataset_description, tabular_data_quality, binary_classifier_metrics, binary_classifier_validation, binary_classifier_model_diagnosis\n\n\nbinary_classifier_model_validation\nBinaryClassifierModelValidation\nTest suite for binary classification models.\nbinary_classifier_metrics, binary_classifier_validation, binary_classifier_model_diagnosis\n\n\ntabular_dataset\nTabularDataset\nTest suite for tabular datasets.\ntabular_dataset_description, tabular_data_quality\n\n\ntime_series_dataset\nTimeSeriesDataset\nTest suite for time series datasets.\ntime_series_data_quality, time_series_univariate, time_series_multivariate\n\n\ntime_series_model_validation\nTimeSeriesModelValidation\nTest suite for time series model validation.\nregression_model_description, regression_models_evaluation, time_series_forecast, time_series_sensitivity\n\n\n\n\n\n\nvm.test_plans.list_plans()\n\n\n\n\n\n\nID\nName\nDescription\n\n\n\n\nbinary_classifier_metrics\nBinaryClassifierMetrics\nTest plan for sklearn classifier metrics\n\n\nbinary_classifier_validation\nBinaryClassifierPerformance\nTest plan for sklearn classifier models\n\n\nbinary_classifier_model_diagnosis\nBinaryClassifierDiagnosis\nTest plan for sklearn classifier model diagnosis tests\n\n\ntabular_dataset_description\nTabularDatasetDescription\nTest plan to extract metadata and descriptive statistics from a tabular dataset\n\n\ntabular_data_quality\nTabularDataQuality\nTest plan for data quality on tabular datasets\n\n\ntime_series_data_quality\nTimeSeriesDataQuality\nTest plan for data quality on time series datasets\n\n\ntime_series_univariate\nTimeSeriesUnivariate\nTest plan to perform time series univariate analysis.\n\n\ntime_series_multivariate\nTimeSeriesMultivariate\nTest plan to perform time series multivariate analysis.\n\n\ntime_series_forecast\nTimeSeriesForecast\nTest plan to perform time series forecast tests.\n\n\ntime_series_sensitivity\nTimeSeriesSensitivity\nTest plan to perform time series forecast tests.\n\n\nregression_model_description\nRegressionModelDescription\nTest plan for performance metric of regression model of statsmodels library\n\n\nregression_models_evaluation\nRegressionModelsEvaluation\nTest plan for metrics comparison of regression model of statsmodels library\n\n\n\n\n\n\nvm.tests.list_tests()\n\n\n\n\n\n\nTest Type\nID\nName\nDescription\n\n\n\n\nMetric\nacf_pacf_plot\nACFandPACFPlot\nPlots ACF and PACF for a given time series dataset.\n\n\nMetric\nauto_ar\nAutoAR\nAutomatically detects the AR order of a time series using both BIC and AIC.\n\n\nMetric\nauto_ma\nAutoMA\nAutomatically detects the MA order of a time series using both BIC and AIC.\n\n\nMetric\nauto_seasonality\nAutoSeasonality\nAutomatically detects the optimal seasonal order for a time series dataset using the seasonal_decompose method.\n\n\nMetric\nauto_stationarity\nAutoStationarity\nAutomatically detects stationarity for each time series in a DataFrame using the Augmented Dickey-Fuller (ADF) test.\n\n\nMetric\nclassifier_in_sample_performance\nClassifierInSamplePerformance\nTest that outputs the performance of the model on the training data.\n\n\nMetric\nclassifier_out_of_sample_performance\nClassifierOutOfSamplePerformance\nTest that outputs the performance of the model on the test data.\n\n\nMetric\nconfusion_matrix\nConfusionMatrix\nConfusion Matrix\n\n\nMetric\ndataset_correlations\nDatasetCorrelations\nExtracts the correlation matrix for a dataset. The following coefficients are calculated: - Pearson's R for numerical variables - Cramer's V for categorical variables - Correlation ratios for categorical-numerical variables\n\n\nMetric\ndataset_description\nDatasetDescription\nCollects a set of descriptive statistics for a dataset\n\n\nMetric\ndataset_split\nDatasetSplit\nAttempts to extract information about the dataset split from the provided training, test and validation datasets.\n\n\nMetric\ndescriptive_statistics\nDescriptiveStatistics\nCollects a set of descriptive statistics for a dataset, both for numerical and categorical variables\n\n\nMetric\nengle_granger_coint\nEngleGrangerCoint\nTest for cointegration between pairs of time series variables in a given dataset using the Engle-Granger test.\n\n\nMetric\nlagged_correlation_heatmap\nLaggedCorrelationHeatmap\nGenerates a heatmap of correlations between the target variable and the lags of independent variables in the dataset.\n\n\nMetric\nmodel_metadata\nModelMetadata\nCustom class to collect the following metadata for a model: - Model architecture - Model hyperparameters - Model task type\n\n\nMetric\npearson_correlation_matrix\nPearsonCorrelationMatrix\nExtracts the Pearson correlation coefficient for all pairs of numerical variables in the dataset. This metric is useful to identify highly correlated variables that can be removed from the dataset to reduce dimensionality.\n\n\nMetric\npfi\nPermutationFeatureImportance\nPermutation Feature Importance\n\n\nMetric\npsi\nPopulationStabilityIndex\nPopulation Stability Index between two datasets\n\n\nMetric\npr_curve\nPrecisionRecallCurve\nPrecision Recall Curve\n\n\nMetric\nroc_curve\nROCCurve\nROC Curve\n\n\nMetric\nregression_forecast_plot_levels\nRegressionModelForecastPlotLevels\nThis metric creates a plot of forecast vs observed for each model in the list.\n\n\nMetric\nregression_sensitivity_plot\nRegressionModelSensitivityPlot\nThis metric performs sensitivity analysis applying shocks to one variable at a time.\n\n\nMetric\nregression_models_coefficients\nRegressionModelsCoeffs\nTest that outputs the coefficients of stats library regression models.\n\n\nMetric\nregression_models_performance\nRegressionModelsPerformance\nTest that outputs the comparison of stats library regression models.\n\n\nMetric\nrolling_stats_plot\nRollingStatsPlot\nThis class provides a metric to visualize the stationarity of a given time series dataset by plotting the rolling mean and rolling standard deviation. The rolling mean represents the average of the time series data over a fixed-size sliding window, which helps in identifying trends in the data. The rolling standard deviation measures the variability of the data within the sliding window, showing any changes in volatility over time. By analyzing these plots, users can gain insights into the stationarity of the time series data and determine if any transformations or differencing operations are required before applying time series models.\n\n\nMetric\nshap\nSHAPGlobalImportance\nSHAP Global Importance\n\n\nMetric\nscatter_plot\nScatterPlot\nGenerates a visual analysis of data by plotting a scatter plot matrix for all columns in the dataset. The input dataset can have multiple columns (features) if necessary.\n\n\nMetric\nseasonal_decompose\nSeasonalDecompose\nCalculates seasonal_decompose metric for each of the dataset features\n\n\nMetric\nspread_plot\nSpreadPlot\nThis class provides a metric to visualize the spread between pairs of time series variables in a given dataset. By plotting the spread of each pair of variables in separate figures, users can assess the relationship between the variables and determine if any cointegration or other time series relationships exist between them.\n\n\nMetric\ntime_series_histogram\nTimeSeriesHistogram\nGenerates a visual analysis of time series data by plotting the histogram. The input dataset can have multiple time series if necessary. In this case we produce a separate plot for each time series.\n\n\nMetric\ntime_series_line_plot\nTimeSeriesLinePlot\nGenerates a visual analysis of time series data by plotting the raw time series. The input dataset can have multiple time series if necessary. In this case we produce a separate plot for each time series.\n\n\nNone\ndataset_metadata\nDatasetMetadata\nCustom class to collect a set of descriptive statistics for a dataset. This class will log dataset metadata via `log_dataset` instead of a metric. Dataset metadata is necessary to initialize dataset object that can be related to different metrics and test results\n\n\nThresholdTest\nclass_imbalance\nClassImbalance\nThe class imbalance test measures the disparity between the majority class and the minority class in the target column.\n\n\nThresholdTest\nduplicates\nDuplicates\nThe duplicates test measures the number of duplicate rows found in the dataset. If a primary key column is specified, the dataset is checked for duplicate primary keys as well.\n\n\nThresholdTest\ncardinality\nHighCardinality\nThe high cardinality test measures the number of unique values found in categorical columns.\n\n\nThresholdTest\npearson_correlation\nHighPearsonCorrelation\nTest that the pairwise Pearson correlation coefficients between the features in the dataset do not exceed a specified threshold.\n\n\nThresholdTest\naccuracy_score\nMinimumAccuracy\nTest that the model's prediction accuracy on a dataset meets or exceeds a predefined threshold.\n\n\nThresholdTest\nf1_score\nMinimumF1Score\nTest that the model's F1 score on the validation dataset meets or exceeds a predefined threshold.\n\n\nThresholdTest\nroc_auc_score\nMinimumROCAUCScore\nTest that the model's ROC AUC score on the validation dataset meets or exceeds a predefined threshold.\n\n\nThresholdTest\nmissing\nMissingValues\nTest that the number of missing values in the dataset across all features is less than a threshold\n\n\nThresholdTest\noverfit_regions\nOverfitDiagnosis\nTest that identify overfit regions with high residuals by histogram slicing techniques.\n\n\nThresholdTest\nrobustness\nRobustnessDiagnosis\nTest robustness of model by perturbing the features column values by adding noise within scale stardard deviation.\n\n\nThresholdTest\nskewness\nSkewness\nThe skewness test measures the extent to which a distribution of values differs from a normal distribution. A positive skew describes a longer tail of values in the right and a negative skew describes a longer tail of values in the left.\n\n\nThresholdTest\ntime_series_frequency\nTimeSeriesFrequency\nTest that detect frequencies in the data\n\n\nThresholdTest\ntime_series_missing_values\nTimeSeriesMissingValues\nTest that the number of missing values is less than a threshold\n\n\nThresholdTest\ntime_series_outliers\nTimeSeriesOutliers\nTest that find outliers for time series data using the z-score method\n\n\nThresholdTest\nzeros\nTooManyZeroValues\nThe zeros test finds columns that have too many zero values.\n\n\nThresholdTest\ntraining_test_degradation\nTrainingTestDegradation\nTest that the degradation in performance between the training and test datasets does not exceed a predefined threshold.\n\n\nThresholdTest\nunique\nUniqueRows\nTest that the number of unique rows is greater than a threshold\n\n\nThresholdTest\nweak_spots\nWeakspotsDiagnosis\nTest that identify weak regions with high residuals by histogram slicing techniques."
  },
  {
    "objectID": "notebooks/time_series/tutorial_time_series_forecasting.html#step-2-import-raw-data",
    "href": "notebooks/time_series/tutorial_time_series_forecasting.html#step-2-import-raw-data",
    "title": "Time Series Forecasting Model Tutorial",
    "section": "Step 2: Import Raw Data",
    "text": "Step 2: Import Raw Data\n\nImport FRED Dataset\n\nfrom validmind.datasets.regression import fred as demo_dataset\n\ntarget_column = demo_dataset.target_column\nfeature_columns = demo_dataset.feature_columns\n\ndf = demo_dataset.load_data()\ndf.tail(10)\n\n\n\n\n\n\n\n\nMORTGAGE30US\nFEDFUNDS\nGS10\nUNRATE\n\n\nDATE\n\n\n\n\n\n\n\n\n2023-03-02\n6.65\nNaN\nNaN\nNaN\n\n\n2023-03-09\n6.73\nNaN\nNaN\nNaN\n\n\n2023-03-16\n6.60\nNaN\nNaN\nNaN\n\n\n2023-03-23\n6.42\nNaN\nNaN\nNaN\n\n\n2023-03-30\n6.32\nNaN\nNaN\nNaN\n\n\n2023-04-01\nNaN\nNaN\n3.46\nNaN\n\n\n2023-04-06\n6.28\nNaN\nNaN\nNaN\n\n\n2023-04-13\n6.27\nNaN\nNaN\nNaN\n\n\n2023-04-20\n6.39\nNaN\nNaN\nNaN\n\n\n2023-04-27\n6.43\nNaN\nNaN\nNaN"
  },
  {
    "objectID": "notebooks/time_series/tutorial_time_series_forecasting.html#step-3-run-data-validation-test-suite-on-raw-data",
    "href": "notebooks/time_series/tutorial_time_series_forecasting.html#step-3-run-data-validation-test-suite-on-raw-data",
    "title": "Time Series Forecasting Model Tutorial",
    "section": "Step 3: Run Data Validation Test Suite on Raw Data",
    "text": "Step 3: Run Data Validation Test Suite on Raw Data\n\nExplore the Time Series Dataset Test Suite\n\nvm.test_suites.describe_suite(\"time_series_dataset\")\n\n\n\n\n\n\nID\nName\nDescription\nTest Plans\n\n\n\n\ntime_series_dataset\nTimeSeriesDataset\nTest suite for time series datasets.\ntime_series_data_quality, time_series_univariate, time_series_multivariate\n\n\n\n\n\n\n\nExplore Test Plans\n\nvm.test_plans.describe_plan(\"time_series_data_quality\")\n\n\n\n\n\n\nID\nName\nDescription\nRequired Context\nTests\n\n\n\n\ntime_series_data_quality\nTimeSeriesDataQuality\nTest plan for data quality on time series datasets\ndataset\nTimeSeriesOutliers (ThresholdTest), TimeSeriesMissingValues (ThresholdTest), TimeSeriesFrequency (ThresholdTest)\n\n\n\n\n\n\nvm.test_plans.describe_plan(\"time_series_univariate\")\n\n\n\n\n\n\nID\nName\nDescription\nRequired Context\nTests\n\n\n\n\ntime_series_univariate\nTimeSeriesUnivariate\nTest plan to perform time series univariate analysis.\ndataset\nTimeSeriesLinePlot (Metric), TimeSeriesHistogram (Metric), ACFandPACFPlot (Metric), SeasonalDecompose (Metric), AutoSeasonality (Metric), AutoStationarity (Metric), RollingStatsPlot (Metric), AutoAR (Metric), AutoMA (Metric)\n\n\n\n\n\n\nConnect Raw Dataset to ValidMind Platform\n\nvm_dataset = vm.init_dataset(\n    dataset=df,\n    target_column=demo_dataset.target_column,\n)\n\nPandas dataset detected. Initializing VM Dataset instance...\nInferring dataset types...\n\n\n\n\nRun Time Series Dataset Test Suite on Raw Dataset\n\nconfig={\n    \n    # TIME SERIES DATA QUALITY PARAMS\n    \"time_series_outliers\": {\n        \"zscore_threshold\": 3,\n    },\n    \"time_series_missing_values\":{\n        \"min_threshold\": 2,\n    },\n    \n    # TIME SERIES UNIVARIATE PARAMS \n    \"rolling_stats_plot\": {\n        \"window_size\": 12    \n    },\n     \"seasonal_decompose\": {\n        \"seasonal_model\": 'additive'\n    },\n     \"auto_seasonality\": {\n        \"min_period\": 1,\n        \"max_period\": 3\n    },\n      \"auto_stationarity\": {\n        \"max_order\": 3,\n        \"threshold\": 0.05\n    },\n    \"auto_ar\": {\n        \"max_ar_order\": 2\n    },\n    \"auto_ma\": {\n        \"max_ma_order\": 2\n    },\n\n    # TIME SERIES MULTIVARIATE PARAMS \n    \"lagged_correlation_heatmap\": {\n        \"target_col\": demo_dataset.target_column,\n        \"independent_vars\": demo_dataset.feature_columns\n    },\n    \"engle_granger_coint\": {\n        \"threshold\": 0.05\n    },\n}\n\nfull_suite = vm.run_test_suite(\n    \"time_series_dataset\",\n    dataset=vm_dataset,\n    config = config,\n)\n\n\n\n\nNo artists with labels found to put in legend.  Note that artists whose label start with an underscore are ignored when legend() is called with no argument.\nNo artists with labels found to put in legend.  Note that artists whose label start with an underscore are ignored when legend() is called with no argument.\nNo artists with labels found to put in legend.  Note that artists whose label start with an underscore are ignored when legend() is called with no argument.\nThe default method 'yw' can produce PACF values outside of the [-1,1] interval. After 0.13, the default will change tounadjusted Yule-Walker ('ywm'). You can use this method now by setting method='ywm'.\nNo frequency could be inferred for variable 'MORTGAGE30US'. Skipping seasonal decomposition and plots for this variable.\nNo artists with labels found to put in legend.  Note that artists whose label start with an underscore are ignored when legend() is called with no argument.\nNo artists with labels found to put in legend.  Note that artists whose label start with an underscore are ignored when legend() is called with no argument.\nNo artists with labels found to put in legend.  Note that artists whose label start with an underscore are ignored when legend() is called with no argument.\nNo artists with labels found to put in legend.  Note that artists whose label start with an underscore are ignored when legend() is called with no argument.\nA date index has been provided, but it has no associated frequency information and so will be ignored when e.g. forecasting.\nA date index has been provided, but it has no associated frequency information and so will be ignored when e.g. forecasting.\nA date index has been provided, but it has no associated frequency information and so will be ignored when e.g. forecasting.\nNo frequency information was provided, so inferred frequency MS will be used.\nNo frequency information was provided, so inferred frequency MS will be used.\nNo frequency information was provided, so inferred frequency MS will be used.\nNo frequency information was provided, so inferred frequency MS will be used.\nNo frequency information was provided, so inferred frequency MS will be used.\nNo frequency information was provided, so inferred frequency MS will be used.\nNo frequency information was provided, so inferred frequency MS will be used.\nNo frequency information was provided, so inferred frequency MS will be used.\nNo frequency information was provided, so inferred frequency MS will be used.\nA date index has been provided, but it has no associated frequency information and so will be ignored when e.g. forecasting.\nA date index has been provided, but it has no associated frequency information and so will be ignored when e.g. forecasting.\nA date index has been provided, but it has no associated frequency information and so will be ignored when e.g. forecasting.\nA date index has been provided, but it has no associated frequency information and so will be ignored when e.g. forecasting.\nA date index has been provided, but it has no associated frequency information and so will be ignored when e.g. forecasting.\nA date index has been provided, but it has no associated frequency information and so will be ignored when e.g. forecasting.\nNon-invertible starting MA parameters found. Using zeros as starting parameters.\nA date index has been provided, but it has no associated frequency information and so will be ignored when e.g. forecasting.\nA date index has been provided, but it has no associated frequency information and so will be ignored when e.g. forecasting.\nA date index has been provided, but it has no associated frequency information and so will be ignored when e.g. forecasting.\nNon-invertible starting MA parameters found. Using zeros as starting parameters.\nNo frequency information was provided, so inferred frequency MS will be used.\nNo frequency information was provided, so inferred frequency MS will be used.\nNo frequency information was provided, so inferred frequency MS will be used.\nNo frequency information was provided, so inferred frequency MS will be used.\nNo frequency information was provided, so inferred frequency MS will be used.\nNo frequency information was provided, so inferred frequency MS will be used.\nNon-invertible starting MA parameters found. Using zeros as starting parameters.\nNo frequency information was provided, so inferred frequency MS will be used.\nNo frequency information was provided, so inferred frequency MS will be used.\nNo frequency information was provided, so inferred frequency MS will be used.\nNon-invertible starting MA parameters found. Using zeros as starting parameters.\nNo frequency information was provided, so inferred frequency MS will be used.\nNo frequency information was provided, so inferred frequency MS will be used.\nNo frequency information was provided, so inferred frequency MS will be used.\nNo frequency information was provided, so inferred frequency MS will be used.\nNo frequency information was provided, so inferred frequency MS will be used.\nNo frequency information was provided, so inferred frequency MS will be used.\nNon-invertible starting MA parameters found. Using zeros as starting parameters.\nNo frequency information was provided, so inferred frequency MS will be used.\nNo frequency information was provided, so inferred frequency MS will be used.\nNo frequency information was provided, so inferred frequency MS will be used.\nNon-invertible starting MA parameters found. Using zeros as starting parameters.\nNo frequency information was provided, so inferred frequency MS will be used.\nNo frequency information was provided, so inferred frequency MS will be used.\nNo frequency information was provided, so inferred frequency MS will be used.\nNo frequency information was provided, so inferred frequency MS will be used.\nNo frequency information was provided, so inferred frequency MS will be used.\nNo frequency information was provided, so inferred frequency MS will be used.\nNon-invertible starting MA parameters found. Using zeros as starting parameters.\nNo frequency information was provided, so inferred frequency MS will be used.\nNo frequency information was provided, so inferred frequency MS will be used.\nNo frequency information was provided, so inferred frequency MS will be used.\n\n\nFrequency of FEDFUNDS: MS\nFrequency of GS10: MS\nFrequency of UNRATE: MS\nWarning: MORTGAGE30US is not stationary. Results may be inaccurate.\nWarning: GS10 is not stationary. Results may be inaccurate.\nWarning: MORTGAGE30US is not stationary. Results may be inaccurate.\nWarning: GS10 is not stationary. Results may be inaccurate."
  },
  {
    "objectID": "notebooks/time_series/tutorial_time_series_forecasting.html#step-4-preprocess-data",
    "href": "notebooks/time_series/tutorial_time_series_forecasting.html#step-4-preprocess-data",
    "title": "Time Series Forecasting Model Tutorial",
    "section": "Step 4: Preprocess Data",
    "text": "Step 4: Preprocess Data\n\nHandle Frequencies, Missing Values and Stationairty\n\n# Sample frequencies to Monthly\nresampled_df = df.resample(\"MS\").last()\n\n# Remove all missing values\nnona_df = resampled_df.dropna()\n\n# Take the first different across all variables\npreprocessed_df = nona_df.diff().dropna()"
  },
  {
    "objectID": "notebooks/time_series/tutorial_time_series_forecasting.html#step-5-run-data-validation-test-suite-on-processed-data",
    "href": "notebooks/time_series/tutorial_time_series_forecasting.html#step-5-run-data-validation-test-suite-on-processed-data",
    "title": "Time Series Forecasting Model Tutorial",
    "section": "Step 5: Run Data Validation Test Suite on Processed Data",
    "text": "Step 5: Run Data Validation Test Suite on Processed Data\n\nvm_dataset = vm.init_dataset(\n    dataset=preprocessed_df,\n    target_column=demo_dataset.target_column,\n)\n\nfull_suite = vm.run_test_suite(\n    \"time_series_dataset\",\n    dataset=vm_dataset,\n    config = config,\n)"
  },
  {
    "objectID": "notebooks/time_series/tutorial_time_series_forecasting.html#step-6-load-pre-trained-models",
    "href": "notebooks/time_series/tutorial_time_series_forecasting.html#step-6-load-pre-trained-models",
    "title": "Time Series Forecasting Model Tutorial",
    "section": "Step 6: Load Pre-Trained Models",
    "text": "Step 6: Load Pre-Trained Models\n\nLoad Pre-Trained Models\n\nfrom validmind.datasets.regression import fred as demo_dataset\nmodel_A, train_df_A, test_df_A = demo_dataset.load_model('fred_loan_rates_model_3')\nmodel_B, train_df_B, test_df_B = demo_dataset.load_model('fred_loan_rates_model_4')\n\n\nConnect a List of Models To the ValidMind Platform\n\n# Initialize training and testing datasets for model A\nvm_train_ds_A = vm.init_dataset(dataset=train_df_A, type=\"generic\", target_column=demo_dataset.target_column)\nvm_test_ds_A = vm.init_dataset(dataset=test_df_A, type=\"generic\", target_column=demo_dataset.target_column)\n\n# Initialize training and testing datasets for model B\nvm_train_ds_B = vm.init_dataset(dataset=train_df_B, type=\"generic\", target_column=demo_dataset.target_column)\nvm_test_ds_B = vm.init_dataset(dataset=test_df_B, type=\"generic\", target_column=demo_dataset.target_column)\n\n# Initialize model A\nvm_model_A = vm.init_model(\n    model = model_A, \n    train_ds=vm_train_ds_A, \n    test_ds=vm_test_ds_A)\n\n# Initialize model B\nvm_model_B = vm.init_model(\n    model = model_B,\n    train_ds=vm_train_ds_B,\n    test_ds=vm_test_ds_B)\n\n\nlist_of_models = [vm_model_A, vm_model_B]"
  },
  {
    "objectID": "notebooks/time_series/tutorial_time_series_forecasting.html#step-7-run-model-validation-test-suite-on-models",
    "href": "notebooks/time_series/tutorial_time_series_forecasting.html#step-7-run-model-validation-test-suite-on-models",
    "title": "Time Series Forecasting Model Tutorial",
    "section": "Step 7: Run Model Validation Test Suite on Models",
    "text": "Step 7: Run Model Validation Test Suite on Models\n\nExplore the Time Series Model Validation Test Suite\n\nvm.test_suites.describe_test_suite(\"time_series_model_validation\")\n\n\n\nExplore Test Plans\n\nvm.test_plans.describe_plan(\"regression_model_description\")\n\n\nvm.test_plans.describe_plan(\"regression_models_evaluation\")\n\n\nvm.test_plans.describe_plan(\"time_series_forecast\")\n\n\nvm.test_plans.describe_plan(\"time_series_sensitivity\")\n\n\n\nRun Model Validation Test Suite on a List of Models\n\nconfig= {\n    \"regression_forecast_plot_levels\": {\n        \"transformation\": \"integrate\",\n    },\n    \"regression_sensitivity_plot\": {\n        \"transformation\": \"integrate\",\n        \"shocks\": [0.3],\n    }\n}\n\nfull_suite = vm.run_test_suite(\n    \"time_series_model_validation\",\n    model = vm_model_B,\n    models = list_of_models,\n    config = config,\n)"
  },
  {
    "objectID": "notebooks/how_to/implementing_custom_tests.html",
    "href": "notebooks/how_to/implementing_custom_tests.html",
    "title": "Implementing Custom Tests",
    "section": "",
    "text": "%load_ext dotenv\n%dotenv .env\n\nimport validmind as vm\n\nvm.init(\n  api_host = \"http://localhost:3000/api/v1/tracking\",\n  project = \"...\"\n)"
  },
  {
    "objectID": "notebooks/how_to/implementing_custom_tests.html#implementing-custom-metrics-and-threshold-tests",
    "href": "notebooks/how_to/implementing_custom_tests.html#implementing-custom-metrics-and-threshold-tests",
    "title": "Implementing Custom Tests",
    "section": "Implementing custom metrics and threshold tests",
    "text": "Implementing custom metrics and threshold tests\nCustom metrics allow you to extend the default set of metrics provided by ValidMind and provide full flexibility for documenting any type of model or use case. Metrics and threshold tests are similar in that they both provide a way to evaluate a model. The difference is that metrics capture any arbitrary set of values that measure a behavior in a dataset(s) or model(s), while threshold tests are Boolean tests that evaluate whether a behavior passes or fails a set of criteria.\n\nDocumentation components of a metric and threshold test\nA metric is composed of the following documentation elements:\n\nTitle\nDescription\nResults Table(s)\nPlot(s)\n\nA threshold test is composed of the following documentation elements:\n\nTitle\nDescription\nTest Parameters\nResults Table(s)\nPlot(s)\n\n\n\nMetric class signature\nIn order to implement a custom metric or threshold test, you must create a class that inherits from the Metric or ThresholdTest class. The class signatures below show the different methods that need to be implemented in order to provide the required documentation elements:\n@dataclass\nclass ExampleMetric(Metric):\n    name = \"mean_of_values\"\n\n    # Markdown compatible description of the metric\n    def description(self):\n\n    # Code to compute the metric and cache its results and Figures\n    def run(self):\n\n    # Code to build a list of ResultSummaries that form the results tables\n    def summary(self, metric_values):\nWe’ll now implement a sample metric to illustrate their different documentation components.\n\n\nImplementing a custom metric\nThe following example shows how to implement a custom metric that calculates the mean of a list of numbers.\n\nBasic metric implementation\nAt its most basic, a metric implementation requires a run() method that computes the metric and caches its results and Figures. The run() method is called by the ValidMind client when the metric is executed. The run() should return any value that can be serialized to JSON.\nIn the example below we also provide a simple description for the metric:\n\nfrom dataclasses import dataclass\nfrom validmind.vm_models import Metric\n\n@dataclass\nclass MeanMetric(Metric):\n    name = \"mean_of_values\"\n\n    def description(self):\n        return \"Calculates the mean of the provided values\"\n\n    def run(self):\n        if \"values\" not in self.params:\n            raise ValueError(\"values must be provided in params\")\n\n        if not isinstance(self.params[\"values\"], list):\n            raise ValueError(\"values must be a list\")\n        \n        values = self.params[\"values\"]\n        mean = sum(values) / len(values)\n        \n        return self.cache_results(mean)\n\n\n\nTesting the custom metric\nWe should run a metric first without running an entire test plan and test its behavior.\nThe only requirement to run a metric is build a TestContext object and pass it to the metric initializer. Test context objects allow metrics and tests to access data inside their class methods in a predictable way. By default, ValidMind provides support for the following special keys in a test context objects:\n\ndataset\nmodel\nmodels\n\nWhen a test context object is build with one of these keys, the corresponding value is automatically added to the object as an attribute. For example, if you build a test context object with the dataset key, you can access the dataset inside the metric’s run() method as self.dataset. We’ll illustrate this in detail in the next section.\nIn our simple example, we don’t need to pass any arguments to the TestContext initializer.\n\nfrom validmind.vm_models.test_context import TestContext\n\ntest_context = TestContext()\nmean_metric = MeanMetric(test_context=test_context, params={\n    \"values\": [1, 2, 3, 4, 5]\n})\nmean_metric.run()\n\nYou can also inspect the results of the metric by accessing the result variable:\n\nmean_metric.result.show()\n\n\n\n\nAdd a summary() method to the custom metric\nThe summary() method is used to build a ResultSummary object that can display the results of our test as a list of one or more summray tables. The ResultSummary class takes a results argument that is a list of ResultTable objects.\nEach ResultTable object is composed of a data and metadata attribute. The data attribute is any valid Pandas tabular DataFrame and metadata is a ResultTableMetadata instance that takes title as the table description.\n\nfrom dataclasses import dataclass\n\nimport pandas as pd\nfrom validmind.vm_models import Metric, ResultSummary, ResultTable, ResultTableMetadata\n\n@dataclass\nclass MeanMetric(Metric):\n    name = \"mean_of_values\"\n\n    def description(self):\n        return \"Calculates the mean of the provided values\"\n\n    def summary(self, metric_value):\n        # Create a dataframe structure that can be rendered as a table\n        simple_df = pd.DataFrame({\"Mean of Values\": [metric_value]})\n\n        return ResultSummary(\n            results=[\n                ResultTable(\n                    data=simple_df,\n                    metadata=ResultTableMetadata(title=\"Example Table\"),\n                ),                \n            ]\n        )        \n        \n    def run(self):\n        if \"values\" not in self.params:\n            raise ValueError(\"values must be provided in params\")\n\n        if not isinstance(self.params[\"values\"], list):\n            raise ValueError(\"values must be a list\")\n        \n        values = self.params[\"values\"]\n        mean = sum(values) / len(values)\n        return self.cache_results(mean)\n\n\nfrom validmind.vm_models.test_context import TestContext\n\ntest_context = TestContext()\nmean_metric = MeanMetric(test_context=test_context, params={\n    \"values\": [1, 2, 3, 4, 5]\n})\nmean_metric.run()\n\n\nmean_metric.result.show()\n\n\n\nAdd figures to a metric\nYou can also add figures to a metric by passing a figures list to cache_results(). Each figure is a Figure object that takes the following arguments:\n\nfor_object: The name of the object that the figure is for. Usually defaults to self\nfigure: A Matplotlib or Plotly figure object\nkey: A unique key for the figure\n\nThe developer framework uses for_object and key to link figures to the corresponding metric or test.\n\nfrom dataclasses import dataclass\n\nimport matplotlib.pyplot as plt\nimport numpy as np\nimport pandas as pd\nfrom validmind.vm_models import Figure, Metric, ResultSummary, ResultTable, ResultTableMetadata\n\n@dataclass\nclass MeanMetric(Metric):\n    name = \"mean_of_values\"\n\n    def description(self):\n        return \"Calculates the mean of the provided values\"\n\n    def summary(self, metric_value):\n        # Create a dataframe structure that can be rendered as a table\n        simple_df = pd.DataFrame({\"Mean of Values\": [metric_value]})\n\n        return ResultSummary(\n            results=[\n                ResultTable(\n                    data=simple_df,\n                    metadata=ResultTableMetadata(title=\"Example Table\"),\n                ),\n            ]\n        )        \n\n        \n    def run(self):\n        if \"values\" not in self.params:\n            raise ValueError(\"values must be provided in params\")\n\n        if not isinstance(self.params[\"values\"], list):\n            raise ValueError(\"values must be a list\")\n        \n        values = self.params[\"values\"]\n        mean = sum(values) / len(values)\n\n        # Create a random histogram with matplotlib\n        fig, ax = plt.subplots()\n        ax.hist(np.random.randn(1000), bins=20, color=\"blue\")\n        ax.set_title(\"Histogram of random numbers\")\n        ax.set_xlabel(\"Value\")\n        ax.set_ylabel(\"Frequency\")\n\n        # Do this if you want to prevent the figure from being displayed\n        plt.close(\"all\")\n        \n        figure = Figure(\n            for_object=self,\n            key=self.key,\n            figure=fig\n        )\n\n        return self.cache_results(mean, figures=[figure])\n\n\nfrom validmind.vm_models.test_context import TestContext\n\ntest_context = TestContext()\nmean_metric = MeanMetric(test_context=test_context, params={\n    \"values\": [1, 2, 3, 4, 5]\n})\nmean_metric.run()\n\n\nmean_metric.result.show()\n\n\nfrom validmind.vm_models import TestPlan\n\nclass MyCustomTestPlan(TestPlan):\n    \"\"\"\n    Custom test plan\n    \"\"\"\n\n    name = \"my_custom_test_plan\"\n    required_context = []\n    tests = [MeanMetric]\n\nmy_custom_test_plan = MyCustomTestPlan(config={\n    \"mean_of_values\": {\n        \"values\": [1, 2, 3, 4, 5, 6, 7, 8, 9, 10]\n    },\n})\nresults = my_custom_test_plan.run()"
  },
  {
    "objectID": "notebooks/how_to/listing-and-loading-tests.html",
    "href": "notebooks/how_to/listing-and-loading-tests.html",
    "title": "ValidMind",
    "section": "",
    "text": "from validmind.tests import list_tests, load_test, describe_test\n\nlist_tests()\n\n\n\n\n\n\nTest Type\nName\nDescription\nID\n\n\n\n\nMetric\nModelMetadata\nCustom class to collect the following metadata for a model: - Model architecture - Model hyperparameters - Model task type\nvalidmind.model_validation.ModelMetadata\n\n\nMetric\nClassifierOutOfSamplePerformance\nTest that outputs the performance of the model on the test data.\nvalidmind.model_validation.sklearn.ClassifierOutOfSamplePerformance\n\n\nThresholdTest\nRobustnessDiagnosis\nTest robustness of model by perturbing the features column values by adding noise within scale stardard deviation.\nvalidmind.model_validation.sklearn.RobustnessDiagnosis\n\n\nMetric\nSHAPGlobalImportance\nSHAP Global Importance\nvalidmind.model_validation.sklearn.SHAPGlobalImportance\n\n\nMetric\nConfusionMatrix\nConfusion Matrix\nvalidmind.model_validation.sklearn.ConfusionMatrix\n\n\nMetric\nClassifierInSamplePerformance\nTest that outputs the performance of the model on the training data.\nvalidmind.model_validation.sklearn.ClassifierInSamplePerformance\n\n\nThresholdTest\nOverfitDiagnosis\nTest that identify overfit regions with high residuals by histogram slicing techniques.\nvalidmind.model_validation.sklearn.OverfitDiagnosis\n\n\nMetric\nPermutationFeatureImportance\nPermutation Feature Importance\nvalidmind.model_validation.sklearn.PermutationFeatureImportance\n\n\nThresholdTest\nMinimumROCAUCScore\nTest that the model's ROC AUC score on the validation dataset meets or exceeds a predefined threshold.\nvalidmind.model_validation.sklearn.MinimumROCAUCScore\n\n\nMetric\nPrecisionRecallCurve\nPrecision Recall Curve\nvalidmind.model_validation.sklearn.PrecisionRecallCurve\n\n\nMetric\nClassifierPerformance\nTest that outputs the performance of the model on the training or test data.\nvalidmind.model_validation.sklearn.ClassifierPerformance\n\n\nThresholdTest\nMinimumF1Score\nTest that the model's F1 score on the validation dataset meets or exceeds a predefined threshold.\nvalidmind.model_validation.sklearn.MinimumF1Score\n\n\nMetric\nROCCurve\nROC Curve\nvalidmind.model_validation.sklearn.ROCCurve\n\n\nThresholdTest\nTrainingTestDegradation\nTest that the degradation in performance between the training and test datasets does not exceed a predefined threshold.\nvalidmind.model_validation.sklearn.TrainingTestDegradation\n\n\nThresholdTest\nWeakspotsDiagnosis\nTest that identify weak regions with high residuals by histogram slicing techniques.\nvalidmind.model_validation.sklearn.WeakspotsDiagnosis\n\n\nMetric\nPopulationStabilityIndex\nPopulation Stability Index between two datasets\nvalidmind.model_validation.sklearn.PopulationStabilityIndex\n\n\nThresholdTest\nMinimumAccuracy\nTest that the model's prediction accuracy on a dataset meets or exceeds a predefined threshold.\nvalidmind.model_validation.sklearn.MinimumAccuracy\n\n\nMetric\nRegressionModelsCoeffs\nTest that outputs the coefficients of stats library regression models.\nvalidmind.model_validation.statsmodels.RegressionModelsCoeffs\n\n\nMetric\nBoxPierce\nThe Box-Pierce test is a statistical test used to determine whether a given set of data has autocorrelations that are different from zero.\nvalidmind.model_validation.statsmodels.BoxPierce\n\n\nMetric\nRegressionModelSensitivityPlot\nThis metric performs sensitivity analysis applying shocks to one variable at a time.\nvalidmind.model_validation.statsmodels.RegressionModelSensitivityPlot\n\n\nMetric\nRegressionModelsPerformance\nTest that outputs the comparison of stats library regression models.\nvalidmind.model_validation.statsmodels.RegressionModelsPerformance\n\n\nMetric\nZivotAndrewsArch\nZivot-Andrews unit root test for establishing the order of integration of time series\nvalidmind.model_validation.statsmodels.ZivotAndrewsArch\n\n\nMetric\nRegressionModelOutsampleComparison\nTest that evaluates the performance of different regression models on a separate test dataset that was not used to train the models.\nvalidmind.model_validation.statsmodels.RegressionModelOutsampleComparison\n\n\nMetric\nRegressionModelForecastPlotLevels\nThis metric creates a plot of forecast vs observed for each model in the list.\nvalidmind.model_validation.statsmodels.RegressionModelForecastPlotLevels\n\n\nMetric\nLJungBox\nThe Ljung-Box test is a statistical test used to determine whether a given set of data has autocorrelations that are different from zero.\nvalidmind.model_validation.statsmodels.LJungBox\n\n\nMetric\nJarqueBera\nThe Jarque-Bera test is a statistical test used to determine whether a given set of data follows a normal distribution.\nvalidmind.model_validation.statsmodels.JarqueBera\n\n\nMetric\nPhillipsPerronArch\nPhillips-Perron (PP) unit root test for establishing the order of integration of time series\nvalidmind.model_validation.statsmodels.PhillipsPerronArch\n\n\nMetric\nKolmogorovSmirnov\nThe Kolmogorov-Smirnov metric is a statistical test used to determine whether a given set of data follows a normal distribution.\nvalidmind.model_validation.statsmodels.KolmogorovSmirnov\n\n\nMetric\nResidualsVisualInspection\nLog plots for visual inspection of residuals\nvalidmind.model_validation.statsmodels.ResidualsVisualInspection\n\n\nMetric\nShapiroWilk\nThe Shapiro-Wilk test is a statistical test used to determine whether a given set of data follows a normal distribution.\nvalidmind.model_validation.statsmodels.ShapiroWilk\n\n\nMetric\nRegressionModelInsampleComparison\nTest that output the comparison of stats library regression models.\nvalidmind.model_validation.statsmodels.RegressionModelInsampleComparison\n\n\nMetric\nRegressionModelSummary\nTest that output the summary of regression models of statsmodel library.\nvalidmind.model_validation.statsmodels.RegressionModelSummary\n\n\nMetric\nKPSS\nKwiatkowski-Phillips-Schmidt-Shin (KPSS) unit root test for establishing the order of integration of time series\nvalidmind.model_validation.statsmodels.KPSS\n\n\nMetric\nLilliefors\nThe Lilliefors test is a statistical test used to determine whether a given set of data follows a normal distribution.\nvalidmind.model_validation.statsmodels.Lilliefors\n\n\nMetric\nRunsTest\nThe runs test is a statistical test used to determine whether a given set of data has runs of positive and negative values that are longer than expected under the null hypothesis of randomness.\nvalidmind.model_validation.statsmodels.RunsTest\n\n\nMetric\nDFGLSArch\nDickey-Fuller GLS unit root test for establishing the order of integration of time series\nvalidmind.model_validation.statsmodels.DFGLSArch\n\n\nMetric\nAutoARIMA\nAutomatically fits multiple ARIMA models for each variable and ranks them by BIC and AIC.\nvalidmind.model_validation.statsmodels.AutoARIMA\n\n\nThresholdTest\nADFTest\nAugmented Dickey-Fuller Metric for establishing the order of integration of time series\nvalidmind.model_validation.statsmodels.ADFTest\n\n\nMetric\nRegressionModelForecastPlot\nThis metric creates a plot of forecast vs observed for each model in the list.\nvalidmind.model_validation.statsmodels.RegressionModelForecastPlot\n\n\nMetric\nADF\nAugmented Dickey-Fuller unit root test for establishing the order of integration of time series\nvalidmind.model_validation.statsmodels.ADF\n\n\nMetric\nDurbinWatsonTest\nThe Durbin-Watson Metric is a statistical test that can be used to detect autocorrelation in a time series.\nvalidmind.model_validation.statsmodels.DurbinWatsonTest\n\n\nThresholdTest\nSkewness\nThe skewness test measures the extent to which a distribution of values differs from a normal distribution. A positive skew describes a longer tail of values in the right and a negative skew describes a longer tail of values in the left.\nvalidmind.data_validation.Skewness\n\n\nThresholdTest\nDuplicates\nThe duplicates test measures the number of duplicate rows found in the dataset. If a primary key column is specified, the dataset is checked for duplicate primary keys as well.\nvalidmind.data_validation.Duplicates\n\n\nMetric\nDatasetDescription\nCollects a set of descriptive statistics for a dataset\nvalidmind.data_validation.DatasetDescription\n\n\nMetric\nScatterPlot\nGenerates a visual analysis of data by plotting a scatter plot matrix for all columns in the dataset. The input dataset can have multiple columns (features) if necessary.\nvalidmind.data_validation.ScatterPlot\n\n\nThresholdTest\nTimeSeriesOutliers\nTest that find outliers for time series data using the z-score method\nvalidmind.data_validation.TimeSeriesOutliers\n\n\nMetric\nTabularCategoricalBarPlots\nGenerates a visual analysis of categorical data by plotting bar plots. The input dataset can have multiple categorical variables if necessary. In this case, we produce a separate plot for each categorical variable.\nvalidmind.data_validation.TabularCategoricalBarPlots\n\n\nMetric\nAutoStationarity\nAutomatically detects stationarity for each time series in a DataFrame using the Augmented Dickey-Fuller (ADF) test.\nvalidmind.data_validation.AutoStationarity\n\n\nMetric\nDescriptiveStatistics\nCollects a set of descriptive statistics for a dataset, both for numerical and categorical variables\nvalidmind.data_validation.DescriptiveStatistics\n\n\nMetric\nPearsonCorrelationMatrix\nExtracts the Pearson correlation coefficient for all pairs of numerical variables in the dataset. This metric is useful to identify highly correlated variables that can be removed from the dataset to reduce dimensionality.\nvalidmind.data_validation.PearsonCorrelationMatrix\n\n\nMetric\nTabularNumericalHistograms\nGenerates a visual analysis of numerical data by plotting the histogram. The input dataset can have multiple numerical variables if necessary. In this case, we produce a separate plot for each numerical variable.\nvalidmind.data_validation.TabularNumericalHistograms\n\n\nThresholdTest\nHighCardinality\nThe high cardinality test measures the number of unique values found in categorical columns.\nvalidmind.data_validation.HighCardinality\n\n\nThresholdTest\nMissingValues\nTest that the number of missing values in the dataset across all features is less than a threshold\nvalidmind.data_validation.MissingValues\n\n\nMetric\nRollingStatsPlot\nThis class provides a metric to visualize the stationarity of a given time series dataset by plotting the rolling mean and rolling standard deviation. The rolling mean represents the average of the time series data over a fixed-size sliding window, which helps in identifying trends in the data. The rolling standard deviation measures the variability of the data within the sliding window, showing any changes in volatility over time. By analyzing these plots, users can gain insights into the stationarity of the time series data and determine if any transformations or differencing operations are required before applying time series models.\nvalidmind.data_validation.RollingStatsPlot\n\n\nMetric\nDatasetCorrelations\nExtracts the correlation matrix for a dataset. The following coefficients are calculated: - Pearson's R for numerical variables - Cramer's V for categorical variables - Correlation ratios for categorical-numerical variables\nvalidmind.data_validation.DatasetCorrelations\n\n\nMetric\nTabularDescriptionTables\nCollects a set of descriptive statistics for a tabular dataset, for numerical, categorical and datetime variables.\nvalidmind.data_validation.TabularDescriptionTables\n\n\nMetric\nAutoMA\nAutomatically detects the MA order of a time series using both BIC and AIC.\nvalidmind.data_validation.AutoMA\n\n\nThresholdTest\nUniqueRows\nTest that the number of unique rows is greater than a threshold\nvalidmind.data_validation.UniqueRows\n\n\nThresholdTest\nTooManyZeroValues\nThe zeros test finds columns that have too many zero values.\nvalidmind.data_validation.TooManyZeroValues\n\n\nThresholdTest\nHighPearsonCorrelation\nTest that the pairwise Pearson correlation coefficients between the features in the dataset do not exceed a specified threshold.\nvalidmind.data_validation.HighPearsonCorrelation\n\n\nMetric\nACFandPACFPlot\nPlots ACF and PACF for a given time series dataset.\nvalidmind.data_validation.ACFandPACFPlot\n\n\nThresholdTest\nTimeSeriesFrequency\nTest that detect frequencies in the data\nvalidmind.data_validation.TimeSeriesFrequency\n\n\nMetric\nDatasetSplit\nAttempts to extract information about the dataset split from the provided training, test and validation datasets.\nvalidmind.data_validation.DatasetSplit\n\n\nMetric\nSpreadPlot\nThis class provides a metric to visualize the spread between pairs of time series variables in a given dataset. By plotting the spread of each pair of variables in separate figures, users can assess the relationship between the variables and determine if any cointegration or other time series relationships exist between them.\nvalidmind.data_validation.SpreadPlot\n\n\nMetric\nTimeSeriesLinePlot\nGenerates a visual analysis of time series data by plotting the raw time series. The input dataset can have multiple time series if necessary. In this case we produce a separate plot for each time series.\nvalidmind.data_validation.TimeSeriesLinePlot\n\n\nMetric\nAutoSeasonality\nAutomatically detects the optimal seasonal order for a time series dataset using the seasonal_decompose method.\nvalidmind.data_validation.AutoSeasonality\n\n\nMetric\nEngleGrangerCoint\nTest for cointegration between pairs of time series variables in a given dataset using the Engle-Granger test.\nvalidmind.data_validation.EngleGrangerCoint\n\n\nThresholdTest\nTimeSeriesMissingValues\nTest that the number of missing values is less than a threshold\nvalidmind.data_validation.TimeSeriesMissingValues\n\n\nDatasetMetadata\nDatasetMetadata\nCustom class to collect a set of descriptive statistics for a dataset. This class will log dataset metadata via `log_dataset` instead of a metric. Dataset metadata is necessary to initialize dataset object that can be related to different metrics and test results\nvalidmind.data_validation.DatasetMetadata\n\n\nMetric\nTimeSeriesHistogram\nGenerates a visual analysis of time series data by plotting the histogram. The input dataset can have multiple time series if necessary. In this case we produce a separate plot for each time series.\nvalidmind.data_validation.TimeSeriesHistogram\n\n\nMetric\nLaggedCorrelationHeatmap\nGenerates a heatmap of correlations between the target variable and the lags of independent variables in the dataset.\nvalidmind.data_validation.LaggedCorrelationHeatmap\n\n\nMetric\nSeasonalDecompose\nCalculates seasonal_decompose metric for each of the dataset features\nvalidmind.data_validation.SeasonalDecompose\n\n\nThresholdTest\nClassImbalance\nThe class imbalance test measures the disparity between the majority class and the minority class in the target column.\nvalidmind.data_validation.ClassImbalance\n\n\nMetric\nAutoAR\nAutomatically detects the AR order of a time series using both BIC and AIC.\nvalidmind.data_validation.AutoAR\n\n\nMetric\nTabularDateTimeHistograms\nGenerates a visual analysis of datetime data by plotting histograms of differences between consecutive dates. The input dataset can have multiple datetime variables if necessary. In this case, we produce a separate plot for each datetime variable.\nvalidmind.data_validation.TabularDateTimeHistograms\n\n\n\n\n\n\nlist_tests(filter=\"model_validation.sklearn\")\n\n\n\n\n\n\nTest Type\nName\nDescription\nID\n\n\n\n\nMetric\nClassifierOutOfSamplePerformance\nTest that outputs the performance of the model on the test data.\nvalidmind.model_validation.sklearn.ClassifierOutOfSamplePerformance\n\n\nThresholdTest\nRobustnessDiagnosis\nTest robustness of model by perturbing the features column values by adding noise within scale stardard deviation.\nvalidmind.model_validation.sklearn.RobustnessDiagnosis\n\n\nMetric\nSHAPGlobalImportance\nSHAP Global Importance\nvalidmind.model_validation.sklearn.SHAPGlobalImportance\n\n\nMetric\nConfusionMatrix\nConfusion Matrix\nvalidmind.model_validation.sklearn.ConfusionMatrix\n\n\nMetric\nClassifierInSamplePerformance\nTest that outputs the performance of the model on the training data.\nvalidmind.model_validation.sklearn.ClassifierInSamplePerformance\n\n\nThresholdTest\nOverfitDiagnosis\nTest that identify overfit regions with high residuals by histogram slicing techniques.\nvalidmind.model_validation.sklearn.OverfitDiagnosis\n\n\nMetric\nPermutationFeatureImportance\nPermutation Feature Importance\nvalidmind.model_validation.sklearn.PermutationFeatureImportance\n\n\nThresholdTest\nMinimumROCAUCScore\nTest that the model's ROC AUC score on the validation dataset meets or exceeds a predefined threshold.\nvalidmind.model_validation.sklearn.MinimumROCAUCScore\n\n\nMetric\nPrecisionRecallCurve\nPrecision Recall Curve\nvalidmind.model_validation.sklearn.PrecisionRecallCurve\n\n\nMetric\nClassifierPerformance\nTest that outputs the performance of the model on the training or test data.\nvalidmind.model_validation.sklearn.ClassifierPerformance\n\n\nThresholdTest\nMinimumF1Score\nTest that the model's F1 score on the validation dataset meets or exceeds a predefined threshold.\nvalidmind.model_validation.sklearn.MinimumF1Score\n\n\nMetric\nROCCurve\nROC Curve\nvalidmind.model_validation.sklearn.ROCCurve\n\n\nThresholdTest\nTrainingTestDegradation\nTest that the degradation in performance between the training and test datasets does not exceed a predefined threshold.\nvalidmind.model_validation.sklearn.TrainingTestDegradation\n\n\nThresholdTest\nWeakspotsDiagnosis\nTest that identify weak regions with high residuals by histogram slicing techniques.\nvalidmind.model_validation.sklearn.WeakspotsDiagnosis\n\n\nMetric\nPopulationStabilityIndex\nPopulation Stability Index between two datasets\nvalidmind.model_validation.sklearn.PopulationStabilityIndex\n\n\nThresholdTest\nMinimumAccuracy\nTest that the model's prediction accuracy on a dataset meets or exceeds a predefined threshold.\nvalidmind.model_validation.sklearn.MinimumAccuracy\n\n\n\n\n\n\nlist_tests(pretty=False)\n\n['validmind.model_validation.ModelMetadata',\n 'validmind.model_validation.sklearn.ClassifierOutOfSamplePerformance',\n 'validmind.model_validation.sklearn.RobustnessDiagnosis',\n 'validmind.model_validation.sklearn.SHAPGlobalImportance',\n 'validmind.model_validation.sklearn.ConfusionMatrix',\n 'validmind.model_validation.sklearn.ClassifierInSamplePerformance',\n 'validmind.model_validation.sklearn.OverfitDiagnosis',\n 'validmind.model_validation.sklearn.PermutationFeatureImportance',\n 'validmind.model_validation.sklearn.MinimumROCAUCScore',\n 'validmind.model_validation.sklearn.PrecisionRecallCurve',\n 'validmind.model_validation.sklearn.ClassifierPerformance',\n 'validmind.model_validation.sklearn.MinimumF1Score',\n 'validmind.model_validation.sklearn.ROCCurve',\n 'validmind.model_validation.sklearn.TrainingTestDegradation',\n 'validmind.model_validation.sklearn.WeakspotsDiagnosis',\n 'validmind.model_validation.sklearn.PopulationStabilityIndex',\n 'validmind.model_validation.sklearn.MinimumAccuracy',\n 'validmind.model_validation.statsmodels.RegressionModelsCoeffs',\n 'validmind.model_validation.statsmodels.BoxPierce',\n 'validmind.model_validation.statsmodels.RegressionModelSensitivityPlot',\n 'validmind.model_validation.statsmodels.RegressionModelsPerformance',\n 'validmind.model_validation.statsmodels.ZivotAndrewsArch',\n 'validmind.model_validation.statsmodels.RegressionModelOutsampleComparison',\n 'validmind.model_validation.statsmodels.RegressionModelForecastPlotLevels',\n 'validmind.model_validation.statsmodels.LJungBox',\n 'validmind.model_validation.statsmodels.JarqueBera',\n 'validmind.model_validation.statsmodels.PhillipsPerronArch',\n 'validmind.model_validation.statsmodels.KolmogorovSmirnov',\n 'validmind.model_validation.statsmodels.ResidualsVisualInspection',\n 'validmind.model_validation.statsmodels.ShapiroWilk',\n 'validmind.model_validation.statsmodels.RegressionModelInsampleComparison',\n 'validmind.model_validation.statsmodels.RegressionModelSummary',\n 'validmind.model_validation.statsmodels.KPSS',\n 'validmind.model_validation.statsmodels.Lilliefors',\n 'validmind.model_validation.statsmodels.RunsTest',\n 'validmind.model_validation.statsmodels.DFGLSArch',\n 'validmind.model_validation.statsmodels.AutoARIMA',\n 'validmind.model_validation.statsmodels.ADFTest',\n 'validmind.model_validation.statsmodels.RegressionModelForecastPlot',\n 'validmind.model_validation.statsmodels.ADF',\n 'validmind.model_validation.statsmodels.DurbinWatsonTest',\n 'validmind.data_validation.Skewness',\n 'validmind.data_validation.Duplicates',\n 'validmind.data_validation.DatasetDescription',\n 'validmind.data_validation.ScatterPlot',\n 'validmind.data_validation.TimeSeriesOutliers',\n 'validmind.data_validation.TabularCategoricalBarPlots',\n 'validmind.data_validation.AutoStationarity',\n 'validmind.data_validation.DescriptiveStatistics',\n 'validmind.data_validation.PearsonCorrelationMatrix',\n 'validmind.data_validation.TabularNumericalHistograms',\n 'validmind.data_validation.HighCardinality',\n 'validmind.data_validation.MissingValues',\n 'validmind.data_validation.RollingStatsPlot',\n 'validmind.data_validation.DatasetCorrelations',\n 'validmind.data_validation.TabularDescriptionTables',\n 'validmind.data_validation.AutoMA',\n 'validmind.data_validation.UniqueRows',\n 'validmind.data_validation.TooManyZeroValues',\n 'validmind.data_validation.HighPearsonCorrelation',\n 'validmind.data_validation.ACFandPACFPlot',\n 'validmind.data_validation.TimeSeriesFrequency',\n 'validmind.data_validation.DatasetSplit',\n 'validmind.data_validation.SpreadPlot',\n 'validmind.data_validation.TimeSeriesLinePlot',\n 'validmind.data_validation.AutoSeasonality',\n 'validmind.data_validation.EngleGrangerCoint',\n 'validmind.data_validation.TimeSeriesMissingValues',\n 'validmind.data_validation.DatasetMetadata',\n 'validmind.data_validation.TimeSeriesHistogram',\n 'validmind.data_validation.LaggedCorrelationHeatmap',\n 'validmind.data_validation.SeasonalDecompose',\n 'validmind.data_validation.ClassImbalance',\n 'validmind.data_validation.AutoAR',\n 'validmind.data_validation.TabularDateTimeHistograms']\n\n\n\ndescribe_test(\"validmind.model_validation.ModelMetadata\")\n\n\n\n\n\n\nID\nTest Type\nName\nDescription\n\n\n\n\nvalidmind.model_validation.ModelMetadata\nMetric\nModelMetadata\nCustom class to collect the following metadata for a model: - Model architecture - Model hyperparameters - Model task type\n\n\n\n\n\n\ndescribe_test(\"ModelMetadata\")\n\n\n\n\n\n\nID\nTest Type\nName\nDescription\n\n\n\n\nvalidmind.model_validation.ModelMetadata\nMetric\nModelMetadata\nCustom class to collect the following metadata for a model: - Model architecture - Model hyperparameters - Model task type\n\n\n\n\n\n\ntest = load_test(\"validmind.model_validation.ModelMetadata\")\nprint(test)\nprint(f\"Test name is: {test.name}\")\nprint(test.__doc__)\nprint(test.required_context)\n\n&lt;class 'validmind.tests.model_validation.ModelMetadata.ModelMetadata'&gt;\nTest name is: model_metadata\n\n    Custom class to collect the following metadata for a model:\n    - Model architecture\n    - Model hyperparameters\n    - Model task type\n    \n['model']\n\n\n\nload_test(\"validmind.model_validation.sklearn.ConfusionMatrix\")\n\nvalidmind.tests.model_validation.sklearn.ConfusionMatrix.ConfusionMatrix\n\n\n\nload_test(\"validmind.data_validation.ClassImbalance\")\n\nvalidmind.tests.data_validation.ClassImbalance.ClassImbalance\n\n\n\nfor test in list_tests(pretty=False, filter=\"validmind.model_validation\"):\n    print(load_test(test))\n\n&lt;class 'validmind.tests.model_validation.ModelMetadata.ModelMetadata'&gt;\n&lt;class 'validmind.tests.model_validation.sklearn.ClassifierOutOfSamplePerformance.ClassifierOutOfSamplePerformance'&gt;\n&lt;class 'validmind.tests.model_validation.sklearn.RobustnessDiagnosis.RobustnessDiagnosis'&gt;\n&lt;class 'validmind.tests.model_validation.sklearn.SHAPGlobalImportance.SHAPGlobalImportance'&gt;\n&lt;class 'validmind.tests.model_validation.sklearn.ConfusionMatrix.ConfusionMatrix'&gt;\n&lt;class 'validmind.tests.model_validation.sklearn.ClassifierInSamplePerformance.ClassifierInSamplePerformance'&gt;\n&lt;class 'validmind.tests.model_validation.sklearn.OverfitDiagnosis.OverfitDiagnosis'&gt;\n&lt;class 'validmind.tests.model_validation.sklearn.PermutationFeatureImportance.PermutationFeatureImportance'&gt;\n&lt;class 'validmind.tests.model_validation.sklearn.MinimumROCAUCScore.MinimumROCAUCScore'&gt;\n&lt;class 'validmind.tests.model_validation.sklearn.PrecisionRecallCurve.PrecisionRecallCurve'&gt;\n&lt;class 'validmind.tests.model_validation.sklearn.ClassifierPerformance.ClassifierPerformance'&gt;\n&lt;class 'validmind.tests.model_validation.sklearn.MinimumF1Score.MinimumF1Score'&gt;\n&lt;class 'validmind.tests.model_validation.sklearn.ROCCurve.ROCCurve'&gt;\n&lt;class 'validmind.tests.model_validation.sklearn.TrainingTestDegradation.TrainingTestDegradation'&gt;\n&lt;class 'validmind.tests.model_validation.sklearn.WeakspotsDiagnosis.WeakspotsDiagnosis'&gt;\n&lt;class 'validmind.tests.model_validation.sklearn.PopulationStabilityIndex.PopulationStabilityIndex'&gt;\n&lt;class 'validmind.tests.model_validation.sklearn.MinimumAccuracy.MinimumAccuracy'&gt;\n&lt;class 'validmind.tests.model_validation.statsmodels.RegressionModelsCoeffs.RegressionModelsCoeffs'&gt;\n&lt;class 'validmind.tests.model_validation.statsmodels.BoxPierce.BoxPierce'&gt;\n&lt;class 'validmind.tests.model_validation.statsmodels.RegressionModelSensitivityPlot.RegressionModelSensitivityPlot'&gt;\n&lt;class 'validmind.tests.model_validation.statsmodels.RegressionModelsPerformance.RegressionModelsPerformance'&gt;\n&lt;class 'validmind.tests.model_validation.statsmodels.ZivotAndrewsArch.ZivotAndrewsArch'&gt;\n&lt;class 'validmind.tests.model_validation.statsmodels.RegressionModelOutsampleComparison.RegressionModelOutsampleComparison'&gt;\n&lt;class 'validmind.tests.model_validation.statsmodels.RegressionModelForecastPlotLevels.RegressionModelForecastPlotLevels'&gt;\n&lt;class 'validmind.tests.model_validation.statsmodels.LJungBox.LJungBox'&gt;\n&lt;class 'validmind.tests.model_validation.statsmodels.JarqueBera.JarqueBera'&gt;\n&lt;class 'validmind.tests.model_validation.statsmodels.PhillipsPerronArch.PhillipsPerronArch'&gt;\n&lt;class 'validmind.tests.model_validation.statsmodels.KolmogorovSmirnov.KolmogorovSmirnov'&gt;\n&lt;class 'validmind.tests.model_validation.statsmodels.ResidualsVisualInspection.ResidualsVisualInspection'&gt;\n&lt;class 'validmind.tests.model_validation.statsmodels.ShapiroWilk.ShapiroWilk'&gt;\n&lt;class 'validmind.tests.model_validation.statsmodels.RegressionModelInsampleComparison.RegressionModelInsampleComparison'&gt;\n&lt;class 'validmind.tests.model_validation.statsmodels.RegressionModelSummary.RegressionModelSummary'&gt;\n&lt;class 'validmind.tests.model_validation.statsmodels.KPSS.KPSS'&gt;\n&lt;class 'validmind.tests.model_validation.statsmodels.Lilliefors.Lilliefors'&gt;\n&lt;class 'validmind.tests.model_validation.statsmodels.RunsTest.RunsTest'&gt;\n&lt;class 'validmind.tests.model_validation.statsmodels.DFGLSArch.DFGLSArch'&gt;\n&lt;class 'validmind.tests.model_validation.statsmodels.AutoARIMA.AutoARIMA'&gt;\n&lt;class 'validmind.tests.model_validation.statsmodels.ADFTest.ADFTest'&gt;\n&lt;class 'validmind.tests.model_validation.statsmodels.RegressionModelForecastPlot.RegressionModelForecastPlot'&gt;\n&lt;class 'validmind.tests.model_validation.statsmodels.ADF.ADF'&gt;\n&lt;class 'validmind.tests.model_validation.statsmodels.DurbinWatsonTest.DurbinWatsonTest'&gt;\n\n\n\nfrom validmind.tests.data_validation.ClassImbalance import ClassImbalance\nClassImbalance\n\nvalidmind.tests.data_validation.ClassImbalance.ClassImbalance\n\n\n\nfrom validmind.tests.model_validation.sklearn.ConfusionMatrix import ConfusionMatrix\nConfusionMatrix\n\nvalidmind.tests.model_validation.sklearn.ConfusionMatrix.ConfusionMatrix"
  },
  {
    "objectID": "notebooks/how_to/run_a_test_suite.html",
    "href": "notebooks/how_to/run_a_test_suite.html",
    "title": "Running an Individual Test Suite",
    "section": "",
    "text": "This notebook shows how to run an individual test suite"
  },
  {
    "objectID": "notebooks/how_to/run_a_test_suite.html#initialize-validmind",
    "href": "notebooks/how_to/run_a_test_suite.html#initialize-validmind",
    "title": "Running an Individual Test Suite",
    "section": "Initialize ValidMind",
    "text": "Initialize ValidMind\n\n%load_ext dotenv\n%dotenv .env\n%matplotlib inline\n\nimport validmind as vm\nimport xgboost as xgb\n\nvm.init(\n  api_host = \"http://localhost:3000/api/v1/tracking\",\n  project = \"clhsvn7va0000kgrl0nwybdff\"\n)\n  \n\nConnected to ValidMind. Project: Customer Churn Model dev - Initial Validation (clhsvn7va0000kgrl0nwybdff)"
  },
  {
    "objectID": "notebooks/how_to/run_a_test_suite.html#load-the-demo-dataset",
    "href": "notebooks/how_to/run_a_test_suite.html#load-the-demo-dataset",
    "title": "Running an Individual Test Suite",
    "section": "Load the Demo Dataset",
    "text": "Load the Demo Dataset\n\n# You can also import taiwan_credit like this:\n# from validmind.datasets.classification import taiwan_credit as demo_dataset\nfrom validmind.datasets.classification import customer_churn as demo_dataset\n\ndf = demo_dataset.load_data()\n\n\nvm_dataset = vm.init_dataset(\n    dataset=df,\n    target_column=demo_dataset.target_column,\n    class_labels=demo_dataset.class_labels\n)\n\nPandas dataset detected. Initializing VM Dataset instance...\nInferring dataset types..."
  },
  {
    "objectID": "notebooks/how_to/run_a_test_suite.html#list-available-test-suites",
    "href": "notebooks/how_to/run_a_test_suite.html#list-available-test-suites",
    "title": "Running an Individual Test Suite",
    "section": "List available test suites",
    "text": "List available test suites\n\nvm.test_suites.list_suites()\n\n\n\n\n\n\nID\nName\nDescription\nTest Plans\n\n\n\n\nbinary_classifier_full_suite\nBinaryClassifierFullSuite\nFull test suite for binary classification models.\ntabular_dataset_description, tabular_data_quality, binary_classifier_metrics, binary_classifier_validation, binary_classifier_model_diagnosis\n\n\nbinary_classifier_model_validation\nBinaryClassifierModelValidation\nTest suite for binary classification models.\nbinary_classifier_metrics, binary_classifier_validation, binary_classifier_model_diagnosis\n\n\ntabular_dataset\nTabularDataset\nTest suite for tabular datasets.\ntabular_dataset_description, tabular_data_quality\n\n\ntime_series_dataset\nTimeSeriesDataset\nTest suite for time series datasets.\ntime_series_data_quality, time_series_univariate, time_series_multivariate\n\n\ntime_series_model_validation\nTimeSeriesModelValidation\nTest suite for time series model validation.\nregression_model_description, regression_models_evaluation, time_series_forecast"
  },
  {
    "objectID": "notebooks/how_to/run_a_test_suite.html#run-the-data-validation-test-suite",
    "href": "notebooks/how_to/run_a_test_suite.html#run-the-data-validation-test-suite",
    "title": "Running an Individual Test Suite",
    "section": "Run the Data Validation Test suite",
    "text": "Run the Data Validation Test suite\n\ntabular_suite = vm.run_test_suite(\"tabular_dataset\", dataset=vm_dataset)"
  },
  {
    "objectID": "notebooks/how_to/run_a_test_suite.html#run-the-model-validation-test-suite",
    "href": "notebooks/how_to/run_a_test_suite.html#run-the-model-validation-test-suite",
    "title": "Running an Individual Test Suite",
    "section": "Run the Model Validation Test suite",
    "text": "Run the Model Validation Test suite\nWe will need to preprocess the dataset and produce the training, test and validation splits first.\n\nPrepocess the Raw Dataset\n\ntrain_df, validation_df, test_df = demo_dataset.preprocess(df)\n\n\n\nTrain a Model for Testing\nWe train a simple customer churn model for our test.\n\nx_train = train_df.drop(demo_dataset.target_column, axis=1)\ny_train = train_df[demo_dataset.target_column]\nx_val = validation_df.drop(demo_dataset.target_column, axis=1)\ny_val = validation_df[demo_dataset.target_column]\n\nmodel = xgb.XGBClassifier(early_stopping_rounds=10)\nmodel.set_params(\n    eval_metric=[\"error\", \"logloss\", \"auc\"],\n)\nmodel.fit(\n    x_train,\n    y_train,\n    eval_set=[(x_val, y_val)],\n    verbose=False,\n)\n\nXGBClassifier(base_score=None, booster=None, callbacks=None,\n              colsample_bylevel=None, colsample_bynode=None,\n              colsample_bytree=None, early_stopping_rounds=10,\n              enable_categorical=False, eval_metric=['error', 'logloss', 'auc'],\n              feature_types=None, gamma=None, gpu_id=None, grow_policy=None,\n              importance_type=None, interaction_constraints=None,\n              learning_rate=None, max_bin=None, max_cat_threshold=None,\n              max_cat_to_onehot=None, max_delta_step=None, max_depth=None,\n              max_leaves=None, min_child_weight=None, missing=nan,\n              monotone_constraints=None, n_estimators=100, n_jobs=None,\n              num_parallel_tree=None, predictor=None, random_state=None, ...)In a Jupyter environment, please rerun this cell to show the HTML representation or trust the notebook. On GitHub, the HTML representation is unable to render, please try loading this page with nbviewer.org.XGBClassifierXGBClassifier(base_score=None, booster=None, callbacks=None,\n              colsample_bylevel=None, colsample_bynode=None,\n              colsample_bytree=None, early_stopping_rounds=10,\n              enable_categorical=False, eval_metric=['error', 'logloss', 'auc'],\n              feature_types=None, gamma=None, gpu_id=None, grow_policy=None,\n              importance_type=None, interaction_constraints=None,\n              learning_rate=None, max_bin=None, max_cat_threshold=None,\n              max_cat_to_onehot=None, max_delta_step=None, max_depth=None,\n              max_leaves=None, min_child_weight=None, missing=nan,\n              monotone_constraints=None, n_estimators=100, n_jobs=None,\n              num_parallel_tree=None, predictor=None, random_state=None, ...)"
  },
  {
    "objectID": "notebooks/how_to/run_a_test_suite.html#import-and-run-the-individual-test-suite",
    "href": "notebooks/how_to/run_a_test_suite.html#import-and-run-the-individual-test-suite",
    "title": "Running an Individual Test Suite",
    "section": "Import and Run the Individual Test Suite",
    "text": "Import and Run the Individual Test Suite\n\nInitialize ValidMind objects\nWe initize the objects required to run test plans using the ValidMind framework\n\nvm_train_ds = vm.init_dataset(\n    dataset=train_df,\n    type=\"generic\",\n    target_column=demo_dataset.target_column\n)\n\nvm_test_ds = vm.init_dataset(\n    dataset=test_df,\n    type=\"generic\",\n    target_column=demo_dataset.target_column\n)\n\nvm_model = vm.init_model(\n    model,\n    train_ds=vm_train_ds,\n    test_ds=vm_test_ds,\n)\n\nPandas dataset detected. Initializing VM Dataset instance...\nInferring dataset types...\nPandas dataset detected. Initializing VM Dataset instance...\nInferring dataset types...\n\n\n\n\nRun the Binary Classification Test Suite\n\nmodel_suite = vm.run_test_suite(\"binary_classifier_model_validation\", model=vm_model)"
  },
  {
    "objectID": "notebooks/how_to/run_a_template.html",
    "href": "notebooks/how_to/run_a_template.html",
    "title": "Run a Documentation Template",
    "section": "",
    "text": "This notebook shows how to run all tests defined in a documentation template."
  },
  {
    "objectID": "notebooks/how_to/run_a_template.html#structure-of-a-documentation-template",
    "href": "notebooks/how_to/run_a_template.html#structure-of-a-documentation-template",
    "title": "Run a Documentation Template",
    "section": "Structure of a documentation template",
    "text": "Structure of a documentation template\nAll projects created in ValidMind are based on a documentation template. A documentation template is a collection of content blocks that, when rendered, produce a document that model developers can use for model validation.\nThe template structure is a simple combination of content sections where each section can have one or more content blocks. We currently support text-based content blocks (that are populated with the ValidMind UI) and test-driven content blocks. Under the hood, a template is represented as a YAML file. For more information about a template’s structure, please refer to this page."
  },
  {
    "objectID": "notebooks/how_to/run_a_template.html#previewing-a-template",
    "href": "notebooks/how_to/run_a_template.html#previewing-a-template",
    "title": "Run a Documentation Template",
    "section": "Previewing a template",
    "text": "Previewing a template\nWe can use the preview_template() function to preview the content blocks that will be populated by the developer framework. Before we do that, let’s first initialize the ValidMind client:\n\n# Load environment variables required by the developer framework\n%load_ext dotenv\n\nimport validmind as vm\n\nvm.init(\n  api_host = \"http://localhost:3000/api/v1/tracking\",\n  project = \"clj6bou4u0000kg8h6lxa1807\"\n)\n\n2023-06-21 16:34:17,517 - INFO - api_client - Connected to ValidMind. Project: Customer Churn Demo - 4 (clj6bou4u0000kg8h6lxa1807)\n\n\n\nvm.preview_template()"
  },
  {
    "objectID": "notebooks/how_to/run_a_template.html#running-a-template",
    "href": "notebooks/how_to/run_a_template.html#running-a-template",
    "title": "Run a Documentation Template",
    "section": "Running a template",
    "text": "Running a template\nWe can use the run_template() function to run all tests defined in a documentation template. Note that each test in the template will have specific context requirements. Each context object can be passed as a function argument. For example, if a test requires a model object, we can pass it as a function argument:\nvm.run_template(model=vm_model) # vm_model is a validmind Model instance\nLet’s run through our customer churn demo to illustrate how to run a template and pass a model and dataset context to the run_template() function.\n\n# Load a demo dataset and train a simple model\nimport xgboost as xgb\nfrom validmind.datasets.classification import customer_churn as demo_dataset\n\ndf = demo_dataset.load_data()\n\nvm_dataset = vm.init_dataset(\n    dataset=df,\n    target_column=demo_dataset.target_column,\n    class_labels=demo_dataset.class_labels\n)\n\ntrain_df, validation_df, test_df = demo_dataset.preprocess(df)\n\nx_train = train_df.drop(demo_dataset.target_column, axis=1)\ny_train = train_df[demo_dataset.target_column]\nx_val = validation_df.drop(demo_dataset.target_column, axis=1)\ny_val = validation_df[demo_dataset.target_column]\n\nmodel = xgb.XGBClassifier(early_stopping_rounds=10)\nmodel.set_params(\n    eval_metric=[\"error\", \"logloss\", \"auc\"],\n)\nmodel.fit(\n    x_train,\n    y_train,\n    eval_set=[(x_val, y_val)],\n    verbose=False,\n)\n\n2023-06-21 16:34:17,845 - INFO - client - Pandas dataset detected. Initializing VM Dataset instance...\n2023-06-21 16:34:17,846 - INFO - dataset - Inferring dataset types...\n\n\nXGBClassifier(base_score=None, booster=None, callbacks=None,\n              colsample_bylevel=None, colsample_bynode=None,\n              colsample_bytree=None, early_stopping_rounds=10,\n              enable_categorical=False, eval_metric=['error', 'logloss', 'auc'],\n              feature_types=None, gamma=None, gpu_id=None, grow_policy=None,\n              importance_type=None, interaction_constraints=None,\n              learning_rate=None, max_bin=None, max_cat_threshold=None,\n              max_cat_to_onehot=None, max_delta_step=None, max_depth=None,\n              max_leaves=None, min_child_weight=None, missing=nan,\n              monotone_constraints=None, n_estimators=100, n_jobs=None,\n              num_parallel_tree=None, predictor=None, random_state=None, ...)In a Jupyter environment, please rerun this cell to show the HTML representation or trust the notebook. On GitHub, the HTML representation is unable to render, please try loading this page with nbviewer.org.XGBClassifierXGBClassifier(base_score=None, booster=None, callbacks=None,\n              colsample_bylevel=None, colsample_bynode=None,\n              colsample_bytree=None, early_stopping_rounds=10,\n              enable_categorical=False, eval_metric=['error', 'logloss', 'auc'],\n              feature_types=None, gamma=None, gpu_id=None, grow_policy=None,\n              importance_type=None, interaction_constraints=None,\n              learning_rate=None, max_bin=None, max_cat_threshold=None,\n              max_cat_to_onehot=None, max_delta_step=None, max_depth=None,\n              max_leaves=None, min_child_weight=None, missing=nan,\n              monotone_constraints=None, n_estimators=100, n_jobs=None,\n              num_parallel_tree=None, predictor=None, random_state=None, ...)\n\n\n\nvm_train_ds = vm.init_dataset(\n    dataset=train_df,\n    type=\"generic\",\n    target_column=demo_dataset.target_column\n)\n\nvm_test_ds = vm.init_dataset(\n    dataset=test_df,\n    type=\"generic\",\n    target_column=demo_dataset.target_column\n)\n\nvm_model = vm.init_model(\n    model,\n    train_ds=vm_train_ds,\n    test_ds=vm_test_ds,\n)\n\n2023-06-21 16:34:18,069 - INFO - client - Pandas dataset detected. Initializing VM Dataset instance...\n2023-06-21 16:34:18,072 - INFO - dataset - Inferring dataset types...\n2023-06-21 16:34:18,157 - INFO - client - Pandas dataset detected. Initializing VM Dataset instance...\n2023-06-21 16:34:18,159 - INFO - dataset - Inferring dataset types...\n\n\nNow we can run this project’s documentation template by passing the required dataset and model context:\n\nmodel_suite = vm.run_template(model=vm_model, dataset=vm_dataset)"
  },
  {
    "objectID": "notebooks/Quickstart_Customer Churn_full_suite.html",
    "href": "notebooks/Quickstart_Customer Churn_full_suite.html",
    "title": "Quickstart - Customer Churn Full Suite Model Documentation",
    "section": "",
    "text": "This interactive notebook will guide you through documenting a model using the ValidMind Developer framework. We will use sample datasets provided by the library and train a simple classification model.\nFor this simple demonstration, we will use the following bank customer churn dataset from Kaggle: https://www.kaggle.com/code/kmalit/bank-customer-churn-prediction/data.\nWe will train a sample model and demonstrate the following documentation functionalities:"
  },
  {
    "objectID": "notebooks/Quickstart_Customer Churn_full_suite.html#before-you-begin",
    "href": "notebooks/Quickstart_Customer Churn_full_suite.html#before-you-begin",
    "title": "Quickstart - Customer Churn Full Suite Model Documentation",
    "section": "Before you begin",
    "text": "Before you begin\nClick File &gt; Save a copy in Drive &gt; to make your own copy in Google Drive so that you can modify the notebook.\nAlternatively, you can download the notebook source and work with it in your own developer environment.\nTo use the ValidMind Developer Framework with a Jupyter notebook, you need to install and initialize the client library first, along with getting your Python environment ready.\nIf you don’t already have one, you should also create a documentation project on the ValidMind platform. You will use this project to upload your documentation and test results."
  },
  {
    "objectID": "notebooks/Quickstart_Customer Churn_full_suite.html#install-the-client-library",
    "href": "notebooks/Quickstart_Customer Churn_full_suite.html#install-the-client-library",
    "title": "Quickstart - Customer Churn Full Suite Model Documentation",
    "section": "Install the client library",
    "text": "Install the client library\n\n%pip install --upgrade validmind\n\nCollecting validmind\n  Downloading validmind-1.15.5-py3-none-any.whl (6.1 MB)\n     ━━━━━━━━━━━━━━━━━━━━━━━━━━━━━━━━━━━━━━━━ 6.1/6.1 MB 5.9 MB/s eta 0:00:0000:0100:01\nCollecting tqdm&lt;5.0.0,&gt;=4.64.0\n  Downloading tqdm-4.65.0-py3-none-any.whl (77 kB)\n     ━━━━━━━━━━━━━━━━━━━━━━━━━━━━━━━━━━━━━━━━ 77.1/77.1 KB 1.7 MB/s eta 0:00:00a 0:00:01\nCollecting pandas-profiling&lt;4.0.0,&gt;=3.6.6\n  Downloading pandas_profiling-3.6.6-py2.py3-none-any.whl (324 kB)\n     ━━━━━━━━━━━━━━━━━━━━━━━━━━━━━━━━━━━━━━━ 324.4/324.4 KB 5.3 MB/s eta 0:00:0000:01\nCollecting tabulate&lt;0.9.0,&gt;=0.8.9\n  Downloading tabulate-0.8.10-py3-none-any.whl (29 kB)\nCollecting catboost&lt;2.0,&gt;=1.2\n  Downloading catboost-1.2-cp310-cp310-macosx_11_0_universal2.whl (25.6 MB)\n     ━━━━━━━━━━━━━━━━━━━━━━━━━━━━━━━━━━━━━━━━ 25.6/25.6 MB 4.9 MB/s eta 0:00:0000:0100:01\nCollecting kaleido==0.2.1\n  Downloading kaleido-0.2.1-py2.py3-none-macosx_10_11_x86_64.whl (85.2 MB)\n     ━━━━━━━━━━━━━━━━━━━━━━━━━━━━━━━━━━━━━━━━ 85.2/85.2 MB 4.7 MB/s eta 0:00:0000:0100:01\nCollecting myst-parser&lt;2.0.0,&gt;=1.0.0\n  Downloading myst_parser-1.0.0-py3-none-any.whl (77 kB)\n     ━━━━━━━━━━━━━━━━━━━━━━━━━━━━━━━━━━━━━━━━ 77.3/77.3 KB 1.9 MB/s eta 0:00:00\nCollecting pypmml&lt;0.10.0,&gt;=0.9.17\n  Downloading pypmml-0.9.17.tar.gz (14.2 MB)\n     ━━━━━━━━━━━━━━━━━━━━━━━━━━━━━━━━━━━━━━━━ 14.2/14.2 MB 6.7 MB/s eta 0:00:0000:0100:01\n  Preparing metadata (setup.py) ... done\nCollecting sphinx-rtd-theme&lt;2.0.0,&gt;=1.2.0\n  Downloading sphinx_rtd_theme-1.2.2-py2.py3-none-any.whl (2.8 MB)\n     ━━━━━━━━━━━━━━━━━━━━━━━━━━━━━━━━━━━━━━━━ 2.8/2.8 MB 9.3 MB/s eta 0:00:00:00:0100:01\nCollecting statsmodels&lt;0.14.0,&gt;=0.13.5\n  Downloading statsmodels-0.13.5-cp310-cp310-macosx_10_9_x86_64.whl (9.7 MB)\n     ━━━━━━━━━━━━━━━━━━━━━━━━━━━━━━━━━━━━━━━━ 9.7/9.7 MB 6.1 MB/s eta 0:00:0000:0100:01\nCollecting ipython==7.34.0\n  Downloading ipython-7.34.0-py3-none-any.whl (793 kB)\n     ━━━━━━━━━━━━━━━━━━━━━━━━━━━━━━━━━━━━━━━ 793.8/793.8 KB 5.9 MB/s eta 0:00:0000:0100:01\nCollecting shap&lt;0.42.0,&gt;=0.41.0\n  Downloading shap-0.41.0-cp310-cp310-macosx_10_9_x86_64.whl (436 kB)\n     ━━━━━━━━━━━━━━━━━━━━━━━━━━━━━━━━━━━━━━━ 436.5/436.5 KB 5.8 MB/s eta 0:00:00a 0:00:01\nCollecting sphinx&lt;7.0.0,&gt;=6.1.3\n  Downloading sphinx-6.2.1-py3-none-any.whl (3.0 MB)\n     ━━━━━━━━━━━━━━━━━━━━━━━━━━━━━━━━━━━━━━━━ 3.0/3.0 MB 8.5 MB/s eta 0:00:0000:0100:01m\nCollecting numpy==1.22.3\n  Downloading numpy-1.22.3-cp310-cp310-macosx_10_14_x86_64.whl (17.6 MB)\n     ━━━━━━━━━━━━━━━━━━━━━━━━━━━━━━━━━━━━━━━━ 17.6/17.6 MB 7.4 MB/s eta 0:00:0000:0100:01\nCollecting scikit-learn&lt;2.0.0,&gt;=1.0.2\n  Downloading scikit_learn-1.3.0-cp310-cp310-macosx_10_9_x86_64.whl (10.2 MB)\n     ━━━━━━━━━━━━━━━━━━━━━━━━━━━━━━━━━━━━━━━━ 10.2/10.2 MB 9.4 MB/s eta 0:00:00:00:01:01m\nCollecting pandas==1.5.3\n  Downloading pandas-1.5.3-cp310-cp310-macosx_10_9_x86_64.whl (12.0 MB)\n     ━━━━━━━━━━━━━━━━━━━━━━━━━━━━━━━━━━━━━━━━ 12.0/12.0 MB 7.1 MB/s eta 0:00:0000:0100:01\nCollecting xgboost&lt;2.0.0,&gt;=1.5.2\n  Downloading xgboost-1.7.6-py3-none-macosx_10_15_x86_64.macosx_11_0_x86_64.macosx_12_0_x86_64.whl (1.8 MB)\n     ━━━━━━━━━━━━━━━━━━━━━━━━━━━━━━━━━━━━━━━━ 1.8/1.8 MB 8.6 MB/s eta 0:00:00:00:0100:01\nCollecting click&lt;9.0.0,&gt;=8.0.4\n  Downloading click-8.1.4-py3-none-any.whl (98 kB)\n     ━━━━━━━━━━━━━━━━━━━━━━━━━━━━━━━━━━━━━━━━ 98.2/98.2 KB 2.9 MB/s eta 0:00:00\nCollecting markdown&lt;4.0.0,&gt;=3.4.3\n  Downloading Markdown-3.4.3-py3-none-any.whl (93 kB)\n     ━━━━━━━━━━━━━━━━━━━━━━━━━━━━━━━━━━━━━━━━ 93.9/93.9 KB 2.4 MB/s eta 0:00:00\nCollecting python-dotenv&lt;0.21.0,&gt;=0.20.0\n  Downloading python_dotenv-0.20.0-py3-none-any.whl (17 kB)\nCollecting pydantic&lt;2.0.0,&gt;=1.9.1\n  Downloading pydantic-1.10.11-cp310-cp310-macosx_10_9_x86_64.whl (2.9 MB)\n     ━━━━━━━━━━━━━━━━━━━━━━━━━━━━━━━━━━━━━━━━ 2.9/2.9 MB 8.1 MB/s eta 0:00:0000:0100:01m\nCollecting sphinx-markdown-builder&lt;0.6.0,&gt;=0.5.5\n  Downloading sphinx_markdown_builder-0.5.5-py2.py3-none-any.whl (15 kB)\nCollecting aiohttp[speedups]&lt;4.0.0,&gt;=3.8.4\n  Downloading aiohttp-3.8.4-cp310-cp310-macosx_10_9_x86_64.whl (358 kB)\n     ━━━━━━━━━━━━━━━━━━━━━━━━━━━━━━━━━━━━━━━ 358.1/358.1 KB 5.2 MB/s eta 0:00:00a 0:00:01\nCollecting requests&lt;3.0.0,&gt;=2.27.1\n  Downloading requests-2.31.0-py3-none-any.whl (62 kB)\n     ━━━━━━━━━━━━━━━━━━━━━━━━━━━━━━━━━━━━━━━━ 62.6/62.6 KB 1.7 MB/s eta 0:00:00\nCollecting arch&lt;6.0.0,&gt;=5.4.0\n  Downloading arch-5.6.0-cp310-cp310-macosx_10_9_x86_64.whl (894 kB)\n     ━━━━━━━━━━━━━━━━━━━━━━━━━━━━━━━━━━━━━━━ 894.7/894.7 KB 5.5 MB/s eta 0:00:0000:0100:01\nCollecting nltk&lt;4.0.0,&gt;=3.8.1\n  Downloading nltk-3.8.1-py3-none-any.whl (1.5 MB)\n     ━━━━━━━━━━━━━━━━━━━━━━━━━━━━━━━━━━━━━━━━ 1.5/1.5 MB 3.6 MB/s eta 0:00:0000:0100:01m\nCollecting dython&lt;0.8.0,&gt;=0.7.1\n  Downloading dython-0.7.4-py3-none-any.whl (24 kB)\nCollecting pdoc&lt;14.0.0,&gt;=13.1.1\n  Downloading pdoc-13.1.1-py3-none-any.whl (132 kB)\n     ━━━━━━━━━━━━━━━━━━━━━━━━━━━━━━━━━━━━━ 132.6/132.6 KB 965.9 kB/s eta 0:00:00a 0:00:01\nCollecting plotly&lt;6.0.0,&gt;=5.14.1\n  Downloading plotly-5.15.0-py2.py3-none-any.whl (15.5 MB)\n     ━━━━━━━━━━━━━━━━━━━━━━━━━━━━━━━━━━━━━━━━ 15.5/15.5 MB 7.5 MB/s eta 0:00:0000:0100:01\nCollecting seaborn&lt;0.12.0,&gt;=0.11.2\n  Downloading seaborn-0.11.2-py3-none-any.whl (292 kB)\n     ━━━━━━━━━━━━━━━━━━━━━━━━━━━━━━━━━━━━━━━ 292.8/292.8 KB 1.4 MB/s eta 0:00:0000:01\nCollecting sentry-sdk&lt;2.0.0,&gt;=1.24.0\n  Downloading sentry_sdk-1.27.1-py2.py3-none-any.whl (211 kB)\n     ━━━━━━━━━━━━━━━━━━━━━━━━━━━━━━━━━━━━━━━ 211.7/211.7 KB 1.6 MB/s eta 0:00:00a 0:00:01\nCollecting ipywidgets&lt;9.0.0,&gt;=8.0.6\n  Downloading ipywidgets-8.0.7-py3-none-any.whl (138 kB)\n     ━━━━━━━━━━━━━━━━━━━━━━━━━━━━━━━━━━━━━━━ 138.3/138.3 KB 2.9 MB/s eta 0:00:00a 0:00:01\nRequirement already satisfied: prompt-toolkit!=3.0.0,!=3.0.1,&lt;3.1.0,&gt;=2.0.0 in /Users/sydneysugar/Library/Python/3.10/lib/python/site-packages (from ipython==7.34.0-&gt;validmind) (3.0.38)\nRequirement already satisfied: backcall in /Users/sydneysugar/Library/Python/3.10/lib/python/site-packages (from ipython==7.34.0-&gt;validmind) (0.2.0)\nRequirement already satisfied: matplotlib-inline in /Users/sydneysugar/Library/Python/3.10/lib/python/site-packages (from ipython==7.34.0-&gt;validmind) (0.1.6)\nRequirement already satisfied: setuptools&gt;=18.5 in /Library/Frameworks/Python.framework/Versions/3.10/lib/python3.10/site-packages (from ipython==7.34.0-&gt;validmind) (58.1.0)\nRequirement already satisfied: pygments in /Users/sydneysugar/Library/Python/3.10/lib/python/site-packages (from ipython==7.34.0-&gt;validmind) (2.15.1)\nRequirement already satisfied: pexpect&gt;4.3 in /Users/sydneysugar/Library/Python/3.10/lib/python/site-packages (from ipython==7.34.0-&gt;validmind) (4.8.0)\nRequirement already satisfied: decorator in /Users/sydneysugar/Library/Python/3.10/lib/python/site-packages (from ipython==7.34.0-&gt;validmind) (5.1.1)\nRequirement already satisfied: appnope in /Users/sydneysugar/Library/Python/3.10/lib/python/site-packages (from ipython==7.34.0-&gt;validmind) (0.1.3)\nRequirement already satisfied: pickleshare in /Users/sydneysugar/Library/Python/3.10/lib/python/site-packages (from ipython==7.34.0-&gt;validmind) (0.7.5)\nRequirement already satisfied: traitlets&gt;=4.2 in /Users/sydneysugar/Library/Python/3.10/lib/python/site-packages (from ipython==7.34.0-&gt;validmind) (5.9.0)\nRequirement already satisfied: jedi&gt;=0.16 in /Users/sydneysugar/Library/Python/3.10/lib/python/site-packages (from ipython==7.34.0-&gt;validmind) (0.18.2)\nRequirement already satisfied: python-dateutil&gt;=2.8.1 in /Users/sydneysugar/Library/Python/3.10/lib/python/site-packages (from pandas==1.5.3-&gt;validmind) (2.8.2)\nCollecting pytz&gt;=2020.1\n  Downloading pytz-2023.3-py2.py3-none-any.whl (502 kB)\n     ━━━━━━━━━━━━━━━━━━━━━━━━━━━━━━━━━━━━━━━ 502.3/502.3 KB 4.6 MB/s eta 0:00:0000:0100:01\nCollecting frozenlist&gt;=1.1.1\n  Downloading frozenlist-1.3.3-cp310-cp310-macosx_10_9_x86_64.whl (35 kB)\nCollecting yarl&lt;2.0,&gt;=1.0\n  Downloading yarl-1.9.2-cp310-cp310-macosx_10_9_x86_64.whl (65 kB)\n     ━━━━━━━━━━━━━━━━━━━━━━━━━━━━━━━━━━━━━━━━ 65.7/65.7 KB 1.7 MB/s eta 0:00:00\nCollecting multidict&lt;7.0,&gt;=4.5\n  Downloading multidict-6.0.4-cp310-cp310-macosx_10_9_x86_64.whl (29 kB)\nCollecting attrs&gt;=17.3.0\n  Downloading attrs-23.1.0-py3-none-any.whl (61 kB)\n     ━━━━━━━━━━━━━━━━━━━━━━━━━━━━━━━━━━━━━━━━ 61.2/61.2 KB 1.6 MB/s eta 0:00:00\nCollecting async-timeout&lt;5.0,&gt;=4.0.0a3\n  Downloading async_timeout-4.0.2-py3-none-any.whl (5.8 kB)\nCollecting aiosignal&gt;=1.1.2\n  Downloading aiosignal-1.3.1-py3-none-any.whl (7.6 kB)\nCollecting charset-normalizer&lt;4.0,&gt;=2.0\n  Downloading charset_normalizer-3.1.0-cp310-cp310-macosx_10_9_x86_64.whl (124 kB)\n     ━━━━━━━━━━━━━━━━━━━━━━━━━━━━━━━━━━━━━━━ 124.8/124.8 KB 4.1 MB/s eta 0:00:00\nCollecting Brotli\n  Downloading Brotli-1.0.9-cp310-cp310-macosx_10_9_x86_64.whl (421 kB)\n     ━━━━━━━━━━━━━━━━━━━━━━━━━━━━━━━━━━━━━━━ 421.8/421.8 KB 6.2 MB/s eta 0:00:00a 0:00:01\nCollecting aiodns\n  Downloading aiodns-3.0.0-py3-none-any.whl (5.0 kB)\nCollecting property-cached&gt;=1.6.4\n  Downloading property_cached-1.6.4-py2.py3-none-any.whl (7.8 kB)\nCollecting scipy&gt;=1.3\n  Downloading scipy-1.11.1-cp310-cp310-macosx_10_9_x86_64.whl (37.2 MB)\n     ━━━━━━━━━━━━━━━━━━━━━━━━━━━━━━━━━━━━━━━━ 37.2/37.2 MB 7.3 MB/s eta 0:00:00:00:0100:01\nCollecting graphviz\n  Downloading graphviz-0.20.1-py3-none-any.whl (47 kB)\n     ━━━━━━━━━━━━━━━━━━━━━━━━━━━━━━━━━━━━━━━━ 47.0/47.0 KB 1.2 MB/s eta 0:00:00\nRequirement already satisfied: six in /Users/sydneysugar/Library/Python/3.10/lib/python/site-packages (from catboost&lt;2.0,&gt;=1.2-&gt;validmind) (1.16.0)\nCollecting matplotlib\n  Downloading matplotlib-3.7.2-cp310-cp310-macosx_10_12_x86_64.whl (7.4 MB)\n     ━━━━━━━━━━━━━━━━━━━━━━━━━━━━━━━━━━━━━━━━ 7.4/7.4 MB 9.1 MB/s eta 0:00:00:00:0100:01\nCollecting dython&lt;0.8.0,&gt;=0.7.1\n  Downloading dython-0.7.3-py3-none-any.whl (23 kB)\n  Downloading dython-0.7.2-py3-none-any.whl (22 kB)\nRequirement already satisfied: psutil&gt;=5.9.1 in /Users/sydneysugar/Library/Python/3.10/lib/python/site-packages (from dython&lt;0.8.0,&gt;=0.7.1-&gt;validmind) (5.9.5)\nCollecting scikit-plot&gt;=0.3.7\n  Downloading scikit_plot-0.3.7-py3-none-any.whl (33 kB)\nCollecting widgetsnbextension~=4.0.7\n  Downloading widgetsnbextension-4.0.8-py3-none-any.whl (2.3 MB)\n     ━━━━━━━━━━━━━━━━━━━━━━━━━━━━━━━━━━━━━━━━ 2.3/2.3 MB 8.8 MB/s eta 0:00:00:00:0100:01\nCollecting jupyterlab-widgets~=3.0.7\n  Downloading jupyterlab_widgets-3.0.8-py3-none-any.whl (214 kB)\n     ━━━━━━━━━━━━━━━━━━━━━━━━━━━━━━━━━━━━━━━ 215.0/215.0 KB 4.6 MB/s eta 0:00:00a 0:00:01\nRequirement already satisfied: ipykernel&gt;=4.5.1 in /Users/sydneysugar/Library/Python/3.10/lib/python/site-packages (from ipywidgets&lt;9.0.0,&gt;=8.0.6-&gt;validmind) (6.23.1)\nCollecting pyyaml\n  Downloading PyYAML-6.0-cp310-cp310-macosx_10_9_x86_64.whl (197 kB)\n     ━━━━━━━━━━━━━━━━━━━━━━━━━━━━━━━━━━━━━━━ 197.6/197.6 KB 2.7 MB/s eta 0:00:0000:01\nCollecting mdit-py-plugins~=0.3.4\n  Downloading mdit_py_plugins-0.3.5-py3-none-any.whl (52 kB)\n     ━━━━━━━━━━━━━━━━━━━━━━━━━━━━━━━━━━━━━━━━ 52.1/52.1 KB 1.3 MB/s eta 0:00:00\nCollecting jinja2\n  Downloading Jinja2-3.1.2-py3-none-any.whl (133 kB)\n     ━━━━━━━━━━━━━━━━━━━━━━━━━━━━━━━━━━━━━━━ 133.1/133.1 KB 4.2 MB/s eta 0:00:00\nCollecting docutils&lt;0.20,&gt;=0.15\n  Downloading docutils-0.19-py3-none-any.whl (570 kB)\n     ━━━━━━━━━━━━━━━━━━━━━━━━━━━━━━━━━━━━━━━ 570.5/570.5 KB 6.7 MB/s eta 0:00:0000:0100:01\nCollecting markdown-it-py&lt;3.0.0,&gt;=1.0.0\n  Downloading markdown_it_py-2.2.0-py3-none-any.whl (84 kB)\n     ━━━━━━━━━━━━━━━━━━━━━━━━━━━━━━━━━━━━━━━━ 84.5/84.5 KB 1.8 MB/s eta 0:00:00ta 0:00:01\nCollecting regex&gt;=2021.8.3\n  Downloading regex-2023.6.3-cp310-cp310-macosx_10_9_x86_64.whl (294 kB)\n     ━━━━━━━━━━━━━━━━━━━━━━━━━━━━━━━━━━━━━━━ 294.6/294.6 KB 6.5 MB/s eta 0:00:00a 0:00:01\nCollecting joblib\n  Downloading joblib-1.3.1-py3-none-any.whl (301 kB)\n     ━━━━━━━━━━━━━━━━━━━━━━━━━━━━━━━━━━━━━━━ 302.0/302.0 KB 5.0 MB/s eta 0:00:0000:01\nCollecting ydata-profiling\n  Downloading ydata_profiling-4.3.1-py2.py3-none-any.whl (352 kB)\n     ━━━━━━━━━━━━━━━━━━━━━━━━━━━━━━━━━━━━━━━ 353.0/353.0 KB 3.5 MB/s eta 0:00:0000:0100:01\nCollecting MarkupSafe\n  Downloading MarkupSafe-2.1.3-cp310-cp310-macosx_10_9_x86_64.whl (13 kB)\nCollecting tenacity&gt;=6.2.0\n  Downloading tenacity-8.2.2-py3-none-any.whl (24 kB)\nRequirement already satisfied: packaging in /Users/sydneysugar/Library/Python/3.10/lib/python/site-packages (from plotly&lt;6.0.0,&gt;=5.14.1-&gt;validmind) (23.1)\nCollecting typing-extensions&gt;=4.2.0\n  Downloading typing_extensions-4.7.1-py3-none-any.whl (33 kB)\nCollecting py4j&gt;=0.10.7\n  Downloading py4j-0.10.9.7-py2.py3-none-any.whl (200 kB)\n     ━━━━━━━━━━━━━━━━━━━━━━━━━━━━━━━━━━━━━━━ 200.5/200.5 KB 4.0 MB/s eta 0:00:00a 0:00:01\nCollecting urllib3&lt;3,&gt;=1.21.1\n  Downloading urllib3-2.0.3-py3-none-any.whl (123 kB)\n     ━━━━━━━━━━━━━━━━━━━━━━━━━━━━━━━━━━━━━━━ 123.6/123.6 KB 4.0 MB/s eta 0:00:00\nCollecting certifi&gt;=2017.4.17\n  Downloading certifi-2023.5.7-py3-none-any.whl (156 kB)\n     ━━━━━━━━━━━━━━━━━━━━━━━━━━━━━━━━━━━━━━━ 157.0/157.0 KB 3.1 MB/s eta 0:00:0000:01\nCollecting idna&lt;4,&gt;=2.5\n  Downloading idna-3.4-py3-none-any.whl (61 kB)\n     ━━━━━━━━━━━━━━━━━━━━━━━━━━━━━━━━━━━━━━━━ 61.5/61.5 KB 2.0 MB/s eta 0:00:00\nCollecting threadpoolctl&gt;=2.0.0\n  Downloading threadpoolctl-3.1.0-py3-none-any.whl (14 kB)\nCollecting numba\n  Downloading numba-0.57.1-cp310-cp310-macosx_10_9_x86_64.whl (2.5 MB)\n     ━━━━━━━━━━━━━━━━━━━━━━━━━━━━━━━━━━━━━━━━ 2.5/2.5 MB 6.4 MB/s eta 0:00:0000:0100:01m\nCollecting cloudpickle\n  Downloading cloudpickle-2.2.1-py3-none-any.whl (25 kB)\nCollecting slicer==0.0.7\n  Downloading slicer-0.0.7-py3-none-any.whl (14 kB)\nCollecting sphinxcontrib-applehelp\n  Downloading sphinxcontrib_applehelp-1.0.4-py3-none-any.whl (120 kB)\n     ━━━━━━━━━━━━━━━━━━━━━━━━━━━━━━━━━━━━━ 120.6/120.6 KB 703.9 kB/s eta 0:00:00a 0:00:01\nCollecting sphinxcontrib-qthelp\n  Downloading sphinxcontrib_qthelp-1.0.3-py2.py3-none-any.whl (90 kB)\n     ━━━━━━━━━━━━━━━━━━━━━━━━━━━━━━━━━━━━━━━━ 90.6/90.6 KB 1.5 MB/s eta 0:00:00ta 0:00:01\nCollecting babel&gt;=2.9\n  Downloading Babel-2.12.1-py3-none-any.whl (10.1 MB)\n     ━━━━━━━━━━━━━━━━━━━━━━━━━━━━━━━━━━━━━━━━ 10.1/10.1 MB 8.0 MB/s eta 0:00:0000:010:01m\nCollecting imagesize&gt;=1.3\n  Downloading imagesize-1.4.1-py2.py3-none-any.whl (8.8 kB)\nCollecting alabaster&lt;0.8,&gt;=0.7\n  Downloading alabaster-0.7.13-py3-none-any.whl (13 kB)\nCollecting snowballstemmer&gt;=2.0\n  Downloading snowballstemmer-2.2.0-py2.py3-none-any.whl (93 kB)\n     ━━━━━━━━━━━━━━━━━━━━━━━━━━━━━━━━━━━━━━━━ 93.0/93.0 KB 1.4 MB/s eta 0:00:00:00:01\nCollecting sphinxcontrib-serializinghtml&gt;=1.1.5\n  Downloading sphinxcontrib_serializinghtml-1.1.5-py2.py3-none-any.whl (94 kB)\n     ━━━━━━━━━━━━━━━━━━━━━━━━━━━━━━━━━━━━━━━━ 94.0/94.0 KB 2.3 MB/s eta 0:00:00:00:01\nCollecting sphinxcontrib-htmlhelp&gt;=2.0.0\n  Downloading sphinxcontrib_htmlhelp-2.0.1-py3-none-any.whl (99 kB)\n     ━━━━━━━━━━━━━━━━━━━━━━━━━━━━━━━━━━━━━━━━ 99.8/99.8 KB 2.1 MB/s eta 0:00:00ta 0:00:01\nCollecting sphinxcontrib-jsmath\n  Downloading sphinxcontrib_jsmath-1.0.1-py2.py3-none-any.whl (5.1 kB)\nCollecting sphinxcontrib-devhelp\n  Downloading sphinxcontrib_devhelp-1.0.2-py2.py3-none-any.whl (84 kB)\n     ━━━━━━━━━━━━━━━━━━━━━━━━━━━━━━━━━━━━━━━━ 84.7/84.7 KB 2.7 MB/s eta 0:00:00\nCollecting pydash\n  Downloading pydash-7.0.5-py3-none-any.whl (109 kB)\n     ━━━━━━━━━━━━━━━━━━━━━━━━━━━━━━━━━━━━━━━ 109.7/109.7 KB 2.3 MB/s eta 0:00:00a 0:00:01\nCollecting html2text\n  Downloading html2text-2020.1.16-py3-none-any.whl (32 kB)\nCollecting yapf\n  Downloading yapf-0.40.1-py3-none-any.whl (250 kB)\n     ━━━━━━━━━━━━━━━━━━━━━━━━━━━━━━━━━━━━━━━ 250.3/250.3 KB 3.8 MB/s eta 0:00:0000:01\nCollecting unify\n  Downloading unify-0.5.tar.gz (4.4 kB)\n  Preparing metadata (setup.py) ... done\nCollecting sphinxcontrib-jquery&lt;5,&gt;=4\n  Downloading sphinxcontrib_jquery-4.1-py2.py3-none-any.whl (121 kB)\n     ━━━━━━━━━━━━━━━━━━━━━━━━━━━━━━━━━━━━━━━ 121.1/121.1 KB 3.2 MB/s eta 0:00:00\nCollecting docutils&lt;0.20,&gt;=0.15\n  Downloading docutils-0.18.1-py2.py3-none-any.whl (570 kB)\n     ━━━━━━━━━━━━━━━━━━━━━━━━━━━━━━━━━━━━━━━ 570.0/570.0 KB 2.2 MB/s eta 0:00:0000:0100:01\nCollecting patsy&gt;=0.5.2\n  Downloading patsy-0.5.3-py2.py3-none-any.whl (233 kB)\n     ━━━━━━━━━━━━━━━━━━━━━━━━━━━━━━━━━━━━━━━ 233.8/233.8 KB 5.0 MB/s eta 0:00:00a 0:00:01\nRequirement already satisfied: comm&gt;=0.1.1 in /Users/sydneysugar/Library/Python/3.10/lib/python/site-packages (from ipykernel&gt;=4.5.1-&gt;ipywidgets&lt;9.0.0,&gt;=8.0.6-&gt;validmind) (0.1.3)\nRequirement already satisfied: pyzmq&gt;=20 in /Users/sydneysugar/Library/Python/3.10/lib/python/site-packages (from ipykernel&gt;=4.5.1-&gt;ipywidgets&lt;9.0.0,&gt;=8.0.6-&gt;validmind) (25.1.0)\nRequirement already satisfied: debugpy&gt;=1.6.5 in /Users/sydneysugar/Library/Python/3.10/lib/python/site-packages (from ipykernel&gt;=4.5.1-&gt;ipywidgets&lt;9.0.0,&gt;=8.0.6-&gt;validmind) (1.6.7)\nRequirement already satisfied: nest-asyncio in /Users/sydneysugar/Library/Python/3.10/lib/python/site-packages (from ipykernel&gt;=4.5.1-&gt;ipywidgets&lt;9.0.0,&gt;=8.0.6-&gt;validmind) (1.5.6)\nRequirement already satisfied: tornado&gt;=6.1 in /Users/sydneysugar/Library/Python/3.10/lib/python/site-packages (from ipykernel&gt;=4.5.1-&gt;ipywidgets&lt;9.0.0,&gt;=8.0.6-&gt;validmind) (6.3.2)\nRequirement already satisfied: jupyter-client&gt;=6.1.12 in /Users/sydneysugar/Library/Python/3.10/lib/python/site-packages (from ipykernel&gt;=4.5.1-&gt;ipywidgets&lt;9.0.0,&gt;=8.0.6-&gt;validmind) (8.2.0)\nRequirement already satisfied: jupyter-core!=5.0.*,&gt;=4.12 in /Users/sydneysugar/Library/Python/3.10/lib/python/site-packages (from ipykernel&gt;=4.5.1-&gt;ipywidgets&lt;9.0.0,&gt;=8.0.6-&gt;validmind) (5.3.0)\nRequirement already satisfied: parso&lt;0.9.0,&gt;=0.8.0 in /Users/sydneysugar/Library/Python/3.10/lib/python/site-packages (from jedi&gt;=0.16-&gt;ipython==7.34.0-&gt;validmind) (0.8.3)\nCollecting mdurl~=0.1\n  Downloading mdurl-0.1.2-py3-none-any.whl (10.0 kB)\nCollecting fonttools&gt;=4.22.0\n  Downloading fonttools-4.40.0-cp310-cp310-macosx_10_9_x86_64.whl (2.1 MB)\n     ━━━━━━━━━━━━━━━━━━━━━━━━━━━━━━━━━━━━━━━━ 2.1/2.1 MB 8.1 MB/s eta 0:00:00:00:0100:01\nCollecting pillow&gt;=6.2.0\n  Downloading Pillow-10.0.0-cp310-cp310-macosx_10_10_x86_64.whl (3.4 MB)\n     ━━━━━━━━━━━━━━━━━━━━━━━━━━━━━━━━━━━━━━━━ 3.4/3.4 MB 7.9 MB/s eta 0:00:00:00:0100:01\nCollecting contourpy&gt;=1.0.1\n  Downloading contourpy-1.1.0-cp310-cp310-macosx_10_9_x86_64.whl (243 kB)\n     ━━━━━━━━━━━━━━━━━━━━━━━━━━━━━━━━━━━━━━━ 243.6/243.6 KB 6.9 MB/s eta 0:00:00\nCollecting pyparsing&lt;3.1,&gt;=2.3.1\n  Downloading pyparsing-3.0.9-py3-none-any.whl (98 kB)\n     ━━━━━━━━━━━━━━━━━━━━━━━━━━━━━━━━━━━━━━━━ 98.3/98.3 KB 2.3 MB/s eta 0:00:00ta 0:00:01\nCollecting cycler&gt;=0.10\n  Downloading cycler-0.11.0-py3-none-any.whl (6.4 kB)\nCollecting kiwisolver&gt;=1.0.1\n  Downloading kiwisolver-1.4.4-cp310-cp310-macosx_10_9_x86_64.whl (65 kB)\n     ━━━━━━━━━━━━━━━━━━━━━━━━━━━━━━━━━━━━━━━ 65.5/65.5 KB 308.8 kB/s eta 0:00:00a 0:00:01\nRequirement already satisfied: ptyprocess&gt;=0.5 in /Users/sydneysugar/Library/Python/3.10/lib/python/site-packages (from pexpect&gt;4.3-&gt;ipython==7.34.0-&gt;validmind) (0.7.0)\nRequirement already satisfied: wcwidth in /Users/sydneysugar/Library/Python/3.10/lib/python/site-packages (from prompt-toolkit!=3.0.0,!=3.0.1,&lt;3.1.0,&gt;=2.0.0-&gt;ipython==7.34.0-&gt;validmind) (0.2.6)\nCollecting pycares&gt;=4.0.0\n  Downloading pycares-4.3.0-cp310-cp310-macosx_10_9_x86_64.whl (75 kB)\n     ━━━━━━━━━━━━━━━━━━━━━━━━━━━━━━━━━━━━━━━━ 75.5/75.5 KB 1.1 MB/s eta 0:00:00a 0:00:01\n\n\nNote: Colab may generate the following warning after running the first cell:\nWARNING [...]\nYou must restart the runtime in order to use newly installed versions\nIf you see this, please click on “Restart runtime” and continue with the next cell."
  },
  {
    "objectID": "notebooks/Quickstart_Customer Churn_full_suite.html#initialize-the-client-library",
    "href": "notebooks/Quickstart_Customer Churn_full_suite.html#initialize-the-client-library",
    "title": "Quickstart - Customer Churn Full Suite Model Documentation",
    "section": "Initialize the client library",
    "text": "Initialize the client library\nIn a browser, go to the Client Integration page of your documentation project and click Copy to clipboard next to the code snippet. This code snippet gives you the API key, API secret, and project identifier to link your notebook to your documentation project.\n\n\n\n\n\n\n\n\nTip\n\n\n\nThis step requires a documentation project. Learn how you can create one.\n\n\nNext, replace this placeholder with your own code snippet:\n\n## Replace with code snippet from your documentation project ##\n\nimport validmind as vm\n\nvm.init(\n  api_host = \"https://api.prod.validmind.ai/api/v1/tracking\",\n  api_key = \"xxxxxxxxxxxxxxxxxxxxxxxxxxxxxxxx\",\n  api_secret = \"API_SECRET\",\n  project = \"xxxxxxxxxxxxxxxxxxxxxxxxx\"\n)"
  },
  {
    "objectID": "notebooks/Quickstart_Customer Churn_full_suite.html#initializing-the-python-environment",
    "href": "notebooks/Quickstart_Customer Churn_full_suite.html#initializing-the-python-environment",
    "title": "Quickstart - Customer Churn Full Suite Model Documentation",
    "section": "Initializing the Python environment",
    "text": "Initializing the Python environment\n\nimport pandas as pd\nimport xgboost as xgb\n\nfrom sklearn.metrics import accuracy_score\nfrom sklearn.model_selection import train_test_split\n\n%matplotlib inline"
  },
  {
    "objectID": "notebooks/Quickstart_Customer Churn_full_suite.html#load-the-demo-dataset",
    "href": "notebooks/Quickstart_Customer Churn_full_suite.html#load-the-demo-dataset",
    "title": "Quickstart - Customer Churn Full Suite Model Documentation",
    "section": "Load the Demo Dataset",
    "text": "Load the Demo Dataset\nFor the purpose of this demonstration, we will use a sample dataset provided by the ValidMind library.\n\n# Import the sample dataset from the library\nfrom validmind.datasets.classification import customer_churn as demo_dataset\n# You can try a different dataset with: \n#from validmind.datasets.classification import taiwan_credit as demo_dataset\n\ndf = demo_dataset.load_data()\n\n\nInitialize a dataset object for ValidMind\nBefore running the test plan, we must first initialize a ValidMind dataset object using the init_dataset function from the vm module. This function takes in arguements: dataset which is the dataset that we want to analyze; target_column which is used to identify the target variable; class_labels which is used to identify the labels used for classification model training.\n\nvm_dataset = vm.init_dataset(\n    dataset=df,\n    target_column=demo_dataset.target_column,\n    class_labels=demo_dataset.class_labels\n)"
  },
  {
    "objectID": "notebooks/Quickstart_Customer Churn_full_suite.html#run-the-full-data-and-model-validation-test-suite",
    "href": "notebooks/Quickstart_Customer Churn_full_suite.html#run-the-full-data-and-model-validation-test-suite",
    "title": "Quickstart - Customer Churn Full Suite Model Documentation",
    "section": "Run the Full Data and Model Validation Test Suite",
    "text": "Run the Full Data and Model Validation Test Suite\nWe will need to preprocess the dataset and produce the training, test and validation splits first.\n\nPrepocess the Raw Dataset\nFor demonstration purposes, we simplified the preprocessing using demo_dataset.preprocess which executes the following operations:\n\ntrain_df, validation_df, test_df = demo_dataset.preprocess(df)\n\nx_train = train_df.drop(demo_dataset.target_column, axis=1)\ny_train = train_df[demo_dataset.target_column]\nx_val = validation_df.drop(demo_dataset.target_column, axis=1)\ny_val = validation_df[demo_dataset.target_column]\n\nmodel = xgb.XGBClassifier(early_stopping_rounds=10)\nmodel.set_params(\n    eval_metric=[\"error\", \"logloss\", \"auc\"],\n)\nmodel.fit(\n    x_train,\n    y_train,\n    eval_set=[(x_val, y_val)],\n    verbose=False,\n)\n\nWe can now initialize the training and test datasets into dataset objects using vm.init_dataset():\n\nvm_train_ds = vm.init_dataset(\n    dataset=train_df,\n    type=\"generic\",\n    target_column=demo_dataset.target_column\n)\n\nvm_test_ds = vm.init_dataset(\n    dataset=test_df,\n    type=\"generic\",\n    target_column=demo_dataset.target_column\n)\n\nWe also initialize a model object using vm.init_model():\n\n\nvm_model = vm.init_model(\n    model,\n    train_ds=vm_train_ds,\n    test_ds=vm_test_ds,\n)\n\n\n\nRun the Full Suite\nWe are now ready to run the test suite for binary classifier with tabular datasets. This function will run test plans on the dataset and model objects, and will document the results in the ValidMind UI.\n\nfull_suite = vm.run_test_suite(\n    \"binary_classifier_full_suite\",\n    dataset=vm_dataset,\n    model=vm_model\n)\n\n\nvm.test_plans.list_tests()\n\n\nvm.test_plans.describe_plan(\"tabular_data_quality\")\n\n\nfull_suite = vm.run_test_suite(\n    \"binary_classifier_full_suite\",\n    dataset=vm_dataset,\n    model=vm_model\n)\n\nYou can access and review the resulting documentation in the ValidMind UI, in the “Model Development” section of the model documentation."
  },
  {
    "objectID": "index.html",
    "href": "index.html",
    "title": "The guide to elevating your MRM workflow",
    "section": "",
    "text": "Trial 2\n    \n    \n\n\n\n    \n        \n            \n                \n                    \n                        \n                            Documentation\n                            The guide to elevating your MRM workflow\n                            Need help? Find all the information you need to use our platform for model risk management (MRM).\n                            \n                            \n                                \n                                    \n                                        \n                                            \n                                        \n                                        \n                                                                \n                                        \n                                    \n                                \n                            \n\n                        \n                    \n                \n                \n                \n            \n        \n    \n    \n        \n            \n                \n                    Overview\n                    Automating key aspects of the model risk management process, ValidMind is an MRM solution designed for the unique needs documentation and validation needs of model developers and validators.\n                    Model Documentation Automation\n                    MRM Lifecycle and Workflow\n                    Communication & TrackingInstructional GuidesGet Started\n                \n                \n                \n                    \n                        \n                            Model Developers\n                            Automate your model documentation and testing tasks with our Developer Framework.Collaboration for Model Developers\n                        \n                    \n                    \n                \n                \n                \n                    \n                        \n                            Model Validators\n                            Review and evaluate models and documentation to ensure they comply with organizational & regulatory requirements.Collaboration for Model Validators\n                        \n                    \n                \n            \n        \n    \n    \n        \n            \n                \n                    Support & Training\n                    You can learn more about effective model risk management by requesting a demo with the ValidMind Platform.\n                    Need some help? Try our self-service documentation or email us at: support@validmind.comFrequently Asked QuestionsRequest A Demo"
  },
  {
    "objectID": "guide/collaborate-on-documentation-projects.html",
    "href": "guide/collaborate-on-documentation-projects.html",
    "title": "Collaborate on documentation projects",
    "section": "",
    "text": "Learn how ValidMind enhances collaboration between model validators and developers on documentation projects. This topic is relevant for model validators who want to track changes across projects, add comments, and access revision history for real-time collaboration with model developers."
  },
  {
    "objectID": "guide/collaborate-on-documentation-projects.html#prerequisites",
    "href": "guide/collaborate-on-documentation-projects.html#prerequisites",
    "title": "Collaborate on documentation projects",
    "section": "Prerequisites",
    "text": "Prerequisites\n\nYou are a registered user on the ValidMind Platform\nThe model you are documenting is registered in the model inventory\nA documentation project has submitted for review or validation by the model validation team\nYou are logged into the ValidMind Platform"
  },
  {
    "objectID": "guide/collaborate-on-documentation-projects.html#commenting",
    "href": "guide/collaborate-on-documentation-projects.html#commenting",
    "title": "Collaborate on documentation projects",
    "section": "Commenting",
    "text": "Commenting\n\nPosting comments to the documentation\n\nIn any section of the model documentation, highlight the portion of text you would like to comment on, and click the Comment button in the toolbar.\nEnter your comment and click Comment.\nYou can view the comment by clicking the highlighted text. Comments will also appear in the right sidebar.\n\n\n\nResponding to an existing comment\n\nClick the highlighted text portion to view the comment thread.\nEnter your comment and click Reply.\nYou can view the comment thread by clicking the highlighted text.\n\n\n\nResolving comment threads and viewing archived comments\n\nClick the highlighted text portion to view the thread, then click  to resolve the thread.\nTo view the resolved comment thread, click the Comment archive button in the toolbar. You can view a history of all archived comments in the Comment archive.\nTo reopen a comment thread, reply to the comment thread in the Comment archive or click the Reopen button that appears next to the highlighted text portion.\n\n\n\nEditing and deleting comments\n\nClick the highlighted text portion to access the comment thread.\nTo edit a comment in the thread, click the More options icon for the corresponding comment and click Edit.\nEdit your comment and click Save.\nTo edit a comment in a resolved thread, follow the same steps but click the Comments archive button first to access the resolved thread.\n\n\n\n\n\n\n\n\n\nTip\n\n\n\n\nAll users associated with a project, such as model developers and model validators, will see a notification that a comment has been posted in their Recent Activity feed, accessible via the ValidMind Home page."
  },
  {
    "objectID": "guide/collaborate-on-documentation-projects.html#tracking-changes",
    "href": "guide/collaborate-on-documentation-projects.html#tracking-changes",
    "title": "Collaborate on documentation projects",
    "section": "Tracking changes",
    "text": "Tracking changes\n\nSuggesting a change\n\nClick the Track changes button in the toolbar to turn on suggestion mode.\nMake your changes to the documentation project. When changes tracking is enabled, other project contributers can accept or decline the suggested changes.\n\n\n\nResolving changes\n\nSuggested changes appear in green or red highlighted text, depending on if the change is adding or removing content. To accept or decline a change, click the highlighted text, then click  or . You can also reply to a suggested change.\nTo mass accept or decline suggestions, click the dropdown arror next to the Track changes button and click the desired option."
  },
  {
    "objectID": "guide/collaborate-on-documentation-projects.html#revision-history",
    "href": "guide/collaborate-on-documentation-projects.html#revision-history",
    "title": "Collaborate on documentation projects",
    "section": "Revision history",
    "text": "Revision history\n\nSaving a version\n\nClick the Revision history button in the toolbar.\nIn the dropdown, click Save current version. Optionally, enter a version name. The default name is the date and time the latest change was made.\n\n\n\nViewing revision history\n\nClick the Revision history button in the toolbar, then click Open revision history. Here, you can view a history of all saved versions and your current version.\nTo see the the change made with each version, select the version in the right sidebar. Changes made in that version are highlighted. Hover over the highlighted content to see who made the change.\n\n\n\nRestoring a version\n\nTo restore a version, select the desired version and click Restore this version.\nThe restored version will now appear under revision history with the name: “Restored: ‘version name’”. To exit revision history without restoring a version, click Back to editing."
  },
  {
    "objectID": "guide/collaborate-on-documentation-projects.html#real-time-collaboration",
    "href": "guide/collaborate-on-documentation-projects.html#real-time-collaboration",
    "title": "Collaborate on documentation projects",
    "section": "Real-time collaboration",
    "text": "Real-time collaboration\nUsers can simultaneously edit the documentation project, leave and respond to comments suggestions, and access revision history. CKEditor is also integrated with ValidMind’s activity feed, so changes to the documentation project are automatically added to the activity feed."
  },
  {
    "objectID": "guide/collaborate-on-documentation-projects.html#additional-features",
    "href": "guide/collaborate-on-documentation-projects.html#additional-features",
    "title": "Collaborate on documentation projects",
    "section": "Additional features",
    "text": "Additional features\n\nSpell and grammar checker.\nMath formulas. Add math formulas to documentation by clicking the MathType button and using the toolbar, or switch to handwriting."
  },
  {
    "objectID": "guide/collaborate-on-documentation-projects.html#related-topics",
    "href": "guide/collaborate-on-documentation-projects.html#related-topics",
    "title": "Collaborate on documentation projects",
    "section": "Related topics",
    "text": "Related topics\n\nWork with Validation Reports \nComment on Documentation Projects"
  },
  {
    "objectID": "guide/faq-inventory.html",
    "href": "guide/faq-inventory.html",
    "title": "Model Inventory",
    "section": "",
    "text": "ValidMind allows you to configure view and edit permissions for the model inventory and documentation or validation reports based on user roles."
  },
  {
    "objectID": "guide/faq-inventory.html#can-permissions-for-the-model-inventory-be-configured",
    "href": "guide/faq-inventory.html#can-permissions-for-the-model-inventory-be-configured",
    "title": "Model Inventory",
    "section": "",
    "text": "ValidMind allows you to configure view and edit permissions for the model inventory and documentation or validation reports based on user roles."
  },
  {
    "objectID": "guide/faq-inventory.html#is-it-possible-to-track-or-view-a-summary-of-questions-asked-by-validators",
    "href": "guide/faq-inventory.html#is-it-possible-to-track-or-view-a-summary-of-questions-asked-by-validators",
    "title": "Model Inventory",
    "section": "Is it possible to track or view a summary of questions asked by validators?",
    "text": "Is it possible to track or view a summary of questions asked by validators?\nQuestions, comments, and findings from model validations are centrally tracked and accessible within the ValidMind UI."
  },
  {
    "objectID": "guide/faq-inventory.html#can-the-model-inventory-track-revalidation-periodic-validation-dates-and-more",
    "href": "guide/faq-inventory.html#can-the-model-inventory-track-revalidation-periodic-validation-dates-and-more",
    "title": "Model Inventory",
    "section": "Can the model inventory track revalidation, periodic validation dates, and more?",
    "text": "Can the model inventory track revalidation, periodic validation dates, and more?\nIn addition to initial validation exercises, ValidMind can manage activities throughout the entire model risk management lifecycle, including periodic reviews, change validations, and ongoing monitoring deadlines (roadmap item – Q3 2023)."
  },
  {
    "objectID": "guide/faq-inventory.html#do-you-support-executive-reporting-for-senior-leaders-in-our-bus",
    "href": "guide/faq-inventory.html#do-you-support-executive-reporting-for-senior-leaders-in-our-bus",
    "title": "Model Inventory",
    "section": "Do you support executive reporting for senior leaders in our BUs?",
    "text": "Do you support executive reporting for senior leaders in our BUs?\nValidMind is working on a dashboard feature that provides executive metrics, such as model documentation compliance reporting across BUs, findings by status and model use case, and more.\nThese metrics can be exported into a customizable report for the customer."
  },
  {
    "objectID": "guide/quickstart.html",
    "href": "guide/quickstart.html",
    "title": "Quickstarts",
    "section": "",
    "text": "The easiest way to get started with ValidMind is to try out our Developer Framework in Jupyter Hub and to explore the ValidMind Platform UI online."
  },
  {
    "objectID": "guide/quickstart.html#before-you-begin",
    "href": "guide/quickstart.html#before-you-begin",
    "title": "Quickstarts",
    "section": "Before you begin",
    "text": "Before you begin\n\n\n\n\n\n\nDon’t have access?\n\n\n\nRequest a trial to try out ValidMind for free.\n\n\nTo try out ValidMind, you need to be a registered user on the ValidMind Platform.\nTo connect the ValidMind Developer Framework to the ValidMind Platform and to access the web user interface, you must be able to access our domains:\n\nvalidmind.ai\nvalidmind.com\n\nIf necessary, ask a network administrator to add these domains to your firewall allowlist (whitelist).\nIf your company has strict security requirements and requires you to connect via VPN or AWS PrivateLink, please contact your IT/InfoSec team. For additional help setting up a VPN or PrivateLink with ValidMind’s MRM platform please visit configure AWS PrivateLink or send an email to support@validmind.ai.\n\nQuickstart requirements\nTo follow the Quickstart, you need access to ONE of the following:\n\nJupyter Hub (recommended)\nGoogle Colaboratory (Colab)\nDocker Desktop\n\nTo run our sample Jupyter notebooks locally, your developer environment must support Python 3.8+.\n\n\nAccess to the ValidMind Platform UI\nYou need to be able to access our ValidMind Web UI from a modern browser such as Microsoft Edge, Google Chrome, Apple Safari, or Mozilla Firefox."
  },
  {
    "objectID": "guide/quickstart.html#steps",
    "href": "guide/quickstart.html#steps",
    "title": "Quickstarts",
    "section": "Steps",
    "text": "Steps\n\nTry the Developer Framework (10 minutes)\nTry our introductory Jupyter notebook to see the Developer Framework in action.\nExplore the Platform UI (15 minutes)\nExplore our Platform UI to work with a documentation project and see the results of tests you run."
  },
  {
    "objectID": "guide/quickstart.html#next-steps",
    "href": "guide/quickstart.html#next-steps",
    "title": "Quickstarts",
    "section": "Next Steps",
    "text": "Next Steps\nReady to use ValidMind for production with your own use cases? Our documentation includes how-to instructions for the following user roles:\n\nFor platform administrators — Learn how to configure the platform, from setting up connectivity via AWS PrivateLink, to customizing the ValidMind Platform to suit your existing workflows, and more.\nFor model developers — Find information for ValidMind test plans and tests, additional Jupyter notebooks, and the ValidMind Developer Framework reference.\nAlso check the Guides for how to integrate the Developer Framework in your own environment, add documentation, and collaborate with model validators.\nFor model validators — Learn how to step through the approval process after review and generate validation reports as you collaborate with model developers.\n\n\nHave more questions?\nWe curate several lists of frequently asked questions (FAQs) that might be of help:\n\nModel registration, configuration, and customization\nModel inventory, tracking, and reporting\nDocumentation and templates\nWorkflows and collaboration\nTesting and thresholds\nIntegrations and support\nData handling and privacy\n\nDon’t see what you are looking for? Email support@validmind.com to get help from a human.\n\n\nNeed help?\nIf you would like help from a human, check our Support page. You can also send us your feedback on product features or our documentation.\n\n\nRelated topics\n\nAdditional Jupyter notebooks\nIntroduction to the ValidMind Developer Framework\nReview and comment on documentation projects"
  },
  {
    "objectID": "guide/before-you-begin.html",
    "href": "guide/before-you-begin.html",
    "title": "Before you begin",
    "section": "",
    "text": "Don’t have access?\n\n\n\nRequest a trial to try out ValidMind for free.\n\n\nTo try out ValidMind, you need to be a registered user on the ValidMind Platform.\nTo connect the ValidMind Developer Framework to the ValidMind Platform and to access the web user interface, you must be able to access our domains:\n\nvalidmind.ai\nvalidmind.com\n\nIf necessary, ask a network administrator to add these domains to your firewall allowlist (whitelist).\nIf your company has strict security requirements and requires you to connect via VPN or AWS PrivateLink, please contact your IT/InfoSec team. For additional help setting up a VPN or PrivateLink with ValidMind’s MRM platform please visit configure AWS PrivateLink or send an email to support@validmind.ai.\n\n\nTo follow the Quickstart, you need access to ONE of the following:\n\nJupyter Hub (recommended)\nGoogle Colaboratory (Colab)\nDocker Desktop\n\nTo run our sample Jupyter notebooks locally, your developer environment must support Python 3.8+.\n\n\n\n\nYou need to be able to access our ValidMind Web UI from a modern browser such as Microsoft Edge, Google Chrome, Apple Safari, or Mozilla Firefox."
  },
  {
    "objectID": "guide/before-you-begin.html#prerequisites",
    "href": "guide/before-you-begin.html#prerequisites",
    "title": "Before you begin",
    "section": "",
    "text": "Don’t have access?\n\n\n\nRequest a trial to try out ValidMind for free.\n\n\nTo try out ValidMind, you need to be a registered user on the ValidMind Platform.\nTo connect the ValidMind Developer Framework to the ValidMind Platform and to access the web user interface, you must be able to access our domains:\n\nvalidmind.ai\nvalidmind.com\n\nIf necessary, ask a network administrator to add these domains to your firewall allowlist (whitelist).\nIf your company has strict security requirements and requires you to connect via VPN or AWS PrivateLink, please contact your IT/InfoSec team. For additional help setting up a VPN or PrivateLink with ValidMind’s MRM platform please visit configure AWS PrivateLink or send an email to support@validmind.ai.\n\n\nTo follow the Quickstart, you need access to ONE of the following:\n\nJupyter Hub (recommended)\nGoogle Colaboratory (Colab)\nDocker Desktop\n\nTo run our sample Jupyter notebooks locally, your developer environment must support Python 3.8+.\n\n\n\n\nYou need to be able to access our ValidMind Web UI from a modern browser such as Microsoft Edge, Google Chrome, Apple Safari, or Mozilla Firefox."
  },
  {
    "objectID": "guide/before-you-begin.html#whats-next",
    "href": "guide/before-you-begin.html#whats-next",
    "title": "Before you begin",
    "section": "What’s Next",
    "text": "What’s Next\nContinue with Explore the Developer Framework. We recommend using Jupyter Hub."
  },
  {
    "objectID": "guide/review-documentation-project.html",
    "href": "guide/review-documentation-project.html",
    "title": "Review and comment on documentation projects",
    "section": "",
    "text": "Learn how to use the ValidMind UI editor to review, and comment on a documentation project. This topic is relevant for:"
  },
  {
    "objectID": "guide/review-documentation-project.html#prerequisites",
    "href": "guide/review-documentation-project.html#prerequisites",
    "title": "Review and comment on documentation projects",
    "section": "Prerequisites",
    "text": "Prerequisites\n\nYou are a registered user on the ValidMind Platform\nThe model you are documenting is registered in the model inventory\nA documentation project has already been created for this project\nA model developer has started generating documentation, either using the Developer Framework or via the online UI editor\nYou are logged into the ValidMind Platform"
  },
  {
    "objectID": "guide/review-documentation-project.html#view-model-documentation",
    "href": "guide/review-documentation-project.html#view-model-documentation",
    "title": "Review and comment on documentation projects",
    "section": "View model documentation",
    "text": "View model documentation\n\nNavigate to the relevant model documentation project:\nIn the Documentation Projects page, select the project corresponding to the model for which you want to view documentation.\nFrom the Overview page, select Documentation on the left.\nYou can now jump to any section of the model documentation by expanding the table of contents on the left and selecting the relevant section you would like to view."
  },
  {
    "objectID": "guide/review-documentation-project.html#post-comments-on-the-documentation",
    "href": "guide/review-documentation-project.html#post-comments-on-the-documentation",
    "title": "Review and comment on documentation projects",
    "section": "Post comments on the documentation",
    "text": "Post comments on the documentation\n\nIn any section of the documentation, select a portion of text that you would like to comment on, and click the Add comment button that appears.\n\n\n\nEnter your comment and click Submit.\nYou can now view the comment by highlighting the corresponding portion of text or by clicking the Comments tab in the ValidMind Insights right sidebar."
  },
  {
    "objectID": "guide/review-documentation-project.html#whats-next",
    "href": "guide/review-documentation-project.html#whats-next",
    "title": "Review and comment on documentation projects",
    "section": "What’s Next",
    "text": "What’s Next\n\nDocument models with the ValidMind UI\nView documentation guidelines\nSubmit for approval"
  },
  {
    "objectID": "guide/register-models.html",
    "href": "guide/register-models.html",
    "title": "Register models in the inventory",
    "section": "",
    "text": "Learn how to register a model you are documenting in the model inventory. This topic is relevant for model owners who want to enbale their model development teams to use ValidMind’s model documentation and validation features."
  },
  {
    "objectID": "guide/register-models.html#prerequisites",
    "href": "guide/register-models.html#prerequisites",
    "title": "Register models in the inventory",
    "section": "Prerequisites",
    "text": "Prerequisites\n\nYou are a registered user on the ValidMind Platform\nYou are logged into the ValidMind Platform"
  },
  {
    "objectID": "guide/register-models.html#steps",
    "href": "guide/register-models.html#steps",
    "title": "Register models in the inventory",
    "section": "Steps",
    "text": "Steps\n\nFrom the Home page, navigate to the Model Inventory page on the left. \nIn the Model Inventory page, click Register new model.\nFill in the required information on the registration form:\n\nProvide a model name\nSelect the relevant business unit\nSelect the relevant model methodology being used\nSelect the relevant model use case\nProvide a purpose statement to explain what the model will be used for\nselect the preliminary risk tier for the model\n\n\n\n\nClick Register new model to create a new entry in the model inventory.\nYou can now access the model details from the Model Inventory page."
  },
  {
    "objectID": "guide/register-models.html#related-topics",
    "href": "guide/register-models.html#related-topics",
    "title": "Register models in the inventory",
    "section": "Related topics",
    "text": "Related topics\n\nEdit model inventory fields\nCreate a new documentation project"
  },
  {
    "objectID": "guide/faq-privacy.html",
    "href": "guide/faq-privacy.html",
    "title": "Data handling and privacy",
    "section": "",
    "text": "ValidMind provides a built-in user management interface that allows new users to be registered on the platform and assigned user roles. User roles and access permissions are configured during initial onboarding. In addition, ValidMind also provides support for Single Sign-On (SSO) integration as part of our Enterprise and our Virtual Private ValidMind (VPV) edition."
  },
  {
    "objectID": "guide/faq-privacy.html#how-are-users-added-to-validmind",
    "href": "guide/faq-privacy.html#how-are-users-added-to-validmind",
    "title": "Data handling and privacy",
    "section": "",
    "text": "ValidMind provides a built-in user management interface that allows new users to be registered on the platform and assigned user roles. User roles and access permissions are configured during initial onboarding. In addition, ValidMind also provides support for Single Sign-On (SSO) integration as part of our Enterprise and our Virtual Private ValidMind (VPV) edition."
  },
  {
    "objectID": "guide/faq-privacy.html#how-does-validmind-handle-end-user-computing-and-spreadsheet-models",
    "href": "guide/faq-privacy.html#how-does-validmind-handle-end-user-computing-and-spreadsheet-models",
    "title": "Data handling and privacy",
    "section": "How does ValidMind handle end-user computing and spreadsheet models?",
    "text": "How does ValidMind handle end-user computing and spreadsheet models?\nCustomers can register spreadsheet models in the model inventory and centralize tracking of the associated documentation files with the inventory metadata (roadmap item – Q3’2023). However, ValidMind cannot automate documentation generation for spreadsheet models."
  },
  {
    "objectID": "guide/faq-privacy.html#what-model-artifacts-are-automatically-imported-into-documentation-and-how-are-they-retained",
    "href": "guide/faq-privacy.html#what-model-artifacts-are-automatically-imported-into-documentation-and-how-are-they-retained",
    "title": "Data handling and privacy",
    "section": "What model artifacts are automatically imported into documentation and how are they retained?",
    "text": "What model artifacts are automatically imported into documentation and how are they retained?\nValidMind stores the following artifacts in the documentation via our API:\n\nDataset and model metadata which allow generating documentation snippets programmatically (example: stored definition for “common logistic regression limitations” when a logistic regression model has been passed to the ValidMind test plan execution)\nQuality and performance metrics collected from the dataset and model\nOutputs from executed test plans\nImages, plots, and visuals generated as part of extracting metrics and running tests\n\nValidMind is a multi-tenant solution hosted on AWS. For organizations requiring the highest degree of data security, ValidMind offers a “Virtual Private ValidMind” option to host the solution in a dedicated single-tenant cloud instance on the ValidMind AWS account. Furthermore, ValidMind’s data retention policy complies with the SOC 2 security standard."
  },
  {
    "objectID": "guide/faq-privacy.html#how-does-validmind-handle-large-datasets-what-about-the-confidentiality-of-data-sent-to-validmind",
    "href": "guide/faq-privacy.html#how-does-validmind-handle-large-datasets-what-about-the-confidentiality-of-data-sent-to-validmind",
    "title": "Data handling and privacy",
    "section": "How does ValidMind handle large datasets? What about the confidentiality of data sent to ValidMind?",
    "text": "How does ValidMind handle large datasets? What about the confidentiality of data sent to ValidMind?\nValidMind does not send datasets outside the client’s environment. The Developer Framework executes test plans and functions locally in your environment and is not limited by dataset size.\nAdditionally, ValidMind adheres to a strict data confidentiality and retention policy, compliant with the SOC 2 security standard."
  },
  {
    "objectID": "guide/faq-privacy.html#what-solutions-do-you-offer-and-how-do-you-handle-privacy",
    "href": "guide/faq-privacy.html#what-solutions-do-you-offer-and-how-do-you-handle-privacy",
    "title": "Data handling and privacy",
    "section": "What solutions do you offer and how do you handle privacy?",
    "text": "What solutions do you offer and how do you handle privacy?\nValidMind is a Developer Framework and cloud platform available in multiple editions catering to different organizational needs:\n\nStandard Edition: Our introductory offering, providing essential features and services.\nEnterprise Edition: Builds upon the Standard Edition by adding features tailored for large-scale organizations.\nVirtual Private ValidMind (VPV): Our most secure offering for organizations requiring a higher level of privacy, such as financial services handling sensitive data. Includes all Enterprise Edition features but in a separate, isolated ValidMind environment. VPV accounts do not share resources with accounts outside the VPV.\n\nAccess to any edition is facilitated through AWS PrivateLink, which provides private connectivity between ValidMind and your on-premises networks without exposing your traffic to the public internet. To learn more, check Configure AWS PrivateLink. ValidMind does not send any personally identifiable information (PII) through our API."
  },
  {
    "objectID": "guide/faq-privacy.html#can-the-tool-automatically-document-other-non-standard-etl-steps-or-performance-metrics-from-notebooks",
    "href": "guide/faq-privacy.html#can-the-tool-automatically-document-other-non-standard-etl-steps-or-performance-metrics-from-notebooks",
    "title": "Data handling and privacy",
    "section": "Can the tool automatically document other non-standard ETL steps or performance metrics from notebooks?",
    "text": "Can the tool automatically document other non-standard ETL steps or performance metrics from notebooks?\nSupport for more complex data processing pipelines is on our roadmap, currently scheduled for Q4’2023. We are implementing connector interfaces that will allow us to extract relationships between raw data sources and final post-processed datasets for Spark and Snowflake."
  },
  {
    "objectID": "guide/faq-privacy.html#how-does-the-tool-manage-model-changes",
    "href": "guide/faq-privacy.html#how-does-the-tool-manage-model-changes",
    "title": "Data handling and privacy",
    "section": "How does the tool manage model changes?",
    "text": "How does the tool manage model changes?\nValidMind allows model developers to re-run documentation functions with the Developer Framework to capture changes in the model, such as changes in the number of features or hyperparameters.\nAfter a model developer has made a change in their development environment, such as to a Jupyter notebook, they can execute the relevant ValidMind documentation function to update the corresponding documentation section. ValidMind will then automatically recreate the relevant figures and tables and update them in the online documentation.\nValidMind is currently working on a version history function, which will allow users to see the history of changes made to the documentation."
  },
  {
    "objectID": "guide/faq-privacy.html#can-you-accommodate-spark-dataframes",
    "href": "guide/faq-privacy.html#can-you-accommodate-spark-dataframes",
    "title": "Data handling and privacy",
    "section": "Can you accommodate Spark DataFrames?",
    "text": "Can you accommodate Spark DataFrames?\nOur Developer Framework can extract dataset quality metrics on Pandas DataFrame, NumPy arrays, or Spark DataFrame instances using standard metrics provided by popular open-source frameworks such as scikit-learn, statsmodels, and more. Each test defines a mapping to the different supported dataset and/or model interfaces: when passing a Spark DataFrame, our framework will directly call native evaluation metrics provided by the SparkML API or custom ones built by the developer (such as via UDFs)."
  },
  {
    "objectID": "guide/create-your-first-documentation-project.html",
    "href": "guide/create-your-first-documentation-project.html",
    "title": "Create Your First Documentation Project",
    "section": "",
    "text": "Let’s learn how to create your own documentation project. You can use this project to upload tests and documentation and then add that to the Quickstart notebook you looked at earlier."
  },
  {
    "objectID": "guide/create-your-first-documentation-project.html#steps",
    "href": "guide/create-your-first-documentation-project.html#steps",
    "title": "Create Your First Documentation Project",
    "section": "Steps",
    "text": "Steps\n\nNavigate to the landing page by clicking on the ValidMind logo or Log in to the ValidMind UI.\nFrom the left sidebar, select Documentation Projects and on the page that opens, click the Create new Project button at top right of the screen.\nSelect the right options in the form:\n\n\nModel: [Quickstart] Customer Churn Model\nType: Initial Validation (selected automatically) \nProject name: Enter your preferred name\n\nClick Create Project.\nValidMind will create an empty documentation project associated with the customer churn model.\nYou can now access this project from the UI on the Documentation Projects page or by navigating to the relevant model - [Quickstart] Customer Churn Model - in the Model Inventory page.\nFrom the left sidebar, select Client Integration.\nThe page that opens provides you with the credentials for the newly created project to use with the ValidMind Developer Framework.\nLocate the project identifier, API key, and secret:\n\n\napi_host: The location of the ValidMind API\napi_key: The account API key\napi_secret: The account secret key\nproject: The project identifier\n\nThe code snippet can be copied and pasted directly into your developer source code to integrate the ValidMind Developer Framework and to be able to upload to the ValidMind Platform.\nTo follow best practices, you can also store the credentials in a .env file and pass them in via environment variables.\n\n\n\n\n\n\n\n\n\nMissing the API_SECRET?\n\n\n\nTry this: Use the  icon to copy the API_SECRET to your clipboard."
  },
  {
    "objectID": "guide/create-your-first-documentation-project.html#whats-next",
    "href": "guide/create-your-first-documentation-project.html#whats-next",
    "title": "Create Your First Documentation Project",
    "section": "What’s next",
    "text": "What’s next\nContinue with Upload to your documentation project to learn about how you can use the ValidMind Platform for your projects."
  },
  {
    "objectID": "guide/supported-models.html",
    "href": "guide/supported-models.html",
    "title": "Supported models",
    "section": "",
    "text": "As of the current release (v1.15.4), the Developer Framework supports the following model types:\nThe following table presents an overview of libraries supported by each test plan, as well as the tests which comprise each test plan as of the current Developer Framework release."
  },
  {
    "objectID": "guide/supported-models.html#related-topics",
    "href": "guide/supported-models.html#related-topics",
    "title": "Supported models",
    "section": "Related Topics",
    "text": "Related Topics\n\nCheck out our Developer Framework documentation for more details on how to use our documentation and testing functions with supported models."
  },
  {
    "objectID": "guide/document-models-with-ui.html",
    "href": "guide/document-models-with-ui.html",
    "title": "Document models with the ValidMind UI",
    "section": "",
    "text": "Learn how to use the ValidMind UI editor to edit the content of a documentation project. This topic is relevant for model developers who want to view make qualitative edits to their model documentation."
  },
  {
    "objectID": "guide/document-models-with-ui.html#prerequisites",
    "href": "guide/document-models-with-ui.html#prerequisites",
    "title": "Document models with the ValidMind UI",
    "section": "Prerequisites",
    "text": "Prerequisites\n\nYou are a registered user on the ValidMind Platform\nThe model is already registered in the model inventory\nA model developer has provided some content on the documentation, either using the Developer Framework or via the online UI editor\nYou have already located the project identifier, API keuy and secret\nYou have already initialized the Developer Framework for your model\nYou are logged into the ValidMind Platform"
  },
  {
    "objectID": "guide/document-models-with-ui.html#steps",
    "href": "guide/document-models-with-ui.html#steps",
    "title": "Document models with the ValidMind UI",
    "section": "Steps",
    "text": "Steps\n\nNavigate to the relevant model documentation project:\n\nIn the Documentation Projects page, select the project corresponding to the model for which you want to view documentation.\nFrom the Project Overview page, select Documentation on the left-hand side.\nYou can now jump to any section of the model documentation by expanding the table of contents on the left and selecting the relevant section you would like to view.\n\nIn any section of the documentation, hover over text content and click the  edit icon that appears on the right of the textbox. \nYou can now use the text editor functions to edit the content of the section.\nSave your edits when done by clicking on the  save icon to the right of the textbox to save your changes.\n\n\n\n\n\n\n\n\n\n\nTip\n\n\n\nThe section activity at the bottom of the page records a new event every time edits are made to the contents of the page."
  },
  {
    "objectID": "guide/document-models-with-ui.html#related-topics",
    "href": "guide/document-models-with-ui.html#related-topics",
    "title": "Document models with the ValidMind UI",
    "section": "Related topics",
    "text": "Related topics\n\nReview and comment on documentation projects\nSubmit project for approval\nExport documentation"
  },
  {
    "objectID": "guide/license-agreement.html",
    "href": "guide/license-agreement.html",
    "title": "License agreement",
    "section": "",
    "text": "SOFTWARE LICENSE AGREEMENT\nIMPORTANT - READ CAREFULLY:\nThis software and associated media, printed materials, and “online” or electronic documentation files (the “Software”), is theproprietary information of ValidMind Inc. and its licensors (collectively, “Licensor”), and is protected under copyright and other intellectual property laws.\nNo part of this Software may be copied, reproduced, distributed, republished, downloaded, displayed, posted or transmitted in any form or by any means, including, but not limited to, electronic, mechanical, photocopying, recording, or otherwise, without the prior written permission of ValidMind Inc. or the respective copyright owner.\nBy installing, copying, or otherwise using the Software, the undersigned (“you”) agrees to be bound by the terms of this Software License Agreement (this “Agreement”). If you do not agree to the terms of this Agreement, do not install or use the Software.\nLICENSE GRANT. Subject to the terms and conditions of this Agreement, Licensor grants you a limited, personal, non-exclusive, non-transferable license to use the Software solely for the duration of the 4-week testing phase (the “Testing Period”) of the Software - starting on May 15th, 2023. You may install and use the Software on a single computer or device. You further agree to use the Software solely for internal testing purposes.\nOWNERSHIP. The Software is owned by Licensor and is protected by copyright laws and international copyright treaties, as well as other intellectual property laws and treaties. Licensor retains all right, title, and interest in and to the Software, including all intellectual property rights.\nRESTRICTIONS. You may not modify, adapt, translate, reverse engineer, decompile, disassemble, or otherwise attempt to discover the source code of the Software including (without limitation) for the purpose of obtaining unauthorized access to the Software. You may not distribute, sublicense, rent, lease, or lend the Software to any third party.\nSUPPORT. Licensor may, at its discretion, provide technical support for the Software. Technical support is provided on a best-effort basis and is subject to Licensor’s support policies.\nCONFIDENTIALITY. You agree to safeguard the Software and its related materials with that degree of normal due care commensurate with reasonable standards of industrial security for the protection of trade secrets and proprietary information so that no unauthorized use is made of them and no disclosure of any part of their contents is made to anyone other than your employees, agents or consultants whose duties reasonably require such disclosure, or as necessary in the ordinary course of business. You shall make all such persons fully aware of their responsibility to fulfill your obligations under this Agreement and agree to be responsible for any breach of this Agreement by such persons. You agree to promptly notify Licensor if you obtain information as to any unauthorized possession, use or disclosure of the Software by any person or entity, and further agrees to cooperate with Licensor in protecting Licensor’s proprietary rights.\nTERMINATION. This Agreement will terminate automatically after the Testing Period, or if you fail to comply with any of the terms and conditions of this Agreement. Upon termination, you must immediately cease all use of the Software and destroy all copies of the Software in your possession.\nDISCLAIMER OF WARRANTY. THE SOFTWARE IS PROVIDED “AS IS” WITHOUT WARRANTY OF ANY KIND, EITHER EXPRESS OR IMPLIED, INCLUDING, BUT NOT LIMITED TO, THE IMPLIED WARRANTIES OF MERCHANTABILITY AND FITNESS FOR A PARTICULAR PURPOSE. LICENSOR DOES NOT WARRANT THAT THE SOFTWARE WILL MEET YOUR REQUIREMENTS OR THAT OPERATION OF THE SOFTWARE WILL BE UNINTERRUPTED OR ERROR-FREE.\nLIMITATION OF LIABILITY. IN NO EVENT SHALL LICENSOR BE LIABLE FOR ANY INDIRECT, SPECIAL, INCIDENTAL, OR CONSEQUENTIAL DAMAGES ARISING OUT OF OR IN CONNECTION WITH THE USE OR INABILITY TO USE THE SOFTWARE, EVEN IF LICENSOR HAS BEEN ADVISED OF THE POSSIBILITY OF SUCH DAMAGES. IN NO EVENT SHALL LICENSOR’S LIABILITY EXCEED THE AMOUNT PAID BY YOU FOR THE SOFTWARE.\nINDEMNIFICATION. You agree to indemnify and hold Licensor harmless from and against all loss, cost, expense or liability (including reasonable attorney’s fees) (i) arising out of a claim by a third party against Licensor based upon your use of the Software, or (ii) related to, or associated with your customizations, updates and/or corrections to the Software. Licensor shall have no liability to you for any damage sustained by you as a result of your use of the Software, whether such damages would arise as a result of breach of contract, tort or otherwise.\nGOVERNING LAW. This Agreement shall be governed by and construed in accordance with the laws of the State of California and the federal laws of the United States of America, without giving effect to any principles of conflicts of law.\nENTIRE AGREEMENT. This Agreement constitutes the entire agreement between you and Licensor with respect to the Software and supersedes all prior or contemporaneous communications and proposals, whether oral or written, between you and Licensor.\nBy installing or using the Software, you acknowledge that you have read this Agreement, understand it, and agree to be bound by its terms and conditions.\nCopyright © 2023 ValidMind Inc. All rights reserved."
  },
  {
    "objectID": "guide/faq.html",
    "href": "guide/faq.html",
    "title": "FAQ",
    "section": "",
    "text": "Find answers to frequently asked questions (FAQs), grouped by topic:\n\nModel registration, configuration, and customization\nModel inventory, tracking, and reporting\nDocumentation and templates\nWorkflows and collaboration\nTesting and thresholds\nIntegrations and support\nData handling and privacy"
  },
  {
    "objectID": "guide/comment-on-documentation-projects.html",
    "href": "guide/comment-on-documentation-projects.html",
    "title": "Comment on document projects",
    "section": "",
    "text": "Learn how a model validator can post comments on a model documentation project. This topic is relevant for model validators who want to provide feedback and ask questions to model developers on the basis of the model documentation provided."
  },
  {
    "objectID": "guide/comment-on-documentation-projects.html#prerequisites",
    "href": "guide/comment-on-documentation-projects.html#prerequisites",
    "title": "Comment on document projects",
    "section": "Prerequisites",
    "text": "Prerequisites\n\nYou are a registered user on the ValidMind Platform\nThe model you are documenting is registered in the model inventory\nA documentation project has submitted for review or validation by the model validation team\nYou are logged into the ValidMind Platform"
  },
  {
    "objectID": "guide/comment-on-documentation-projects.html#posting-a-comment-on-the-documentation",
    "href": "guide/comment-on-documentation-projects.html#posting-a-comment-on-the-documentation",
    "title": "Comment on document projects",
    "section": "Posting a comment on the documentation",
    "text": "Posting a comment on the documentation\n\nIn any section of the model documentation, select a portion of text that you would like to comment on, and click the Add comment button that appears.\n\n\n\nEnter your text comment and click Submit.\nYou can view the comment by highlighting the corresponding portion of text again, or by clicking the Comments tab in the ValidMind Insights right sidebar."
  },
  {
    "objectID": "guide/comment-on-documentation-projects.html#responding-to-an-existing-comment",
    "href": "guide/comment-on-documentation-projects.html#responding-to-an-existing-comment",
    "title": "Comment on document projects",
    "section": "Responding to an existing comment",
    "text": "Responding to an existing comment\n\nSelect a highlighted text portion to view the associated comment thread, or click the Comments tab in the ValidMind Insights right sidebar.\nEnter your text comment and click Submit.\nYou can view the comment thread by highlighting the corresponding portion of text again, or by clicking the Comments tab in the ValidMind Insights side bar.\n\n\n\n\n\n\n\n\n\n\nTip\n\n\n\nAll users associated with a project, such as model developers and model validators, will see a notification that a comment has been posted in their Recent Activity feed, accessible via the ValidMind Home page."
  },
  {
    "objectID": "guide/comment-on-documentation-projects.html#related-topics",
    "href": "guide/comment-on-documentation-projects.html#related-topics",
    "title": "Comment on document projects",
    "section": "Related topics",
    "text": "Related topics\n\nWork with Validation Reports \nView validation guidelines"
  },
  {
    "objectID": "guide/document-models-with-framework.html",
    "href": "guide/document-models-with-framework.html",
    "title": "Document models with the Developer Framework",
    "section": "",
    "text": "Learn how to generate model documentation by using the ValidMind Developer Framework. This topic is relevant for model developers who want to document information about their data and model in accordance to template requirements configured by model validators."
  },
  {
    "objectID": "guide/document-models-with-framework.html#prerequisites",
    "href": "guide/document-models-with-framework.html#prerequisites",
    "title": "Document models with the Developer Framework",
    "section": "Prerequisites",
    "text": "Prerequisites\n\nYou are a registered user on the ValidMind Platform\nThe model is already registered in the model inventory\nA model developer has provided some content on the documentation, either using the Developer Framework or via the online UI editor\nYou have already located the project identifier, API key and secret\nYou have already installed the ValidMind client library in your developer environment\nYou are logged into the ValidMind Platform"
  },
  {
    "objectID": "guide/document-models-with-framework.html#document-dataset-and-data-quality-metrics",
    "href": "guide/document-models-with-framework.html#document-dataset-and-data-quality-metrics",
    "title": "Document models with the Developer Framework",
    "section": "Document dataset and data quality metrics",
    "text": "Document dataset and data quality metrics\n\nInitialize the ValidMind library in your developer source:\nUse the project identifier from the associated model documentation project, accessible through the Client Integration page.\nRun the {…} test plan.\nView results in the UI."
  },
  {
    "objectID": "guide/document-models-with-framework.html#document-model-description-and-model-performance-metrics",
    "href": "guide/document-models-with-framework.html#document-model-description-and-model-performance-metrics",
    "title": "Document models with the Developer Framework",
    "section": "Document model description and model performance metrics",
    "text": "Document model description and model performance metrics\n\nInitialize the ValidMind library in your developer source:\nUse the project identifier from the associated model documentation project, accessible through the Client Integration page.\nRun the {…} test plan.\nView the results in the UI."
  },
  {
    "objectID": "guide/document-models-with-framework.html#related-topics",
    "href": "guide/document-models-with-framework.html#related-topics",
    "title": "Document models with the Developer Framework",
    "section": "Related topics",
    "text": "Related topics\n\nReview and comment on documentation projects\nSubmit project for approval\nExport documetnation"
  },
  {
    "objectID": "guide/review-data-streams-and-audit-trails.html",
    "href": "guide/review-data-streams-and-audit-trails.html",
    "title": "Review Audit Trail",
    "section": "",
    "text": "Learn how to access and use the audit trail functionality in the ValidMind Platform. This topic matters for for model developers, model validators, and auditors who are looking to track or audit all the information events associated with a specific project."
  },
  {
    "objectID": "guide/review-data-streams-and-audit-trails.html#prerequisites",
    "href": "guide/review-data-streams-and-audit-trails.html#prerequisites",
    "title": "Review Audit Trail",
    "section": "Prerequisites",
    "text": "Prerequisites\n\nYou are a registered user on the ValidMind Platform\nThe model you are documenting is registered in the model inventory\nA documentation project has already been created for this project\nA model developer has started generating documentation, either using the Developer Framework or via the online UI editor\nYou are logged into the ValidMind Platform"
  },
  {
    "objectID": "guide/review-data-streams-and-audit-trails.html#steps",
    "href": "guide/review-data-streams-and-audit-trails.html#steps",
    "title": "Review Audit Trail",
    "section": "Steps",
    "text": "Steps\n\nIn the ValidMind platform, navigate to the relevant model documentation project.\nFrom the Overview page, select Audit Trail on the left.\n\nThe table in this page shows a record of all activities generated from the Developer Framework and actions performed by users in the organization related to this specific project."
  },
  {
    "objectID": "guide/review-data-streams-and-audit-trails.html#whats-next",
    "href": "guide/review-data-streams-and-audit-trails.html#whats-next",
    "title": "Review Audit Trail",
    "section": "What’s Next",
    "text": "What’s Next\n\nReview and comment on documentation projects"
  },
  {
    "objectID": "guide/developer-framework.html",
    "href": "guide/developer-framework.html",
    "title": "Developers",
    "section": "",
    "text": "Geared towards model developers, this section includes information for:"
  },
  {
    "objectID": "guide/developer-framework.html#related-topics",
    "href": "guide/developer-framework.html#related-topics",
    "title": "Developers",
    "section": "Related Topics",
    "text": "Related Topics\nFor model developer tasks related to documentation projects and collaborating with model validators and model owners, refer to our Guides."
  },
  {
    "objectID": "guide/explore-example-documentation-project.html",
    "href": "guide/explore-example-documentation-project.html",
    "title": "Explore an Example Documentation Project",
    "section": "",
    "text": "Let’s take a look at how the Developer Framework works hand-in-hand with the ValidMind Platform and how documentation and test results get uploaded.\nThe ValidMind Platform is the central place to:"
  },
  {
    "objectID": "guide/explore-example-documentation-project.html#steps",
    "href": "guide/explore-example-documentation-project.html#steps",
    "title": "Explore an Example Documentation Project",
    "section": "Steps",
    "text": "Steps\n\nLog in to the ValidMind UI.\nFrom the side navigation, select Model Inventory.\nLocate or search for the [Quickstart] Customer Churn Model - Initial Validation and select it.\nOn the model details page that open, you can find important information about the model, such as:\n\nThe ID of the model and its specific use case\nThe owners, developers, validators, and business unit associated with the model\nThe risk tier and current version\nAnd more\n\nScroll down to Documentation Project History and select the model.\nOn the project overview page that opens, you can see what is included, such as model, project findings, recent activity, and project stakeholders, and more. In the left sidebar, you can find links to the documentation, project findings, validation report, audit trail, and client integration.\nFor this Quickstart, we will focus on the Documentation section to show you how content from the Developer Framework gets uploaded.\nNote that the model status is In Documentation. This is the status that a model starts in as part of a documentation project. You can click See workflow to look at what the full workflow is, from documentation, to validation, to review, and finally approval.\nFrom the left sidebar, select Documentation &gt; 2. Data preparation &gt; 2.1. Data description.\n\n\n\n\n\nThis content is generated by the ValidMind Developer Framework and provides information about the dataset used, including histograms, information about dataset quality, and test results.\nSections that need your attention get flagged with Requires Attention. These sections get flagged automatically by the Developer Framework whenever a test result is above or below a certain threshold.\nFrom the left sidebar, select 3. Model Development and any of the subsection to see information that has been uploaded by the Developer Framework about:\n\nModel training\nModel evaluation\nModel explainability and interpretability\nModel diagnosis\n\nThe Documentation Guidelines in the ValidMind Insights right sidebar can tell you more about what these sections mean and help you with the task of documenting the model.\nFinally, take a look at section 4. Monitoring and Governance.\nSections like 4.1 Monitoring Plan are not generated by the Developer Framework, but they get added by the model developer in the Platform UI."
  },
  {
    "objectID": "guide/explore-example-documentation-project.html#whats-next",
    "href": "guide/explore-example-documentation-project.html#whats-next",
    "title": "Explore an Example Documentation Project",
    "section": "What’s next",
    "text": "What’s next\nReady to learn about how you can use the ValidMind Platform? Continue with Create your first documentation project."
  },
  {
    "objectID": "guide/load-credentials-to-env-file.html",
    "href": "guide/load-credentials-to-env-file.html",
    "title": "Load project credentials to a .env file",
    "section": "",
    "text": "Learn how to store project identifier credentials in a .env file instead of using inline credentials. This topic is relevant for model developers who want to follow best practices for security when running notebooks."
  },
  {
    "objectID": "guide/load-credentials-to-env-file.html#why-is-this-recommended",
    "href": "guide/load-credentials-to-env-file.html#why-is-this-recommended",
    "title": "Load project credentials to a .env file",
    "section": "Why is this recommended?",
    "text": "Why is this recommended?\nStoring credentials in a .env file is considered a best practice for security. Embedding credentials directly within the code makes them more susceptible to accidental exposure when sharing code or collaborating on projects. Keeing project credentials in a separate file also allows for precise access control and ensures that sensitive credentials are not publically accessible."
  },
  {
    "objectID": "guide/load-credentials-to-env-file.html#prerequisites",
    "href": "guide/load-credentials-to-env-file.html#prerequisites",
    "title": "Load project credentials to a .env file",
    "section": "Prerequisites",
    "text": "Prerequisites\n\nYou are a registered user on the ValidMind Platform\nThe model is already registered in the model inventory"
  },
  {
    "objectID": "guide/load-credentials-to-env-file.html#steps",
    "href": "guide/load-credentials-to-env-file.html#steps",
    "title": "Load project credentials to a .env file",
    "section": "Steps",
    "text": "Steps\n\nCreate a new file in the same folder as your notebook and name it .env. This is a hidden file, so you may need to change your settings to view it.\nLocate the project identifier credentials for your documentation project. These credentials can be found on the Client Integration page. Copy the values from this page and paste them into your .env file in the following format:\n\n``` VM_API_PROJECT= VM_API_HOST= VM_API_KEY= VM_API_SECRET= ```\n\nInsert this code snippet above your project identifier credentials:\n\n``` %load_ext dotenv %dotenv dev.env ```\nThe updated notebook should look like this:\n``` %load_ext dotenv %dotenv .env\nimport validmind as vm\nvm.init( api_host = “http://localhost:3000/api/v1/tracking”, project = “…” ) ```\n\nRun the cell. Instead of using inline credentials, this cell will now load your project credentials from a .env file."
  },
  {
    "objectID": "guide/load-credentials-to-env-file.html#related-topics",
    "href": "guide/load-credentials-to-env-file.html#related-topics",
    "title": "Load project credentials to a .env file",
    "section": "Related topics",
    "text": "Related topics\n\nDocument models with the ValidMind UI\nDocument models with the Developer Framework"
  },
  {
    "objectID": "guide/release-notes-2023-may-30.html",
    "href": "guide/release-notes-2023-may-30.html",
    "title": "May 30, 2023",
    "section": "",
    "text": "Plots and visual outputs have been enhanced with the Plotly package. Users can now view how values change when hovering over the following plots:\n\nCorrelations matrix\nPopulation Stability Index\nConfusion matrices\nROC curve\nPR curve\n\nAdded support for Global test config definition. This allows you to share configuration and parameters across different tests.\n\n\n\n\n\nYou can now export documentation projects to Word documents from the Platform UI. This feature enables you make use of model documentation or validation report files outside of the ValidMind Platform. Learn more …\nWe added a new demo model that allows you to test the ValidMind developer framework with a time-series forecasting model. Learn more …"
  },
  {
    "objectID": "guide/release-notes-2023-may-30.html#release-highlights",
    "href": "guide/release-notes-2023-may-30.html#release-highlights",
    "title": "May 30, 2023",
    "section": "",
    "text": "Plots and visual outputs have been enhanced with the Plotly package. Users can now view how values change when hovering over the following plots:\n\nCorrelations matrix\nPopulation Stability Index\nConfusion matrices\nROC curve\nPR curve\n\nAdded support for Global test config definition. This allows you to share configuration and parameters across different tests.\n\n\n\n\n\nYou can now export documentation projects to Word documents from the Platform UI. This feature enables you make use of model documentation or validation report files outside of the ValidMind Platform. Learn more …\nWe added a new demo model that allows you to test the ValidMind developer framework with a time-series forecasting model. Learn more …"
  },
  {
    "objectID": "guide/release-notes-2023-may-30.html#bugfixes",
    "href": "guide/release-notes-2023-may-30.html#bugfixes",
    "title": "May 30, 2023",
    "section": "Bugfixes",
    "text": "Bugfixes\n\nFixed the display alignment in certain pages of the UI.\nFixed display issues related to Helvetica Neue font not available for Windows users.\nFixed an issue preventing users to drag & drop image files directly in the online editor.\nAdjusted filters for Model Inventory and Documentation Projects search boxes."
  },
  {
    "objectID": "guide/release-notes-2023-may-30.html#how-to-upgrade",
    "href": "guide/release-notes-2023-may-30.html#how-to-upgrade",
    "title": "May 30, 2023",
    "section": "How to upgrade",
    "text": "How to upgrade\nTo access the latest version of the ValidMind Platform UI, refresh your browser.\nTo upgrade the ValidMind Developer Framework:\n\nUsing Docker: pull the latest Docker image:\ndocker pull validmind/validmind-jupyter-demo:latest\nIn your own developer environment: restart your notebook and re-run:\n!pip install validmind"
  },
  {
    "objectID": "guide/login.html",
    "href": "guide/login.html",
    "title": "Log into the ValidMind UI",
    "section": "",
    "text": "Log into our cloud-hosted platform UI to collaborate with others."
  },
  {
    "objectID": "guide/login.html#prerequisites",
    "href": "guide/login.html#prerequisites",
    "title": "Log into the ValidMind UI",
    "section": "Prerequisites",
    "text": "Prerequisites\n\nA valid email address registered with the ValidMind Platform.\nYour password associated with the registered email address.\n\n\nSteps\n\n\n\n\n\n\n\n\nUsing a company VPC?\n\n\n\nLog in through AWS PrivateLink: https://private.prod.vm.validmind.ai\n\n\n\nIn a web browser, go to https://app.prod.validmind.ai.\nClick Log In and enter your email address and password.\nClick Continue.\n\nAfter successful login, you are redirected to the main dashboard of the ValidMind UI where you can start exploring the features of the ValidMind Platform."
  },
  {
    "objectID": "guide/try-developer-framework-with-docker.html",
    "href": "guide/try-developer-framework-with-docker.html",
    "title": "Try it with Docker Desktop",
    "section": "",
    "text": "Learn how to access our introductory Jupyter notebook with the ValidMind Docker image."
  },
  {
    "objectID": "guide/try-developer-framework-with-docker.html#prerequisites",
    "href": "guide/try-developer-framework-with-docker.html#prerequisites",
    "title": "Try it with Docker Desktop",
    "section": "Prerequisites",
    "text": "Prerequisites\nYou must have Docker Desktop installed on your machine."
  },
  {
    "objectID": "guide/try-developer-framework-with-docker.html#steps",
    "href": "guide/try-developer-framework-with-docker.html#steps",
    "title": "Try it with Docker Desktop",
    "section": "Steps",
    "text": "Steps\n\nFrom the command line, pull the latest ValidMind Docker image:\ndocker pull validmind/validmind-jupyter-demo:latest\nRun the ValidMind Docker image:\ndocker run -it -p 8888:8888 validmind/validmind-jupyter-demo\nAfter the command completes, you should see a message that Jupyter Server is running similar to this:\n[I 2023-05-18 21:53:06.030 ServerApp] Serving notebooks from local directory: /app\n    1 active kernel\n    Jupyter Server 2.5.0 is running at:\n    http://032c824982aa:8888/lab?token=89e415261acba66a0f897c0d06ffdacfff9340553e65a626\n        http://127.0.0.1:8888/lab?token=89e415261acba66a0f897c0d06ffdacfff9340553e65a626\nCopy the browser URL that starts with http://127.0.0.1:8888 from the message and paste it into a new browser tab.\nAfter JupyterLab opens in your browser, you should see a link for our Quickstart_Customer Churn_full_suite.ipynb notebook.\nDouble click the notebook to open it:"
  },
  {
    "objectID": "guide/try-developer-framework-with-docker.html#whats-next",
    "href": "guide/try-developer-framework-with-docker.html#whats-next",
    "title": "Try it with Docker Desktop",
    "section": "What’s Next",
    "text": "What’s Next\nContinue with Explore the Platform UI to learn how you can use the sample notebook."
  },
  {
    "objectID": "guide/editions-and-features.html",
    "href": "guide/editions-and-features.html",
    "title": "Editions and features",
    "section": "",
    "text": "ValidMind offers its solution in multiple editions to choose from. Each edition is priced on an annual subscription basis, depending on the number of models registered on the platform and your support requirements."
  },
  {
    "objectID": "guide/editions-and-features.html#editions",
    "href": "guide/editions-and-features.html#editions",
    "title": "Editions and features",
    "section": "Editions",
    "text": "Editions\n\nDeveloper Edition\nThe Developer Edition is the ideal training ground for developers to play around with ValidMind’s automated model documentation and to test the robustness of our developer framework, documentation, and testing features. The Developer Edition is free, allowing developers who are new to model documentation and model risk management to build, implement, test, and maintain higher quality models and model documentation.\nThe Developer Edition is only for personal testing purposes and cannot be used as a commercial model documentation or model risk management solution.\n\n\nEssential Edition\nWith the Essential Edition, you get an advanced model risk management (MRM) solution. It offers your organization all the features and services of the Developer Edition, plus additional features tailored to the needs of larger-scale organizations.\n\n\nBusiness Critical\nProvides the highest level of security for organizations requiring a stricter trust model, such as financial services organizations handling highly sensitive data. This edition encompasses all features and services of the Essential Edition but within a separate ValidMind environment, isolated from other ValidMind accounts via Virtual Private ValidMind (VPV). VPV accounts do not share resources with non-VPV accounts."
  },
  {
    "objectID": "guide/editions-and-features.html#features",
    "href": "guide/editions-and-features.html#features",
    "title": "Editions and features",
    "section": "Features",
    "text": "Features\n\n\n\n\nModel development & documentation\nDeveloper\nEssential\nBusiness Critical\n\n\n\n\nAutomated model documentation\n\n\n\n\n\nPlatform-independent developer framework\n\n\n\n\n\nOnline documentation editing\n\n\n\n\n\nAdvanced editing & readability assistance\n\n\n\n\n\nDocumentation quality measurement\n\n\n\n\n\nOffline document ingestion\n\n\n\n\n\nFeedback capture on online document\n\n\n\n\n\nDocumentation version history management\n\n\n\n\n\nGrammarly integration\n\n\n\n\n\nStandard tests & validation libraries\n\n\n\n\n\nConfigure / customize tests & validation libraries\n\n\n\n\n\nSupport for customer-provided tests\n\n\n\n\n\nDeveloper workflow management\n\n\n\n\n\nPre-configured documentation templates & boilerplates\n\n\n\n\n\nConfigurable documentation templates & boilerplates\n\n\n\n\n\nModel validation & audit\n\n\n\n\n\nModel validation report automation\n\n\n\n\n\nFindings / issues & remediation actions tracking\n\n\n\n\n\nConfigurable approval workflows\n\n\n\n\n\nMRM workflows & validation lifecycle tracking\n\n\n\n\n\nMRM resource & workflow management\n\n\n\n\n\nCentral model inventory\n\n\n\n\n\nHistorical documentation repository /documentation CMS\n\n\n\n\n\nGrammarly integration\n\n\n\n\n\nExecutive reporting\n\n\n\n\n\nPlatform integration & support\n\n\n\n\n\nData lake integration, such as Evidence Storeand monitoring data\n\n\n\n\n\nSSO integration\n\n\n\n\n\nCustomer managed encryption\n\n\n\n\n\nSupport 8/5 (one timezone)\n\n\n\n\n\nSupport 24/7 (global)\n\n\n\n\n\nPlatform deployment\n\n\n\n\n\nMulti-tenant SaaS\n\n\n\n\n\nVirtual private ValidMind (VPV)\n\n\n\n\n\nSelf-managed VPV\n\n\n\n\n\n\nContact Us\nContact Us\nContact Us"
  },
  {
    "objectID": "guide/get-started.html",
    "href": "guide/get-started.html",
    "title": "Get started",
    "section": "",
    "text": "ValidMind is a solution designed to help simplify and automate key aspects of model risk management (MRM) activities for model developers and model validators alike. The platform helps automate model documentation, validation, and testing. In addition, the platform offers built-in communication and tracking features that enable all stakeholders to collaborate and communicate effectively throughout the model risk management process, ensuring that everyone is informed and up-to-date."
  },
  {
    "objectID": "guide/get-started.html#welcome-to-validmind",
    "href": "guide/get-started.html#welcome-to-validmind",
    "title": "Get started",
    "section": "",
    "text": "ValidMind is a solution designed to help simplify and automate key aspects of model risk management (MRM) activities for model developers and model validators alike. The platform helps automate model documentation, validation, and testing. In addition, the platform offers built-in communication and tracking features that enable all stakeholders to collaborate and communicate effectively throughout the model risk management process, ensuring that everyone is informed and up-to-date."
  },
  {
    "objectID": "guide/get-started.html#how-does-it-work",
    "href": "guide/get-started.html#how-does-it-work",
    "title": "Get started",
    "section": "How does it work?",
    "text": "How does it work?\n\n\n\n\n\nValidMind consists of two main products components:\n\nThe Developer Framework is a library of tools and methods designed to automate model documentation and validation. It is platform agnostic, and integrates with the model development environment.\nThe ValidMind Platform is an easy-to-use web-based UI that enables users to review and edit the documentation and test metrics generated by the Developer Framework online. It also enables collaboration and feedback capture between model developers and model validators, and offers workflow capabilities to manage the model documentation and validation process.\n\nFor more information about what ValidMind offers, check out our ValidMind overview."
  },
  {
    "objectID": "guide/get-started.html#how-do-i-get-access-to-validmind",
    "href": "guide/get-started.html#how-do-i-get-access-to-validmind",
    "title": "Get started",
    "section": "How do I get access to ValidMind?",
    "text": "How do I get access to ValidMind?\nIf you are new to our products, you will need access: Request a trial."
  },
  {
    "objectID": "guide/get-started.html#how-do-i-get-started",
    "href": "guide/get-started.html#how-do-i-get-started",
    "title": "Get started",
    "section": "How do I get started?",
    "text": "How do I get started?\nThe fastest way to explore what ValidMind can offer is with our Quickstarts, where you can:\n\nTry out our Developer Framework with a sample Jupyter notebook\nExplore the ValidMind Platform UI\n\nIf you have already tried the Quickstarts, more how-to instructions and links to our FAQs can be found under Next steps."
  },
  {
    "objectID": "guide/jupyter-notebooks.html",
    "href": "guide/jupyter-notebooks.html",
    "title": "Example notebooks",
    "section": "",
    "text": "Our example notebooks are designed to showcase the capabilities and features of the Developer Framework and ValidMind Platform, while also providing you with useful examples that you can build on and adapt for your own use cases.\nTry the notebooks yourself:\nGoogle Colaboratory (Colab) is a free Jupyter notebook environment that runs in the cloud. There, you can work with our Jupyter notebooks by saving your own copy, write and execute code, share your work to collaborate with others in real-time, and download notebooks to try them out locally in your own developer environment."
  },
  {
    "objectID": "guide/jupyter-notebooks.html#related-topics",
    "href": "guide/jupyter-notebooks.html#related-topics",
    "title": "Example notebooks",
    "section": "Related topics",
    "text": "Related topics\nFor an introduction to how these notebooks get used with ValidMind, take a look at the Quickstart."
  },
  {
    "objectID": "guide/submit-for-approval.html",
    "href": "guide/submit-for-approval.html",
    "title": "Submit for approval",
    "section": "",
    "text": "Learn how to use the ValidMind UI to view the approval workflow configured by an administrator and to submit projects for review and approval according to that workflow. This topic is relevant for:"
  },
  {
    "objectID": "guide/submit-for-approval.html#prerequisites",
    "href": "guide/submit-for-approval.html#prerequisites",
    "title": "Submit for approval",
    "section": "Prerequisites",
    "text": "Prerequisites\n\nYou are a registered user on the ValidMind Platform\nThe model you are documenting is registered in the model inventory\nFor Model Developers submitting their documentation for review: model documentation is complete\nFor Model Validators submitting their validation report for review: validation report is complete"
  },
  {
    "objectID": "guide/submit-for-approval.html#view-the-current-status-and-workflow",
    "href": "guide/submit-for-approval.html#view-the-current-status-and-workflow",
    "title": "Submit for approval",
    "section": "View the current status and workflow",
    "text": "View the current status and workflow\n\nFrom the Documentation Projects page, select a project.\nOn the Overview page, the current status of the project is displayed under Status. \nClick See workflow under Status to visualize the entire workflow that this project will go through."
  },
  {
    "objectID": "guide/submit-for-approval.html#submit-for-review-for-validation-or-to-advance-to-a-workflow",
    "href": "guide/submit-for-approval.html#submit-for-review-for-validation-or-to-advance-to-a-workflow",
    "title": "Submit for approval",
    "section": "Submit for review, for validation, or to advance to a workflow",
    "text": "Submit for review, for validation, or to advance to a workflow\n\nFrom the Documentation Projects page, select a project.\nUnder Actions on the right, initiate the transition from the current state to the next workflow state.\nFor example, change the state from In Documentation to In Validation to indicate that a model developer has completed the initial model documentation and is ready to go through the model validation step. \n\n\n\n\n\n\n\n\n\n\n\n\nTip\n\n\n\nWorkflow states and transitions can only be configured by an administrator."
  },
  {
    "objectID": "guide/guide.html",
    "href": "guide/guide.html",
    "title": "Guides",
    "section": "",
    "text": "Find how-to instructions for many common user tasks for the following user roles:"
  },
  {
    "objectID": "guide/guide.html#related-topics",
    "href": "guide/guide.html#related-topics",
    "title": "Guides",
    "section": "Related Topics",
    "text": "Related Topics\nFor model developers, refer to our Developers section."
  },
  {
    "objectID": "guide/overview.html",
    "href": "guide/overview.html",
    "title": "ValidMind overview",
    "section": "",
    "text": "ValidMind is a model risk management (MRM) solution designed for the specific needs of model developers and model validators alike. The platform automates key aspects of the MRM process, including model documentation, validation, and testing. In addition, the platform comes with built-in communication and tracking features that enable all stakeholders to collaborate and communicate effectively throughout the model risk management process, ensuring that everyone is informed and up-to-date.\nOur solution comprises two primary architectural components: the ValidMind Developer Framework and the cloud-based ValidMind MRM platform."
  },
  {
    "objectID": "guide/overview.html#related-topics",
    "href": "guide/overview.html#related-topics",
    "title": "ValidMind overview",
    "section": "Related Topics",
    "text": "Related Topics\nReady to try out ValidMind? Try the Quickstarts."
  },
  {
    "objectID": "guide/upload-to-documentation-project.html",
    "href": "guide/upload-to-documentation-project.html",
    "title": "Upload to Your Documentation Project",
    "section": "",
    "text": "You are now ready to modify the Quickstart notebook to upload to your own project that you created earlier."
  },
  {
>>>>>>> 7ef01bf3
    "objectID": "guide/upload-to-documentation-project.html#steps",
    "href": "guide/upload-to-documentation-project.html#steps",
    "title": "Upload to Your Documentation Project",
    "section": "Steps",
    "text": "Steps\n\nReopen the Quickstart notebook you accessed earlier.\nIn the Quickstart notebook, replace the vm.init() lines that look like the following with your own client integration information from the earlier step when you created your new documentation project:\n\n\n\n\n\nRun each cell in the notebook:\n\nHover over each cell and click the  icon; OR\nPress Shift + Enter on Windows or Cmd + Enter if you are on a Mac\n\nThe notebook will install the ValidMind library and then connect to your own documentation project in the ValidMind Platform.\n\nYou can now switch back to the Platform UI and view the documentation that has been created by the data and artifacts provided by the Developer Framework."
  },
  {
    "objectID": "guide/upload-to-documentation-project.html#whats-next",
    "href": "guide/upload-to-documentation-project.html#whats-next",
    "title": "Upload to Your Documentation Project",
    "section": "What’s next",
    "text": "What’s next\nReady to learn more about how you can use ValidMind? Check out Next Steps."
  },
  {
    "objectID": "guide/developer-framework-introduction.html",
    "href": "guide/developer-framework-introduction.html",
    "title": "Introduction to the ValidMind Developer Framework",
    "section": "",
    "text": "This page provides an introduction for:\n\nWhat the ValidMind Developer Framework is, key concepts, and what functionality it provides\nHow ValidMind documentation projects are structured"
  },
  {
    "objectID": "guide/developer-framework-introduction.html#brief-introduction",
    "href": "guide/developer-framework-introduction.html#brief-introduction",
    "title": "Introduction to the ValidMind Developer Framework",
    "section": "",
    "text": "This page provides an introduction for:\n\nWhat the ValidMind Developer Framework is, key concepts, and what functionality it provides\nHow ValidMind documentation projects are structured"
  },
  {
    "objectID": "guide/developer-framework-introduction.html#what-validminds-developer-framework-is",
    "href": "guide/developer-framework-introduction.html#what-validminds-developer-framework-is",
    "title": "Introduction to the ValidMind Developer Framework",
    "section": "What ValidMind’s Developer Framework is",
    "text": "What ValidMind’s Developer Framework is\n\nValidMind’s Python Developer Framework is a library of developer tools and methods designed to automate the documentation and validation of your models.\nThe Developer Framework is designed to be model agnostic. If your model is built in Python, ValidMind’s Python library will provide all the standard functionality without requiring your developers to rewrite any functions.\nThe Developer Framework provides a rich suite of documentation tools and test plans, from documenting descriptions of your dataset to testing your models for weak spots and overfit areas. The Developer Framework helps you automate the generation of model documentation by feeding the ValidMind platform with documentation artifacts and test results to the ValidMind platform."
  },
  {
    "objectID": "guide/developer-framework-introduction.html#validmind-documentation-project-structure",
    "href": "guide/developer-framework-introduction.html#validmind-documentation-project-structure",
    "title": "Introduction to the ValidMind Developer Framework",
    "section": "ValidMind Documentation Project Structure",
    "text": "ValidMind Documentation Project Structure\n\n\nProject\n\nAll documentation work in ValidMind is organized into projects which act as a container for the model documentation and validation report of your model. Each stage of the model’s MRM lifecycle will constitute a new project, and may be configured with its own templates and workflows.\n\nModel documentation\n\nProvides a comprehensive record and description of a quantitative model. This documentation should encompass all relevant information about the model in accordance with:\n\n\n\nRegulatory requirements (set by regulatory bodies)\nModel risk policies (set by an institution’s MRM team)\nAssumptions\nMethodologies\nData and inputs\nModel performance evaluation\nLimitations\nIntended use\n\nThe purpose of model documentation is to provide transparency, facilitate understanding, and enable effective governance and oversight of the model.\n\nTemplate\n\nFunctions as a test suite and lays out the structure of model documentation, segmented into various sections and sub-sections. ValidMind templates come with pre-defined sections, similar to test placeholders, including boilerplates and spaces designated for documentation and test results:\n\n\n\nModel documentation is populated when a user successfully executes all the tests contained in a template, thereby completing the test suite. Template placeholders get populated with content generated by the ValidMind Developer Framework.\nEssentially, our platform scans these templates, identifies all tests and systematically organizes them into a well-structured test suite.\n\nThe criteria for these templates are typically provided by your model risk management team. They can be programmatically customized to suit the unique requirements of each model use case, a task usually performed by an administrator.\n\nTests\n\nA function contained in the ValidMind Developer Framework, which is designed to run a specific quantitative test on the dataset or model. Test results are sent to the ValidMind Platform to generate the model documentation according to the relevant templates."
  },
  {
<<<<<<< HEAD
    "objectID": "guide/overview.html",
    "href": "guide/overview.html",
    "title": "ValidMind overview",
=======
    "objectID": "guide/view-templates.html",
    "href": "guide/view-templates.html",
    "title": "View templates",
    "section": "",
    "text": "Learn how to view the structure and configuration of existing documentation templates on the ValidMind Platform."
  },
  {
    "objectID": "guide/view-templates.html#prerequisites",
    "href": "guide/view-templates.html#prerequisites",
    "title": "View templates",
    "section": "Prerequisites",
    "text": "Prerequisites\n\nYou are a registered user on the ValidMind Platform\nYou are logged into the ValidMind Platform"
  },
  {
    "objectID": "guide/view-templates.html#steps",
    "href": "guide/view-templates.html#steps",
    "title": "View templates",
    "section": "Steps",
    "text": "Steps\n\nFrom the ValidMind Platform homepage, go to Templates on the left.\nClick on one of the available templates to view the YAML configuration file.\nIn the configuration file that opens, you can view information about the template, such as:\n\nName and description of the template\nVersion of the templates\nSections in the template and how they are structured\nGuidelines associated with each section\nMetrics from the Developer Framework that feed into the template\n\n\n\n\n\n\n\n\n\n\n\nTip\n\n\n\nTemplates can only be configured by an administrator."
  },
  {
    "objectID": "guide/view-templates.html#related-topics",
    "href": "guide/view-templates.html#related-topics",
    "title": "View templates",
    "section": "Related topics",
    "text": "Related topics\n\nCreate documentation projects\nDocument models with the Developer Framework\nReview and comment on documentation projects"
  },
  {
    "objectID": "guide/view-validation-guidelines.html",
    "href": "guide/view-validation-guidelines.html",
    "title": "View validation guidelines",
>>>>>>> 7ef01bf3
    "section": "",
    "text": "Learn how to view the guidelines for the validation report associated with a template. This topic is relevant for model validaators who need to ensure that they are following the guidelines for their validation report."
  },
  {
    "objectID": "guide/view-validation-guidelines.html#prerequisites",
    "href": "guide/view-validation-guidelines.html#prerequisites",
    "title": "View validation guidelines",
    "section": "Prerequisites",
    "text": "Prerequisites\n\nYou are a registered user on the ValidMind Platform\nThe model you are documenting is registered in the model inventory\nA documentation project has already been submitted for review by the model validation team for this project\nYou are logged into the ValidMind Platform"
  },
  {
<<<<<<< HEAD
    "objectID": "guide/view-templates.html",
    "href": "guide/view-templates.html",
    "title": "View templates",
    "section": "",
    "text": "Learn how to view the structure and configuration of existing documentation templates on the ValidMind Platform."
  },
  {
    "objectID": "guide/view-templates.html#prerequisites",
    "href": "guide/view-templates.html#prerequisites",
    "title": "View templates",
    "section": "Prerequisites",
    "text": "Prerequisites\n\nYou are a registered user on the ValidMind Platform\nYou are logged into the ValidMind Platform"
  },
  {
    "objectID": "guide/view-templates.html#steps",
    "href": "guide/view-templates.html#steps",
    "title": "View templates",
    "section": "Steps",
    "text": "Steps\n\nFrom the ValidMind Platform homepage, go to Templates on the left.\nClick on one of the available templates to view the YAML configuration file.\nIn the configuration file that opens, you can view information about the template, such as:\n\nName and description of the template\nVersion of the templates\nSections in the template and how they are structured\nGuidelines associated with each section\nMetrics from the Developer Framework that feed into the template\n\n\n\n\n\n\n\n\n\n\n\nTip\n\n\n\nTemplates can only be configured by an administrator."
  },
  {
    "objectID": "guide/view-templates.html#related-topics",
    "href": "guide/view-templates.html#related-topics",
    "title": "View templates",
    "section": "Related topics",
    "text": "Related topics\n\nCreate documentation projects\nDocument models with the Developer Framework\nReview and comment on documentation projects"
  },
  {
    "objectID": "guide/guide.html",
    "href": "guide/guide.html",
    "title": "Guides",
    "section": "",
    "text": "Find how-to instructions for many common user tasks for the following user roles:"
=======
    "objectID": "guide/view-validation-guidelines.html#steps",
    "href": "guide/view-validation-guidelines.html#steps",
    "title": "View validation guidelines",
    "section": "Steps",
    "text": "Steps\n\nFrom the Documentation Projects page, select a model and go to the Validation Report page.\nIn any section of the validation report, click the ValidMind Insights button in the top-right to expand the ValidMind Insights right sidebar \n\nThe Validation Report Guidelines tab shows the guidelines associated with this model that have been configured by the model validation team.\nThe Comments tab shows the comment threads associated with this section of the validation report.\n\n\n\n\n\n\n\n\n\n\n\nTip\n\n\n\nThe validation guidelines for each template can only be configured by an administrator."
>>>>>>> 7ef01bf3
  },
  {
    "objectID": "guide/view-validation-guidelines.html#whats-next",
    "href": "guide/view-validation-guidelines.html#whats-next",
    "title": "View validation guidelines",
    "section": "What’s Next",
    "text": "What’s Next\n\n\nWork with validation reports"
  },
  {
<<<<<<< HEAD
    "objectID": "guide/view-validation-guidelines.html",
    "href": "guide/view-validation-guidelines.html",
    "title": "View validation guidelines",
    "section": "",
    "text": "Learn how to view the guidelines for the validation report associated with a template. This topic is relevant for model validaators who need to ensure that they are following the guidelines for their validation report."
  },
  {
    "objectID": "guide/view-validation-guidelines.html#prerequisites",
    "href": "guide/view-validation-guidelines.html#prerequisites",
    "title": "View validation guidelines",
    "section": "Prerequisites",
    "text": "Prerequisites\n\nYou are a registered user on the ValidMind Platform\nThe model you are documenting is registered in the model inventory\nA documentation project has already been submitted for review by the model validation team for this project\nYou are logged into the ValidMind Platform"
  },
  {
    "objectID": "guide/view-validation-guidelines.html#steps",
    "href": "guide/view-validation-guidelines.html#steps",
    "title": "View validation guidelines",
    "section": "Steps",
    "text": "Steps\n\nFrom the Documentation Projects page, select a model and go to the Validation Report page.\nIn any section of the validation report, click the ValidMind Insights button in the top-right to expand the ValidMind Insights right sidebar \n\nThe Validation Report Guidelines tab shows the guidelines associated with this model that have been configured by the model validation team.\nThe Comments tab shows the comment threads associated with this section of the validation report.\n\n\n\n\n\n\n\n\n\n\n\nTip\n\n\n\nThe validation guidelines for each template can only be configured by an administrator."
  },
  {
    "objectID": "guide/view-validation-guidelines.html#whats-next",
    "href": "guide/view-validation-guidelines.html#whats-next",
    "title": "View validation guidelines",
    "section": "What’s Next",
    "text": "What’s Next\n\n\nWork with validation reports"
  },
  {
    "objectID": "guide/submit-for-approval.html",
    "href": "guide/submit-for-approval.html",
    "title": "Submit for approval",
=======
    "objectID": "guide/faq-testing.html",
    "href": "guide/faq-testing.html",
    "title": "Testing",
>>>>>>> 7ef01bf3
    "section": "",
    "text": "All the existing tests were developed using open-source Python and R libraries.\nThe Developer Framework test interface is a light wrapper that defines some utility functions to interact with different dataset and model backends in an agnostic way, and other functions to collect and post results to the ValidMind backend using a generic results schema."
  },
  {
    "objectID": "guide/faq-testing.html#how-did-validmind-develop-the-tests-that-are-currently-in-the-library",
    "href": "guide/faq-testing.html#how-did-validmind-develop-the-tests-that-are-currently-in-the-library",
    "title": "Testing",
    "section": "",
    "text": "All the existing tests were developed using open-source Python and R libraries.\nThe Developer Framework test interface is a light wrapper that defines some utility functions to interact with different dataset and model backends in an agnostic way, and other functions to collect and post results to the ValidMind backend using a generic results schema."
  },
  {
    "objectID": "guide/faq-testing.html#can-tests-be-configured-or-customized-and-can-we-add-our-own-tests",
    "href": "guide/faq-testing.html#can-tests-be-configured-or-customized-and-can-we-add-our-own-tests",
    "title": "Testing",
    "section": "Can tests be configured or customized, and can we add our own tests?",
    "text": "Can tests be configured or customized, and can we add our own tests?\nValidMind allows tests to be configured at several levels:\n\nAdministrators can configure which tests are required to run programmatically depending on the model use case\nYou can change the thresholds and parameters for tests already available in the Developer Framework (for instance, changing the threshold parameter for class imbalance flag).\nIn addition, ValidMind is implementing a feature that allows you to add your own tests to the Developer Framework. You will also be able to connect your own custom tests with the Developer Framework. These custom tests will be configurable and able to run programmatically, just like the rest of the Developer Framework libraries (roadmap item – Q3’2023)."
  },
  {
<<<<<<< HEAD
    "objectID": "guide/faq-testing.html",
    "href": "guide/faq-testing.html",
    "title": "Testing",
    "section": "",
    "text": "All the existing tests were developed using open-source Python and R libraries.\nThe Developer Framework test interface is a light wrapper that defines some utility functions to interact with different dataset and model backends in an agnostic way, and other functions to collect and post results to the ValidMind backend using a generic results schema."
  },
  {
    "objectID": "guide/faq-testing.html#how-did-validmind-develop-the-tests-that-are-currently-in-the-library",
    "href": "guide/faq-testing.html#how-did-validmind-develop-the-tests-that-are-currently-in-the-library",
    "title": "Testing",
    "section": "",
    "text": "All the existing tests were developed using open-source Python and R libraries.\nThe Developer Framework test interface is a light wrapper that defines some utility functions to interact with different dataset and model backends in an agnostic way, and other functions to collect and post results to the ValidMind backend using a generic results schema."
  },
  {
    "objectID": "guide/faq-testing.html#can-tests-be-configured-or-customized-and-can-we-add-our-own-tests",
    "href": "guide/faq-testing.html#can-tests-be-configured-or-customized-and-can-we-add-our-own-tests",
    "title": "Testing",
    "section": "Can tests be configured or customized, and can we add our own tests?",
    "text": "Can tests be configured or customized, and can we add our own tests?\nValidMind allows tests to be configured at several levels:\n\nAdministrators can configure which tests are required to run programmatically depending on the model use case\nYou can change the thresholds and parameters for tests already available in the Developer Framework (for instance, changing the threshold parameter for class imbalance flag).\nIn addition, ValidMind is implementing a feature that allows you to add your own tests to the Developer Framework. You will also be able to connect your own custom tests with the Developer Framework. These custom tests will be configurable and able to run programmatically, just like the rest of the Developer Framework libraries (roadmap item – Q3’2023)."
  },
  {
=======
>>>>>>> 7ef01bf3
    "objectID": "guide/faq-testing.html#do-you-include-explainability-related-testing-and-documentation",
    "href": "guide/faq-testing.html#do-you-include-explainability-related-testing-and-documentation",
    "title": "Testing",
    "section": "Do you include explainability-related testing and documentation?",
    "text": "Do you include explainability-related testing and documentation?\nOur Developer Framework currently includes test kits to test and document global explainability features of the model, specifically, permutation feature importance and Shapley values.\n\nIn addition, ValidMind is implementing standard documentation via the Developer Framework for the following items and modeling techniques:\n\nConceptual soundness\n\nModel use case description (Q2’2023)\nModel selection rationale (Q2’2023)\n\nData evaluation\n\nData quality metrics\nSampling method validation\nPopulation distribution (PSI)\nCorrelations & interactions\nData lineage (Q3’2023)\nFeature engineering (Q3’2023)\n\nModel Evaluation\n\nPerformance & accuracy evaluation\nGoodness of fit (Q2’2023)\nStability & sensitivity to perturbations (Q3’2023)\nModel robustness & weak regions (Q3’2023)\nGlobal explainability - permutation feature importance, SHAP\nLocal explainability- LIME (Q3’2023)\nModel testing at implementation / post-production (2024)\n\nModel techniques\n\nTime series (ARIMA, Error correction)\nRegression (OLS, Logistic, GLM, XGBoost)\nDecision trees (tree-based ML models)\nRandom forests\nK-means clustering (Q2 2023)\nNLP (2024)\nDeep learning (2024)\nComputer vision (2024)"
<<<<<<< HEAD
  },
  {
    "objectID": "guide/faq-testing.html#is-there-a-use-case-for-synthetic-data-on-the-platform",
    "href": "guide/faq-testing.html#is-there-a-use-case-for-synthetic-data-on-the-platform",
    "title": "Testing",
    "section": "Is there a use case for synthetic data on the platform?",
    "text": "Is there a use case for synthetic data on the platform?\nValidMind’s Developer Framework supports you bringing your own datasets, including synthetic datasets, for testing and benchmarking purposes, such as for fair lending and bias testing.\nWe are happy to discuss exploring specific use cases for synthetic data generation with you further."
  },
  {
    "objectID": "guide/jupyter-notebooks.html",
    "href": "guide/jupyter-notebooks.html",
    "title": "Example notebooks",
    "section": "",
    "text": "Our example notebooks are designed to showcase the capabilities and features of the Developer Framework and ValidMind Platform, while also providing you with useful examples that you can build on and adapt for your own use cases.\nTry the notebooks yourself:\nGoogle Colaboratory (Colab) is a free Jupyter notebook environment that runs in the cloud. There, you can work with our Jupyter notebooks by saving your own copy, write and execute code, share your work to collaborate with others in real-time, and download notebooks to try them out locally in your own developer environment."
=======
>>>>>>> 7ef01bf3
  },
  {
    "objectID": "guide/faq-testing.html#is-there-a-use-case-for-synthetic-data-on-the-platform",
    "href": "guide/faq-testing.html#is-there-a-use-case-for-synthetic-data-on-the-platform",
    "title": "Testing",
    "section": "Is there a use case for synthetic data on the platform?",
    "text": "Is there a use case for synthetic data on the platform?\nValidMind’s Developer Framework supports you bringing your own datasets, including synthetic datasets, for testing and benchmarking purposes, such as for fair lending and bias testing.\nWe are happy to discuss exploring specific use cases for synthetic data generation with you further."
  },
  {
    "objectID": "guide/view-all-test-plans.html",
    "href": "guide/view-all-test-plans.html",
    "title": "View all test plans",
<<<<<<< HEAD
    "section": "",
    "text": "Learn how to use list_plans(), list_test(), and describe_plan() methods to view and describe test plans and tests available in the Developer Framework."
  },
  {
    "objectID": "guide/view-all-test-plans.html#prerequisites",
    "href": "guide/view-all-test-plans.html#prerequisites",
    "title": "View all test plans",
    "section": "Prerequisites",
    "text": "Prerequisites\n\nYou are a registered user on the ValidMind Platform\nYou are working on an active documentation project\nYou have already installed the ValidMind client library in your developer environment"
  },
  {
    "objectID": "guide/view-all-test-plans.html#steps",
    "href": "guide/view-all-test-plans.html#steps",
    "title": "View all test plans",
    "section": "Steps",
    "text": "Steps\n\nInitialize the client library.\nUse list_plans() and list_tests() to view the list of all available test plans and tests.\nExamples:\n\nList all available test plans currently available in the the Developer Framework:\nvm.test_plans.list_plans()\nList all available individual tests currently available in the Developer Framework:\nvm.test_plans.list_tests() \n\nUse describe_testplan() to list all the tests included in a specific test plan:\nExample: The following code will list tests included in the tabular_data_quality test plan:\nvm.test_plans.describe_plan(\"tabular_data_quality\")"
  },
  {
    "objectID": "guide/view-all-test-plans.html#related-topics",
    "href": "guide/view-all-test-plans.html#related-topics",
    "title": "View all test plans",
    "section": "Related topics",
    "text": "Related topics\n\nDocument models with the Developer Framework"
  },
  {
    "objectID": "guide/get-started.html",
    "href": "guide/get-started.html",
    "title": "Get started",
=======
>>>>>>> 7ef01bf3
    "section": "",
    "text": "Learn how to use list_plans(), list_test(), and describe_plan() methods to view and describe test plans and tests available in the Developer Framework."
  },
  {
    "objectID": "guide/view-all-test-plans.html#prerequisites",
    "href": "guide/view-all-test-plans.html#prerequisites",
    "title": "View all test plans",
    "section": "Prerequisites",
    "text": "Prerequisites\n\nYou are a registered user on the ValidMind Platform\nYou are working on an active documentation project\nYou have already installed the ValidMind client library in your developer environment"
  },
  {
    "objectID": "guide/view-all-test-plans.html#steps",
    "href": "guide/view-all-test-plans.html#steps",
    "title": "View all test plans",
    "section": "Steps",
    "text": "Steps\n\nInitialize the client library.\nUse list_plans() and list_tests() to view the list of all available test plans and tests.\nExamples:\n\nList all available test plans currently available in the the Developer Framework:\nvm.test_plans.list_plans()\nList all available individual tests currently available in the Developer Framework:\nvm.test_plans.list_tests() \n\nUse describe_testplan() to list all the tests included in a specific test plan:\nExample: The following code will list tests included in the tabular_data_quality test plan:\nvm.test_plans.describe_plan(\"tabular_data_quality\")"
  },
  {
    "objectID": "guide/view-all-test-plans.html#related-topics",
    "href": "guide/view-all-test-plans.html#related-topics",
    "title": "View all test plans",
    "section": "Related topics",
    "text": "Related topics\n\nDocument models with the Developer Framework"
  },
  {
    "objectID": "guide/use-test-plans-and-tests.html",
    "href": "guide/use-test-plans-and-tests.html",
    "title": "When to use test plans and tests",
    "section": "",
    "text": "This topic provides an overview about:"
  },
  {
<<<<<<< HEAD
    "objectID": "guide/use-test-plans-and-tests.html",
    "href": "guide/use-test-plans-and-tests.html",
    "title": "When to use test plans and tests",
    "section": "",
    "text": "This topic provides an overview about:"
  },
  {
=======
>>>>>>> 7ef01bf3
    "objectID": "guide/use-test-plans-and-tests.html#what-tests-test-plans-and-test-suites-are",
    "href": "guide/use-test-plans-and-tests.html#what-tests-test-plans-and-test-suites-are",
    "title": "When to use test plans and tests",
    "section": "What tests, test plans, and test suites are",
    "text": "What tests, test plans, and test suites are\n\nTests are designed to run a specific quantitative test on the dataset or model. Test results are sent to the ValidMind Platform to generate the model documentation according to the relevant templates.\nTest plans are collections of tests which are meant to be run simultaneously to address specific aspects of the documentation. quart Example: the tabular_dataset test plan runs several descriptive and data quality tests on a structured dataset, and documents the results in the ValidMind Platform.\nTest suites are collection of test plans which are meant to run together to automate generate model documentation end-to-end for specific use-cases.\nExample: the binary_classifier_full_suite test suite runs the tabular_dataset and binary_classifier test plans to fully document the data and model sections for binary classification model use-cases."
<<<<<<< HEAD
  },
  {
    "objectID": "guide/use-test-plans-and-tests.html#when-to-use-validmind-tests-test-plans-and-test-suites",
    "href": "guide/use-test-plans-and-tests.html#when-to-use-validmind-tests-test-plans-and-test-suites",
    "title": "When to use test plans and tests",
    "section": "When to use ValidMind Tests, Test plans, and Test suites",
    "text": "When to use ValidMind Tests, Test plans, and Test suites\nValidMind provides many built-in tests and test plans which make it easy for a model developer to document their work at any point during the model development lifecycle when they need to validate that their work satisfies model risk management requirements.\nWhile model developers have the flexibility to decide when to use ValidMind tests, we have identified a few typical scenarios which have their own characteristics and needs:\n\nWhen you want to document and validate your dataset:\n\nFor generic tabular datasets: use the tabular_dataset test plan.\nFor time-series datasets: use the time_series_dataset test plan.\n\nWhen you want to document and validate about your model:\n\nFor binary classification models: use the binary_classifier test plan.\nFor time series models: use the timeseries test plan.\n\nWhen you want to document a binary classification model and the relevant dataset end-to-end: use the binary_classifier_full_suite test suite."
  },
  {
    "objectID": "guide/use-test-plans-and-tests.html#api-reference",
    "href": "guide/use-test-plans-and-tests.html#api-reference",
    "title": "When to use test plans and tests",
    "section": "API Reference",
    "text": "API Reference\nSee the Reference pages for a list of all of the built-in tests and test plans for datasets and models."
  },
  {
    "objectID": "guide/editions-and-features.html",
    "href": "guide/editions-and-features.html",
    "title": "Editions and features",
    "section": "",
    "text": "ValidMind offers its solution in multiple editions to choose from. Each edition is priced on an annual subscription basis, depending on the number of models registered on the platform and your support requirements."
=======
>>>>>>> 7ef01bf3
  },
  {
    "objectID": "guide/use-test-plans-and-tests.html#when-to-use-validmind-tests-test-plans-and-test-suites",
    "href": "guide/use-test-plans-and-tests.html#when-to-use-validmind-tests-test-plans-and-test-suites",
    "title": "When to use test plans and tests",
    "section": "When to use ValidMind Tests, Test plans, and Test suites",
    "text": "When to use ValidMind Tests, Test plans, and Test suites\nValidMind provides many built-in tests and test plans which make it easy for a model developer to document their work at any point during the model development lifecycle when they need to validate that their work satisfies model risk management requirements.\nWhile model developers have the flexibility to decide when to use ValidMind tests, we have identified a few typical scenarios which have their own characteristics and needs:\n\nWhen you want to document and validate your dataset:\n\nFor generic tabular datasets: use the tabular_dataset test plan.\nFor time-series datasets: use the time_series_dataset test plan.\n\nWhen you want to document and validate about your model:\n\nFor binary classification models: use the binary_classifier test plan.\nFor time series models: use the timeseries test plan.\n\nWhen you want to document a binary classification model and the relevant dataset end-to-end: use the binary_classifier_full_suite test suite."
  },
  {
    "objectID": "guide/use-test-plans-and-tests.html#api-reference",
    "href": "guide/use-test-plans-and-tests.html#api-reference",
    "title": "When to use test plans and tests",
    "section": "API Reference",
    "text": "API Reference\nSee the Reference pages for a list of all of the built-in tests and test plans for datasets and models."
  },
  {
    "objectID": "guide/reference.html",
    "href": "guide/reference.html",
    "title": "Reference",
    "section": "",
    "text": "Find reference information for our Developer Framework."
  },
  {
    "objectID": "guide/faq-documentation.html",
    "href": "guide/faq-documentation.html",
    "title": "Documentation",
    "section": "",
    "text": "ValidMind’s platform allows you to configure multiple templates based on documentation requirements for each model use case. During the model registration process, the platform automatically selects the template based on the provided model use case information.\nDocumentation templates can be modified by configuring a YAML file in the backend.\nValidMind is working on a UI feature that will enable user role administrators (such as the model validation team) to modify existing templates and upload new templates to the platform (target roadmap item – Q3 2023)."
  },
  {
    "objectID": "guide/faq-documentation.html#can-documentation-templates-be-configured-per-model-use-case-or-to-match-our-existing-templates",
    "href": "guide/faq-documentation.html#can-documentation-templates-be-configured-per-model-use-case-or-to-match-our-existing-templates",
    "title": "Documentation",
    "section": "",
    "text": "ValidMind’s platform allows you to configure multiple templates based on documentation requirements for each model use case. During the model registration process, the platform automatically selects the template based on the provided model use case information.\nDocumentation templates can be modified by configuring a YAML file in the backend.\nValidMind is working on a UI feature that will enable user role administrators (such as the model validation team) to modify existing templates and upload new templates to the platform (target roadmap item – Q3 2023)."
  },
  {
    "objectID": "guide/faq-documentation.html#can-the-documentation-be-exported",
    "href": "guide/faq-documentation.html#can-the-documentation-be-exported",
    "title": "Documentation",
    "section": "Can the documentation be exported?",
    "text": "Can the documentation be exported?\nValidMind supports exporting documentation and validation reports in Word (.docx) or PDF formats."
  },
  {
<<<<<<< HEAD
    "objectID": "guide/reference.html",
    "href": "guide/reference.html",
    "title": "Reference",
    "section": "",
    "text": "Find reference information for our Developer Framework."
  },
  {
    "objectID": "guide/login.html",
    "href": "guide/login.html",
    "title": "Log into the ValidMind UI",
    "section": "",
    "text": "Log into our cloud-hosted platform UI to collaborate with others."
=======
    "objectID": "guide/faq-documentation.html#can-we-attach-files-to-the-documentation-on-the-ui-what-file-formats-are-supported",
    "href": "guide/faq-documentation.html#can-we-attach-files-to-the-documentation-on-the-ui-what-file-formats-are-supported",
    "title": "Documentation",
    "section": "Can we attach files to the documentation on the UI? What file formats are supported?",
    "text": "Can we attach files to the documentation on the UI? What file formats are supported?\nYou can attach image files to documentation cells and comments on the UI. The following file formats are supported:\n\nJPEG\nPNG\nGIF\nTIFF\nBMP\nSVG\nRAW\nWebP\nHEIF\nPSD\n\nAdditionally, ValidMind is working on enabling you to attach Excel, CSV, Word, and PDF files to the documentation in the UI (Roadmap item – Q2 2023)."
>>>>>>> 7ef01bf3
  },
  {
    "objectID": "guide/faq-documentation.html#can-the-documentation-be-initialized-from-the-ui-instead-of-the-developer-framework",
    "href": "guide/faq-documentation.html#can-the-documentation-be-initialized-from-the-ui-instead-of-the-developer-framework",
    "title": "Documentation",
    "section": "Can the documentation be initialized from the UI instead of the Developer Framework?",
    "text": "Can the documentation be initialized from the UI instead of the Developer Framework?\nValidMind allows you to writr documentation directly in the online UI editor, without having to use the Developer Framework.\nFrom the online UI editor, you can edit text and tables and upload your test results, including images. Using the Developer Framework, you can execute test plans and generate the corresponding documentation."
  },
  {
<<<<<<< HEAD
    "objectID": "guide/faq-documentation.html",
    "href": "guide/faq-documentation.html",
    "title": "Documentation",
    "section": "",
    "text": "ValidMind’s platform allows you to configure multiple templates based on documentation requirements for each model use case. During the model registration process, the platform automatically selects the template based on the provided model use case information.\nDocumentation templates can be modified by configuring a YAML file in the backend.\nValidMind is working on a UI feature that will enable user role administrators (such as the model validation team) to modify existing templates and upload new templates to the platform (target roadmap item – Q3 2023)."
  },
  {
    "objectID": "guide/faq-documentation.html#can-documentation-templates-be-configured-per-model-use-case-or-to-match-our-existing-templates",
    "href": "guide/faq-documentation.html#can-documentation-templates-be-configured-per-model-use-case-or-to-match-our-existing-templates",
    "title": "Documentation",
    "section": "",
    "text": "ValidMind’s platform allows you to configure multiple templates based on documentation requirements for each model use case. During the model registration process, the platform automatically selects the template based on the provided model use case information.\nDocumentation templates can be modified by configuring a YAML file in the backend.\nValidMind is working on a UI feature that will enable user role administrators (such as the model validation team) to modify existing templates and upload new templates to the platform (target roadmap item – Q3 2023)."
  },
  {
    "objectID": "guide/faq-documentation.html#can-the-documentation-be-exported",
    "href": "guide/faq-documentation.html#can-the-documentation-be-exported",
    "title": "Documentation",
    "section": "Can the documentation be exported?",
    "text": "Can the documentation be exported?\nValidMind supports exporting documentation and validation reports in Word (.docx) or PDF formats."
  },
  {
    "objectID": "guide/faq-documentation.html#can-we-attach-files-to-the-documentation-on-the-ui-what-file-formats-are-supported",
    "href": "guide/faq-documentation.html#can-we-attach-files-to-the-documentation-on-the-ui-what-file-formats-are-supported",
    "title": "Documentation",
    "section": "Can we attach files to the documentation on the UI? What file formats are supported?",
    "text": "Can we attach files to the documentation on the UI? What file formats are supported?\nYou can attach image files to documentation cells and comments on the UI. The following file formats are supported:\n\nJPEG\nPNG\nGIF\nTIFF\nBMP\nSVG\nRAW\nWebP\nHEIF\nPSD\n\nAdditionally, ValidMind is working on enabling you to attach Excel, CSV, Word, and PDF files to the documentation in the UI (Roadmap item – Q2 2023)."
  },
  {
    "objectID": "guide/faq-documentation.html#can-the-documentation-be-initialized-from-the-ui-instead-of-the-developer-framework",
    "href": "guide/faq-documentation.html#can-the-documentation-be-initialized-from-the-ui-instead-of-the-developer-framework",
    "title": "Documentation",
    "section": "Can the documentation be initialized from the UI instead of the Developer Framework?",
    "text": "Can the documentation be initialized from the UI instead of the Developer Framework?\nValidMind allows you to writr documentation directly in the online UI editor, without having to use the Developer Framework.\nFrom the online UI editor, you can edit text and tables and upload your test results, including images. Using the Developer Framework, you can execute test plans and generate the corresponding documentation."
  },
  {
=======
>>>>>>> 7ef01bf3
    "objectID": "guide/faq-documentation.html#can-we-export-the-documentation-produced-by-validmind-to-the-storageworkflow-system-used-by-the-model-validation-team",
    "href": "guide/faq-documentation.html#can-we-export-the-documentation-produced-by-validmind-to-the-storageworkflow-system-used-by-the-model-validation-team",
    "title": "Documentation",
    "section": "Can we export the documentation produced by ValidMind to the storage/workflow system used by the model validation team?",
    "text": "Can we export the documentation produced by ValidMind to the storage/workflow system used by the model validation team?\nDocumentation and validation reports produced in ValidMind can be exported to Word and PDF formats. Depending on the integration requirements of the systems used by your validation teams, such as connectivity via API, SharePoint, and more, ValidMind can work with you to automate the export and storage of documentation into these systems."
<<<<<<< HEAD
  },
  {
    "objectID": "guide/release-notes-2023-may-30.html",
    "href": "guide/release-notes-2023-may-30.html",
    "title": "May 30, 2023",
    "section": "",
    "text": "Plots and visual outputs have been enhanced with the Plotly package. Users can now view how values change when hovering over the following plots:\n\nCorrelations matrix\nPopulation Stability Index\nConfusion matrices\nROC curve\nPR curve\n\nAdded support for Global test config definition. This allows you to share configuration and parameters across different tests.\n\n\n\n\n\nYou can now export documentation projects to Word documents from the Platform UI. This feature enables you make use of model documentation or validation report files outside of the ValidMind Platform. Learn more …\nWe added a new demo model that allows you to test the ValidMind developer framework with a time-series forecasting model. Learn more …"
=======
>>>>>>> 7ef01bf3
  },
  {
    "objectID": "guide/support.html",
    "href": "guide/support.html",
    "title": "Support",
    "section": "",
    "text": "Our support team can provide you with quick and easy access to the resources you need to troubleshoot technical issues and help you get the most out of the ValidMind Platform."
  },
  {
    "objectID": "guide/support.html#check-the-faqs",
    "href": "guide/support.html#check-the-faqs",
    "title": "Support",
    "section": "Check the FAQs",
    "text": "Check the FAQs\nWe curate several lists of frequently asked questions (FAQs) that might be of help:\n\nModel registration, configuration, and customization\nModel inventory, tracking, and reporting\nDocumentation and templates\nWorkflows and collaboration\nTesting and thresholds\nIntegrations and support\nData handling and privacy"
  },
  {
    "objectID": "guide/support.html#get-help",
    "href": "guide/support.html#get-help",
    "title": "Support",
    "section": "Get help",
    "text": "Get help\nDon’t see what you are looking for? Email support@validmind.com to get help from a human."
  },
  {
    "objectID": "guide/support.html",
    "href": "guide/support.html",
    "title": "Support",
    "section": "",
    "text": "Our support team can provide you with quick and easy access to the resources you need to troubleshoot technical issues and help you get the most out of the ValidMind Platform."
  },
  {
    "objectID": "guide/support.html#check-the-faqs",
    "href": "guide/support.html#check-the-faqs",
    "title": "Support",
    "section": "Check the FAQs",
    "text": "Check the FAQs\nWe curate several lists of frequently asked questions (FAQs) that might be of help:\n\nModel registration, configuration, and customization\nModel inventory, tracking, and reporting\nDocumentation and templates\nWorkflows and collaboration\nTesting and thresholds\nIntegrations and support\nData handling and privacy"
  },
  {
    "objectID": "guide/support.html#get-help",
    "href": "guide/support.html#get-help",
    "title": "Support",
    "section": "Get help",
    "text": "Get help\nDon’t see what you are looking for? Email support@validmind.com to get help from a human."
  },
  {
    "objectID": "guide/edit-templates.html",
    "href": "guide/edit-templates.html",
    "title": "Edit templates",
    "section": "",
    "text": "Learn how to edit templates that get used for model documentation or for validation reports. This topic is relevant for administrators who need to configure templates for specific use cases or where the existing templates supplied by ValidMind need to be customized.\nDocumentation templates are stored as YAML files that you edit directly in the online editor. These templates are versioned and saving a documentation template after making changes or reverting to a previous version state always creates a new version."
  },
  {
    "objectID": "guide/edit-templates.html#prerequisites",
    "href": "guide/edit-templates.html#prerequisites",
    "title": "Edit templates",
    "section": "Prerequisites",
    "text": "Prerequisites\nThe template you want to edit must have been added to the ValidMind Platform already.\nIf you are not sure which template or which version of a template a documentation project is using, check the Project Overview page of your documentation project. The Documentation Template section in the right sidebar lists the information."
  },
  {
    "objectID": "guide/edit-templates.html#template-schema",
    "href": "guide/edit-templates.html#template-schema",
    "title": "Edit templates",
    "section": "Template schema",
    "text": "Template schema\n Schema Docs\n\n\n\n\n\n\n\n\n  Type: object     template_id Required     root    template_idType: string Unique identifier for the template.          template_name Required     root    template_nameType: string Name of the template.          version Required     root    versionType: string Version of the template.          description     root    descriptionType: string Description of the template.          sections Required     root    sectionsType: array Documentation sections of the template.  Each item of this array must be:   root    sections    sectionType: object     id Required     root    sections    sections items    idType: string Unique identifier for the section.          title Required     root    sections    sections items    titleType: string Title of the section.          description     root    sections    sections items    descriptionType: string Description of the section.          parent_section     root    sections    sections items    parent_sectionType: string ID of the parent section.          order     root    sections    sections items    orderType: integer Order of the section in the navigation menu. By default sections are ordered alphabetically. If order is specified, sections will be ordered by the order value, and then alphabetically.          default_text     root    sections    sections items    default_textType: string Default text for the section. If set, a metadata content row will be created with this text when installing the template on a given project          index_only     root    sections    sections items    index_onlyType: boolean If true, the section will be displayed in the navigation menu, but it will not be accessible via direct link.          condensed     root    sections    sections items    condensedType: boolean If true, the section will condense all of its subsections into a single section.          guidelines     root    sections    sections items    guidelinesType: array of string Documentation or validation guidelines for the section.  Each item of this array must be:   root    sections    sections items    guidelines    guidelines itemsType: string           contents     root    sections    sections items    contentsType: array Contents to be displayed on the section.  Each item of this array must be:   root    sections    sections items    contents    section_contentsType: object Single content block of the module.      content_type Required     root    sections    sections items    contents    contents items    content_typeType: enum (of string) Default: \"metadata_text\"  Must be one of: \"metadata_text\"\"dynamic\"\"metric\"\"test\"   Examples: \"metadata_text\"\n \"test\"\n          content_id     root    sections    sections items    contents    contents items    content_idType: string ID of the content to be displayed for the given content type (text, metric, testm, etc.).   Examples: \"sample_text\"\n \"section_intro\"\n          options     root    sections    sections items    contents    contents items    optionsType: object Options for the content block.   Examples: {\n    \"default_text\": \"This is a sample text block.\"\n}\n {\n    \"metric_id\": \"metric_1\",\n    \"title\": \"Custom Title for Metric 1\"\n}\n {\n    \"test_id\": \"adf_test\"\n}\n      default_text     root    sections    sections items    contents    contents items    options    default_textType: string Default text for the content block. Only applicable for metadata_text content blocks.          title     root    sections    sections items    contents    contents items    options    titleType: string Title of the content block. Only applicable for metric and test content blocks.                       Generated using json-schema-for-humans on 2023-06-08 at 14:44:40 -0700"
  },
  {
    "objectID": "guide/edit-templates.html#steps",
    "href": "guide/edit-templates.html#steps",
    "title": "Edit templates",
    "section": "Steps",
    "text": "Steps\n\nLog in to the ValidMind UI.\nFrom the side navigation, select Templates.\nSelect one of the tabs for the type of template you want to edit:\n\nDocumentation Templates\nValidation Report Templates\n\nLocate the template to edit and, at the bottom of the template card, click Edit Template.\nIn the YAML editor that opens, make your changes.\n\nUse See changes to view a side-by-side comparison of your changes with the latest version of the template.\nUse Reset changes to delete your changes and return to the latest version of the template.\n\nClick Prepare new version to save your changes.\n\nAdd a description in Version notes to track the changes that were made once the version is saved.\n\n\nAfter you have saved a new version, it becomes available for use with model documentation or validation reports."
  },
  {
    "objectID": "guide/edit-templates.html#troubleshooting",
    "href": "guide/edit-templates.html#troubleshooting",
    "title": "Edit templates",
    "section": "Troubleshooting",
    "text": "Troubleshooting\nThe documentation template editor validates the YAML changes you make and flags any errors that it finds. If you make a change that the editor cannot parse correctly, the editor will not let you save the changes until you correct the YAML.\nCommon issues with YAML include incorrect indenting, imbalanced quotes, or missing colons between keys and values. If you run into issues with incorrect YAML, check the error message provided by the template editor, as it might provide a line and column number where the error occurs."
  },
  {
    "objectID": "guide/edit-templates.html#whats-next",
    "href": "guide/edit-templates.html#whats-next",
    "title": "Edit templates",
    "section": "What’s Next",
    "text": "What’s Next\nYou can see which version of a template is used in the Project Overview page of each documentation project."
  },
  {
    "objectID": "guide/explore-example-documentation-project.html",
    "href": "guide/explore-example-documentation-project.html",
    "title": "Explore an Example Documentation Project",
    "section": "",
    "text": "Let’s take a look at how the Developer Framework works hand-in-hand with the ValidMind Platform and how documentation and test results get uploaded.\nThe ValidMind Platform is the central place to:"
  },
  {
    "objectID": "guide/explore-example-documentation-project.html#steps",
    "href": "guide/explore-example-documentation-project.html#steps",
    "title": "Explore an Example Documentation Project",
    "section": "Steps",
    "text": "Steps\n\nLog in to the ValidMind UI.\nFrom the side navigation, select Model Inventory.\nLocate or search for the [Quickstart] Customer Churn Model - Initial Validation and select it.\nOn the model details page that open, you can find important information about the model, such as:\n\nThe ID of the model and its specific use case\nThe owners, developers, validators, and business unit associated with the model\nThe risk tier and current version\nAnd more\n\nScroll down to Documentation Project History and select the model.\nOn the project overview page that opens, you can see what is included, such as model, project findings, recent activity, and project stakeholders, and more. In the left sidebar, you can find links to the documentation, project findings, validation report, audit trail, and client integration.\nFor this Quickstart, we will focus on the Documentation section to show you how content from the Developer Framework gets uploaded.\nNote that the model status is In Documentation. This is the status that a model starts in as part of a documentation project. You can click See workflow to look at what the full workflow is, from documentation, to validation, to review, and finally approval.\nFrom the left sidebar, select Documentation &gt; 2. Data preparation &gt; 2.1. Data description.\n\n\n\n\n\nThis content is generated by the ValidMind Developer Framework and provides information about the dataset used, including histograms, information about dataset quality, and test results.\nSections that need your attention get flagged with Requires Attention. These sections get flagged automatically by the Developer Framework whenever a test result is above or below a certain threshold.\nFrom the left sidebar, select 3. Model Development and any of the subsection to see information that has been uploaded by the Developer Framework about:\n\nModel training\nModel evaluation\nModel explainability and interpretability\nModel diagnosis\n\nThe Documentation Guidelines in the ValidMind Insights right sidebar can tell you more about what these sections mean and help you with the task of documenting the model.\nFinally, take a look at section 4. Monitoring and Governance.\nSections like 4.1 Monitoring Plan are not generated by the Developer Framework, but they get added by the model developer in the Platform UI."
  },
  {
    "objectID": "guide/explore-example-documentation-project.html#whats-next",
    "href": "guide/explore-example-documentation-project.html#whats-next",
    "title": "Explore an Example Documentation Project",
    "section": "What’s next",
    "text": "What’s next\nReady to learn about how you can use the ValidMind Platform? Continue with Create your first documentation project."
  },
  {
    "objectID": "guide/try-developer-framework-with-colab.html",
    "href": "guide/try-developer-framework-with-colab.html",
    "title": "Try it with Google Colaboratory",
    "section": "",
    "text": "Learn how to access our introductory Jupyter notebook with Google Colaboratory."
  },
  {
    "objectID": "guide/try-developer-framework-with-colab.html#prerequisites",
    "href": "guide/try-developer-framework-with-colab.html#prerequisites",
    "title": "Try it with Google Colaboratory",
    "section": "Prerequisites",
    "text": "Prerequisites\nYou must have access to Google Colaboratory (Colab).\nGoogle Colaboratory (Colab) is a free Jupyter notebook environment that runs in the cloud. You can work with, run, and download our sample Jupyter notebooks from there."
  },
  {
    "objectID": "guide/try-developer-framework-with-colab.html#steps",
    "href": "guide/try-developer-framework-with-colab.html#steps",
    "title": "Try it with Google Colaboratory",
    "section": "Steps",
    "text": "Steps\n\n\n\n\n\n\n\n\nAbout our Jupyter notebooks\n\n\n\nNotebooks from ValidMind are safe to run — If you get a warning that this notebook was not authored by Google, we welcome you to inspect the notebook source.  Runtime errors — We recommend that you not use the Run all option. Run each cell individually to see what is happening in the notebook. If you do see errors, re-run the notebook cells.\n\n\n\nOpen the Quickstart notebook in Google Colaboratory: \n\nClick File &gt; Save a copy in Drive to make a copy of the Quickstart notebook so that you can modify it later.\n\nAlternatively, you can download the notebook source and work with it in your own developer environment."
  },
  {
    "objectID": "guide/try-developer-framework-with-colab.html#whats-next",
    "href": "guide/try-developer-framework-with-colab.html#whats-next",
    "title": "Try it with Google Colaboratory",
    "section": "What’s Next",
    "text": "What’s Next\nContinue with Explore the Platform UI to learn how you can use the sample notebook."
  },
  {
    "objectID": "guide/developer-framework.html",
    "href": "guide/developer-framework.html",
    "title": "Developers",
    "section": "",
    "text": "Geared towards model developers, this section includes information for:"
  },
  {
    "objectID": "guide/developer-framework.html#related-topics",
    "href": "guide/developer-framework.html#related-topics",
    "title": "Developers",
    "section": "Related Topics",
    "text": "Related Topics\nFor model developer tasks related to documentation projects and collaborating with model validators and model owners, refer to our Guides."
  },
  {
    "objectID": "guide/configure-aws-privatelink.html",
    "href": "guide/configure-aws-privatelink.html",
    "title": "Configure AWS PrivateLink",
    "section": "",
    "text": "Learn how to configure AWS PrivateLink to establish a private connection between ValidMind and your company network without exposing traffic to the public internet. Using PrivateLink can improve the security and compliance of your applications and data by keeping traffic private and reducing the attack surface of your network.\nAWS PrivateLink is a networking service that allows secure and private communication between Amazon Virtual Private Cloud (VPC) resources and services hosted in other VPCs or in AWS partner services, such as ValidMind. With AWS PrivateLink, you can connect to services over the Amazon network, without needing to expose your network traffic to the public internet.\nPrivateLink works by creating a private VPC endpoint for a supported AWS service within your virtual private cloud. This endpoint acts as a proxy between your VPC and ValidMind, allowing traffic to be routed privately over the AWS network. To make the endpoint easier to use, ValidMind provides a private DNS name that model developers and validators can connect to in a browser.\nThe responsibility of setting up a VPC endpoint for AWS PrivateLink falls to your IT department, such as the cloud engineering, infrastructure, or security teams. To learn more, check Access an AWS service using an interface VPC endpoint."
<<<<<<< HEAD
  },
  {
    "objectID": "guide/configure-aws-privatelink.html#prerequisites",
    "href": "guide/configure-aws-privatelink.html#prerequisites",
    "title": "Configure AWS PrivateLink",
    "section": "Prerequisites",
    "text": "Prerequisites\nYou must have access to the AWS Console for your company and the necessary expertise to set up, configure, and maintain AWS services.\nThese steps assume that you already have established connectivity between your own company network and AWS VPC and know which company VPC you want to connect to.\n\nVPC service information\n\n\n\n\nRegion\nService name\nPrivate DNS name\n\n\n\n\nus-west-2\nEmail support@validmind.com\nEmail support@validmind.com"
  },
  {
    "objectID": "guide/configure-aws-privatelink.html#steps",
    "href": "guide/configure-aws-privatelink.html#steps",
    "title": "Configure AWS PrivateLink",
    "section": "Steps",
    "text": "Steps\n\nCreate a VPC endpoint for ValidMind:\n\nLog into the AWS Console.\nIn the VPC dashboard, click Endpoints in the navigation pane.\nClick Create endpoint.\nSelect Other endpoint services.\nEnter the service name from the VPC service information and click Verify service.\nSelect the company VPC that you want to create the endpoint in.\nSelect the subnets where you want to create the endpoint network interfaces.\nConfigure the security group for the VPC endpoint. Make sure to allow traffic between your network and the endpoint.\nClick Create endpoint.\n\nThe status for the endpoint should show Pending.\nContact ValidMind at support@validmind.ai to get your new VPC endpoint connection request accepted. Include the following information:\n\nThe owner or account ID\nThe VPC endpoint ID\n\nAfter ValidMind has accepted your endpoint connection request, verify the endpoint is available:\n\nIn the VPC console, go to the Endpoints section.\nVerify that status for the endpoint shows Available.\n\nEnable the private DNS name:\n\nCheck the VPC endpoint you created, click the Actions menu, and select Modify private DNS name.\nSelect Enable for this endpoint.\nClick Save changes.\nVerify that Private DNS names shows the name shown in the VPC service information.\n\nTest the connection:\n\nFrom your company network, access ValidMind using the private DNS name from the VPC service information.\nIn a browser, confirm that you can successfully connect to ValidMind and log in.\nFrom your developer environment, confirm that you can connect to ValidMind with the Developer Framework."
  },
  {
    "objectID": "guide/configure-aws-privatelink.html#whats-next",
    "href": "guide/configure-aws-privatelink.html#whats-next",
    "title": "Configure AWS PrivateLink",
    "section": "What’s Next",
    "text": "What’s Next\nAfter completing these steps, users on your company network can connect to ValidMind via AWS PrivateLink using the private DNS name from the VPC service information."
  },
  {
    "objectID": "guide/review-data-streams-and-audit-trails.html",
    "href": "guide/review-data-streams-and-audit-trails.html",
    "title": "Review Audit Trail",
    "section": "",
    "text": "Learn how to access and use the audit trail functionality in the ValidMind Platform. This topic matters for for model developers, model validators, and auditors who are looking to track or audit all the information events associated with a specific project."
  },
  {
    "objectID": "guide/review-data-streams-and-audit-trails.html#prerequisites",
    "href": "guide/review-data-streams-and-audit-trails.html#prerequisites",
    "title": "Review Audit Trail",
    "section": "Prerequisites",
    "text": "Prerequisites\n\nYou are a registered user on the ValidMind Platform\nThe model you are documenting is registered in the model inventory\nA documentation project has already been created for this project\nA model developer has started generating documentation, either using the Developer Framework or via the online UI editor\nYou are logged into the ValidMind Platform"
  },
  {
    "objectID": "guide/review-data-streams-and-audit-trails.html#steps",
    "href": "guide/review-data-streams-and-audit-trails.html#steps",
    "title": "Review Audit Trail",
    "section": "Steps",
    "text": "Steps\n\nIn the ValidMind platform, navigate to the relevant model documentation project.\nFrom the Overview page, select Audit Trail on the left.\n\nThe table in this page shows a record of all activities generated from the Developer Framework and actions performed by users in the organization related to this specific project."
  },
  {
    "objectID": "guide/review-data-streams-and-audit-trails.html#whats-next",
    "href": "guide/review-data-streams-and-audit-trails.html#whats-next",
    "title": "Review Audit Trail",
    "section": "What’s Next",
    "text": "What’s Next\n\nReview and comment on documentation projects"
  },
  {
    "objectID": "guide/faq-models.html",
    "href": "guide/faq-models.html",
    "title": "Model registration",
    "section": "",
    "text": "Models get registered into ValidMind via the Model Inventory. To add a model into the Inventory, you need to fill out a customizable registration questionnaire capturing the required registration metadata, such as:\n\nModel Name\nModel Use\nModel Owner\nModel Dependencies\nAnd more"
  },
  {
    "objectID": "guide/faq-models.html#how-do-models-get-registered-in-validmind",
    "href": "guide/faq-models.html#how-do-models-get-registered-in-validmind",
    "title": "Model registration",
    "section": "",
    "text": "Models get registered into ValidMind via the Model Inventory. To add a model into the Inventory, you need to fill out a customizable registration questionnaire capturing the required registration metadata, such as:\n\nModel Name\nModel Use\nModel Owner\nModel Dependencies\nAnd more"
  },
  {
    "objectID": "guide/faq-models.html#can-the-fields-for-project-registration-questionnaires-be-configured",
    "href": "guide/faq-models.html#can-the-fields-for-project-registration-questionnaires-be-configured",
    "title": "Model registration",
    "section": "Can the fields for project registration questionnaires be configured?",
    "text": "Can the fields for project registration questionnaires be configured?\nValidMind enables you to configure project registration fields, including dropdown options for model risk tiers, model use cases, and documentation templates.\nYou can modify these fields as needed and on an ongoing basis."
  },
  {
    "objectID": "guide/faq-models.html#can-we-leverage-content-from-historical-documentations",
    "href": "guide/faq-models.html#can-we-leverage-content-from-historical-documentations",
    "title": "Model registration",
    "section": "Can we leverage content from historical documentations? ",
    "text": "Can we leverage content from historical documentations? \nValidMind is in the process of developing features that allow you to benefit from content in historical documentation by:\n\nAllowing users to select definitions and specific documentation artifacts from previous model documentation for particular model use cases\nOffering users AI-generated content suggestions for specific areas of the documentation (e.g., qualitative sections) based on high-quality historical documentation\n\nThese features are currently on the roadmap and under research, no release schedule is set yet."
  },
  {
    "objectID": "guide/faq-models.html#can-we-customize-illustrations",
    "href": "guide/faq-models.html#can-we-customize-illustrations",
    "title": "Model registration",
    "section": "Can we customize illustrations?",
    "text": "Can we customize illustrations?\nValidMind utilizes open-source libraries (such as Seaborn and Matplotlib) to generate plots and illustrations. We are working on implementing the ability for model developers to customize styling parameters for these libraries directly within the Developer Framework.\nThis feature is currently scheduled for Q4 2023.\nAdditionally, ValidMind is developing a feature that enables developers to create custom visualization widgets by writing JavaScript-based rendering code."
  },
  {
    "objectID": "guide/faq-models.html#can-validmind-manage-complex-model-hierarchies-or-use-cases-with-multiple-models",
    "href": "guide/faq-models.html#can-validmind-manage-complex-model-hierarchies-or-use-cases-with-multiple-models",
    "title": "Model registration",
    "section": "Can ValidMind manage complex model hierarchies or use cases with multiple models?",
    "text": "Can ValidMind manage complex model hierarchies or use cases with multiple models?\nValidMind is enhancing support for complex or modular models in two ways:\n\nBy adding parent/sub-model relational attributes to the model inventory. This is a roadmap item currently scheduled for Q2’2023.\nBy enabling tests to run on multiple models simultaneously and aggregating the results. This is a roadmap item currently scheduled for Q3’2023."
  },
  {
    "objectID": "guide/document-models-with-framework.html",
    "href": "guide/document-models-with-framework.html",
    "title": "Document models with the Developer Framework",
    "section": "",
    "text": "Learn how to generate model documentation by using the ValidMind Developer Framework. This topic is relevant for model developers who want to document information about their data and model in accordance to template requirements configured by model validators."
  },
  {
    "objectID": "guide/document-models-with-framework.html#prerequisites",
    "href": "guide/document-models-with-framework.html#prerequisites",
    "title": "Document models with the Developer Framework",
    "section": "Prerequisites",
    "text": "Prerequisites\n\nYou are a registered user on the ValidMind Platform\nThe model is already registered in the model inventory\nA model developer has provided some content on the documentation, either using the Developer Framework or via the online UI editor\nYou have already located the project identifier, API key and secret\nYou have already installed the ValidMind client library in your developer environment\nYou are logged into the ValidMind Platform"
  },
  {
    "objectID": "guide/document-models-with-framework.html#document-dataset-and-data-quality-metrics",
    "href": "guide/document-models-with-framework.html#document-dataset-and-data-quality-metrics",
    "title": "Document models with the Developer Framework",
    "section": "Document dataset and data quality metrics",
    "text": "Document dataset and data quality metrics\n\nInitialize the ValidMind library in your developer source:\nUse the project identifier from the associated model documentation project, accessible through the Client Integration page.\nRun the {…} test plan.\nView results in the UI."
  },
  {
    "objectID": "guide/document-models-with-framework.html#document-model-description-and-model-performance-metrics",
    "href": "guide/document-models-with-framework.html#document-model-description-and-model-performance-metrics",
    "title": "Document models with the Developer Framework",
    "section": "Document model description and model performance metrics",
    "text": "Document model description and model performance metrics\n\nInitialize the ValidMind library in your developer source:\nUse the project identifier from the associated model documentation project, accessible through the Client Integration page.\nRun the {…} test plan.\nView the results in the UI."
  },
  {
    "objectID": "guide/document-models-with-framework.html#related-topics",
    "href": "guide/document-models-with-framework.html#related-topics",
    "title": "Document models with the Developer Framework",
    "section": "Related topics",
    "text": "Related topics\n\nReview and comment on documentation projects\nSubmit project for approval\nExport documetnation"
  },
  {
    "objectID": "guide/work-with-validation-reports.html",
    "href": "guide/work-with-validation-reports.html",
    "title": "Work with validation reports",
    "section": "",
    "text": "Learn how to use the ValidMind UI editor to create, edit, and publish a validation report for a given model. This topic is relevant for model validators who want to capture their observations and conclusions on the model documentation prepared by a model developer."
  },
  {
    "objectID": "guide/work-with-validation-reports.html#prerequisites",
    "href": "guide/work-with-validation-reports.html#prerequisites",
    "title": "Work with validation reports",
    "section": "Prerequisites",
    "text": "Prerequisites\n\nYou are a registered user on the ValidMind Platform\nThe model you are documenting is registered in the model inventory\nA model developer has marked their model documentation project as Ready for Validation\nYou are logged into the ValidMind Platform"
  },
  {
    "objectID": "guide/work-with-validation-reports.html#view-a-validation-report",
    "href": "guide/work-with-validation-reports.html#view-a-validation-report",
    "title": "Work with validation reports",
    "section": "View a validation report",
    "text": "View a validation report\n\nNavigate to the relevant model documentation project:\nIn the Documentation Projects page, select the project corresponding to the model for which you want to view documentation.\nFrom the Overview page, select Validation Report on the left.\nYou can now jump to any section of the Validation Report by expanding the table of contents on the left and selecting the relevant section you would like to view."
  },
  {
    "objectID": "guide/work-with-validation-reports.html#add-content-to-or-edit-a-validation-report",
    "href": "guide/work-with-validation-reports.html#add-content-to-or-edit-a-validation-report",
    "title": "Work with validation reports",
    "section": "Add content to or edit a validation report",
    "text": "Add content to or edit a validation report\n\nIn any section of the validation report, hover over text content and click the  edit icon that appears on the right of the textbox. \nYou can now use the text editor functions to edit the content of the section.\nWhen done, click the  save icon."
  },
  {
    "objectID": "guide/work-with-validation-reports.html#post-a-comment-on-a-validation-report",
    "href": "guide/work-with-validation-reports.html#post-a-comment-on-a-validation-report",
    "title": "Work with validation reports",
    "section": "Post a comment on a validation report",
    "text": "Post a comment on a validation report\n\nIn any section of the validation report, select a portion of text that you would like to comment on and click the Add comment button that appears. \nEnter your comment and click Submit.\nYou can now view the comment by highlighting the corresponding portion of text, or by clicking the Comments tab in the ValidMind Insights right sidebar."
  },
  {
    "objectID": "guide/work-with-validation-reports.html#view-validation-guidelines-and-comments",
    "href": "guide/work-with-validation-reports.html#view-validation-guidelines-and-comments",
    "title": "Work with validation reports",
    "section": "View validation guidelines and comments",
    "text": "View validation guidelines and comments\n\nIn any section of the validation report, click the ValidMind Insights button in the top-right to expand the ValidMind Insights right sidebar. \n\nThe Validation Guidelines tab shows the validation report guidelines associated with this template that have been configured by the model validation team.\nThe Comments tab shows the comment threads associated with this section of the model documentation."
  },
  {
    "objectID": "guide/work-with-validation-reports.html#related-topics",
    "href": "guide/work-with-validation-reports.html#related-topics",
    "title": "Work with validation reports",
    "section": "Related topics",
    "text": "Related topics\n\nSubmit for approval"
  },
  {
    "objectID": "guide/comment-on-documentation-projects.html",
    "href": "guide/comment-on-documentation-projects.html",
    "title": "Comment on document projects",
    "section": "",
    "text": "Learn how a model validator can post comments on a model documentation project. This topic is relevant for model validators who want to provide feedback and ask questions to model developers on the basis of the model documentation provided."
  },
  {
    "objectID": "guide/comment-on-documentation-projects.html#prerequisites",
    "href": "guide/comment-on-documentation-projects.html#prerequisites",
    "title": "Comment on document projects",
    "section": "Prerequisites",
    "text": "Prerequisites\n\nYou are a registered user on the ValidMind Platform\nThe model you are documenting is registered in the model inventory\nA documentation project has submitted for review or validation by the model validation team\nYou are logged into the ValidMind Platform"
  },
  {
    "objectID": "guide/comment-on-documentation-projects.html#posting-a-comment-on-the-documentation",
    "href": "guide/comment-on-documentation-projects.html#posting-a-comment-on-the-documentation",
    "title": "Comment on document projects",
    "section": "Posting a comment on the documentation",
    "text": "Posting a comment on the documentation\n\nIn any section of the model documentation, select a portion of text that you would like to comment on, and click the Add comment button that appears.\n\n\n\nEnter your text comment and click Submit.\nYou can view the comment by highlighting the corresponding portion of text again, or by clicking the Comments tab in the ValidMind Insights right sidebar."
  },
  {
    "objectID": "guide/comment-on-documentation-projects.html#responding-to-an-existing-comment",
    "href": "guide/comment-on-documentation-projects.html#responding-to-an-existing-comment",
    "title": "Comment on document projects",
    "section": "Responding to an existing comment",
    "text": "Responding to an existing comment\n\nSelect a highlighted text portion to view the associated comment thread, or click the Comments tab in the ValidMind Insights right sidebar.\nEnter your text comment and click Submit.\nYou can view the comment thread by highlighting the corresponding portion of text again, or by clicking the Comments tab in the ValidMind Insights side bar.\n\n\n\n\n\n\n\n\n\n\nTip\n\n\n\nAll users associated with a project, such as model developers and model validators, will see a notification that a comment has been posted in their Recent Activity feed, accessible via the ValidMind Home page."
  },
  {
    "objectID": "guide/comment-on-documentation-projects.html#related-topics",
    "href": "guide/comment-on-documentation-projects.html#related-topics",
    "title": "Comment on document projects",
    "section": "Related topics",
    "text": "Related topics\n\nWork with Validation Reports \nView validation guidelines"
  },
  {
    "objectID": "guide/try-developer-framework-with-jupyterhub.html",
    "href": "guide/try-developer-framework-with-jupyterhub.html",
    "title": "Try it with Jupyter Hub (recommended)",
    "section": "",
    "text": "Learn how to access our introductory Jupyter notebook with Jupyter Hub (recommended)."
  },
  {
    "objectID": "guide/try-developer-framework-with-jupyterhub.html#steps",
    "href": "guide/try-developer-framework-with-jupyterhub.html#steps",
    "title": "Try it with Jupyter Hub (recommended)",
    "section": "Steps",
    "text": "Steps\n\nIn a web browser, go to https://jupyterhub.validmind.ai.\nClick Sign in with Auth0, enter your ValidMind email address and password credentials, and click Continue.\nIn the sidebar, double click the Quickstart_Customer Churn_full_suite.ipynb notebook:\n\nAfter the notebook opens, run the first few cells in the notebook:\n\nHover over each cell and click the  icon; OR\nPress Shift + Enter on Windows or Cmd + Enter if you are on a Mac\n\nThe notebook will guide you through installing the ValidMind Developer Framework, initializing the Python environment, and finally initializing the ValidMind Client Library by connecting to your own documentation project in the ValidMind Platform.\nNear the bottom of the Initialize ValidMind section, you should see a message like this:\nConnected to ValidMind. Project: Customer Churn Model - Initial Validation (xxxxxxxxxxxxxxxxxxxxxxxxx)\nThis message confirms that the Developer Framework works as expected.\n\nYou can now continue running the rest of the cells if you want to see how the demo notebook works or, to save some time, you can move on to the next section to explore the Platform UI."
  },
  {
    "objectID": "guide/try-developer-framework-with-jupyterhub.html#whats-next",
    "href": "guide/try-developer-framework-with-jupyterhub.html#whats-next",
    "title": "Try it with Jupyter Hub (recommended)",
    "section": "What’s Next",
    "text": "What’s Next\nContinue with Explore the Platform UI to learn how you can use the sample notebook."
  },
  {
    "objectID": "guide/faq.html",
    "href": "guide/faq.html",
    "title": "FAQ",
    "section": "",
    "text": "Find answers to frequently asked questions (FAQs), grouped by topic:\n\nModel registration, configuration, and customization\nModel inventory, tracking, and reporting\nDocumentation and templates\nWorkflows and collaboration\nTesting and thresholds\nIntegrations and support\nData handling and privacy"
  },
  {
    "objectID": "guide/faq-integrations.html",
    "href": "guide/faq-integrations.html",
    "title": "Integrations and support",
    "section": "",
    "text": "ValidMind is planning to provide integration with JIRA tickets via the JIRA Python API. You will be able to configure ValidMind to update the status of a particular JIRA ticket when a specific state or approval is triggered from the workflow (roadmap item – Q3’2023)."
  },
  {
    "objectID": "guide/faq-integrations.html#can-you-integrate-with-jira-to-connect-with-our-model-development-pipeline",
    "href": "guide/faq-integrations.html#can-you-integrate-with-jira-to-connect-with-our-model-development-pipeline",
    "title": "Integrations and support",
    "section": "",
    "text": "ValidMind is planning to provide integration with JIRA tickets via the JIRA Python API. You will be able to configure ValidMind to update the status of a particular JIRA ticket when a specific state or approval is triggered from the workflow (roadmap item – Q3’2023)."
  },
  {
    "objectID": "guide/faq-integrations.html#what-libraries-beyond-xgboost-are-supported",
    "href": "guide/faq-integrations.html#what-libraries-beyond-xgboost-are-supported",
    "title": "Integrations and support",
    "section": "What libraries beyond XGBoost are supported?",
    "text": "What libraries beyond XGBoost are supported?\nValidMind supports the most popular open-source model development libraries in Python and R, such as:\n\nscikit-learn\nXGBoost\nstatsmodels\nPyTorch\nTensorFlow\n\nValidMind supports ingesting metrics and test results from your training and evaluation pipeline, such as using batch prediction or online prediction mechanisms. We are also implementing standard documentation via the Developer Framework for additional modeling techniques, check Do you include explainability-related testing and documentation? for more information."
  },
  {
    "objectID": "guide/faq-integrations.html#what-other-programming-languages-and-development-environments-do-you-support-beyond-python-and-jupyter-notebook-such-as-r-and-sas",
    "href": "guide/faq-integrations.html#what-other-programming-languages-and-development-environments-do-you-support-beyond-python-and-jupyter-notebook-such-as-r-and-sas",
    "title": "Integrations and support",
    "section": "What other programming languages and development environments do you support beyond Python and Jupyter notebook, such as R and SAS?",
    "text": "What other programming languages and development environments do you support beyond Python and Jupyter notebook, such as R and SAS?\nValidMind’s Developer Framework is designed to be platform-agnostic and compatible with the most popular open-source programming languages and model development environments.\nCurrently, we support Python 3.8+ and the most popular AI/ML and data science libraries (scikit-learn, XGBoost, statsmodels, PyTorch, TensorFlow).\nWe are working on deploying support for R 4.0+ and associated libraries (roadmap item – Q2’2023).\nSupport for commercial and closed-source programming languages such as SAS and Matlab depends on specific deployment details and commercial agreements with customers."
  },
  {
    "objectID": "guide/faq-integrations.html#do-you-support-integration-with-data-lakes-and-etl-solutions",
    "href": "guide/faq-integrations.html#do-you-support-integration-with-data-lakes-and-etl-solutions",
    "title": "Integrations and support",
    "section": "Do you support integration with data lakes and ETL solutions?",
    "text": "Do you support integration with data lakes and ETL solutions?\nSupport for connecting to data lakes and data processing or ETL pipelines is on our roadmap (Q3’2023+).\nWe will be implementing connector interfaces allowing extraction of relationships between raw data sources and final post-processed datasets for preloaded session instances received from Spark and Snowflake."
  },
  {
    "objectID": "guide/faq-integrations.html#which-model-development-packageslibraries-are-supported-by-the-developer-framework-what-about-complexdistributed-models-built-with-tensorflow",
    "href": "guide/faq-integrations.html#which-model-development-packageslibraries-are-supported-by-the-developer-framework-what-about-complexdistributed-models-built-with-tensorflow",
    "title": "Integrations and support",
    "section": "Which model development packages/libraries are supported by the Developer Framework? What about complex/distributed models built with TensorFlow?",
    "text": "Which model development packages/libraries are supported by the Developer Framework? What about complex/distributed models built with TensorFlow?\nValidMind supports the most popular open-source model development libraries in Python and R, such as:\n\nscikit-learn\nXGBoost\nstatsmodels\nPyTorch\nTensorFlow\n\nFor distributed training pipelines built with frameworks like TensorFlow, ValidMind can directly access the trained model instance to extract metadata stored in the model object, if the framework is imported from within the pipeline’s code. ValidMind can also ingest metrics and test results from the customer’s training or evaluation pipeline, using batch prediction or online prediction mechanisms."
  },
  {
    "objectID": "guide/faq-integrations.html#is-it-possible-for-us-to-integrate-the-tool-with-llms-like-gpt-3",
    "href": "guide/faq-integrations.html#is-it-possible-for-us-to-integrate-the-tool-with-llms-like-gpt-3",
    "title": "Integrations and support",
    "section": "Is it possible for us to integrate the tool with LLMs like GPT-3?",
    "text": "Is it possible for us to integrate the tool with LLMs like GPT-3?\nValidMind is integrating LLMs tools into our documentation features, enabling the following documentation features:\n\nGenerating content recommendations (or “starting points”) for model developers for specific sections of the documentation, based on historical documentations (roadmap item — Q3’2023).\nProviding insights to model developers and model reviewers on possible model risks, and mitigation actions/improvements to the model, based on historical model documentations (roadmap item currently in research – not scheduled)."
  },
  {
    "objectID": "guide/faq-integrations.html#can-you-handle-more-sophisticated-aiml-libraries-such-as-pytorch-tensorflow",
    "href": "guide/faq-integrations.html#can-you-handle-more-sophisticated-aiml-libraries-such-as-pytorch-tensorflow",
    "title": "Integrations and support",
    "section": "Can you handle more sophisticated AI/ML libraries such as Pytorch, TensorFlow?",
    "text": "Can you handle more sophisticated AI/ML libraries such as Pytorch, TensorFlow?\nValidMind supports the most popular open-source model development libraries in Python, R, such as :\n\nscikit-learn\nXGBoost\nstatsmodels\nPyTorch\nTensorFlow\n\nFor distributed training pipelines built with frameworks, such as TensorFlow, ValidMind can directly access the trained model instance to extract metadata stored in the model object if the framework is imported from within the pipeline’s code. ValidMind can also ingest metrics and test results from the customer’s training/evaluation pipeline, such as using batch prediction or online prediction mechanisms."
  },
  {
    "objectID": "guide/faq-integrations.html#does-validmind-support-data-dictionaries",
    "href": "guide/faq-integrations.html#does-validmind-support-data-dictionaries",
    "title": "Integrations and support",
    "section": "Does ValidMind support data dictionaries?",
    "text": "Does ValidMind support data dictionaries?\nYou can pass a data dictionary to ValidMind via the Developer Framework, such as in CSV format."
  },
  {
    "objectID": "guide/license-agreement.html",
    "href": "guide/license-agreement.html",
    "title": "License agreement",
    "section": "",
    "text": "SOFTWARE LICENSE AGREEMENT\nIMPORTANT - READ CAREFULLY:\nThis software and associated media, printed materials, and “online” or electronic documentation files (the “Software”), is theproprietary information of ValidMind Inc. and its licensors (collectively, “Licensor”), and is protected under copyright and other intellectual property laws.\nNo part of this Software may be copied, reproduced, distributed, republished, downloaded, displayed, posted or transmitted in any form or by any means, including, but not limited to, electronic, mechanical, photocopying, recording, or otherwise, without the prior written permission of ValidMind Inc. or the respective copyright owner.\nBy installing, copying, or otherwise using the Software, the undersigned (“you”) agrees to be bound by the terms of this Software License Agreement (this “Agreement”). If you do not agree to the terms of this Agreement, do not install or use the Software.\nLICENSE GRANT. Subject to the terms and conditions of this Agreement, Licensor grants you a limited, personal, non-exclusive, non-transferable license to use the Software solely for the duration of the 4-week testing phase (the “Testing Period”) of the Software - starting on May 15th, 2023. You may install and use the Software on a single computer or device. You further agree to use the Software solely for internal testing purposes.\nOWNERSHIP. The Software is owned by Licensor and is protected by copyright laws and international copyright treaties, as well as other intellectual property laws and treaties. Licensor retains all right, title, and interest in and to the Software, including all intellectual property rights.\nRESTRICTIONS. You may not modify, adapt, translate, reverse engineer, decompile, disassemble, or otherwise attempt to discover the source code of the Software including (without limitation) for the purpose of obtaining unauthorized access to the Software. You may not distribute, sublicense, rent, lease, or lend the Software to any third party.\nSUPPORT. Licensor may, at its discretion, provide technical support for the Software. Technical support is provided on a best-effort basis and is subject to Licensor’s support policies.\nCONFIDENTIALITY. You agree to safeguard the Software and its related materials with that degree of normal due care commensurate with reasonable standards of industrial security for the protection of trade secrets and proprietary information so that no unauthorized use is made of them and no disclosure of any part of their contents is made to anyone other than your employees, agents or consultants whose duties reasonably require such disclosure, or as necessary in the ordinary course of business. You shall make all such persons fully aware of their responsibility to fulfill your obligations under this Agreement and agree to be responsible for any breach of this Agreement by such persons. You agree to promptly notify Licensor if you obtain information as to any unauthorized possession, use or disclosure of the Software by any person or entity, and further agrees to cooperate with Licensor in protecting Licensor’s proprietary rights.\nTERMINATION. This Agreement will terminate automatically after the Testing Period, or if you fail to comply with any of the terms and conditions of this Agreement. Upon termination, you must immediately cease all use of the Software and destroy all copies of the Software in your possession.\nDISCLAIMER OF WARRANTY. THE SOFTWARE IS PROVIDED “AS IS” WITHOUT WARRANTY OF ANY KIND, EITHER EXPRESS OR IMPLIED, INCLUDING, BUT NOT LIMITED TO, THE IMPLIED WARRANTIES OF MERCHANTABILITY AND FITNESS FOR A PARTICULAR PURPOSE. LICENSOR DOES NOT WARRANT THAT THE SOFTWARE WILL MEET YOUR REQUIREMENTS OR THAT OPERATION OF THE SOFTWARE WILL BE UNINTERRUPTED OR ERROR-FREE.\nLIMITATION OF LIABILITY. IN NO EVENT SHALL LICENSOR BE LIABLE FOR ANY INDIRECT, SPECIAL, INCIDENTAL, OR CONSEQUENTIAL DAMAGES ARISING OUT OF OR IN CONNECTION WITH THE USE OR INABILITY TO USE THE SOFTWARE, EVEN IF LICENSOR HAS BEEN ADVISED OF THE POSSIBILITY OF SUCH DAMAGES. IN NO EVENT SHALL LICENSOR’S LIABILITY EXCEED THE AMOUNT PAID BY YOU FOR THE SOFTWARE.\nINDEMNIFICATION. You agree to indemnify and hold Licensor harmless from and against all loss, cost, expense or liability (including reasonable attorney’s fees) (i) arising out of a claim by a third party against Licensor based upon your use of the Software, or (ii) related to, or associated with your customizations, updates and/or corrections to the Software. Licensor shall have no liability to you for any damage sustained by you as a result of your use of the Software, whether such damages would arise as a result of breach of contract, tort or otherwise.\nGOVERNING LAW. This Agreement shall be governed by and construed in accordance with the laws of the State of California and the federal laws of the United States of America, without giving effect to any principles of conflicts of law.\nENTIRE AGREEMENT. This Agreement constitutes the entire agreement between you and Licensor with respect to the Software and supersedes all prior or contemporaneous communications and proposals, whether oral or written, between you and Licensor.\nBy installing or using the Software, you acknowledge that you have read this Agreement, understand it, and agree to be bound by its terms and conditions.\nCopyright © 2023 ValidMind Inc. All rights reserved."
  },
  {
    "objectID": "guide/release-notes-2023-jun-22.html",
    "href": "guide/release-notes-2023-jun-22.html",
    "title": "June 22, 2023",
    "section": "",
    "text": "This release includes a number of major enhancements to the ValidMind Developer Framework that will make it easier for users to edit templates and add custom tests that can be reused across templates. In addition, this release also includes a new notebook to illustrate support for NLP models and PyTorch, as well as the ability to edit templates directly in the Platform UI.\n\n\n\nImplement your own custom tests. With support for custom tests, you can now go beyond the default set of documentation and testing components provided by ValidMind, and use our Developer Framework to document any type of model or use case. Learn more …\nIntegrate external test providers. With test providers, you can now integrate external test libraries to expand the set of tests available through the ValidMind Developer Framework, or create your own test libraries. This enables registering custom tests under a namespace to make them available globally. We provide a couple of demo scenarios with such test providers and show how you can register them with Validmind so that they can run a template utilizing your tests. Learn more …\nSimplified documentation and testing using templates. Templates now function as dynamic test suites, allowing you to identify all the documentation components & test results mapped to a specific template. This makes it easier to fill a pre-configured template (including boilerplates and spaces designated for documentation and test results) with a single command, instead of running multiple test plans. Learn more …\nNew notebook to illustrate natural language processing (NLP) data analysis and text classification use case. Learn how to use the ValidMind Framework to document and test an NLP data analysis and text classification model built with the PyTorch library. The emphasis of this notebook is on documenting and testing the in-depth analysis and preprocessing of the text data, in this case, COVID-19 related tweets. Learn more …\n\n\n\n\n\nYou can now edit the documentation templates that get used for model documentation or for validation reports. This feature is relevant for administrators who need to configure templates for specific use cases, or where the existing templates supplied by ValidMind need to be customized. Editing allows to configure sections, sub-sections, and content blocks inside a template. Learn more …\nWe improved the search feature in the Platform UI to make search results more compact."
  },
  {
    "objectID": "guide/release-notes-2023-jun-22.html#release-highlights",
    "href": "guide/release-notes-2023-jun-22.html#release-highlights",
    "title": "June 22, 2023",
    "section": "",
    "text": "This release includes a number of major enhancements to the ValidMind Developer Framework that will make it easier for users to edit templates and add custom tests that can be reused across templates. In addition, this release also includes a new notebook to illustrate support for NLP models and PyTorch, as well as the ability to edit templates directly in the Platform UI.\n\n\n\nImplement your own custom tests. With support for custom tests, you can now go beyond the default set of documentation and testing components provided by ValidMind, and use our Developer Framework to document any type of model or use case. Learn more …\nIntegrate external test providers. With test providers, you can now integrate external test libraries to expand the set of tests available through the ValidMind Developer Framework, or create your own test libraries. This enables registering custom tests under a namespace to make them available globally. We provide a couple of demo scenarios with such test providers and show how you can register them with Validmind so that they can run a template utilizing your tests. Learn more …\nSimplified documentation and testing using templates. Templates now function as dynamic test suites, allowing you to identify all the documentation components & test results mapped to a specific template. This makes it easier to fill a pre-configured template (including boilerplates and spaces designated for documentation and test results) with a single command, instead of running multiple test plans. Learn more …\nNew notebook to illustrate natural language processing (NLP) data analysis and text classification use case. Learn how to use the ValidMind Framework to document and test an NLP data analysis and text classification model built with the PyTorch library. The emphasis of this notebook is on documenting and testing the in-depth analysis and preprocessing of the text data, in this case, COVID-19 related tweets. Learn more …\n\n\n\n\n\nYou can now edit the documentation templates that get used for model documentation or for validation reports. This feature is relevant for administrators who need to configure templates for specific use cases, or where the existing templates supplied by ValidMind need to be customized. Editing allows to configure sections, sub-sections, and content blocks inside a template. Learn more …\nWe improved the search feature in the Platform UI to make search results more compact."
  },
  {
    "objectID": "guide/release-notes-2023-jun-22.html#enhancements",
    "href": "guide/release-notes-2023-jun-22.html#enhancements",
    "title": "June 22, 2023",
    "section": "Enhancements",
    "text": "Enhancements\nWe revised our Quickstart guide to be more modular and to highlight that our suggested starting point with the ValidMind Developer Framework is now Jupyter Hub. Learn more …"
  },
  {
    "objectID": "guide/release-notes-2023-jun-22.html#how-to-upgrade",
    "href": "guide/release-notes-2023-jun-22.html#how-to-upgrade",
    "title": "June 22, 2023",
    "section": "How to upgrade",
    "text": "How to upgrade\nTo access the latest version of the ValidMind Platform UI, reload your browser tab.\nTo upgrade the ValidMind Developer Framework:\n\nUsing Jupyter Hub: reload your browser tab and re-run the !pip install --upgrade validmind cell.\nUsing Docker: pull the latest Docker image:\ndocker pull validmind/validmind-jupyter-demo:latest\nIn your own developer environment: restart your notebook and re-run:\n!pip install validmind"
  },
  {
    "objectID": "guide/document-models-with-ui.html",
    "href": "guide/document-models-with-ui.html",
    "title": "Document models with the ValidMind UI",
    "section": "",
    "text": "Learn how to use the ValidMind UI editor to edit the content of a documentation project. This topic is relevant for model developers who want to view make qualitative edits to their model documentation."
  },
  {
    "objectID": "guide/document-models-with-ui.html#prerequisites",
    "href": "guide/document-models-with-ui.html#prerequisites",
    "title": "Document models with the ValidMind UI",
    "section": "Prerequisites",
    "text": "Prerequisites\n\nYou are a registered user on the ValidMind Platform\nThe model is already registered in the model inventory\nA model developer has provided some content on the documentation, either using the Developer Framework or via the online UI editor\nYou have already located the project identifier, API keuy and secret\nYou have already initialized the Developer Framework for your model\nYou are logged into the ValidMind Platform"
  },
  {
    "objectID": "guide/document-models-with-ui.html#steps",
    "href": "guide/document-models-with-ui.html#steps",
    "title": "Document models with the ValidMind UI",
    "section": "Steps",
    "text": "Steps\n\nNavigate to the relevant model documentation project:\n\nIn the Documentation Projects page, select the project corresponding to the model for which you want to view documentation.\nFrom the Project Overview page, select Documentation on the left-hand side.\nYou can now jump to any section of the model documentation by expanding the table of contents on the left and selecting the relevant section you would like to view.\n\nIn any section of the documentation, hover over text content and click the  edit icon that appears on the right of the textbox. \nYou can now use the text editor functions to edit the content of the section.\nSave your edits when done by clicking on the  save icon to the right of the textbox to save your changes.\n\n\n\n\n\n\n\n\n\n\nTip\n\n\n\nThe section activity at the bottom of the page records a new event every time edits are made to the contents of the page."
  },
  {
    "objectID": "guide/document-models-with-ui.html#related-topics",
    "href": "guide/document-models-with-ui.html#related-topics",
    "title": "Document models with the ValidMind UI",
    "section": "Related topics",
    "text": "Related topics\n\nReview and comment on documentation projects\nSubmit project for approval\nExport documentation"
  },
  {
    "objectID": "guide/tutorials.html",
    "href": "guide/tutorials.html",
    "title": "Tutorials",
    "section": "",
    "text": "Our tutorials provide a more targeted learning experience and cover specific scenarios or use cases."
  },
  {
    "objectID": "guide/tutorials.html#related-topics",
    "href": "guide/tutorials.html#related-topics",
    "title": "Tutorials",
    "section": "Related topics",
    "text": "Related topics\nBesides our tutorials, we also offer a Quickstart that walks you through the full experience from the Developer Framework to the Platform UI."
  },
  {
    "objectID": "guide/supported-models.html",
    "href": "guide/supported-models.html",
    "title": "Supported models",
    "section": "",
    "text": "As of the current release (v1.15.4), the Developer Framework supports the following model types:\nThe following table presents an overview of libraries supported by each test plan, as well as the tests which comprise each test plan as of the current Developer Framework release."
  },
  {
    "objectID": "guide/supported-models.html#related-topics",
    "href": "guide/supported-models.html#related-topics",
    "title": "Supported models",
    "section": "Related Topics",
    "text": "Related Topics\n\nCheck out our Developer Framework documentation for more details on how to use our documentation and testing functions with supported models."
  },
  {
    "objectID": "guide/export-documentation.html",
    "href": "guide/export-documentation.html",
    "title": "Export documentation",
    "section": "",
    "text": "Learn how to export a model documentation project in Word or PDF format. This topic is relevant for both model developers and model validators who need to export the model documentation or validation report files to use them outside the ValidMind Platform."
  },
  {
    "objectID": "guide/export-documentation.html#prerequisites",
    "href": "guide/export-documentation.html#prerequisites",
    "title": "Export documentation",
    "section": "Prerequisites",
    "text": "Prerequisites\n\nYou are a registered user on the ValidMind Platform\nThe model is already registered in the model inventory\nA model document project is completed or in progress\nYou are logged into the ValidMind Platform\n\nValidMind supports Word 365, Word 2019, Word 2016, and Word 2013."
  },
  {
    "objectID": "guide/export-documentation.html#export-model-documentation",
    "href": "guide/export-documentation.html#export-model-documentation",
    "title": "Export documentation",
    "section": "Export Model Documentation",
    "text": "Export Model Documentation\n\nFrom the Documentation Projects page, select the project you want to export.\nClick Documentation on the left to view the model documentation table of contents.\nIn the table of contents sidebar, click Export.\nConfigure the export options:\n\n\nChoose the file format for export. We support exporting to .docx for Microsoft Word and .pdf for PDF format.\n\nClick Download file to download the file locally on your machine."
  },
  {
    "objectID": "guide/export-documentation.html#export-validation-report",
    "href": "guide/export-documentation.html#export-validation-report",
    "title": "Export documentation",
    "section": "Export Validation Report",
    "text": "Export Validation Report\n\nFrom the Documentation Projects page, select the project you want to export.\nClick Validation Report on the left to view the model documentation table of contents.\nIn the table of contents sidebar, click Export.\nConfigure the export options:\n\n\nChoose the file format for export. We support exporting to .docx for Microsoft Word and .pdf for PDF format.\n\nClick Download file to download the file locally on your machine."
  },
  {
    "objectID": "guide/export-documentation.html#related-topics",
    "href": "guide/export-documentation.html#related-topics",
    "title": "Export documentation",
    "section": "Related topics",
    "text": "Related topics\n\nDocument models\nReview and comment on documentation projects\nSubmit for approval"
  },
  {
    "objectID": "guide/create-your-first-documentation-project.html",
    "href": "guide/create-your-first-documentation-project.html",
    "title": "Create Your First Documentation Project",
    "section": "",
    "text": "Let’s learn how to create your own documentation project. You can use this project to upload tests and documentation and then add that to the Quickstart notebook you looked at earlier."
  },
  {
    "objectID": "guide/create-your-first-documentation-project.html#steps",
    "href": "guide/create-your-first-documentation-project.html#steps",
    "title": "Create Your First Documentation Project",
    "section": "Steps",
    "text": "Steps\n\nNavigate to the landing page by clicking on the ValidMind logo or Log in to the ValidMind UI.\nFrom the left sidebar, select Documentation Projects and on the page that opens, click the Create new Project button at top right of the screen.\nSelect the right options in the form:\n\n\nModel: [Quickstart] Customer Churn Model\nType: Initial Validation (selected automatically) \nProject name: Enter your preferred name\n\nClick Create Project.\nValidMind will create an empty documentation project associated with the customer churn model.\nYou can now access this project from the UI on the Documentation Projects page or by navigating to the relevant model - [Quickstart] Customer Churn Model - in the Model Inventory page.\nFrom the left sidebar, select Client Integration.\nThe page that opens provides you with the credentials for the newly created project to use with the ValidMind Developer Framework.\nLocate the project identifier, API key, and secret:\n\n\napi_host: The location of the ValidMind API\napi_key: The account API key\napi_secret: The account secret key\nproject: The project identifier\n\nThe code snippet can be copied and pasted directly into your developer source code to integrate the ValidMind Developer Framework and to be able to upload to the ValidMind Platform.\nTo follow best practices, you can also store the credentials in a .env file and pass them in via environment variables.\n\n\n\n\n\n\n\n\n\nMissing the API_SECRET?\n\n\n\nTry this: Use the  icon to copy the API_SECRET to your clipboard."
  },
  {
    "objectID": "guide/create-your-first-documentation-project.html#whats-next",
    "href": "guide/create-your-first-documentation-project.html#whats-next",
    "title": "Create Your First Documentation Project",
    "section": "What’s next",
    "text": "What’s next\nContinue with Upload to your documentation project to learn about how you can use the ValidMind Platform for your projects."
  },
  {
    "objectID": "guide/solutions.html",
    "href": "guide/solutions.html",
    "title": "ValidMind solutions",
    "section": "",
    "text": "These topics introduce the ValidMind architecture and basic requirements.\nKey Concepts & Architecture\nOverview of ValidMind architecture and basic concepts.\nSupported Cloud Platforms\nOverview of the cloud computing platforms on which ValidMind is offered.\nValdiMind Editions\nDescription of the services and features included with each edition of ValidMind.\nValidMind Releases\nDescription of the ValidMind release process and instructions for requesting 24-hour early access for Enterprise Edition (and higher) accounts.\nOverview of Key Features\nList of key/major features in the current release of ValidMind."
  },
  {
    "objectID": "guide/solutions.html#compliance",
    "href": "guide/solutions.html#compliance",
    "title": "ValidMind solutions",
    "section": "Compliance",
    "text": "Compliance\nTBD"
  },
  {
    "objectID": "guide/solutions.html#software-dependencies",
    "href": "guide/solutions.html#software-dependencies",
    "title": "ValidMind solutions",
    "section": "Software dependencies",
    "text": "Software dependencies\nTBD"
  },
  {
    "objectID": "guide/faq-privacy.html",
    "href": "guide/faq-privacy.html",
    "title": "Data handling and privacy",
    "section": "",
    "text": "ValidMind provides a built-in user management interface that allows new users to be registered on the platform and assigned user roles. User roles and access permissions are configured during initial onboarding. In addition, ValidMind also provides support for Single Sign-On (SSO) integration as part of our Enterprise and our Virtual Private ValidMind (VPV) edition."
  },
  {
    "objectID": "guide/faq-privacy.html#how-are-users-added-to-validmind",
    "href": "guide/faq-privacy.html#how-are-users-added-to-validmind",
    "title": "Data handling and privacy",
    "section": "",
    "text": "ValidMind provides a built-in user management interface that allows new users to be registered on the platform and assigned user roles. User roles and access permissions are configured during initial onboarding. In addition, ValidMind also provides support for Single Sign-On (SSO) integration as part of our Enterprise and our Virtual Private ValidMind (VPV) edition."
  },
  {
    "objectID": "guide/faq-privacy.html#how-does-validmind-handle-end-user-computing-and-spreadsheet-models",
    "href": "guide/faq-privacy.html#how-does-validmind-handle-end-user-computing-and-spreadsheet-models",
    "title": "Data handling and privacy",
    "section": "How does ValidMind handle end-user computing and spreadsheet models?",
    "text": "How does ValidMind handle end-user computing and spreadsheet models?\nCustomers can register spreadsheet models in the model inventory and centralize tracking of the associated documentation files with the inventory metadata (roadmap item – Q3’2023). However, ValidMind cannot automate documentation generation for spreadsheet models."
  },
  {
    "objectID": "guide/faq-privacy.html#what-model-artifacts-are-automatically-imported-into-documentation-and-how-are-they-retained",
    "href": "guide/faq-privacy.html#what-model-artifacts-are-automatically-imported-into-documentation-and-how-are-they-retained",
    "title": "Data handling and privacy",
    "section": "What model artifacts are automatically imported into documentation and how are they retained?",
    "text": "What model artifacts are automatically imported into documentation and how are they retained?\nValidMind stores the following artifacts in the documentation via our API:\n\nDataset and model metadata which allow generating documentation snippets programmatically (example: stored definition for “common logistic regression limitations” when a logistic regression model has been passed to the ValidMind test plan execution)\nQuality and performance metrics collected from the dataset and model\nOutputs from executed test plans\nImages, plots, and visuals generated as part of extracting metrics and running tests\n\nValidMind is a multi-tenant solution hosted on AWS. For organizations requiring the highest degree of data security, ValidMind offers a “Virtual Private ValidMind” option to host the solution in a dedicated single-tenant cloud instance on the ValidMind AWS account. Furthermore, ValidMind’s data retention policy complies with the SOC 2 security standard."
  },
  {
    "objectID": "guide/faq-privacy.html#how-does-validmind-handle-large-datasets-what-about-the-confidentiality-of-data-sent-to-validmind",
    "href": "guide/faq-privacy.html#how-does-validmind-handle-large-datasets-what-about-the-confidentiality-of-data-sent-to-validmind",
    "title": "Data handling and privacy",
    "section": "How does ValidMind handle large datasets? What about the confidentiality of data sent to ValidMind?",
    "text": "How does ValidMind handle large datasets? What about the confidentiality of data sent to ValidMind?\nValidMind does not send datasets outside the client’s environment. The Developer Framework executes test plans and functions locally in your environment and is not limited by dataset size.\nAdditionally, ValidMind adheres to a strict data confidentiality and retention policy, compliant with the SOC 2 security standard."
  },
  {
    "objectID": "guide/faq-privacy.html#what-solutions-do-you-offer-and-how-do-you-handle-privacy",
    "href": "guide/faq-privacy.html#what-solutions-do-you-offer-and-how-do-you-handle-privacy",
    "title": "Data handling and privacy",
    "section": "What solutions do you offer and how do you handle privacy?",
    "text": "What solutions do you offer and how do you handle privacy?\nValidMind is a Developer Framework and cloud platform available in multiple editions catering to different organizational needs:\n\nStandard Edition: Our introductory offering, providing essential features and services.\nEnterprise Edition: Builds upon the Standard Edition by adding features tailored for large-scale organizations.\nVirtual Private ValidMind (VPV): Our most secure offering for organizations requiring a higher level of privacy, such as financial services handling sensitive data. Includes all Enterprise Edition features but in a separate, isolated ValidMind environment. VPV accounts do not share resources with accounts outside the VPV.\n\nAccess to any edition is facilitated through AWS PrivateLink, which provides private connectivity between ValidMind and your on-premises networks without exposing your traffic to the public internet. To learn more, check Configure AWS PrivateLink. ValidMind does not send any personally identifiable information (PII) through our API."
  },
  {
    "objectID": "guide/faq-privacy.html#can-the-tool-automatically-document-other-non-standard-etl-steps-or-performance-metrics-from-notebooks",
    "href": "guide/faq-privacy.html#can-the-tool-automatically-document-other-non-standard-etl-steps-or-performance-metrics-from-notebooks",
    "title": "Data handling and privacy",
    "section": "Can the tool automatically document other non-standard ETL steps or performance metrics from notebooks?",
    "text": "Can the tool automatically document other non-standard ETL steps or performance metrics from notebooks?\nSupport for more complex data processing pipelines is on our roadmap, currently scheduled for Q4’2023. We are implementing connector interfaces that will allow us to extract relationships between raw data sources and final post-processed datasets for Spark and Snowflake."
  },
  {
    "objectID": "guide/faq-privacy.html#how-does-the-tool-manage-model-changes",
    "href": "guide/faq-privacy.html#how-does-the-tool-manage-model-changes",
    "title": "Data handling and privacy",
    "section": "How does the tool manage model changes?",
    "text": "How does the tool manage model changes?\nValidMind allows model developers to re-run documentation functions with the Developer Framework to capture changes in the model, such as changes in the number of features or hyperparameters.\nAfter a model developer has made a change in their development environment, such as to a Jupyter notebook, they can execute the relevant ValidMind documentation function to update the corresponding documentation section. ValidMind will then automatically recreate the relevant figures and tables and update them in the online documentation.\nValidMind is currently working on a version history function, which will allow users to see the history of changes made to the documentation."
  },
  {
    "objectID": "guide/faq-privacy.html#can-you-accommodate-spark-dataframes",
    "href": "guide/faq-privacy.html#can-you-accommodate-spark-dataframes",
    "title": "Data handling and privacy",
    "section": "Can you accommodate Spark DataFrames?",
    "text": "Can you accommodate Spark DataFrames?\nOur Developer Framework can extract dataset quality metrics on Pandas DataFrame, NumPy arrays, or Spark DataFrame instances using standard metrics provided by popular open-source frameworks such as scikit-learn, statsmodels, and more. Each test defines a mapping to the different supported dataset and/or model interfaces: when passing a Spark DataFrame, our framework will directly call native evaluation metrics provided by the SparkML API or custom ones built by the developer (such as via UDFs)."
  },
  {
    "objectID": "guide/create-documentation-project.html",
    "href": "guide/create-documentation-project.html",
    "title": "Create documentation projects",
    "section": "",
    "text": "Learn how to create a new documentation project in the ValidMind Platform. You can use this new project to upload tests and documentation to the ValidMind Platform, review and validate models, and generate validation reports."
  },
  {
    "objectID": "guide/create-documentation-project.html#prerequisites",
    "href": "guide/create-documentation-project.html#prerequisites",
    "title": "Create documentation projects",
    "section": "Prerequisites",
    "text": "Prerequisites\n\nYou are a registered user on the ValidMind Platform\nThe model you are documenting is registered in the model inventory"
  },
  {
    "objectID": "guide/create-documentation-project.html#steps",
    "href": "guide/create-documentation-project.html#steps",
    "title": "Create documentation projects",
    "section": "Steps",
    "text": "Steps\n\nLog in to the ValidMind UI.\nOn the Documentation Projects page, click Create new project.\nSelect the relevant details in the form:\n\nSelect the relevant model\nSelect the relevant type of documentation you are looking to generate\nEnter a name for the project\n\nClick Create Project.\n\n\n\n\n\n\n\n\n\nTip\n\n\n\nThe documentation template is automatically applied based on the selected model details and documentation requirements configured by an administrator, such as your model risk management team.\n\n\nValidMind has now created an empty documentation project associated with the model. You can access this project from the UI on the Documentation Projects page or by navigating to the relevant model details page in the Model Inventory page.\n\nLocating the project identifier, API key and secret:\nOn the Client Integration page of the newly created project, you can find the initialization code that enables the client library to associate documentation and tests with the appropriate project. The initialization code configures the following arguments:\n\n\napi_host: The location of the ValidMind API\napi_key: The account API key\napi_secret: The account secret key\nproject: The project identifier\n\nThe code snippet can be copied and pasted directly into your developer source code to integrate the ValidMind Developer Framework and to be able to upload to the ValidMind Platform."
  },
  {
    "objectID": "guide/create-documentation-project.html#related-topics",
    "href": "guide/create-documentation-project.html#related-topics",
    "title": "Create documentation projects",
    "section": "Related topics",
    "text": "Related topics\n\nInstall and initialize the Developer Framework\nDocument models with the Developer Framework\nDocument models with the ValidMind UI"
  },
  {
    "objectID": "guide/register-models.html",
    "href": "guide/register-models.html",
    "title": "Register models in the inventory",
    "section": "",
    "text": "Learn how to register a model you are documenting in the model inventory. This topic is relevant for model owners who want to enbale their model development teams to use ValidMind’s model documentation and validation features."
  },
  {
    "objectID": "guide/register-models.html#prerequisites",
    "href": "guide/register-models.html#prerequisites",
    "title": "Register models in the inventory",
    "section": "Prerequisites",
    "text": "Prerequisites\n\nYou are a registered user on the ValidMind Platform\nYou are logged into the ValidMind Platform"
  },
  {
    "objectID": "guide/register-models.html#steps",
    "href": "guide/register-models.html#steps",
    "title": "Register models in the inventory",
    "section": "Steps",
    "text": "Steps\n\nFrom the Home page, navigate to the Model Inventory page on the left. \nIn the Model Inventory page, click Register new model.\nFill in the required information on the registration form:\n\nProvide a model name\nSelect the relevant business unit\nSelect the relevant model methodology being used\nSelect the relevant model use case\nProvide a purpose statement to explain what the model will be used for\nselect the preliminary risk tier for the model\n\n\n\n\nClick Register new model to create a new entry in the model inventory.\nYou can now access the model details from the Model Inventory page."
  },
  {
    "objectID": "guide/register-models.html#related-topics",
    "href": "guide/register-models.html#related-topics",
    "title": "Register models in the inventory",
    "section": "Related topics",
    "text": "Related topics\n\nEdit model inventory fields\nCreate a new documentation project"
  },
  {
    "objectID": "guide/troubleshooting.html",
    "href": "guide/troubleshooting.html",
    "title": "Troubleshooting",
    "section": "",
    "text": "Learn how to resolve commonly encountered issues with the Developer Framework."
  },
  {
    "objectID": "guide/troubleshooting.html#cannot-install-validmind",
    "href": "guide/troubleshooting.html#cannot-install-validmind",
    "title": "Troubleshooting",
    "section": "Cannot install ValidMind",
    "text": "Cannot install ValidMind\nYou may encounter an error message when running pip install validmind or import validmind as vm in the ValidMind Developer Framework notebooks.\nMake sure you are installing the latest version of the Developer Framework by running this command:\n%pip install --upgrade validmind"
  },
  {
    "objectID": "guide/troubleshooting.html#cannot-initialize-validmind-library",
    "href": "guide/troubleshooting.html#cannot-initialize-validmind-library",
    "title": "Troubleshooting",
    "section": "Cannot initialize ValidMind library",
    "text": "Cannot initialize ValidMind library\nIf you encounter an error message when running vm.init(), it may be because you are not using the correct initialization code for the project you are trying to connect to.\nFollow the steps in Install and initialize the Developer Framework for detailed instructions on how to integrate the Developer Framework and upload to the ValidMind Platform."
  },
  {
    "objectID": "guide/troubleshooting.html#additional-resources",
    "href": "guide/troubleshooting.html#additional-resources",
    "title": "Troubleshooting",
    "section": "Additional resources",
    "text": "Additional resources\nCheck out our FAQ page to browse through common questions, or contact our support team for more help troubleshooting technical issues."
  },
  {
    "objectID": "guide/install-and-initialize-developer-framework.html",
    "href": "guide/install-and-initialize-developer-framework.html",
    "title": "Install and initialize the Developer Framework",
    "section": "",
    "text": "These steps show how a model developer can integrate the Developer Framework in our own developer environment by installing and initializing it.\nFor example, you can use these steps to initialize the Developer Framework as part of a Jupyter notebook or use it in other parts of your customer infrastructure, such as MLOps."
  },
  {
    "objectID": "guide/install-and-initialize-developer-framework.html#prerequisites",
    "href": "guide/install-and-initialize-developer-framework.html#prerequisites",
    "title": "Install and initialize the Developer Framework",
    "section": "Prerequisites",
    "text": "Prerequisites\nIn order to integrate the Developer Framework and to be able to upload to the ValidMind Platform, you must provide the following information:\n\n\n\nArgument\nDescription\n\n\n\n\napi_host\nThe location of the ValidMind API\n\n\napi_key\nThe account API key\n\n\napi_secret\nThe account secret key\n\n\nproject\nThe project identifier\n\n\n\nFor existing projects, this information can be found in the ValidMind UI:\n\nGo to the Documentation Projects page and select the project.\nClick Client integration and scroll down to Initializing the client library.\nLocate the code snippet and click Copy to clipboard.\n\nIf you do not have an existing project, you can create one.\nThe Developer Framework also requires access to the data sources where data sets used for training, testing, and trained model files are stored. This access is needed to run model documentation and validation tests, and to upload to the ValidMind Platform to populate the model documentation and validation reports."
  },
  {
    "objectID": "guide/install-and-initialize-developer-framework.html#install-the-client-library",
    "href": "guide/install-and-initialize-developer-framework.html#install-the-client-library",
    "title": "Install and initialize the Developer Framework",
    "section": "Install the client library",
    "text": "Install the client library\nTo install the client library:\npip install validmind"
  },
  {
    "objectID": "guide/install-and-initialize-developer-framework.html#initialize-the-client-library",
    "href": "guide/install-and-initialize-developer-framework.html#initialize-the-client-library",
    "title": "Install and initialize the Developer Framework",
    "section": "Initialize the client library",
    "text": "Initialize the client library\nTo initialize the client library, paste the code snippet with the client integration details directly into your development source code, replacing this example with your own:\nimport validmind as vm\n\nvm.init(\n  api_host = \"https://api.dev.vm.validmind.ai/api/v1/tracking/tracking\",\n  api_key = \"xxxxxxxxxxxxxxxxxxxxxxxxxxxxxxxx\",\n  api_secret = \"xxxxxxxxxxxxxxxxxxxxxxxxxxxxxxxx\",\n  project = \"&lt;project-identifier&gt;\"\n)\n\n\n\n\n\n\n\n\nDon’t forget\n\n\n\nReplace the API key and secret shown in these steps with your own.\n\n\nAfter you have pasted the code snippet into your development source code and executed the code, the Python client library will register with ValidMind. You can now use the Developer Framework to document and test your models, and to upload to the ValidMind Platform."
  },
  {
    "objectID": "guide/review-documentation-project.html",
    "href": "guide/review-documentation-project.html",
    "title": "Review and comment on documentation projects",
    "section": "",
    "text": "Learn how to use the ValidMind UI editor to review, and comment on a documentation project. This topic is relevant for:"
  },
  {
    "objectID": "guide/review-documentation-project.html#prerequisites",
    "href": "guide/review-documentation-project.html#prerequisites",
    "title": "Review and comment on documentation projects",
    "section": "Prerequisites",
    "text": "Prerequisites\n\nYou are a registered user on the ValidMind Platform\nThe model you are documenting is registered in the model inventory\nA documentation project has already been created for this project\nA model developer has started generating documentation, either using the Developer Framework or via the online UI editor\nYou are logged into the ValidMind Platform"
  },
  {
    "objectID": "guide/review-documentation-project.html#view-model-documentation",
    "href": "guide/review-documentation-project.html#view-model-documentation",
    "title": "Review and comment on documentation projects",
    "section": "View model documentation",
    "text": "View model documentation\n\nNavigate to the relevant model documentation project:\nIn the Documentation Projects page, select the project corresponding to the model for which you want to view documentation.\nFrom the Overview page, select Documentation on the left.\nYou can now jump to any section of the model documentation by expanding the table of contents on the left and selecting the relevant section you would like to view."
  },
  {
    "objectID": "guide/review-documentation-project.html#post-comments-on-the-documentation",
    "href": "guide/review-documentation-project.html#post-comments-on-the-documentation",
    "title": "Review and comment on documentation projects",
    "section": "Post comments on the documentation",
    "text": "Post comments on the documentation\n\nIn any section of the documentation, select a portion of text that you would like to comment on, and click the Add comment button that appears.\n\n\n\nEnter your comment and click Submit.\nYou can now view the comment by highlighting the corresponding portion of text or by clicking the Comments tab in the ValidMind Insights right sidebar."
  },
  {
    "objectID": "guide/review-documentation-project.html#whats-next",
    "href": "guide/review-documentation-project.html#whats-next",
    "title": "Review and comment on documentation projects",
    "section": "What’s Next",
    "text": "What’s Next\n\nDocument models with the ValidMind UI\nView documentation guidelines\nSubmit for approval"
  },
  {
    "objectID": "guide/faq-workflows.html",
    "href": "guide/faq-workflows.html",
    "title": "Workflows",
    "section": "",
    "text": "How are parallel editing and version control handled?\nValidMind currently allows multiple users to simultaneously edit documentation in the ValidMind UI. If two users are editing the same cell on the UI, the most recently saved version of the content will prevail.\nValidMind is implementing more sophisticated version control features:\n\nValidMind will provide a detailed version and revision history, and notification system, for you to view what changes have been applied to the documentation (roadmap item for Q2’2023).\nThe platform will provide an indication if another user is currently editing the same cell on the online UI (roadmap item for Q3’2023).\nAdministrators will be given the ability to configure content syncing and session management preferences (roadmap item currently scheduled for Q4’2023).\n\n\n\nCan we work with disconnected workflows?\nValidMind supports disconnected workflows natively at the data-collection level since the Developer Framework creates individual test runs every time a new test iteration is executed. This allows for running parallel/disconnected tests that individually send results to the ValidMind API.\nVisualizing the disconnected workflow in terms of model testing and documentation will depend on requirements at the use-case level.\n\n\nCan the workflow accommodate an additional review step, before the documentation gets sent to the 2nd line model validation team?\nWith ValidMind, administrators can create custom workflows for the review and approval of documentation.\nThese workflows can be configured to include any number of review stages before submission, and administrators can configure which stakeholders will be involved at each stage.\nValidMind is also implementing the ability for administrators to configure default user roles and user groups or teams as part of initial onboarding onto the tool (roadmap item – Q2 2023).\n\n\n\nHow flexible is ValidMind to accommodate our own model development and review workflows?\nValidMind allows administrators to create custom workflows for the review and approval of documentation, once the user decides it is ready for review.\nThese workflows can be configured to include any number of review stages before submission, and administrators can configure which stakeholders are involved at each stage.\nYou can also leverage ValidMind’s Developer Framework once you are ready to document a specific model for review and validation. That is, you do not need to use ValidMind while you are in the exploration or R&D phase of model development."
  },
  {
    "objectID": "guide/before-you-begin.html",
    "href": "guide/before-you-begin.html",
    "title": "Before you begin",
    "section": "",
    "text": "Don’t have access?\n\n\n\nRequest a trial to try out ValidMind for free.\n\n\nTo try out ValidMind, you need to be a registered user on the ValidMind Platform.\nTo connect the ValidMind Developer Framework to the ValidMind Platform and to access the web user interface, you must be able to access our domains:\n\nvalidmind.ai\nvalidmind.com\n\nIf necessary, ask a network administrator to add these domains to your firewall allowlist (whitelist).\nIf your company has strict security requirements and requires you to connect via VPN or AWS PrivateLink, please contact your IT/InfoSec team. For additional help setting up a VPN or PrivateLink with ValidMind’s MRM platform please visit configure AWS PrivateLink or send an email to support@validmind.ai.\n\n\nTo follow the Quickstart, you need access to ONE of the following:\n\nJupyter Hub (recommended)\nGoogle Colaboratory (Colab)\nDocker Desktop\n\nTo run our sample Jupyter notebooks locally, your developer environment must support Python 3.8+.\n\n\n\n\nYou need to be able to access our ValidMind Web UI from a modern browser such as Microsoft Edge, Google Chrome, Apple Safari, or Mozilla Firefox."
  },
  {
    "objectID": "guide/before-you-begin.html#prerequisites",
    "href": "guide/before-you-begin.html#prerequisites",
    "title": "Before you begin",
    "section": "",
    "text": "Don’t have access?\n\n\n\nRequest a trial to try out ValidMind for free.\n\n\nTo try out ValidMind, you need to be a registered user on the ValidMind Platform.\nTo connect the ValidMind Developer Framework to the ValidMind Platform and to access the web user interface, you must be able to access our domains:\n\nvalidmind.ai\nvalidmind.com\n\nIf necessary, ask a network administrator to add these domains to your firewall allowlist (whitelist).\nIf your company has strict security requirements and requires you to connect via VPN or AWS PrivateLink, please contact your IT/InfoSec team. For additional help setting up a VPN or PrivateLink with ValidMind’s MRM platform please visit configure AWS PrivateLink or send an email to support@validmind.ai.\n\n\nTo follow the Quickstart, you need access to ONE of the following:\n\nJupyter Hub (recommended)\nGoogle Colaboratory (Colab)\nDocker Desktop\n\nTo run our sample Jupyter notebooks locally, your developer environment must support Python 3.8+.\n\n\n\n\nYou need to be able to access our ValidMind Web UI from a modern browser such as Microsoft Edge, Google Chrome, Apple Safari, or Mozilla Firefox."
  },
  {
    "objectID": "guide/before-you-begin.html#whats-next",
    "href": "guide/before-you-begin.html#whats-next",
    "title": "Before you begin",
    "section": "What’s Next",
    "text": "What’s Next\nContinue with Explore the Developer Framework. We recommend using Jupyter Hub."
  },
  {
    "objectID": "guide/view-documentation-guidelines.html",
    "href": "guide/view-documentation-guidelines.html",
    "title": "View documentation guidelines",
    "section": "",
    "text": "Learn how to view the guidelines for model documentation associated with a template. This topic is relevant for model developers who need to ensure that they are following the guidelines for a template."
  },
  {
    "objectID": "guide/view-documentation-guidelines.html#prerequisites",
    "href": "guide/view-documentation-guidelines.html#prerequisites",
    "title": "View documentation guidelines",
    "section": "Prerequisites",
    "text": "Prerequisites\n\nYou are a registered user on the ValidMind Platform\nThe model you are documenting is registered in the model inventory\nA documentation project has already been created for this project\nA model developer has started generating documentation, either using the Developer Framework or via the online editor in the ValidMind Platform UI\nYou are logged into the ValidMind Platform"
  },
  {
    "objectID": "guide/view-documentation-guidelines.html#steps",
    "href": "guide/view-documentation-guidelines.html#steps",
    "title": "View documentation guidelines",
    "section": "Steps",
    "text": "Steps\n\nFrom the Documentation Projects page, select a model and go to the Documentation page.\nIn any section of the documentation for a model, click the ValidMind Insights button on the top right to expand the ValidMind Insights right sidebar: \n\nThe Documentation Guidelines tab shows the documentation guidelines associated with this documentation template that have been configured by your model validation team.\nThe Comments tab shows the comment threads associated with this section of the model documentation.\n\n\n\n\n\n\n\n\n\n\n\nTip\n\n\n\nThe documentation guidelines for each template can be configured by an administrator."
  },
  {
    "objectID": "guide/view-documentation-guidelines.html#related-topics",
    "href": "guide/view-documentation-guidelines.html#related-topics",
    "title": "View documentation guidelines",
    "section": "Related topics",
    "text": "Related topics\n\nReview and comment on documentation projects\nDocument models with the Developer Framework\nDocument models with the ValidMind UI"
  },
  {
    "objectID": "guide/quickstart.html",
    "href": "guide/quickstart.html",
    "title": "Quickstarts",
    "section": "",
    "text": "The easiest way to get started with ValidMind is to try out our Developer Framework in Jupyter Hub and to explore the ValidMind Platform UI online."
  },
  {
    "objectID": "guide/quickstart.html#before-you-begin",
    "href": "guide/quickstart.html#before-you-begin",
    "title": "Quickstarts",
    "section": "Before you begin",
    "text": "Before you begin\n\n\n\n\n\n\nDon’t have access?\n\n\n\nRequest a trial to try out ValidMind for free.\n\n\nTo try out ValidMind, you need to be a registered user on the ValidMind Platform.\nTo connect the ValidMind Developer Framework to the ValidMind Platform and to access the web user interface, you must be able to access our domains:\n\nvalidmind.ai\nvalidmind.com\n\nIf necessary, ask a network administrator to add these domains to your firewall allowlist (whitelist).\nIf your company has strict security requirements and requires you to connect via VPN or AWS PrivateLink, please contact your IT/InfoSec team. For additional help setting up a VPN or PrivateLink with ValidMind’s MRM platform please visit configure AWS PrivateLink or send an email to support@validmind.ai.\n\nQuickstart requirements\nTo follow the Quickstart, you need access to ONE of the following:\n\nJupyter Hub (recommended)\nGoogle Colaboratory (Colab)\nDocker Desktop\n\nTo run our sample Jupyter notebooks locally, your developer environment must support Python 3.8+.\n\n\nAccess to the ValidMind Platform UI\nYou need to be able to access our ValidMind Web UI from a modern browser such as Microsoft Edge, Google Chrome, Apple Safari, or Mozilla Firefox."
  },
  {
    "objectID": "guide/quickstart.html#steps",
    "href": "guide/quickstart.html#steps",
    "title": "Quickstarts",
    "section": "Steps",
    "text": "Steps\n\nTry the Developer Framework (10 minutes)\nTry our introductory Jupyter notebook to see the Developer Framework in action.\nExplore the Platform UI (15 minutes)\nExplore our Platform UI to work with a documentation project and see the results of tests you run."
  },
  {
    "objectID": "guide/quickstart.html#next-steps",
    "href": "guide/quickstart.html#next-steps",
    "title": "Quickstarts",
    "section": "Next Steps",
    "text": "Next Steps\nReady to use ValidMind for production with your own use cases? Our documentation includes how-to instructions for the following user roles:\n\nFor platform administrators — Learn how to configure the platform, from setting up connectivity via AWS PrivateLink, to customizing the ValidMind Platform to suit your existing workflows, and more.\nFor model developers — Find information for ValidMind test plans and tests, additional Jupyter notebooks, and the ValidMind Developer Framework reference.\nAlso check the Guides for how to integrate the Developer Framework in your own environment, add documentation, and collaborate with model validators.\nFor model validators — Learn how to step through the approval process after review and generate validation reports as you collaborate with model developers.\n\n\nHave more questions?\nWe curate several lists of frequently asked questions (FAQs) that might be of help:\n\nModel registration, configuration, and customization\nModel inventory, tracking, and reporting\nDocumentation and templates\nWorkflows and collaboration\nTesting and thresholds\nIntegrations and support\nData handling and privacy\n\nDon’t see what you are looking for? Email support@validmind.com to get help from a human.\n\n\nNeed help?\nIf you would like help from a human, check our Support page. You can also send us your feedback on product features or our documentation.\n\n\nRelated topics\n\nAdditional Jupyter notebooks\nIntroduction to the ValidMind Developer Framework\nReview and comment on documentation projects"
  },
  {
    "objectID": "guide/next-steps.html",
    "href": "guide/next-steps.html",
    "title": "Next steps",
    "section": "",
    "text": "Ready to use ValidMind for production with your own use cases? Our documentation includes how-to instructions for the following user roles:"
  },
  {
    "objectID": "guide/next-steps.html#have-more-questions",
    "href": "guide/next-steps.html#have-more-questions",
    "title": "Next steps",
    "section": "Have more questions?",
    "text": "Have more questions?\nWe curate several lists of frequently asked questions (FAQs) that might be of help:\n\nModel registration, configuration, and customization\nModel inventory, tracking, and reporting\nDocumentation and templates\nWorkflows and collaboration\nTesting and thresholds\nIntegrations and support\nData handling and privacy\n\nDon’t see what you are looking for? Email support@validmind.com to get help from a human."
  },
  {
    "objectID": "guide/next-steps.html#need-help",
    "href": "guide/next-steps.html#need-help",
    "title": "Next steps",
    "section": "Need help?",
    "text": "Need help?\nIf you would like help from a human, check our Support page. You can also send us your feedback on product features or our documentation."
  },
  {
    "objectID": "guide/next-steps.html#related-topics",
    "href": "guide/next-steps.html#related-topics",
    "title": "Next steps",
    "section": "Related topics",
    "text": "Related topics\n\nAdditional Jupyter notebooks\nIntroduction to the ValidMind Developer Framework\nReview and comment on documentation projects"
  },
  {
    "objectID": "guide/faq-inventory.html",
    "href": "guide/faq-inventory.html",
    "title": "Model Inventory",
    "section": "",
    "text": "ValidMind allows you to configure view and edit permissions for the model inventory and documentation or validation reports based on user roles."
  },
  {
    "objectID": "guide/faq-inventory.html#can-permissions-for-the-model-inventory-be-configured",
    "href": "guide/faq-inventory.html#can-permissions-for-the-model-inventory-be-configured",
    "title": "Model Inventory",
    "section": "",
    "text": "ValidMind allows you to configure view and edit permissions for the model inventory and documentation or validation reports based on user roles."
  },
  {
    "objectID": "guide/faq-inventory.html#is-it-possible-to-track-or-view-a-summary-of-questions-asked-by-validators",
    "href": "guide/faq-inventory.html#is-it-possible-to-track-or-view-a-summary-of-questions-asked-by-validators",
    "title": "Model Inventory",
    "section": "Is it possible to track or view a summary of questions asked by validators?",
    "text": "Is it possible to track or view a summary of questions asked by validators?\nQuestions, comments, and findings from model validations are centrally tracked and accessible within the ValidMind UI."
  },
  {
    "objectID": "guide/faq-inventory.html#can-the-model-inventory-track-revalidation-periodic-validation-dates-and-more",
    "href": "guide/faq-inventory.html#can-the-model-inventory-track-revalidation-periodic-validation-dates-and-more",
    "title": "Model Inventory",
    "section": "Can the model inventory track revalidation, periodic validation dates, and more?",
    "text": "Can the model inventory track revalidation, periodic validation dates, and more?\nIn addition to initial validation exercises, ValidMind can manage activities throughout the entire model risk management lifecycle, including periodic reviews, change validations, and ongoing monitoring deadlines (roadmap item – Q3 2023)."
  },
  {
    "objectID": "guide/faq-inventory.html#do-you-support-executive-reporting-for-senior-leaders-in-our-bus",
    "href": "guide/faq-inventory.html#do-you-support-executive-reporting-for-senior-leaders-in-our-bus",
    "title": "Model Inventory",
    "section": "Do you support executive reporting for senior leaders in our BUs?",
    "text": "Do you support executive reporting for senior leaders in our BUs?\nValidMind is working on a dashboard feature that provides executive metrics, such as model documentation compliance reporting across BUs, findings by status and model use case, and more.\nThese metrics can be exported into a customizable report for the customer."
  },
  {
    "objectID": "guide/edit-model-inventory-fields.html",
    "href": "guide/edit-model-inventory-fields.html",
    "title": "Edit model inventory fields",
    "section": "",
    "text": "Learn how to edit individual model detailed fields in the model inventory. This topic is relevant for model owners who want to make model details are accurate and up to date in the Inventory."
  },
  {
    "objectID": "guide/edit-model-inventory-fields.html#prerequisites",
    "href": "guide/edit-model-inventory-fields.html#prerequisites",
    "title": "Edit model inventory fields",
    "section": "Prerequisites",
    "text": "Prerequisites\n\nYou are a registered user on the ValidMind Platform\nThe model is already registered in the model inventory\nYou are the Model Owner for the specific model you would like edit the details of, or an administrator\nYou are logged into the ValidMind Platform"
  },
  {
    "objectID": "guide/edit-model-inventory-fields.html#steps",
    "href": "guide/edit-model-inventory-fields.html#steps",
    "title": "Edit model inventory fields",
    "section": "Steps",
    "text": "Steps\n\n\nNavigate to the relevant model details in the model inventory:\n\nFrom the ValidMind Home page, click Model Inventory on the left.\nClick the relevant model entry to view the model details.\n\nUse the Edit buttons to edit specific fields on the model details page:\n\nMake the Edit button appear by hovering over a data field you would like to edit.\nClick the Edit button to modify entries in each field.\n\nClick Done to save your edits.\n\n\n\n\n\n\n\n\n\n\nTip\n\n\n\nThe following fields cannot be edited:\n\nID\nModel Validators"
  },
  {
    "objectID": "guide/edit-model-inventory-fields.html#related-topics",
    "href": "guide/edit-model-inventory-fields.html#related-topics",
    "title": "Edit model inventory fields",
    "section": "Related topics",
    "text": "Related topics\n\nCreate a new documentation project"
  },
  {
    "objectID": "release_highlights_template.html#how-to-upgrade",
    "href": "release_highlights_template.html#how-to-upgrade",
    "title": "Release date",
    "section": "How to upgrade",
    "text": "How to upgrade\nTo access the latest version of the ValidMind Platform UI, reload your browser tab.\nTo upgrade the ValidMind Developer Framework:\n\nUsing Jupyter Hub: reload your browser tab and re-run the !pip install --upgrade validmind cell.\nUsing Docker: pull the latest Docker image:\ndocker pull validmind/validmind-jupyter-demo:latest\nIn your own developer environment: restart your notebook and re-run:\n!pip install validmind"
  },
  {
    "objectID": "index.html",
    "href": "index.html",
    "title": "The guide to elevating your MRM workflow",
    "section": "",
    "text": "Trial 2\n    \n    \n\n\n\n    \n        \n            \n                \n                    \n                        \n                            Documentation\n                            The guide to elevating your MRM workflow\n                            Need help? Find all the information you need to use our platform for model risk management (MRM).\n                            \n                            \n                                \n                                    \n                                        \n                                            \n                                        \n                                        \n                                                                \n                                        \n                                    \n                                \n                            \n\n                        \n                    \n                \n                \n                \n            \n        \n    \n    \n        \n            \n                \n                    Overview\n                    Automating key aspects of the model risk management process, ValidMind is an MRM solution designed for the unique needs documentation and validation needs of model developers and validators.\n                    Model Documentation Automation\n                    MRM Lifecycle and Workflow\n                    Communication & TrackingInstructional GuidesGet Started\n                \n                \n                \n                    \n                        \n                            Model Developers\n                            Automate your model documentation and testing tasks with our Developer Framework.Collaboration for Model Developers\n                        \n                    \n                    \n                \n                \n                \n                    \n                        \n                            Model Validators\n                            Review and evaluate models and documentation to ensure they comply with organizational & regulatory requirements.Collaboration for Model Validators\n                        \n                    \n                \n            \n        \n    \n    \n        \n            \n                \n                    Support & Training\n                    You can learn more about effective model risk management by requesting a demo with the ValidMind Platform.\n                    Need some help? Try our self-service documentation or email us at: support@validmind.comFrequently Asked QuestionsRequest A Demo"
  },
  {
    "objectID": "notebooks/external_test_providers_demo.html",
    "href": "notebooks/external_test_providers_demo.html",
    "title": "Integrate an External Test Provider",
    "section": "",
    "text": "This notebook demonstrates how to use a custom test provider to be able to use custom tests with the Validmind Developer Framework. In the notebook, we load a couple different demo test providers and register them with the Validmind framework to be able to run a template that utilizes those tests.\n\n# install validmind if its not already installed\n# %pip install validmind\n\n\nUpdate your template\nWithin the project you would like to use, create a new Content Block in the documentation template and add the following code:\n      - content_type: metric\n        content_id: my_local_provider.tests.MyCustomTest\n      - content_type: metric\n        content_id: my_inline_provider.tests.MyCustomTest\nSee the section below on setting up and registering test providers for more info on how these content_id’s get mapped to the actual test providers and tests.\n\n\nSet up the Validmind connection\nget your api_key and api_secret from the Validmind UI\n\nimport validmind as vm\n\nvm.init(\n    api_host = \"http://localhost:3000/api/v1/tracking\",\n    api_key = \"e22b89a6b9c2a27da47cb0a09febc001\",\n    api_secret = \"a61be901b5596e3c528d94231e4a3c504ef0bb803d16815f8dfd6857fac03e57\",\n    project = \"clj1vl7l9000lahztzgtj5aqj\"\n)\n\n2023-06-20 15:08:36,290 - INFO - api_client - Connected to ValidMind. Project: External Test Provider Demo (clj1vl7l9000lahztzgtj5aqj)\n\n\n\n\nPreview the template for the current project to validate that it looks correct\n\n# we should see two custom content blocks in the template whose IDs are under the namespaces registered below (`my_inline_provider` and `my_local_provider`)\n# the ID should match the path to the `tests` directory in this repo\nvm.preview_template()\n\n\n\n\n\n\nRegister external test providers\nWe will now instantiate and register the Test Provider classes that we imported above.\nFor the Github provider, we will need to specify the org and repo to pull from as well as optionally pass a token if the repo is private.\nFor the Local Filesystem provider, we will just need to specify the root folder under which the provider class will look for tests. In this case, it is the current directory for this demo so you may have to adjust the path for your machine.\nImport the Local File System Test Provider from the validmind.tests module\n\nfrom validmind.tests import LocalTestProvider\n\nCreate an inline TestProvider Class that just returns a single test\n\nclass MySecondCustomTest(vm.vm_models.Metric):\n    def description(self):\n        return \"This is a custom test from an external test provider.\"\n\n    def run(self):\n        return self.cache_results({\"foo\": \"bar\"})\n\n    def summary(self, results):\n        return vm.vm_models.ResultSummary(\n            results=[\n                vm.vm_models.ResultTable(\n                    data=[{\"results\": results}],\n                    metadata=vm.vm_models.ResultTableMetadata(\n                        title=\"Custom Test from External Test Provider\"\n                    ),\n                )\n            ]\n        )\n\n\nclass TestProviderInline:\n    def load_test(self, test_id):\n        # ignore the test_id and just return the single test above\n        return MySecondCustomTest\n\n\n# instantiate the test provider\ninline_test_provider = TestProviderInline()\nlocal_test_provider = LocalTestProvider(root_folder=\".\")\n\n# register the test providers\nvm.tests.register_test_provider(\n    namespace=\"my_inline_provider\",\n    test_provider=inline_test_provider,\n) # validmind will now call the `TestProviderInline.load_test` method whenever it encounters a test ID that starts with `my_inline_provider`\nvm.tests.register_test_provider(\n    namespace=\"my_local_provider\",\n    test_provider=local_test_provider,\n) # validmind will now call the `LocalTestProvider.load_test` method whenever it encounters a test ID that starts with `my_local_provider`\n\n\n\nRunning the template\nNow we can run the template as usual and it will use the external test providers to load the appropriate tests.\n\nvm.run_template()"
  },
  {
    "objectID": "notebooks/Quickstart_Customer Churn_full_suite.html",
    "href": "notebooks/Quickstart_Customer Churn_full_suite.html",
    "title": "Quickstart - Customer Churn Full Suite Model Documentation",
    "section": "",
    "text": "This interactive notebook will guide you through documenting a model using the ValidMind Developer framework. We will use sample datasets provided by the library and train a simple classification model.\nFor this simple demonstration, we will use the following bank customer churn dataset from Kaggle: https://www.kaggle.com/code/kmalit/bank-customer-churn-prediction/data.\nWe will train a sample model and demonstrate the following documentation functionalities:"
  },
  {
    "objectID": "notebooks/Quickstart_Customer Churn_full_suite.html#before-you-begin",
    "href": "notebooks/Quickstart_Customer Churn_full_suite.html#before-you-begin",
    "title": "Quickstart - Customer Churn Full Suite Model Documentation",
    "section": "Before you begin",
    "text": "Before you begin\nClick File &gt; Save a copy in Drive &gt; to make your own copy in Google Drive so that you can modify the notebook.\nAlternatively, you can download the notebook source and work with it in your own developer environment.\nTo use the ValidMind Developer Framework with a Jupyter notebook, you need to install and initialize the client library first, along with getting your Python environment ready.\nIf you don’t already have one, you should also create a documentation project on the ValidMind platform. You will use this project to upload your documentation and test results."
  },
  {
    "objectID": "notebooks/Quickstart_Customer Churn_full_suite.html#install-the-client-library",
    "href": "notebooks/Quickstart_Customer Churn_full_suite.html#install-the-client-library",
    "title": "Quickstart - Customer Churn Full Suite Model Documentation",
    "section": "Install the client library",
    "text": "Install the client library\n\n%pip install --upgrade validmind\n\nCollecting validmind\n  Downloading validmind-1.15.5-py3-none-any.whl (6.1 MB)\n     ━━━━━━━━━━━━━━━━━━━━━━━━━━━━━━━━━━━━━━━━ 6.1/6.1 MB 5.9 MB/s eta 0:00:0000:0100:01\nCollecting tqdm&lt;5.0.0,&gt;=4.64.0\n  Downloading tqdm-4.65.0-py3-none-any.whl (77 kB)\n     ━━━━━━━━━━━━━━━━━━━━━━━━━━━━━━━━━━━━━━━━ 77.1/77.1 KB 1.7 MB/s eta 0:00:00a 0:00:01\nCollecting pandas-profiling&lt;4.0.0,&gt;=3.6.6\n  Downloading pandas_profiling-3.6.6-py2.py3-none-any.whl (324 kB)\n     ━━━━━━━━━━━━━━━━━━━━━━━━━━━━━━━━━━━━━━━ 324.4/324.4 KB 5.3 MB/s eta 0:00:0000:01\nCollecting tabulate&lt;0.9.0,&gt;=0.8.9\n  Downloading tabulate-0.8.10-py3-none-any.whl (29 kB)\nCollecting catboost&lt;2.0,&gt;=1.2\n  Downloading catboost-1.2-cp310-cp310-macosx_11_0_universal2.whl (25.6 MB)\n     ━━━━━━━━━━━━━━━━━━━━━━━━━━━━━━━━━━━━━━━━ 25.6/25.6 MB 4.9 MB/s eta 0:00:0000:0100:01\nCollecting kaleido==0.2.1\n  Downloading kaleido-0.2.1-py2.py3-none-macosx_10_11_x86_64.whl (85.2 MB)\n     ━━━━━━━━━━━━━━━━━━━━━━━━━━━━━━━━━━━━━━━━ 85.2/85.2 MB 4.7 MB/s eta 0:00:0000:0100:01\nCollecting myst-parser&lt;2.0.0,&gt;=1.0.0\n  Downloading myst_parser-1.0.0-py3-none-any.whl (77 kB)\n     ━━━━━━━━━━━━━━━━━━━━━━━━━━━━━━━━━━━━━━━━ 77.3/77.3 KB 1.9 MB/s eta 0:00:00\nCollecting pypmml&lt;0.10.0,&gt;=0.9.17\n  Downloading pypmml-0.9.17.tar.gz (14.2 MB)\n     ━━━━━━━━━━━━━━━━━━━━━━━━━━━━━━━━━━━━━━━━ 14.2/14.2 MB 6.7 MB/s eta 0:00:0000:0100:01\n  Preparing metadata (setup.py) ... done\nCollecting sphinx-rtd-theme&lt;2.0.0,&gt;=1.2.0\n  Downloading sphinx_rtd_theme-1.2.2-py2.py3-none-any.whl (2.8 MB)\n     ━━━━━━━━━━━━━━━━━━━━━━━━━━━━━━━━━━━━━━━━ 2.8/2.8 MB 9.3 MB/s eta 0:00:00:00:0100:01\nCollecting statsmodels&lt;0.14.0,&gt;=0.13.5\n  Downloading statsmodels-0.13.5-cp310-cp310-macosx_10_9_x86_64.whl (9.7 MB)\n     ━━━━━━━━━━━━━━━━━━━━━━━━━━━━━━━━━━━━━━━━ 9.7/9.7 MB 6.1 MB/s eta 0:00:0000:0100:01\nCollecting ipython==7.34.0\n  Downloading ipython-7.34.0-py3-none-any.whl (793 kB)\n     ━━━━━━━━━━━━━━━━━━━━━━━━━━━━━━━━━━━━━━━ 793.8/793.8 KB 5.9 MB/s eta 0:00:0000:0100:01\nCollecting shap&lt;0.42.0,&gt;=0.41.0\n  Downloading shap-0.41.0-cp310-cp310-macosx_10_9_x86_64.whl (436 kB)\n     ━━━━━━━━━━━━━━━━━━━━━━━━━━━━━━━━━━━━━━━ 436.5/436.5 KB 5.8 MB/s eta 0:00:00a 0:00:01\nCollecting sphinx&lt;7.0.0,&gt;=6.1.3\n  Downloading sphinx-6.2.1-py3-none-any.whl (3.0 MB)\n     ━━━━━━━━━━━━━━━━━━━━━━━━━━━━━━━━━━━━━━━━ 3.0/3.0 MB 8.5 MB/s eta 0:00:0000:0100:01m\nCollecting numpy==1.22.3\n  Downloading numpy-1.22.3-cp310-cp310-macosx_10_14_x86_64.whl (17.6 MB)\n     ━━━━━━━━━━━━━━━━━━━━━━━━━━━━━━━━━━━━━━━━ 17.6/17.6 MB 7.4 MB/s eta 0:00:0000:0100:01\nCollecting scikit-learn&lt;2.0.0,&gt;=1.0.2\n  Downloading scikit_learn-1.3.0-cp310-cp310-macosx_10_9_x86_64.whl (10.2 MB)\n     ━━━━━━━━━━━━━━━━━━━━━━━━━━━━━━━━━━━━━━━━ 10.2/10.2 MB 9.4 MB/s eta 0:00:00:00:01:01m\nCollecting pandas==1.5.3\n  Downloading pandas-1.5.3-cp310-cp310-macosx_10_9_x86_64.whl (12.0 MB)\n     ━━━━━━━━━━━━━━━━━━━━━━━━━━━━━━━━━━━━━━━━ 12.0/12.0 MB 7.1 MB/s eta 0:00:0000:0100:01\nCollecting xgboost&lt;2.0.0,&gt;=1.5.2\n  Downloading xgboost-1.7.6-py3-none-macosx_10_15_x86_64.macosx_11_0_x86_64.macosx_12_0_x86_64.whl (1.8 MB)\n     ━━━━━━━━━━━━━━━━━━━━━━━━━━━━━━━━━━━━━━━━ 1.8/1.8 MB 8.6 MB/s eta 0:00:00:00:0100:01\nCollecting click&lt;9.0.0,&gt;=8.0.4\n  Downloading click-8.1.4-py3-none-any.whl (98 kB)\n     ━━━━━━━━━━━━━━━━━━━━━━━━━━━━━━━━━━━━━━━━ 98.2/98.2 KB 2.9 MB/s eta 0:00:00\nCollecting markdown&lt;4.0.0,&gt;=3.4.3\n  Downloading Markdown-3.4.3-py3-none-any.whl (93 kB)\n     ━━━━━━━━━━━━━━━━━━━━━━━━━━━━━━━━━━━━━━━━ 93.9/93.9 KB 2.4 MB/s eta 0:00:00\nCollecting python-dotenv&lt;0.21.0,&gt;=0.20.0\n  Downloading python_dotenv-0.20.0-py3-none-any.whl (17 kB)\nCollecting pydantic&lt;2.0.0,&gt;=1.9.1\n  Downloading pydantic-1.10.11-cp310-cp310-macosx_10_9_x86_64.whl (2.9 MB)\n     ━━━━━━━━━━━━━━━━━━━━━━━━━━━━━━━━━━━━━━━━ 2.9/2.9 MB 8.1 MB/s eta 0:00:0000:0100:01m\nCollecting sphinx-markdown-builder&lt;0.6.0,&gt;=0.5.5\n  Downloading sphinx_markdown_builder-0.5.5-py2.py3-none-any.whl (15 kB)\nCollecting aiohttp[speedups]&lt;4.0.0,&gt;=3.8.4\n  Downloading aiohttp-3.8.4-cp310-cp310-macosx_10_9_x86_64.whl (358 kB)\n     ━━━━━━━━━━━━━━━━━━━━━━━━━━━━━━━━━━━━━━━ 358.1/358.1 KB 5.2 MB/s eta 0:00:00a 0:00:01\nCollecting requests&lt;3.0.0,&gt;=2.27.1\n  Downloading requests-2.31.0-py3-none-any.whl (62 kB)\n     ━━━━━━━━━━━━━━━━━━━━━━━━━━━━━━━━━━━━━━━━ 62.6/62.6 KB 1.7 MB/s eta 0:00:00\nCollecting arch&lt;6.0.0,&gt;=5.4.0\n  Downloading arch-5.6.0-cp310-cp310-macosx_10_9_x86_64.whl (894 kB)\n     ━━━━━━━━━━━━━━━━━━━━━━━━━━━━━━━━━━━━━━━ 894.7/894.7 KB 5.5 MB/s eta 0:00:0000:0100:01\nCollecting nltk&lt;4.0.0,&gt;=3.8.1\n  Downloading nltk-3.8.1-py3-none-any.whl (1.5 MB)\n     ━━━━━━━━━━━━━━━━━━━━━━━━━━━━━━━━━━━━━━━━ 1.5/1.5 MB 3.6 MB/s eta 0:00:0000:0100:01m\nCollecting dython&lt;0.8.0,&gt;=0.7.1\n  Downloading dython-0.7.4-py3-none-any.whl (24 kB)\nCollecting pdoc&lt;14.0.0,&gt;=13.1.1\n  Downloading pdoc-13.1.1-py3-none-any.whl (132 kB)\n     ━━━━━━━━━━━━━━━━━━━━━━━━━━━━━━━━━━━━━ 132.6/132.6 KB 965.9 kB/s eta 0:00:00a 0:00:01\nCollecting plotly&lt;6.0.0,&gt;=5.14.1\n  Downloading plotly-5.15.0-py2.py3-none-any.whl (15.5 MB)\n     ━━━━━━━━━━━━━━━━━━━━━━━━━━━━━━━━━━━━━━━━ 15.5/15.5 MB 7.5 MB/s eta 0:00:0000:0100:01\nCollecting seaborn&lt;0.12.0,&gt;=0.11.2\n  Downloading seaborn-0.11.2-py3-none-any.whl (292 kB)\n     ━━━━━━━━━━━━━━━━━━━━━━━━━━━━━━━━━━━━━━━ 292.8/292.8 KB 1.4 MB/s eta 0:00:0000:01\nCollecting sentry-sdk&lt;2.0.0,&gt;=1.24.0\n  Downloading sentry_sdk-1.27.1-py2.py3-none-any.whl (211 kB)\n     ━━━━━━━━━━━━━━━━━━━━━━━━━━━━━━━━━━━━━━━ 211.7/211.7 KB 1.6 MB/s eta 0:00:00a 0:00:01\nCollecting ipywidgets&lt;9.0.0,&gt;=8.0.6\n  Downloading ipywidgets-8.0.7-py3-none-any.whl (138 kB)\n     ━━━━━━━━━━━━━━━━━━━━━━━━━━━━━━━━━━━━━━━ 138.3/138.3 KB 2.9 MB/s eta 0:00:00a 0:00:01\nRequirement already satisfied: prompt-toolkit!=3.0.0,!=3.0.1,&lt;3.1.0,&gt;=2.0.0 in /Users/sydneysugar/Library/Python/3.10/lib/python/site-packages (from ipython==7.34.0-&gt;validmind) (3.0.38)\nRequirement already satisfied: backcall in /Users/sydneysugar/Library/Python/3.10/lib/python/site-packages (from ipython==7.34.0-&gt;validmind) (0.2.0)\nRequirement already satisfied: matplotlib-inline in /Users/sydneysugar/Library/Python/3.10/lib/python/site-packages (from ipython==7.34.0-&gt;validmind) (0.1.6)\nRequirement already satisfied: setuptools&gt;=18.5 in /Library/Frameworks/Python.framework/Versions/3.10/lib/python3.10/site-packages (from ipython==7.34.0-&gt;validmind) (58.1.0)\nRequirement already satisfied: pygments in /Users/sydneysugar/Library/Python/3.10/lib/python/site-packages (from ipython==7.34.0-&gt;validmind) (2.15.1)\nRequirement already satisfied: pexpect&gt;4.3 in /Users/sydneysugar/Library/Python/3.10/lib/python/site-packages (from ipython==7.34.0-&gt;validmind) (4.8.0)\nRequirement already satisfied: decorator in /Users/sydneysugar/Library/Python/3.10/lib/python/site-packages (from ipython==7.34.0-&gt;validmind) (5.1.1)\nRequirement already satisfied: appnope in /Users/sydneysugar/Library/Python/3.10/lib/python/site-packages (from ipython==7.34.0-&gt;validmind) (0.1.3)\nRequirement already satisfied: pickleshare in /Users/sydneysugar/Library/Python/3.10/lib/python/site-packages (from ipython==7.34.0-&gt;validmind) (0.7.5)\nRequirement already satisfied: traitlets&gt;=4.2 in /Users/sydneysugar/Library/Python/3.10/lib/python/site-packages (from ipython==7.34.0-&gt;validmind) (5.9.0)\nRequirement already satisfied: jedi&gt;=0.16 in /Users/sydneysugar/Library/Python/3.10/lib/python/site-packages (from ipython==7.34.0-&gt;validmind) (0.18.2)\nRequirement already satisfied: python-dateutil&gt;=2.8.1 in /Users/sydneysugar/Library/Python/3.10/lib/python/site-packages (from pandas==1.5.3-&gt;validmind) (2.8.2)\nCollecting pytz&gt;=2020.1\n  Downloading pytz-2023.3-py2.py3-none-any.whl (502 kB)\n     ━━━━━━━━━━━━━━━━━━━━━━━━━━━━━━━━━━━━━━━ 502.3/502.3 KB 4.6 MB/s eta 0:00:0000:0100:01\nCollecting frozenlist&gt;=1.1.1\n  Downloading frozenlist-1.3.3-cp310-cp310-macosx_10_9_x86_64.whl (35 kB)\nCollecting yarl&lt;2.0,&gt;=1.0\n  Downloading yarl-1.9.2-cp310-cp310-macosx_10_9_x86_64.whl (65 kB)\n     ━━━━━━━━━━━━━━━━━━━━━━━━━━━━━━━━━━━━━━━━ 65.7/65.7 KB 1.7 MB/s eta 0:00:00\nCollecting multidict&lt;7.0,&gt;=4.5\n  Downloading multidict-6.0.4-cp310-cp310-macosx_10_9_x86_64.whl (29 kB)\nCollecting attrs&gt;=17.3.0\n  Downloading attrs-23.1.0-py3-none-any.whl (61 kB)\n     ━━━━━━━━━━━━━━━━━━━━━━━━━━━━━━━━━━━━━━━━ 61.2/61.2 KB 1.6 MB/s eta 0:00:00\nCollecting async-timeout&lt;5.0,&gt;=4.0.0a3\n  Downloading async_timeout-4.0.2-py3-none-any.whl (5.8 kB)\nCollecting aiosignal&gt;=1.1.2\n  Downloading aiosignal-1.3.1-py3-none-any.whl (7.6 kB)\nCollecting charset-normalizer&lt;4.0,&gt;=2.0\n  Downloading charset_normalizer-3.1.0-cp310-cp310-macosx_10_9_x86_64.whl (124 kB)\n     ━━━━━━━━━━━━━━━━━━━━━━━━━━━━━━━━━━━━━━━ 124.8/124.8 KB 4.1 MB/s eta 0:00:00\nCollecting Brotli\n  Downloading Brotli-1.0.9-cp310-cp310-macosx_10_9_x86_64.whl (421 kB)\n     ━━━━━━━━━━━━━━━━━━━━━━━━━━━━━━━━━━━━━━━ 421.8/421.8 KB 6.2 MB/s eta 0:00:00a 0:00:01\nCollecting aiodns\n  Downloading aiodns-3.0.0-py3-none-any.whl (5.0 kB)\nCollecting property-cached&gt;=1.6.4\n  Downloading property_cached-1.6.4-py2.py3-none-any.whl (7.8 kB)\nCollecting scipy&gt;=1.3\n  Downloading scipy-1.11.1-cp310-cp310-macosx_10_9_x86_64.whl (37.2 MB)\n     ━━━━━━━━━━━━━━━━━━━━━━━━━━━━━━━━━━━━━━━━ 37.2/37.2 MB 7.3 MB/s eta 0:00:00:00:0100:01\nCollecting graphviz\n  Downloading graphviz-0.20.1-py3-none-any.whl (47 kB)\n     ━━━━━━━━━━━━━━━━━━━━━━━━━━━━━━━━━━━━━━━━ 47.0/47.0 KB 1.2 MB/s eta 0:00:00\nRequirement already satisfied: six in /Users/sydneysugar/Library/Python/3.10/lib/python/site-packages (from catboost&lt;2.0,&gt;=1.2-&gt;validmind) (1.16.0)\nCollecting matplotlib\n  Downloading matplotlib-3.7.2-cp310-cp310-macosx_10_12_x86_64.whl (7.4 MB)\n     ━━━━━━━━━━━━━━━━━━━━━━━━━━━━━━━━━━━━━━━━ 7.4/7.4 MB 9.1 MB/s eta 0:00:00:00:0100:01\nCollecting dython&lt;0.8.0,&gt;=0.7.1\n  Downloading dython-0.7.3-py3-none-any.whl (23 kB)\n  Downloading dython-0.7.2-py3-none-any.whl (22 kB)\nRequirement already satisfied: psutil&gt;=5.9.1 in /Users/sydneysugar/Library/Python/3.10/lib/python/site-packages (from dython&lt;0.8.0,&gt;=0.7.1-&gt;validmind) (5.9.5)\nCollecting scikit-plot&gt;=0.3.7\n  Downloading scikit_plot-0.3.7-py3-none-any.whl (33 kB)\nCollecting widgetsnbextension~=4.0.7\n  Downloading widgetsnbextension-4.0.8-py3-none-any.whl (2.3 MB)\n     ━━━━━━━━━━━━━━━━━━━━━━━━━━━━━━━━━━━━━━━━ 2.3/2.3 MB 8.8 MB/s eta 0:00:00:00:0100:01\nCollecting jupyterlab-widgets~=3.0.7\n  Downloading jupyterlab_widgets-3.0.8-py3-none-any.whl (214 kB)\n     ━━━━━━━━━━━━━━━━━━━━━━━━━━━━━━━━━━━━━━━ 215.0/215.0 KB 4.6 MB/s eta 0:00:00a 0:00:01\nRequirement already satisfied: ipykernel&gt;=4.5.1 in /Users/sydneysugar/Library/Python/3.10/lib/python/site-packages (from ipywidgets&lt;9.0.0,&gt;=8.0.6-&gt;validmind) (6.23.1)\nCollecting pyyaml\n  Downloading PyYAML-6.0-cp310-cp310-macosx_10_9_x86_64.whl (197 kB)\n     ━━━━━━━━━━━━━━━━━━━━━━━━━━━━━━━━━━━━━━━ 197.6/197.6 KB 2.7 MB/s eta 0:00:0000:01\nCollecting mdit-py-plugins~=0.3.4\n  Downloading mdit_py_plugins-0.3.5-py3-none-any.whl (52 kB)\n     ━━━━━━━━━━━━━━━━━━━━━━━━━━━━━━━━━━━━━━━━ 52.1/52.1 KB 1.3 MB/s eta 0:00:00\nCollecting jinja2\n  Downloading Jinja2-3.1.2-py3-none-any.whl (133 kB)\n     ━━━━━━━━━━━━━━━━━━━━━━━━━━━━━━━━━━━━━━━ 133.1/133.1 KB 4.2 MB/s eta 0:00:00\nCollecting docutils&lt;0.20,&gt;=0.15\n  Downloading docutils-0.19-py3-none-any.whl (570 kB)\n     ━━━━━━━━━━━━━━━━━━━━━━━━━━━━━━━━━━━━━━━ 570.5/570.5 KB 6.7 MB/s eta 0:00:0000:0100:01\nCollecting markdown-it-py&lt;3.0.0,&gt;=1.0.0\n  Downloading markdown_it_py-2.2.0-py3-none-any.whl (84 kB)\n     ━━━━━━━━━━━━━━━━━━━━━━━━━━━━━━━━━━━━━━━━ 84.5/84.5 KB 1.8 MB/s eta 0:00:00ta 0:00:01\nCollecting regex&gt;=2021.8.3\n  Downloading regex-2023.6.3-cp310-cp310-macosx_10_9_x86_64.whl (294 kB)\n     ━━━━━━━━━━━━━━━━━━━━━━━━━━━━━━━━━━━━━━━ 294.6/294.6 KB 6.5 MB/s eta 0:00:00a 0:00:01\nCollecting joblib\n  Downloading joblib-1.3.1-py3-none-any.whl (301 kB)\n     ━━━━━━━━━━━━━━━━━━━━━━━━━━━━━━━━━━━━━━━ 302.0/302.0 KB 5.0 MB/s eta 0:00:0000:01\nCollecting ydata-profiling\n  Downloading ydata_profiling-4.3.1-py2.py3-none-any.whl (352 kB)\n     ━━━━━━━━━━━━━━━━━━━━━━━━━━━━━━━━━━━━━━━ 353.0/353.0 KB 3.5 MB/s eta 0:00:0000:0100:01\nCollecting MarkupSafe\n  Downloading MarkupSafe-2.1.3-cp310-cp310-macosx_10_9_x86_64.whl (13 kB)\nCollecting tenacity&gt;=6.2.0\n  Downloading tenacity-8.2.2-py3-none-any.whl (24 kB)\nRequirement already satisfied: packaging in /Users/sydneysugar/Library/Python/3.10/lib/python/site-packages (from plotly&lt;6.0.0,&gt;=5.14.1-&gt;validmind) (23.1)\nCollecting typing-extensions&gt;=4.2.0\n  Downloading typing_extensions-4.7.1-py3-none-any.whl (33 kB)\nCollecting py4j&gt;=0.10.7\n  Downloading py4j-0.10.9.7-py2.py3-none-any.whl (200 kB)\n     ━━━━━━━━━━━━━━━━━━━━━━━━━━━━━━━━━━━━━━━ 200.5/200.5 KB 4.0 MB/s eta 0:00:00a 0:00:01\nCollecting urllib3&lt;3,&gt;=1.21.1\n  Downloading urllib3-2.0.3-py3-none-any.whl (123 kB)\n     ━━━━━━━━━━━━━━━━━━━━━━━━━━━━━━━━━━━━━━━ 123.6/123.6 KB 4.0 MB/s eta 0:00:00\nCollecting certifi&gt;=2017.4.17\n  Downloading certifi-2023.5.7-py3-none-any.whl (156 kB)\n     ━━━━━━━━━━━━━━━━━━━━━━━━━━━━━━━━━━━━━━━ 157.0/157.0 KB 3.1 MB/s eta 0:00:0000:01\nCollecting idna&lt;4,&gt;=2.5\n  Downloading idna-3.4-py3-none-any.whl (61 kB)\n     ━━━━━━━━━━━━━━━━━━━━━━━━━━━━━━━━━━━━━━━━ 61.5/61.5 KB 2.0 MB/s eta 0:00:00\nCollecting threadpoolctl&gt;=2.0.0\n  Downloading threadpoolctl-3.1.0-py3-none-any.whl (14 kB)\nCollecting numba\n  Downloading numba-0.57.1-cp310-cp310-macosx_10_9_x86_64.whl (2.5 MB)\n     ━━━━━━━━━━━━━━━━━━━━━━━━━━━━━━━━━━━━━━━━ 2.5/2.5 MB 6.4 MB/s eta 0:00:0000:0100:01m\nCollecting cloudpickle\n  Downloading cloudpickle-2.2.1-py3-none-any.whl (25 kB)\nCollecting slicer==0.0.7\n  Downloading slicer-0.0.7-py3-none-any.whl (14 kB)\nCollecting sphinxcontrib-applehelp\n  Downloading sphinxcontrib_applehelp-1.0.4-py3-none-any.whl (120 kB)\n     ━━━━━━━━━━━━━━━━━━━━━━━━━━━━━━━━━━━━━ 120.6/120.6 KB 703.9 kB/s eta 0:00:00a 0:00:01\nCollecting sphinxcontrib-qthelp\n  Downloading sphinxcontrib_qthelp-1.0.3-py2.py3-none-any.whl (90 kB)\n     ━━━━━━━━━━━━━━━━━━━━━━━━━━━━━━━━━━━━━━━━ 90.6/90.6 KB 1.5 MB/s eta 0:00:00ta 0:00:01\nCollecting babel&gt;=2.9\n  Downloading Babel-2.12.1-py3-none-any.whl (10.1 MB)\n     ━━━━━━━━━━━━━━━━━━━━━━━━━━━━━━━━━━━━━━━━ 10.1/10.1 MB 8.0 MB/s eta 0:00:0000:010:01m\nCollecting imagesize&gt;=1.3\n  Downloading imagesize-1.4.1-py2.py3-none-any.whl (8.8 kB)\nCollecting alabaster&lt;0.8,&gt;=0.7\n  Downloading alabaster-0.7.13-py3-none-any.whl (13 kB)\nCollecting snowballstemmer&gt;=2.0\n  Downloading snowballstemmer-2.2.0-py2.py3-none-any.whl (93 kB)\n     ━━━━━━━━━━━━━━━━━━━━━━━━━━━━━━━━━━━━━━━━ 93.0/93.0 KB 1.4 MB/s eta 0:00:00:00:01\nCollecting sphinxcontrib-serializinghtml&gt;=1.1.5\n  Downloading sphinxcontrib_serializinghtml-1.1.5-py2.py3-none-any.whl (94 kB)\n     ━━━━━━━━━━━━━━━━━━━━━━━━━━━━━━━━━━━━━━━━ 94.0/94.0 KB 2.3 MB/s eta 0:00:00:00:01\nCollecting sphinxcontrib-htmlhelp&gt;=2.0.0\n  Downloading sphinxcontrib_htmlhelp-2.0.1-py3-none-any.whl (99 kB)\n     ━━━━━━━━━━━━━━━━━━━━━━━━━━━━━━━━━━━━━━━━ 99.8/99.8 KB 2.1 MB/s eta 0:00:00ta 0:00:01\nCollecting sphinxcontrib-jsmath\n  Downloading sphinxcontrib_jsmath-1.0.1-py2.py3-none-any.whl (5.1 kB)\nCollecting sphinxcontrib-devhelp\n  Downloading sphinxcontrib_devhelp-1.0.2-py2.py3-none-any.whl (84 kB)\n     ━━━━━━━━━━━━━━━━━━━━━━━━━━━━━━━━━━━━━━━━ 84.7/84.7 KB 2.7 MB/s eta 0:00:00\nCollecting pydash\n  Downloading pydash-7.0.5-py3-none-any.whl (109 kB)\n     ━━━━━━━━━━━━━━━━━━━━━━━━━━━━━━━━━━━━━━━ 109.7/109.7 KB 2.3 MB/s eta 0:00:00a 0:00:01\nCollecting html2text\n  Downloading html2text-2020.1.16-py3-none-any.whl (32 kB)\nCollecting yapf\n  Downloading yapf-0.40.1-py3-none-any.whl (250 kB)\n     ━━━━━━━━━━━━━━━━━━━━━━━━━━━━━━━━━━━━━━━ 250.3/250.3 KB 3.8 MB/s eta 0:00:0000:01\nCollecting unify\n  Downloading unify-0.5.tar.gz (4.4 kB)\n  Preparing metadata (setup.py) ... done\nCollecting sphinxcontrib-jquery&lt;5,&gt;=4\n  Downloading sphinxcontrib_jquery-4.1-py2.py3-none-any.whl (121 kB)\n     ━━━━━━━━━━━━━━━━━━━━━━━━━━━━━━━━━━━━━━━ 121.1/121.1 KB 3.2 MB/s eta 0:00:00\nCollecting docutils&lt;0.20,&gt;=0.15\n  Downloading docutils-0.18.1-py2.py3-none-any.whl (570 kB)\n     ━━━━━━━━━━━━━━━━━━━━━━━━━━━━━━━━━━━━━━━ 570.0/570.0 KB 2.2 MB/s eta 0:00:0000:0100:01\nCollecting patsy&gt;=0.5.2\n  Downloading patsy-0.5.3-py2.py3-none-any.whl (233 kB)\n     ━━━━━━━━━━━━━━━━━━━━━━━━━━━━━━━━━━━━━━━ 233.8/233.8 KB 5.0 MB/s eta 0:00:00a 0:00:01\nRequirement already satisfied: comm&gt;=0.1.1 in /Users/sydneysugar/Library/Python/3.10/lib/python/site-packages (from ipykernel&gt;=4.5.1-&gt;ipywidgets&lt;9.0.0,&gt;=8.0.6-&gt;validmind) (0.1.3)\nRequirement already satisfied: pyzmq&gt;=20 in /Users/sydneysugar/Library/Python/3.10/lib/python/site-packages (from ipykernel&gt;=4.5.1-&gt;ipywidgets&lt;9.0.0,&gt;=8.0.6-&gt;validmind) (25.1.0)\nRequirement already satisfied: debugpy&gt;=1.6.5 in /Users/sydneysugar/Library/Python/3.10/lib/python/site-packages (from ipykernel&gt;=4.5.1-&gt;ipywidgets&lt;9.0.0,&gt;=8.0.6-&gt;validmind) (1.6.7)\nRequirement already satisfied: nest-asyncio in /Users/sydneysugar/Library/Python/3.10/lib/python/site-packages (from ipykernel&gt;=4.5.1-&gt;ipywidgets&lt;9.0.0,&gt;=8.0.6-&gt;validmind) (1.5.6)\nRequirement already satisfied: tornado&gt;=6.1 in /Users/sydneysugar/Library/Python/3.10/lib/python/site-packages (from ipykernel&gt;=4.5.1-&gt;ipywidgets&lt;9.0.0,&gt;=8.0.6-&gt;validmind) (6.3.2)\nRequirement already satisfied: jupyter-client&gt;=6.1.12 in /Users/sydneysugar/Library/Python/3.10/lib/python/site-packages (from ipykernel&gt;=4.5.1-&gt;ipywidgets&lt;9.0.0,&gt;=8.0.6-&gt;validmind) (8.2.0)\nRequirement already satisfied: jupyter-core!=5.0.*,&gt;=4.12 in /Users/sydneysugar/Library/Python/3.10/lib/python/site-packages (from ipykernel&gt;=4.5.1-&gt;ipywidgets&lt;9.0.0,&gt;=8.0.6-&gt;validmind) (5.3.0)\nRequirement already satisfied: parso&lt;0.9.0,&gt;=0.8.0 in /Users/sydneysugar/Library/Python/3.10/lib/python/site-packages (from jedi&gt;=0.16-&gt;ipython==7.34.0-&gt;validmind) (0.8.3)\nCollecting mdurl~=0.1\n  Downloading mdurl-0.1.2-py3-none-any.whl (10.0 kB)\nCollecting fonttools&gt;=4.22.0\n  Downloading fonttools-4.40.0-cp310-cp310-macosx_10_9_x86_64.whl (2.1 MB)\n     ━━━━━━━━━━━━━━━━━━━━━━━━━━━━━━━━━━━━━━━━ 2.1/2.1 MB 8.1 MB/s eta 0:00:00:00:0100:01\nCollecting pillow&gt;=6.2.0\n  Downloading Pillow-10.0.0-cp310-cp310-macosx_10_10_x86_64.whl (3.4 MB)\n     ━━━━━━━━━━━━━━━━━━━━━━━━━━━━━━━━━━━━━━━━ 3.4/3.4 MB 7.9 MB/s eta 0:00:00:00:0100:01\nCollecting contourpy&gt;=1.0.1\n  Downloading contourpy-1.1.0-cp310-cp310-macosx_10_9_x86_64.whl (243 kB)\n     ━━━━━━━━━━━━━━━━━━━━━━━━━━━━━━━━━━━━━━━ 243.6/243.6 KB 6.9 MB/s eta 0:00:00\nCollecting pyparsing&lt;3.1,&gt;=2.3.1\n  Downloading pyparsing-3.0.9-py3-none-any.whl (98 kB)\n     ━━━━━━━━━━━━━━━━━━━━━━━━━━━━━━━━━━━━━━━━ 98.3/98.3 KB 2.3 MB/s eta 0:00:00ta 0:00:01\nCollecting cycler&gt;=0.10\n  Downloading cycler-0.11.0-py3-none-any.whl (6.4 kB)\nCollecting kiwisolver&gt;=1.0.1\n  Downloading kiwisolver-1.4.4-cp310-cp310-macosx_10_9_x86_64.whl (65 kB)\n     ━━━━━━━━━━━━━━━━━━━━━━━━━━━━━━━━━━━━━━━ 65.5/65.5 KB 308.8 kB/s eta 0:00:00a 0:00:01\nRequirement already satisfied: ptyprocess&gt;=0.5 in /Users/sydneysugar/Library/Python/3.10/lib/python/site-packages (from pexpect&gt;4.3-&gt;ipython==7.34.0-&gt;validmind) (0.7.0)\nRequirement already satisfied: wcwidth in /Users/sydneysugar/Library/Python/3.10/lib/python/site-packages (from prompt-toolkit!=3.0.0,!=3.0.1,&lt;3.1.0,&gt;=2.0.0-&gt;ipython==7.34.0-&gt;validmind) (0.2.6)\nCollecting pycares&gt;=4.0.0\n  Downloading pycares-4.3.0-cp310-cp310-macosx_10_9_x86_64.whl (75 kB)\n     ━━━━━━━━━━━━━━━━━━━━━━━━━━━━━━━━━━━━━━━━ 75.5/75.5 KB 1.1 MB/s eta 0:00:00a 0:00:01\n\n\nNote: Colab may generate the following warning after running the first cell:\nWARNING [...]\nYou must restart the runtime in order to use newly installed versions\nIf you see this, please click on “Restart runtime” and continue with the next cell."
  },
  {
    "objectID": "notebooks/Quickstart_Customer Churn_full_suite.html#initialize-the-client-library",
    "href": "notebooks/Quickstart_Customer Churn_full_suite.html#initialize-the-client-library",
    "title": "Quickstart - Customer Churn Full Suite Model Documentation",
    "section": "Initialize the client library",
    "text": "Initialize the client library\nIn a browser, go to the Client Integration page of your documentation project and click Copy to clipboard next to the code snippet. This code snippet gives you the API key, API secret, and project identifier to link your notebook to your documentation project.\n\n\n\n\n\n\n\n\nTip\n\n\n\nThis step requires a documentation project. Learn how you can create one.\n\n\nNext, replace this placeholder with your own code snippet:\n\n## Replace with code snippet from your documentation project ##\n\nimport validmind as vm\n\nvm.init(\n  api_host = \"https://api.prod.validmind.ai/api/v1/tracking\",\n  api_key = \"xxxxxxxxxxxxxxxxxxxxxxxxxxxxxxxx\",\n  api_secret = \"API_SECRET\",\n  project = \"xxxxxxxxxxxxxxxxxxxxxxxxx\"\n)"
  },
  {
    "objectID": "notebooks/Quickstart_Customer Churn_full_suite.html#initializing-the-python-environment",
    "href": "notebooks/Quickstart_Customer Churn_full_suite.html#initializing-the-python-environment",
    "title": "Quickstart - Customer Churn Full Suite Model Documentation",
    "section": "Initializing the Python environment",
    "text": "Initializing the Python environment\n\nimport pandas as pd\nimport xgboost as xgb\n\nfrom sklearn.metrics import accuracy_score\nfrom sklearn.model_selection import train_test_split\n\n%matplotlib inline"
  },
  {
    "objectID": "notebooks/Quickstart_Customer Churn_full_suite.html#load-the-demo-dataset",
    "href": "notebooks/Quickstart_Customer Churn_full_suite.html#load-the-demo-dataset",
    "title": "Quickstart - Customer Churn Full Suite Model Documentation",
    "section": "Load the Demo Dataset",
    "text": "Load the Demo Dataset\nFor the purpose of this demonstration, we will use a sample dataset provided by the ValidMind library.\n\n# Import the sample dataset from the library\nfrom validmind.datasets.classification import customer_churn as demo_dataset\n# You can try a different dataset with: \n#from validmind.datasets.classification import taiwan_credit as demo_dataset\n\ndf = demo_dataset.load_data()\n\n\nInitialize a dataset object for ValidMind\nBefore running the test plan, we must first initialize a ValidMind dataset object using the init_dataset function from the vm module. This function takes in arguements: dataset which is the dataset that we want to analyze; target_column which is used to identify the target variable; class_labels which is used to identify the labels used for classification model training.\n\nvm_dataset = vm.init_dataset(\n    dataset=df,\n    target_column=demo_dataset.target_column,\n    class_labels=demo_dataset.class_labels\n)"
  },
  {
    "objectID": "notebooks/Quickstart_Customer Churn_full_suite.html#run-the-full-data-and-model-validation-test-suite",
    "href": "notebooks/Quickstart_Customer Churn_full_suite.html#run-the-full-data-and-model-validation-test-suite",
    "title": "Quickstart - Customer Churn Full Suite Model Documentation",
    "section": "Run the Full Data and Model Validation Test Suite",
    "text": "Run the Full Data and Model Validation Test Suite\nWe will need to preprocess the dataset and produce the training, test and validation splits first.\n\nPrepocess the Raw Dataset\nFor demonstration purposes, we simplified the preprocessing using demo_dataset.preprocess which executes the following operations:\n\ntrain_df, validation_df, test_df = demo_dataset.preprocess(df)\n\nx_train = train_df.drop(demo_dataset.target_column, axis=1)\ny_train = train_df[demo_dataset.target_column]\nx_val = validation_df.drop(demo_dataset.target_column, axis=1)\ny_val = validation_df[demo_dataset.target_column]\n\nmodel = xgb.XGBClassifier(early_stopping_rounds=10)\nmodel.set_params(\n    eval_metric=[\"error\", \"logloss\", \"auc\"],\n)\nmodel.fit(\n    x_train,\n    y_train,\n    eval_set=[(x_val, y_val)],\n    verbose=False,\n)\n\nWe can now initialize the training and test datasets into dataset objects using vm.init_dataset():\n\nvm_train_ds = vm.init_dataset(\n    dataset=train_df,\n    type=\"generic\",\n    target_column=demo_dataset.target_column\n)\n\nvm_test_ds = vm.init_dataset(\n    dataset=test_df,\n    type=\"generic\",\n    target_column=demo_dataset.target_column\n)\n\nWe also initialize a model object using vm.init_model():\n\n\nvm_model = vm.init_model(\n    model,\n    train_ds=vm_train_ds,\n    test_ds=vm_test_ds,\n)\n\n\n\nRun the Full Suite\nWe are now ready to run the test suite for binary classifier with tabular datasets. This function will run test plans on the dataset and model objects, and will document the results in the ValidMind UI.\n\nfull_suite = vm.run_test_suite(\n    \"binary_classifier_full_suite\",\n    dataset=vm_dataset,\n    model=vm_model\n)\n\n\nvm.test_plans.list_tests()\n\n\nvm.test_plans.describe_plan(\"tabular_data_quality\")\n\n\nfull_suite = vm.run_test_suite(\n    \"binary_classifier_full_suite\",\n    dataset=vm_dataset,\n    model=vm_model\n)\n\nYou can access and review the resulting documentation in the ValidMind UI, in the “Model Development” section of the model documentation."
  },
  {
    "objectID": "notebooks/Introduction_Customer_Churn.html",
    "href": "notebooks/Introduction_Customer_Churn.html",
    "title": "Introduction - Customer Churn Model Documentation (Data and Model)",
    "section": "",
    "text": "This interactive notebook will guide you through using the ValidMind Developer Framework to document a model built in Python.\nFor this simple demonstration, we will use the following bank customer churn dataset from Kaggle: https://www.kaggle.com/code/kmalit/bank-customer-churn-prediction/data.\nWe will train a sample model and demonstrate the following documentation functionalities:"
  },
  {
    "objectID": "notebooks/Introduction_Customer_Churn.html#before-you-begin",
    "href": "notebooks/Introduction_Customer_Churn.html#before-you-begin",
    "title": "Introduction - Customer Churn Model Documentation (Data and Model)",
    "section": "Before you begin",
    "text": "Before you begin\nClick File &gt; Save a copy in Drive &gt; to make your own copy in Google Drive so that you can modify the notebook.\nAlternatively, you can download the notebook source and work with it in your own developer environment.\nTo use the ValidMind Developer Framework with a Jupyter notebook, you need to install and initialize the client library first, along with getting your Python environment ready.\nIf you don’t already have one, you should also create a documentation project on the ValidMind platform. You will use this project to upload your documentation and test results."
  },
  {
    "objectID": "notebooks/Introduction_Customer_Churn.html#install-the-client-library",
    "href": "notebooks/Introduction_Customer_Churn.html#install-the-client-library",
    "title": "Introduction - Customer Churn Model Documentation (Data and Model)",
    "section": "Install the client library",
    "text": "Install the client library\n\n%pip install --upgrade validmind\n\nLooking in indexes: https://pypi.org/simple, https://us-python.pkg.dev/colab-wheels/public/simple/\nCollecting validmind\n  Downloading validmind-1.11.7-py3-none-any.whl (1.4 MB)\n     ━━━━━━━━━━━━━━━━━━━━━━━━━━━━━━━━━━━━━━━━ 1.4/1.4 MB 11.9 MB/s eta 0:00:00\nCollecting arch&lt;6.0.0,&gt;=5.4.0 (from validmind)\n  Downloading arch-5.5.0-cp310-cp310-manylinux_2_17_x86_64.manylinux2014_x86_64.whl (918 kB)\n     ━━━━━━━━━━━━━━━━━━━━━━━━━━━━━━━━━━━━━━ 918.2/918.2 kB 67.3 MB/s eta 0:00:00\nCollecting catboost&lt;2.0,&gt;=1.2 (from validmind)\n  Downloading catboost-1.2-cp310-cp310-manylinux2014_x86_64.whl (98.6 MB)\n     ━━━━━━━━━━━━━━━━━━━━━━━━━━━━━━━━━━━━━━━━ 98.6/98.6 MB 8.2 MB/s eta 0:00:00\nRequirement already satisfied: click&lt;9.0.0,&gt;=8.0.4 in /usr/local/lib/python3.10/dist-packages (from validmind) (8.1.3)\nCollecting dython&lt;0.8.0,&gt;=0.7.1 (from validmind)\n  Downloading dython-0.7.4-py3-none-any.whl (24 kB)\nRequirement already satisfied: ipython==7.34.0 in /usr/local/lib/python3.10/dist-packages (from validmind) (7.34.0)\nRequirement already satisfied: markdown&lt;4.0.0,&gt;=3.4.3 in /usr/local/lib/python3.10/dist-packages (from validmind) (3.4.3)\nCollecting myst-parser&lt;2.0.0,&gt;=1.0.0 (from validmind)\n  Downloading myst_parser-1.0.0-py3-none-any.whl (77 kB)\n     ━━━━━━━━━━━━━━━━━━━━━━━━━━━━━━━━━━━━━━━━ 77.3/77.3 kB 8.5 MB/s eta 0:00:00\nCollecting numpy==1.22.3 (from validmind)\n  Downloading numpy-1.22.3-cp310-cp310-manylinux_2_17_x86_64.manylinux2014_x86_64.whl (16.8 MB)\n     ━━━━━━━━━━━━━━━━━━━━━━━━━━━━━━━━━━━━━━━━ 16.8/16.8 MB 83.5 MB/s eta 0:00:00\nRequirement already satisfied: pandas==1.5.3 in /usr/local/lib/python3.10/dist-packages (from validmind) (1.5.3)\nCollecting pandas-profiling&lt;4.0.0,&gt;=3.6.6 (from validmind)\n  Downloading pandas_profiling-3.6.6-py2.py3-none-any.whl (324 kB)\n     ━━━━━━━━━━━━━━━━━━━━━━━━━━━━━━━━━━━━━━ 324.4/324.4 kB 24.5 MB/s eta 0:00:00\nRequirement already satisfied: pydantic&lt;2.0.0,&gt;=1.9.1 in /usr/local/lib/python3.10/dist-packages (from validmind) (1.10.7)\nCollecting pypmml&lt;0.10.0,&gt;=0.9.17 (from validmind)\n  Downloading pypmml-0.9.17.tar.gz (14.2 MB)\n     ━━━━━━━━━━━━━━━━━━━━━━━━━━━━━━━━━━━━━━━━ 14.2/14.2 MB 93.2 MB/s eta 0:00:00\n  Preparing metadata (setup.py) ... done\nCollecting python-dotenv&lt;0.21.0,&gt;=0.20.0 (from validmind)\n  Downloading python_dotenv-0.20.0-py3-none-any.whl (17 kB)\nRequirement already satisfied: requests&lt;3.0.0,&gt;=2.27.1 in /usr/local/lib/python3.10/dist-packages (from validmind) (2.27.1)\nRequirement already satisfied: scikit-learn&lt;2.0.0,&gt;=1.0.2 in /usr/local/lib/python3.10/dist-packages (from validmind) (1.2.2)\nCollecting seaborn&lt;0.12.0,&gt;=0.11.2 (from validmind)\n  Downloading seaborn-0.11.2-py3-none-any.whl (292 kB)\n     ━━━━━━━━━━━━━━━━━━━━━━━━━━━━━━━━━━━━━━ 292.8/292.8 kB 32.6 MB/s eta 0:00:00\nCollecting shap&lt;0.42.0,&gt;=0.41.0 (from validmind)\n  Downloading shap-0.41.0-cp310-cp310-manylinux_2_12_x86_64.manylinux2010_x86_64.whl (572 kB)\n     ━━━━━━━━━━━━━━━━━━━━━━━━━━━━━━━━━━━━━━ 572.6/572.6 kB 53.1 MB/s eta 0:00:00\nCollecting sphinx&lt;7.0.0,&gt;=6.1.3 (from validmind)\n  Downloading sphinx-6.2.1-py3-none-any.whl (3.0 MB)\n     ━━━━━━━━━━━━━━━━━━━━━━━━━━━━━━━━━━━━━━━━ 3.0/3.0 MB 84.8 MB/s eta 0:00:00\nCollecting sphinx-markdown-builder&lt;0.6.0,&gt;=0.5.5 (from validmind)\n  Downloading sphinx_markdown_builder-0.5.5-py2.py3-none-any.whl (15 kB)\nCollecting sphinx-rtd-theme&lt;2.0.0,&gt;=1.2.0 (from validmind)\n  Downloading sphinx_rtd_theme-1.2.0-py2.py3-none-any.whl (2.8 MB)\n     ━━━━━━━━━━━━━━━━━━━━━━━━━━━━━━━━━━━━━━━━ 2.8/2.8 MB 85.9 MB/s eta 0:00:00\nRequirement already satisfied: statsmodels&lt;0.14.0,&gt;=0.13.5 in /usr/local/lib/python3.10/dist-packages (from validmind) (0.13.5)\nRequirement already satisfied: tabulate&lt;0.9.0,&gt;=0.8.9 in /usr/local/lib/python3.10/dist-packages (from validmind) (0.8.10)\nRequirement already satisfied: tqdm&lt;5.0.0,&gt;=4.64.0 in /usr/local/lib/python3.10/dist-packages (from validmind) (4.65.0)\nRequirement already satisfied: xgboost&lt;2.0.0,&gt;=1.5.2 in /usr/local/lib/python3.10/dist-packages (from validmind) (1.7.5)\nRequirement already satisfied: setuptools&gt;=18.5 in /usr/local/lib/python3.10/dist-packages (from ipython==7.34.0-&gt;validmind) (67.7.2)\nCollecting jedi&gt;=0.16 (from ipython==7.34.0-&gt;validmind)\n  Downloading jedi-0.18.2-py2.py3-none-any.whl (1.6 MB)\n     ━━━━━━━━━━━━━━━━━━━━━━━━━━━━━━━━━━━━━━━━ 1.6/1.6 MB 87.6 MB/s eta 0:00:00\nRequirement already satisfied: decorator in /usr/local/lib/python3.10/dist-packages (from ipython==7.34.0-&gt;validmind) (4.4.2)\nRequirement already satisfied: pickleshare in /usr/local/lib/python3.10/dist-packages (from ipython==7.34.0-&gt;validmind) (0.7.5)\nRequirement already satisfied: traitlets&gt;=4.2 in /usr/local/lib/python3.10/dist-packages (from ipython==7.34.0-&gt;validmind) (5.7.1)\nRequirement already satisfied: prompt-toolkit!=3.0.0,!=3.0.1,&lt;3.1.0,&gt;=2.0.0 in /usr/local/lib/python3.10/dist-packages (from ipython==7.34.0-&gt;validmind) (3.0.38)\nRequirement already satisfied: pygments in /usr/local/lib/python3.10/dist-packages (from ipython==7.34.0-&gt;validmind) (2.14.0)\nRequirement already satisfied: backcall in /usr/local/lib/python3.10/dist-packages (from ipython==7.34.0-&gt;validmind) (0.2.0)\nRequirement already satisfied: matplotlib-inline in /usr/local/lib/python3.10/dist-packages (from ipython==7.34.0-&gt;validmind) (0.1.6)\nRequirement already satisfied: pexpect&gt;4.3 in /usr/local/lib/python3.10/dist-packages (from ipython==7.34.0-&gt;validmind) (4.8.0)\nRequirement already satisfied: python-dateutil&gt;=2.8.1 in /usr/local/lib/python3.10/dist-packages (from pandas==1.5.3-&gt;validmind) (2.8.2)\nRequirement already satisfied: pytz&gt;=2020.1 in /usr/local/lib/python3.10/dist-packages (from pandas==1.5.3-&gt;validmind) (2022.7.1)\nRequirement already satisfied: scipy&gt;=1.3 in /usr/local/lib/python3.10/dist-packages (from arch&lt;6.0.0,&gt;=5.4.0-&gt;validmind) (1.10.1)\nCollecting property-cached&gt;=1.6.4 (from arch&lt;6.0.0,&gt;=5.4.0-&gt;validmind)\n  Downloading property_cached-1.6.4-py2.py3-none-any.whl (7.8 kB)\nRequirement already satisfied: graphviz in /usr/local/lib/python3.10/dist-packages (from catboost&lt;2.0,&gt;=1.2-&gt;validmind) (0.20.1)\nRequirement already satisfied: matplotlib in /usr/local/lib/python3.10/dist-packages (from catboost&lt;2.0,&gt;=1.2-&gt;validmind) (3.7.1)\nRequirement already satisfied: plotly in /usr/local/lib/python3.10/dist-packages (from catboost&lt;2.0,&gt;=1.2-&gt;validmind) (5.13.1)\nRequirement already satisfied: six in /usr/local/lib/python3.10/dist-packages (from catboost&lt;2.0,&gt;=1.2-&gt;validmind) (1.16.0)\nINFO: pip is looking at multiple versions of dython to determine which version is compatible with other requirements. This could take a while.\nCollecting dython&lt;0.8.0,&gt;=0.7.1 (from validmind)\n  Downloading dython-0.7.3-py3-none-any.whl (23 kB)\n  Downloading dython-0.7.2-py3-none-any.whl (22 kB)\nCollecting scikit-plot&gt;=0.3.7 (from dython&lt;0.8.0,&gt;=0.7.1-&gt;validmind)\n  Downloading scikit_plot-0.3.7-py3-none-any.whl (33 kB)\nRequirement already satisfied: psutil&gt;=5.9.1 in /usr/local/lib/python3.10/dist-packages (from dython&lt;0.8.0,&gt;=0.7.1-&gt;validmind) (5.9.5)\nRequirement already satisfied: docutils&lt;0.20,&gt;=0.15 in /usr/local/lib/python3.10/dist-packages (from myst-parser&lt;2.0.0,&gt;=1.0.0-&gt;validmind) (0.16)\nRequirement already satisfied: jinja2 in /usr/local/lib/python3.10/dist-packages (from myst-parser&lt;2.0.0,&gt;=1.0.0-&gt;validmind) (3.1.2)\nRequirement already satisfied: markdown-it-py&lt;3.0.0,&gt;=1.0.0 in /usr/local/lib/python3.10/dist-packages (from myst-parser&lt;2.0.0,&gt;=1.0.0-&gt;validmind) (2.2.0)\nCollecting mdit-py-plugins~=0.3.4 (from myst-parser&lt;2.0.0,&gt;=1.0.0-&gt;validmind)\n  Downloading mdit_py_plugins-0.3.5-py3-none-any.whl (52 kB)\n     ━━━━━━━━━━━━━━━━━━━━━━━━━━━━━━━━━━━━━━━━ 52.1/52.1 kB 6.6 MB/s eta 0:00:00\nRequirement already satisfied: pyyaml in /usr/local/lib/python3.10/dist-packages (from myst-parser&lt;2.0.0,&gt;=1.0.0-&gt;validmind) (6.0)\nCollecting ydata-profiling (from pandas-profiling&lt;4.0.0,&gt;=3.6.6-&gt;validmind)\n  Downloading ydata_profiling-4.1.2-py2.py3-none-any.whl (345 kB)\n     ━━━━━━━━━━━━━━━━━━━━━━━━━━━━━━━━━━━━━━ 345.9/345.9 kB 39.2 MB/s eta 0:00:00\nRequirement already satisfied: typing-extensions&gt;=4.2.0 in /usr/local/lib/python3.10/dist-packages (from pydantic&lt;2.0.0,&gt;=1.9.1-&gt;validmind) (4.5.0)\nRequirement already satisfied: py4j&gt;=0.10.7 in /usr/local/lib/python3.10/dist-packages (from pypmml&lt;0.10.0,&gt;=0.9.17-&gt;validmind) (0.10.9.7)\nRequirement already satisfied: urllib3&lt;1.27,&gt;=1.21.1 in /usr/local/lib/python3.10/dist-packages (from requests&lt;3.0.0,&gt;=2.27.1-&gt;validmind) (1.26.15)\nRequirement already satisfied: certifi&gt;=2017.4.17 in /usr/local/lib/python3.10/dist-packages (from requests&lt;3.0.0,&gt;=2.27.1-&gt;validmind) (2022.12.7)\nRequirement already satisfied: charset-normalizer~=2.0.0 in /usr/local/lib/python3.10/dist-packages (from requests&lt;3.0.0,&gt;=2.27.1-&gt;validmind) (2.0.12)\nRequirement already satisfied: idna&lt;4,&gt;=2.5 in /usr/local/lib/python3.10/dist-packages (from requests&lt;3.0.0,&gt;=2.27.1-&gt;validmind) (3.4)\nRequirement already satisfied: joblib&gt;=1.1.1 in /usr/local/lib/python3.10/dist-packages (from scikit-learn&lt;2.0.0,&gt;=1.0.2-&gt;validmind) (1.2.0)\nRequirement already satisfied: threadpoolctl&gt;=2.0.0 in /usr/local/lib/python3.10/dist-packages (from scikit-learn&lt;2.0.0,&gt;=1.0.2-&gt;validmind) (3.1.0)\nRequirement already satisfied: packaging&gt;20.9 in /usr/local/lib/python3.10/dist-packages (from shap&lt;0.42.0,&gt;=0.41.0-&gt;validmind) (23.1)\nCollecting slicer==0.0.7 (from shap&lt;0.42.0,&gt;=0.41.0-&gt;validmind)\n  Downloading slicer-0.0.7-py3-none-any.whl (14 kB)\nRequirement already satisfied: numba in /usr/local/lib/python3.10/dist-packages (from shap&lt;0.42.0,&gt;=0.41.0-&gt;validmind) (0.56.4)\nRequirement already satisfied: cloudpickle in /usr/local/lib/python3.10/dist-packages (from shap&lt;0.42.0,&gt;=0.41.0-&gt;validmind) (2.2.1)\nRequirement already satisfied: sphinxcontrib-applehelp in /usr/local/lib/python3.10/dist-packages (from sphinx&lt;7.0.0,&gt;=6.1.3-&gt;validmind) (1.0.4)\nRequirement already satisfied: sphinxcontrib-devhelp in /usr/local/lib/python3.10/dist-packages (from sphinx&lt;7.0.0,&gt;=6.1.3-&gt;validmind) (1.0.2)\nRequirement already satisfied: sphinxcontrib-jsmath in /usr/local/lib/python3.10/dist-packages (from sphinx&lt;7.0.0,&gt;=6.1.3-&gt;validmind) (1.0.1)\nRequirement already satisfied: sphinxcontrib-htmlhelp&gt;=2.0.0 in /usr/local/lib/python3.10/dist-packages (from sphinx&lt;7.0.0,&gt;=6.1.3-&gt;validmind) (2.0.1)\nRequirement already satisfied: sphinxcontrib-serializinghtml&gt;=1.1.5 in /usr/local/lib/python3.10/dist-packages (from sphinx&lt;7.0.0,&gt;=6.1.3-&gt;validmind) (1.1.5)\nRequirement already satisfied: sphinxcontrib-qthelp in /usr/local/lib/python3.10/dist-packages (from sphinx&lt;7.0.0,&gt;=6.1.3-&gt;validmind) (1.0.3)\nCollecting docutils&lt;0.20,&gt;=0.15 (from myst-parser&lt;2.0.0,&gt;=1.0.0-&gt;validmind)\n  Downloading docutils-0.19-py3-none-any.whl (570 kB)\n     ━━━━━━━━━━━━━━━━━━━━━━━━━━━━━━━━━━━━━━ 570.5/570.5 kB 43.3 MB/s eta 0:00:00\nRequirement already satisfied: snowballstemmer&gt;=2.0 in /usr/local/lib/python3.10/dist-packages (from sphinx&lt;7.0.0,&gt;=6.1.3-&gt;validmind) (2.2.0)\nRequirement already satisfied: babel&gt;=2.9 in /usr/local/lib/python3.10/dist-packages (from sphinx&lt;7.0.0,&gt;=6.1.3-&gt;validmind) (2.12.1)\nRequirement already satisfied: alabaster&lt;0.8,&gt;=0.7 in /usr/local/lib/python3.10/dist-packages (from sphinx&lt;7.0.0,&gt;=6.1.3-&gt;validmind) (0.7.13)\nRequirement already satisfied: imagesize&gt;=1.3 in /usr/local/lib/python3.10/dist-packages (from sphinx&lt;7.0.0,&gt;=6.1.3-&gt;validmind) (1.4.1)\nCollecting html2text (from sphinx-markdown-builder&lt;0.6.0,&gt;=0.5.5-&gt;validmind)\n  Downloading html2text-2020.1.16-py3-none-any.whl (32 kB)\nCollecting pydash (from sphinx-markdown-builder&lt;0.6.0,&gt;=0.5.5-&gt;validmind)\n  Downloading pydash-7.0.3-py3-none-any.whl (109 kB)\n     ━━━━━━━━━━━━━━━━━━━━━━━━━━━━━━━━━━━━━━ 109.5/109.5 kB 13.0 MB/s eta 0:00:00\nCollecting unify (from sphinx-markdown-builder&lt;0.6.0,&gt;=0.5.5-&gt;validmind)\n  Downloading unify-0.5.tar.gz (4.4 kB)\n  Preparing metadata (setup.py) ... done\nCollecting yapf (from sphinx-markdown-builder&lt;0.6.0,&gt;=0.5.5-&gt;validmind)\n  Downloading yapf-0.33.0-py2.py3-none-any.whl (200 kB)\n     ━━━━━━━━━━━━━━━━━━━━━━━━━━━━━━━━━━━━━━━ 200.9/200.9 kB 1.4 MB/s eta 0:00:00\nCollecting docutils&lt;0.20,&gt;=0.15 (from myst-parser&lt;2.0.0,&gt;=1.0.0-&gt;validmind)\n  Downloading docutils-0.18.1-py2.py3-none-any.whl (570 kB)\n     ━━━━━━━━━━━━━━━━━━━━━━━━━━━━━━━━━━━━━━ 570.0/570.0 kB 33.8 MB/s eta 0:00:00\nCollecting sphinxcontrib-jquery!=3.0.0,&gt;=2.0.0 (from sphinx-rtd-theme&lt;2.0.0,&gt;=1.2.0-&gt;validmind)\n  Downloading sphinxcontrib_jquery-4.1-py2.py3-none-any.whl (121 kB)\n     ━━━━━━━━━━━━━━━━━━━━━━━━━━━━━━━━━━━━━━ 121.1/121.1 kB 15.4 MB/s eta 0:00:00\nRequirement already satisfied: patsy&gt;=0.5.2 in /usr/local/lib/python3.10/dist-packages (from statsmodels&lt;0.14.0,&gt;=0.13.5-&gt;validmind) (0.5.3)\nRequirement already satisfied: parso&lt;0.9.0,&gt;=0.8.0 in /usr/local/lib/python3.10/dist-packages (from jedi&gt;=0.16-&gt;ipython==7.34.0-&gt;validmind) (0.8.3)\nRequirement already satisfied: MarkupSafe&gt;=2.0 in /usr/local/lib/python3.10/dist-packages (from jinja2-&gt;myst-parser&lt;2.0.0,&gt;=1.0.0-&gt;validmind) (2.1.2)\nRequirement already satisfied: mdurl~=0.1 in /usr/local/lib/python3.10/dist-packages (from markdown-it-py&lt;3.0.0,&gt;=1.0.0-&gt;myst-parser&lt;2.0.0,&gt;=1.0.0-&gt;validmind) (0.1.2)\nRequirement already satisfied: contourpy&gt;=1.0.1 in /usr/local/lib/python3.10/dist-packages (from matplotlib-&gt;catboost&lt;2.0,&gt;=1.2-&gt;validmind) (1.0.7)\nRequirement already satisfied: cycler&gt;=0.10 in /usr/local/lib/python3.10/dist-packages (from matplotlib-&gt;catboost&lt;2.0,&gt;=1.2-&gt;validmind) (0.11.0)\nRequirement already satisfied: fonttools&gt;=4.22.0 in /usr/local/lib/python3.10/dist-packages (from matplotlib-&gt;catboost&lt;2.0,&gt;=1.2-&gt;validmind) (4.39.3)\nRequirement already satisfied: kiwisolver&gt;=1.0.1 in /usr/local/lib/python3.10/dist-packages (from matplotlib-&gt;catboost&lt;2.0,&gt;=1.2-&gt;validmind) (1.4.4)\nRequirement already satisfied: pillow&gt;=6.2.0 in /usr/local/lib/python3.10/dist-packages (from matplotlib-&gt;catboost&lt;2.0,&gt;=1.2-&gt;validmind) (8.4.0)\nRequirement already satisfied: pyparsing&gt;=2.3.1 in /usr/local/lib/python3.10/dist-packages (from matplotlib-&gt;catboost&lt;2.0,&gt;=1.2-&gt;validmind) (3.0.9)\nRequirement already satisfied: ptyprocess&gt;=0.5 in /usr/local/lib/python3.10/dist-packages (from pexpect&gt;4.3-&gt;ipython==7.34.0-&gt;validmind) (0.7.0)\nRequirement already satisfied: wcwidth in /usr/local/lib/python3.10/dist-packages (from prompt-toolkit!=3.0.0,!=3.0.1,&lt;3.1.0,&gt;=2.0.0-&gt;ipython==7.34.0-&gt;validmind) (0.2.6)\nRequirement already satisfied: llvmlite&lt;0.40,&gt;=0.39.0dev0 in /usr/local/lib/python3.10/dist-packages (from numba-&gt;shap&lt;0.42.0,&gt;=0.41.0-&gt;validmind) (0.39.1)\nRequirement already satisfied: tenacity&gt;=6.2.0 in /usr/local/lib/python3.10/dist-packages (from plotly-&gt;catboost&lt;2.0,&gt;=1.2-&gt;validmind) (8.2.2)\nCollecting untokenize (from unify-&gt;sphinx-markdown-builder&lt;0.6.0,&gt;=0.5.5-&gt;validmind)\n  Downloading untokenize-0.1.1.tar.gz (3.1 kB)\n  Preparing metadata (setup.py) ... done\nRequirement already satisfied: tomli&gt;=2.0.1 in /usr/local/lib/python3.10/dist-packages (from yapf-&gt;sphinx-markdown-builder&lt;0.6.0,&gt;=0.5.5-&gt;validmind) (2.0.1)\nCollecting scipy&gt;=1.3 (from arch&lt;6.0.0,&gt;=5.4.0-&gt;validmind)\n  Downloading scipy-1.9.3-cp310-cp310-manylinux_2_17_x86_64.manylinux2014_x86_64.whl (33.7 MB)\n     ━━━━━━━━━━━━━━━━━━━━━━━━━━━━━━━━━━━━━━━━ 33.7/33.7 MB 43.5 MB/s eta 0:00:00\nCollecting matplotlib (from catboost&lt;2.0,&gt;=1.2-&gt;validmind)\n  Downloading matplotlib-3.6.3-cp310-cp310-manylinux_2_17_x86_64.manylinux2014_x86_64.whl (11.8 MB)\n     ━━━━━━━━━━━━━━━━━━━━━━━━━━━━━━━━━━━━━━━━ 11.8/11.8 MB 93.9 MB/s eta 0:00:00\nCollecting visions[type_image_path]==0.7.5 (from ydata-profiling-&gt;pandas-profiling&lt;4.0.0,&gt;=3.6.6-&gt;validmind)\n  Downloading visions-0.7.5-py3-none-any.whl (102 kB)\n     ━━━━━━━━━━━━━━━━━━━━━━━━━━━━━━━━━━━━━━ 102.7/102.7 kB 13.8 MB/s eta 0:00:00\nCollecting htmlmin==0.1.12 (from ydata-profiling-&gt;pandas-profiling&lt;4.0.0,&gt;=3.6.6-&gt;validmind)\n  Downloading htmlmin-0.1.12.tar.gz (19 kB)\n  Preparing metadata (setup.py) ... done\nCollecting phik&lt;0.13,&gt;=0.11.1 (from ydata-profiling-&gt;pandas-profiling&lt;4.0.0,&gt;=3.6.6-&gt;validmind)\n  Downloading phik-0.12.3-cp310-cp310-manylinux_2_17_x86_64.manylinux2014_x86_64.whl (679 kB)\n     ━━━━━━━━━━━━━━━━━━━━━━━━━━━━━━━━━━━━━━ 679.5/679.5 kB 56.2 MB/s eta 0:00:00\nCollecting tqdm&lt;5.0.0,&gt;=4.64.0 (from validmind)\n  Downloading tqdm-4.64.1-py2.py3-none-any.whl (78 kB)\n     ━━━━━━━━━━━━━━━━━━━━━━━━━━━━━━━━━━━━━━━━ 78.5/78.5 kB 9.7 MB/s eta 0:00:00\nCollecting multimethod&lt;1.10,&gt;=1.4 (from ydata-profiling-&gt;pandas-profiling&lt;4.0.0,&gt;=3.6.6-&gt;validmind)\n  Downloading multimethod-1.9.1-py3-none-any.whl (10 kB)\nCollecting typeguard&lt;2.14,&gt;=2.13.2 (from ydata-profiling-&gt;pandas-profiling&lt;4.0.0,&gt;=3.6.6-&gt;validmind)\n  Downloading typeguard-2.13.3-py3-none-any.whl (17 kB)\nCollecting imagehash==4.3.1 (from ydata-profiling-&gt;pandas-profiling&lt;4.0.0,&gt;=3.6.6-&gt;validmind)\n  Downloading ImageHash-4.3.1-py2.py3-none-any.whl (296 kB)\n     ━━━━━━━━━━━━━━━━━━━━━━━━━━━━━━━━━━━━━━ 296.5/296.5 kB 35.5 MB/s eta 0:00:00\nRequirement already satisfied: PyWavelets in /usr/local/lib/python3.10/dist-packages (from imagehash==4.3.1-&gt;ydata-profiling-&gt;pandas-profiling&lt;4.0.0,&gt;=3.6.6-&gt;validmind) (1.4.1)\nRequirement already satisfied: attrs&gt;=19.3.0 in /usr/local/lib/python3.10/dist-packages (from visions[type_image_path]==0.7.5-&gt;ydata-profiling-&gt;pandas-profiling&lt;4.0.0,&gt;=3.6.6-&gt;validmind) (23.1.0)\nRequirement already satisfied: networkx&gt;=2.4 in /usr/local/lib/python3.10/dist-packages (from visions[type_image_path]==0.7.5-&gt;ydata-profiling-&gt;pandas-profiling&lt;4.0.0,&gt;=3.6.6-&gt;validmind) (3.1)\nCollecting tangled-up-in-unicode&gt;=0.0.4 (from visions[type_image_path]==0.7.5-&gt;ydata-profiling-&gt;pandas-profiling&lt;4.0.0,&gt;=3.6.6-&gt;validmind)\n  Downloading tangled_up_in_unicode-0.2.0-py3-none-any.whl (4.7 MB)\n     ━━━━━━━━━━━━━━━━━━━━━━━━━━━━━━━━━━━━━━━━ 4.7/4.7 MB 102.3 MB/s eta 0:00:00\nBuilding wheels for collected packages: pypmml, unify, htmlmin, untokenize\n  Building wheel for pypmml (setup.py) ... done\n  Created wheel for pypmml: filename=pypmml-0.9.17-py3-none-any.whl size=14215036 sha256=b063498209ef70ccfff6e68ff2443587e5783d68ee64efa51b180fd989759977\n  Stored in directory: /root/.cache/pip/wheels/8c/74/f1/946a04acaa6de2e9df0f02739511aba5a7aac52383c52ac900\n  Building wheel for unify (setup.py) ... done\n  Created wheel for unify: filename=unify-0.5-py3-none-any.whl size=5224 sha256=e90e221dffdeb63d42f729d865afa7754af0586422ac5ec5e53e897e22e9f0cf\n  Stored in directory: /root/.cache/pip/wheels/f1/d3/32/7f86dc94d89d1775b69018f1cb94e1ff77691cd676b1d6e99a\n  Building wheel for htmlmin (setup.py) ... done\n  Created wheel for htmlmin: filename=htmlmin-0.1.12-py3-none-any.whl size=27081 sha256=342eecb3263f09426ad33a7f390ace1b4947999829e532973402b9de2cac8507\n  Stored in directory: /root/.cache/pip/wheels/dd/91/29/a79cecb328d01739e64017b6fb9a1ab9d8cb1853098ec5966d\n  Building wheel for untokenize (setup.py) ... done\n  Created wheel for untokenize: filename=untokenize-0.1.1-py3-none-any.whl size=2874 sha256=7726ac802ce0b6b6f57dd42d85e9a125c96ee99d0b8e780ac96de3bc00065728\n  Stored in directory: /root/.cache/pip/wheels/dd/b6/d4/187059c19a28026b81e54afd260a63aab2e7ccddf2e05977eb\nSuccessfully built pypmml unify htmlmin untokenize\nInstalling collected packages: untokenize, htmlmin, yapf, unify, typeguard, tqdm, tangled-up-in-unicode, slicer, python-dotenv, pypmml, pydash, property-cached, numpy, multimethod, jedi, html2text, docutils, sphinx, scipy, mdit-py-plugins, visions, sphinxcontrib-jquery, sphinx-markdown-builder, myst-parser, matplotlib, imagehash, sphinx-rtd-theme, shap, seaborn, scikit-plot, phik, catboost, arch, ydata-profiling, dython, pandas-profiling, validmind\n  Attempting uninstall: tqdm\n    Found existing installation: tqdm 4.65.0\n    Uninstalling tqdm-4.65.0:\n      Successfully uninstalled tqdm-4.65.0\n  Attempting uninstall: numpy\n    Found existing installation: numpy 1.22.4\n    Uninstalling numpy-1.22.4:\n      Successfully uninstalled numpy-1.22.4\n  Attempting uninstall: docutils\n    Found existing installation: docutils 0.16\n    Uninstalling docutils-0.16:\n      Successfully uninstalled docutils-0.16\n  Attempting uninstall: sphinx\n    Found existing installation: Sphinx 3.5.4\n    Uninstalling Sphinx-3.5.4:\n      Successfully uninstalled Sphinx-3.5.4\n  Attempting uninstall: scipy\n    Found existing installation: scipy 1.10.1\n    Uninstalling scipy-1.10.1:\n      Successfully uninstalled scipy-1.10.1\n  Attempting uninstall: matplotlib\n    Found existing installation: matplotlib 3.7.1\n    Uninstalling matplotlib-3.7.1:\n      Successfully uninstalled matplotlib-3.7.1\n  Attempting uninstall: seaborn\n    Found existing installation: seaborn 0.12.2\n    Uninstalling seaborn-0.12.2:\n      Successfully uninstalled seaborn-0.12.2\nSuccessfully installed arch-5.5.0 catboost-1.2 docutils-0.18.1 dython-0.7.2 html2text-2020.1.16 htmlmin-0.1.12 imagehash-4.3.1 jedi-0.18.2 matplotlib-3.6.3 mdit-py-plugins-0.3.5 multimethod-1.9.1 myst-parser-1.0.0 numpy-1.22.3 pandas-profiling-3.6.6 phik-0.12.3 property-cached-1.6.4 pydash-7.0.3 pypmml-0.9.17 python-dotenv-0.20.0 scikit-plot-0.3.7 scipy-1.9.3 seaborn-0.11.2 shap-0.41.0 slicer-0.0.7 sphinx-6.2.1 sphinx-markdown-builder-0.5.5 sphinx-rtd-theme-1.2.0 sphinxcontrib-jquery-4.1 tangled-up-in-unicode-0.2.0 tqdm-4.64.1 typeguard-2.13.3 unify-0.5 untokenize-0.1.1 validmind-1.11.7 visions-0.7.5 yapf-0.33.0 ydata-profiling-4.1.2\n\n\nUnable to display output for mime type(s): application/vnd.colab-display-data+json\n\n\nNote: Colab may generate the following warning after running the first cell:\nWARNING [...]\nYou must restart the runtime in order to use newly installed versions\nIf you see this, please click on “Restart runtime” and continue on to the next cell."
  },
  {
    "objectID": "notebooks/Introduction_Customer_Churn.html#initialize-the-client-library",
    "href": "notebooks/Introduction_Customer_Churn.html#initialize-the-client-library",
    "title": "Introduction - Customer Churn Model Documentation (Data and Model)",
    "section": "Initialize the client library",
    "text": "Initialize the client library\nIn a browser, go to the Client Integration page of your documentation project and click Copy to clipboard next to the code snippet. This code snippet gives you the API key, API secret, and project identifier to link your notebook to your documentation project.\n\n\n\n\n\n\n\n\nTip\n\n\n\nThis step requires a documentation project. Learn how you can create one.\n\n\nNext, replace this placeholder with your own code snippet:\n\n## Replace with code snippet from your documentation project ##\n\nimport validmind as vm\n\nvm.init(\n  api_host = \"https://api.prod.validmind.ai/api/v1/tracking\",\n  api_key = \"xxxxxxxxxxxxxxxxxxxxxxxxxxxxxxxx\",\n  api_secret = \"API_SECRET\",\n  project = \"xxxxxxxxxxxxxxxxxxxxxxxxx\"\n)\n  \n\n\nInitializing Python environment\n\nimport pandas as pd\nimport xgboost as xgb\n\nfrom sklearn.metrics import accuracy_score\nfrom sklearn.model_selection import train_test_split\n\n%matplotlib inline"
  },
  {
    "objectID": "notebooks/Introduction_Customer_Churn.html#training-an-example-model",
    "href": "notebooks/Introduction_Customer_Churn.html#training-an-example-model",
    "title": "Introduction - Customer Churn Model Documentation (Data and Model)",
    "section": "Training an Example Model",
    "text": "Training an Example Model\nWe will now train an example model that will be used to demonstrate the ValidMind Developer Framework functions. The following demo datasets are available to use, and on this notebook we’ll train a model for the Bank Customer Churn dataset.\n\nLoading demo dataset\n\nfrom validmind.datasets.classification import customer_churn as demo_dataset\n\ndf = demo_dataset.load_data()\n\n\n\nPreparing the training dataset\nBefore we train a model, we need to run some common minimal feature selection and engineering steps on the dataset:\n\nDropping irrelevant variables\nEncoding categorical variables\n\n\nDropping irrelevant variables\nThe following variables will be dropped from the dataset:\n\nRowNumber: it’s a unique identifier to the record\nCustomerId: it’s a unique identifier to the customer\nSurname: no predictive power for this variable\nCreditScore: we didn’t observer any correlation between CreditScore and our target column Exited\n\n\ndf.drop([\"RowNumber\", \"CustomerId\", \"Surname\", \"CreditScore\"], axis=1, inplace=True)\n\n\n\nEncoding categorical variables\nWe will apply one-hot or dummy encoding to the following variables:\n\nGeography: only 3 unique values found in the dataset\nGender: convert from string to integer\n\n\ngenders = {\"Male\": 0, \"Female\": 1}\ndf.replace({\"Gender\": genders}, inplace=True)\n\ndf = pd.concat([df, pd.get_dummies(df[\"Geography\"], prefix=\"Geography\")], axis=1)\ndf.drop(\"Geography\", axis=1, inplace=True)\n\nWe are now ready to train our model with the preprocessed dataset:\n\ndf.head()\n\n\n\nDataset preparation\nFor training our model, we will randomly split the dataset in 3 parts:\n\ntraining split with 60% of the rows\nvalidation split with 20% of the rows\ntest split with 20% of the rows\n\nThe test dataset will be our held out dataset for model evaluation.\n\ntrain_df, test_df = train_test_split(df, test_size=0.20)\n\n# This guarantees a 60/20/20 split\ntrain_ds, val_ds = train_test_split(train_df, test_size=0.25)\n\n# For training\nx_train = train_ds.drop(\"Exited\", axis=1)\ny_train = train_ds.loc[:, \"Exited\"].astype(int)\nx_val = val_ds.drop(\"Exited\", axis=1)\ny_val = val_ds.loc[:, \"Exited\"].astype(int)\n\n# For testing\nx_test = test_df.drop(\"Exited\", axis=1)\ny_test = test_df.loc[:, \"Exited\"].astype(int)\n\n\n\n\nModel training\nWe will train a simple XGBoost model and set its eval_set to [(x_train, y_train), (x_val, y_val)] in order to collect validation datasets metrics on every round. The ValidMind library supports collecting any type of “in training” metrics so model developers can provide additional context to model validators if necessary.\n\nmodel = xgb.XGBClassifier(early_stopping_rounds=10)\nmodel.set_params(\n    eval_metric=[\"error\", \"logloss\", \"auc\"],\n)\nmodel.fit(\n    x_train,\n    y_train,\n    eval_set=[(x_train, y_train), (x_val, y_val)],\n    verbose=False,\n)\n\n\ny_pred = model.predict_proba(x_val)[:, -1]\npredictions = [round(value) for value in y_pred]\naccuracy = accuracy_score(y_val, predictions)\n\nprint(f\"Accuracy: {accuracy}\")\n\nNow that we are satisfied with our model, we can begin using the ValidMind Library to generate test and document it.\n\n\nViewing all test plans available in the developer framework\nWe can find all the test plans and tests available in the developer framework by calling the following functions:\n\nAll test plans: vm.test_plans.list_plans()\nList all available tests: vm.test_plans.list_tests()\nDescribe a test plan: vm.test_plans.describe_plan(\"tabular_data_quality\")\n\nHere is an example:\n\nvm.test_plans.list_plans()\n\n\nvm.test_plans.list_tests()\n\n\nvm.test_plans.describe_plan(\"tabular_data_quality\")\n\n\n\nRunning a data quality test plan\nWe will now run the default data quality test plan that will collect the following metadata from a dataset:\n\nField types and descriptions\nDescriptive statistics\nData distribution histograms\nFeature correlations\n\nand will run a collection of data quality tests such as:\n\nClass imbalance\nDuplicates\nHigh cardinality\nMissing values\nSkewness\n\nValidMind evaluates if the data quality metrics are within expected ranges. These thresholds or ranges can be further configured by model validators.\n\nInitialize a dataset object for ValidMind\nBefore running the test plan, we must first initialize a ValidMind dataset object using the init_dataset function from the vm module. This function takes in arguements: dataset which is the dataset that we want to analyze; target_column which is used to identify the target variable; class_labels which is used to identify the labels used for classification model training.\n\nvm_dataset = vm.init_dataset(\n    dataset=df,\n    target_column=\"Exited\",\n    class_labels={\n        \"0\": \"Did not exit\",\n        \"1\": \"Exited\",\n    }\n)\n\n\n\nInitialize and run the TabularDataset test plan\nWe can now initialize the TabularDataset test suite. The primary method of doing this is with the run_test_suite function from the vm module. This function takes in a test suite name (in this case tabular_dataset) and a dataset keyword argument (the vm_dataset object we created earlier):\n\ntabular_suite = vm.run_test_suite(\"tabular_dataset\", dataset=vm_dataset)\n\nYou can access and review the resulting documentation in the ValidMind UI, in the “Data Preparation” section of the model documentation.\n\n\n\nRunning a model evaluation test plan\nWe will now run a basic model evaluation test plan that is compatible with the model we have trained. Since we have trained an XGBoost model with a sklearn-like API, we will use the SKLearnClassifier test plan. This test plan will collect model metadata and metrics, and run a variety of model evaluation tests, according to the modeling objective (binary classification for this example).\nThe following model metadata is collected:\n\nModel framework and architecture (e.g. XGBoost, Random Forest, Logistic Regression, etc.)\nModel task details (e.g. binary classification, regression, etc.)\nModel hyperparameters (e.g. number of trees, max depth, etc.)\n\nThe model metrics that are collected depend on the model type, use case, etc. For example, for a binary classification model, the following metrics could be collected (again, depending on configuration):\n\nAUC\nError rate\nLogloss\nFeature importance\n\nSimilarly, different model evaluation tests are run depending on the model type, use case, etc. For example, for a binary classification model, the following tests could be executed:\n\nSimple training/test overfit test\nTraining/test performance degradation\nBaseline test dataset performance test\n\n\nInitialize VM model object and train/test datasets\nIn order to run our SKLearnClassifier test plan, we need to initialize ValidMind object instances for the trained model and the training and test datasets:\n\nvm_train_ds = vm.init_dataset(\n    dataset=train_df,\n    type=\"generic\",\n    target_column=\"Exited\"\n)\n\nvm_test_ds = vm.init_dataset(\n    dataset=test_df,\n    type=\"generic\",\n    target_column=\"Exited\"\n)\n\nvm_model = vm.init_model(\n    model,\n    train_ds=vm_train_ds,\n    test_ds=vm_test_ds,\n)\n\nWe can now run the BinaryClassifierModelValidation test plan:\n\nmodel_suite = vm.run_test_suite(\"binary_classifier_model_validation\", model=vm_model)\n\nYou can access and review the resulting documentation in the ValidMind UI, in the “Model Development” section of the model documentation."
  },
  {
    "objectID": "notebooks/how_to/run_a_template.html",
    "href": "notebooks/how_to/run_a_template.html",
    "title": "Run a Documentation Template",
    "section": "",
    "text": "This notebook shows how to run all tests defined in a documentation template."
  },
  {
    "objectID": "notebooks/how_to/run_a_template.html#structure-of-a-documentation-template",
    "href": "notebooks/how_to/run_a_template.html#structure-of-a-documentation-template",
    "title": "Run a Documentation Template",
    "section": "Structure of a documentation template",
    "text": "Structure of a documentation template\nAll projects created in ValidMind are based on a documentation template. A documentation template is a collection of content blocks that, when rendered, produce a document that model developers can use for model validation.\nThe template structure is a simple combination of content sections where each section can have one or more content blocks. We currently support text-based content blocks (that are populated with the ValidMind UI) and test-driven content blocks. Under the hood, a template is represented as a YAML file. For more information about a template’s structure, please refer to this page."
  },
  {
    "objectID": "notebooks/how_to/run_a_template.html#previewing-a-template",
    "href": "notebooks/how_to/run_a_template.html#previewing-a-template",
    "title": "Run a Documentation Template",
    "section": "Previewing a template",
    "text": "Previewing a template\nWe can use the preview_template() function to preview the content blocks that will be populated by the developer framework. Before we do that, let’s first initialize the ValidMind client:\n\n# Load environment variables required by the developer framework\n%load_ext dotenv\n\nimport validmind as vm\n\nvm.init(\n  api_host = \"http://localhost:3000/api/v1/tracking\",\n  project = \"clj6bou4u0000kg8h6lxa1807\"\n)\n\n2023-06-21 16:34:17,517 - INFO - api_client - Connected to ValidMind. Project: Customer Churn Demo - 4 (clj6bou4u0000kg8h6lxa1807)\n\n\n\nvm.preview_template()"
  },
  {
    "objectID": "notebooks/how_to/run_a_template.html#running-a-template",
    "href": "notebooks/how_to/run_a_template.html#running-a-template",
    "title": "Run a Documentation Template",
    "section": "Running a template",
    "text": "Running a template\nWe can use the run_template() function to run all tests defined in a documentation template. Note that each test in the template will have specific context requirements. Each context object can be passed as a function argument. For example, if a test requires a model object, we can pass it as a function argument:\nvm.run_template(model=vm_model) # vm_model is a validmind Model instance\nLet’s run through our customer churn demo to illustrate how to run a template and pass a model and dataset context to the run_template() function.\n\n# Load a demo dataset and train a simple model\nimport xgboost as xgb\nfrom validmind.datasets.classification import customer_churn as demo_dataset\n\ndf = demo_dataset.load_data()\n\nvm_dataset = vm.init_dataset(\n    dataset=df,\n    target_column=demo_dataset.target_column,\n    class_labels=demo_dataset.class_labels\n)\n\ntrain_df, validation_df, test_df = demo_dataset.preprocess(df)\n\nx_train = train_df.drop(demo_dataset.target_column, axis=1)\ny_train = train_df[demo_dataset.target_column]\nx_val = validation_df.drop(demo_dataset.target_column, axis=1)\ny_val = validation_df[demo_dataset.target_column]\n\nmodel = xgb.XGBClassifier(early_stopping_rounds=10)\nmodel.set_params(\n    eval_metric=[\"error\", \"logloss\", \"auc\"],\n)\nmodel.fit(\n    x_train,\n    y_train,\n    eval_set=[(x_val, y_val)],\n    verbose=False,\n)\n\n2023-06-21 16:34:17,845 - INFO - client - Pandas dataset detected. Initializing VM Dataset instance...\n2023-06-21 16:34:17,846 - INFO - dataset - Inferring dataset types...\n\n\nXGBClassifier(base_score=None, booster=None, callbacks=None,\n              colsample_bylevel=None, colsample_bynode=None,\n              colsample_bytree=None, early_stopping_rounds=10,\n              enable_categorical=False, eval_metric=['error', 'logloss', 'auc'],\n              feature_types=None, gamma=None, gpu_id=None, grow_policy=None,\n              importance_type=None, interaction_constraints=None,\n              learning_rate=None, max_bin=None, max_cat_threshold=None,\n              max_cat_to_onehot=None, max_delta_step=None, max_depth=None,\n              max_leaves=None, min_child_weight=None, missing=nan,\n              monotone_constraints=None, n_estimators=100, n_jobs=None,\n              num_parallel_tree=None, predictor=None, random_state=None, ...)In a Jupyter environment, please rerun this cell to show the HTML representation or trust the notebook. On GitHub, the HTML representation is unable to render, please try loading this page with nbviewer.org.XGBClassifierXGBClassifier(base_score=None, booster=None, callbacks=None,\n              colsample_bylevel=None, colsample_bynode=None,\n              colsample_bytree=None, early_stopping_rounds=10,\n              enable_categorical=False, eval_metric=['error', 'logloss', 'auc'],\n              feature_types=None, gamma=None, gpu_id=None, grow_policy=None,\n              importance_type=None, interaction_constraints=None,\n              learning_rate=None, max_bin=None, max_cat_threshold=None,\n              max_cat_to_onehot=None, max_delta_step=None, max_depth=None,\n              max_leaves=None, min_child_weight=None, missing=nan,\n              monotone_constraints=None, n_estimators=100, n_jobs=None,\n              num_parallel_tree=None, predictor=None, random_state=None, ...)\n\n\n\nvm_train_ds = vm.init_dataset(\n    dataset=train_df,\n    type=\"generic\",\n    target_column=demo_dataset.target_column\n)\n\nvm_test_ds = vm.init_dataset(\n    dataset=test_df,\n    type=\"generic\",\n    target_column=demo_dataset.target_column\n)\n\nvm_model = vm.init_model(\n    model,\n    train_ds=vm_train_ds,\n    test_ds=vm_test_ds,\n)\n\n2023-06-21 16:34:18,069 - INFO - client - Pandas dataset detected. Initializing VM Dataset instance...\n2023-06-21 16:34:18,072 - INFO - dataset - Inferring dataset types...\n2023-06-21 16:34:18,157 - INFO - client - Pandas dataset detected. Initializing VM Dataset instance...\n2023-06-21 16:34:18,159 - INFO - dataset - Inferring dataset types...\n\n\nNow we can run this project’s documentation template by passing the required dataset and model context:\n\nmodel_suite = vm.run_template(model=vm_model, dataset=vm_dataset)"
  },
  {
    "objectID": "notebooks/how_to/run_a_test_plan.html",
    "href": "notebooks/how_to/run_a_test_plan.html",
    "title": "Running an Individual Test Plan",
    "section": "",
    "text": "This notebook shows how to run an individual test plan and pass custom config parameters for the tests.\n%load_ext dotenv\n%dotenv dev.env\n\nimport pandas as pd\nimport xgboost as xgb\n\nfrom sklearn.metrics import accuracy_score\nfrom sklearn.model_selection import train_test_split\n\n%matplotlib inline\n\ncannot find .env file\nimport validmind as vm\n\n\nvm.init(\n  api_host = \"http://localhost:3000/api/v1/tracking\",\n  project = \"clhsvn7va0000kgrl0nwybdff\"\n)\n  \n  \n\nConnected to ValidMind. Project: Customer Churn Model dev - Initial Validation (clhsvn7va0000kgrl0nwybdff)"
  },
  {
    "objectID": "notebooks/how_to/run_a_test_plan.html#load-the-demo-dataset",
    "href": "notebooks/how_to/run_a_test_plan.html#load-the-demo-dataset",
    "title": "Running an Individual Test Plan",
    "section": "Load the Demo Dataset",
    "text": "Load the Demo Dataset\n\n# You can also import customer_churn like this:\nfrom validmind.datasets.classification import customer_churn as demo_dataset\n# from validmind.datasets.classification import taiwan_credit as demo_dataset\n\ndf = demo_dataset.load_data()\n\n\nPrepocess the Raw Dataset\nWe will need to preprocess the dataset and produce the training, test and validation splits first.\n\ntrain_df, validation_df, test_df = demo_dataset.preprocess(df)"
  },
  {
    "objectID": "notebooks/how_to/run_a_test_plan.html#train-a-model-for-testing",
    "href": "notebooks/how_to/run_a_test_plan.html#train-a-model-for-testing",
    "title": "Running an Individual Test Plan",
    "section": "Train a Model for Testing",
    "text": "Train a Model for Testing\nWe train a simple customer churn model for our test.\n\nx_train = train_df.drop(demo_dataset.target_column, axis=1)\ny_train = train_df[demo_dataset.target_column]\nx_val = validation_df.drop(demo_dataset.target_column, axis=1)\ny_val = validation_df[demo_dataset.target_column]\n\nmodel = xgb.XGBClassifier(early_stopping_rounds=10)\nmodel.set_params(\n    eval_metric=[\"error\", \"logloss\", \"auc\"],\n)\nmodel.fit(\n    x_train,\n    y_train,\n    eval_set=[(x_val, y_val)],\n    verbose=False,\n)\n\nXGBClassifier(base_score=None, booster=None, callbacks=None,\n              colsample_bylevel=None, colsample_bynode=None,\n              colsample_bytree=None, early_stopping_rounds=10,\n              enable_categorical=False, eval_metric=['error', 'logloss', 'auc'],\n              feature_types=None, gamma=None, gpu_id=None, grow_policy=None,\n              importance_type=None, interaction_constraints=None,\n              learning_rate=None, max_bin=None, max_cat_threshold=None,\n              max_cat_to_onehot=None, max_delta_step=None, max_depth=None,\n              max_leaves=None, min_child_weight=None, missing=nan,\n              monotone_constraints=None, n_estimators=100, n_jobs=None,\n              num_parallel_tree=None, predictor=None, random_state=None, ...)In a Jupyter environment, please rerun this cell to show the HTML representation or trust the notebook. On GitHub, the HTML representation is unable to render, please try loading this page with nbviewer.org.XGBClassifierXGBClassifier(base_score=None, booster=None, callbacks=None,\n              colsample_bylevel=None, colsample_bynode=None,\n              colsample_bytree=None, early_stopping_rounds=10,\n              enable_categorical=False, eval_metric=['error', 'logloss', 'auc'],\n              feature_types=None, gamma=None, gpu_id=None, grow_policy=None,\n              importance_type=None, interaction_constraints=None,\n              learning_rate=None, max_bin=None, max_cat_threshold=None,\n              max_cat_to_onehot=None, max_delta_step=None, max_depth=None,\n              max_leaves=None, min_child_weight=None, missing=nan,\n              monotone_constraints=None, n_estimators=100, n_jobs=None,\n              num_parallel_tree=None, predictor=None, random_state=None, ...)"
  },
  {
    "objectID": "notebooks/how_to/run_a_test_plan.html#import-and-run-the-individual-test-plan",
    "href": "notebooks/how_to/run_a_test_plan.html#import-and-run-the-individual-test-plan",
    "title": "Running an Individual Test Plan",
    "section": "Import and Run the Individual Test Plan",
    "text": "Import and Run the Individual Test Plan\n\nInitialize ValidMind objects\nWe initize the objects required to run test plans using the ValidMind framework\n\nvm_train_ds = vm.init_dataset(\n    dataset=train_df,\n    type=\"generic\",\n    target_column=demo_dataset.target_column\n)\n\nvm_test_ds = vm.init_dataset(\n    dataset=test_df,\n    type=\"generic\",\n    target_column=demo_dataset.target_column\n)\n\nvm_model = vm.init_model(\n    model,\n    train_ds=vm_train_ds,\n    test_ds=vm_test_ds,\n)\n\nPandas dataset detected. Initializing VM Dataset instance...\nInferring dataset types...\nPandas dataset detected. Initializing VM Dataset instance...\nInferring dataset types...\n\n\n\n\nList of available Test Plans\nThe interface to show list of test plans available in the ValidMind development framework\n\nvm.test_plans.list_plans()\n\n\n\n\n\n\nID\nName\nDescription\n\n\n\n\nbinary_classifier_metrics\nBinaryClassifierMetrics\nTest plan for sklearn classifier metrics\n\n\nbinary_classifier_validation\nBinaryClassifierPerformance\nTest plan for sklearn classifier models\n\n\nbinary_classifier_model_diagnosis\nBinaryClassifierDiagnosis\nTest plan for sklearn classifier model diagnosis tests\n\n\ntabular_dataset_description\nTabularDatasetDescription\nTest plan to extract metadata and descriptive statistics from a tabular dataset\n\n\ntabular_data_quality\nTabularDataQuality\nTest plan for data quality on tabular datasets\n\n\ntime_series_data_quality\nTimeSeriesDataQuality\nTest plan for data quality on time series datasets\n\n\ntime_series_univariate\nTimeSeriesUnivariate\nTest plan to perform time series univariate analysis.\n\n\ntime_series_multivariate\nTimeSeriesMultivariate\nTest plan to perform time series multivariate analysis.\n\n\ntime_series_forecast\nTimeSeriesForecast\nTest plan to perform time series forecast tests.\n\n\nregression_model_description\nRegressionModelDescription\nTest plan for performance metric of regression model of statsmodels library\n\n\nregression_models_evaluation\nRegressionModelsEvaluation\nTest plan for metrics comparison of regression model of statsmodels library\n\n\n\n\n\n\n\nDetail of an individual Test Plan\nThe interface will get detail of a specific test plan\n\nvm.test_plans.describe_plan(\"binary_classifier_model_diagnosis\")\n\n\n\n\n\n\nID\nName\nDescription\nRequired Context\nTests\n\n\n\n\nbinary_classifier_model_diagnosis\nBinaryClassifierDiagnosis\nTest plan for sklearn classifier model diagnosis tests\nmodel\nOverfitDiagnosis (ThresholdTest), WeakspotsDiagnosis (ThresholdTest), RobustnessDiagnosis (ThresholdTest)\n\n\n\n\n\n\n\nDefine the required config parameters\nThe config can be apply to specific test to override the default configuration parameters.\nThe format of a config is:\nconfig = {\n    \"&lt;test1_id&gt;\": {\n        \"&lt;default_param_1&gt;\": value,\n        \"&lt;default_param_2&gt;\": value,\n    },\n     \"&lt;test2_id&gt;\": {\n        \"&lt;default_param_1&gt;\": value,\n        \"&lt;default_param_2&gt;\": value,\n    },\n}\nUsers can input the configuration to test plan using config, allowing fine-tuning the suite according to their specific data requirements.\n\nconfig={\n    \"overfit_regions\": {\n        \"cut_off_percentage\": 3,\n        \"feature_columns\": [\"Age\", \"Balance\", \"Tenure\", \"NumOfProducts\"]\n    },\n    \"weak_spots\":{\n        \"features_columns\": [\"Age\", \"Balance\"],\n        \"accuracy_gap_threshold\": 85,\n    },\n    \"robustness\":{\n        \"features_columns\": [ \"Balance\", \"Tenure\"],\n        \"scaling_factor_std_dev_list\": [0.0, 0.1, 0.2, 0.3, 0.4, 0.5],\n        \"accuracy_decay_threshold\": 4,\n    }\n}\n\n\n\nRun the test plan and display results\n\nmodel_diagnosis_test_plan = vm.run_test_plan(\"binary_classifier_model_diagnosis\", \n                                             model=vm_model,\n                                             config=config)\n\n\n\n\n\n\n\n\n\nAccessing the test plan results\nWe can now access all the results of the test plan, including subtest plans using test_plan.get_results().\n\ntest_plan.get_results(): With no arguments, this returns a list of all results\ntest_plan.get_results(test_id): If provided with a test id, this returns the all results that match the given test id\n\nBy default, get_results() returns a list, in case there are multiple tests with the same id.\n\nmodel_diagnosis_test_plan.get_results()\n\n[TestPlanTestResult(result_id=\"overfit_regions\", test_results),\n TestPlanTestResult(result_id=\"weak_spots\", test_results),\n TestPlanTestResult(result_id=\"robustness\", test_results)]\n\n\n\nmodel_robustness = model_diagnosis_test_plan.get_results(\"robustness\")[0]\nmodel_robustness.show()"
  },
  {
    "objectID": "notebooks/how_to/run_a_test_suite.html",
    "href": "notebooks/how_to/run_a_test_suite.html",
    "title": "Running an Individual Test Suite",
    "section": "",
    "text": "This notebook shows how to run an individual test suite"
  },
  {
    "objectID": "notebooks/how_to/run_a_test_suite.html#initialize-validmind",
    "href": "notebooks/how_to/run_a_test_suite.html#initialize-validmind",
    "title": "Running an Individual Test Suite",
    "section": "Initialize ValidMind",
    "text": "Initialize ValidMind\n\n%load_ext dotenv\n%dotenv .env\n%matplotlib inline\n\nimport validmind as vm\nimport xgboost as xgb\n\nvm.init(\n  api_host = \"http://localhost:3000/api/v1/tracking\",\n  project = \"clhsvn7va0000kgrl0nwybdff\"\n)\n  \n\nConnected to ValidMind. Project: Customer Churn Model dev - Initial Validation (clhsvn7va0000kgrl0nwybdff)"
  },
  {
    "objectID": "notebooks/how_to/run_a_test_suite.html#load-the-demo-dataset",
    "href": "notebooks/how_to/run_a_test_suite.html#load-the-demo-dataset",
    "title": "Running an Individual Test Suite",
    "section": "Load the Demo Dataset",
    "text": "Load the Demo Dataset\n\n# You can also import taiwan_credit like this:\n# from validmind.datasets.classification import taiwan_credit as demo_dataset\nfrom validmind.datasets.classification import customer_churn as demo_dataset\n\ndf = demo_dataset.load_data()\n\n\nvm_dataset = vm.init_dataset(\n    dataset=df,\n    target_column=demo_dataset.target_column,\n    class_labels=demo_dataset.class_labels\n)\n\nPandas dataset detected. Initializing VM Dataset instance...\nInferring dataset types..."
  },
  {
    "objectID": "notebooks/how_to/run_a_test_suite.html#list-available-test-suites",
    "href": "notebooks/how_to/run_a_test_suite.html#list-available-test-suites",
    "title": "Running an Individual Test Suite",
    "section": "List available test suites",
    "text": "List available test suites\n\nvm.test_suites.list_suites()\n\n\n\n\n\n\nID\nName\nDescription\nTest Plans\n\n\n\n\nbinary_classifier_full_suite\nBinaryClassifierFullSuite\nFull test suite for binary classification models.\ntabular_dataset_description, tabular_data_quality, binary_classifier_metrics, binary_classifier_validation, binary_classifier_model_diagnosis\n\n\nbinary_classifier_model_validation\nBinaryClassifierModelValidation\nTest suite for binary classification models.\nbinary_classifier_metrics, binary_classifier_validation, binary_classifier_model_diagnosis\n\n\ntabular_dataset\nTabularDataset\nTest suite for tabular datasets.\ntabular_dataset_description, tabular_data_quality\n\n\ntime_series_dataset\nTimeSeriesDataset\nTest suite for time series datasets.\ntime_series_data_quality, time_series_univariate, time_series_multivariate\n\n\ntime_series_model_validation\nTimeSeriesModelValidation\nTest suite for time series model validation.\nregression_model_description, regression_models_evaluation, time_series_forecast"
  },
  {
    "objectID": "notebooks/how_to/run_a_test_suite.html#run-the-data-validation-test-suite",
    "href": "notebooks/how_to/run_a_test_suite.html#run-the-data-validation-test-suite",
    "title": "Running an Individual Test Suite",
    "section": "Run the Data Validation Test suite",
    "text": "Run the Data Validation Test suite\n\ntabular_suite = vm.run_test_suite(\"tabular_dataset\", dataset=vm_dataset)"
  },
  {
    "objectID": "notebooks/how_to/run_a_test_suite.html#run-the-model-validation-test-suite",
    "href": "notebooks/how_to/run_a_test_suite.html#run-the-model-validation-test-suite",
    "title": "Running an Individual Test Suite",
    "section": "Run the Model Validation Test suite",
    "text": "Run the Model Validation Test suite\nWe will need to preprocess the dataset and produce the training, test and validation splits first.\n\nPrepocess the Raw Dataset\n\ntrain_df, validation_df, test_df = demo_dataset.preprocess(df)\n\n\n\nTrain a Model for Testing\nWe train a simple customer churn model for our test.\n\nx_train = train_df.drop(demo_dataset.target_column, axis=1)\ny_train = train_df[demo_dataset.target_column]\nx_val = validation_df.drop(demo_dataset.target_column, axis=1)\ny_val = validation_df[demo_dataset.target_column]\n\nmodel = xgb.XGBClassifier(early_stopping_rounds=10)\nmodel.set_params(\n    eval_metric=[\"error\", \"logloss\", \"auc\"],\n)\nmodel.fit(\n    x_train,\n    y_train,\n    eval_set=[(x_val, y_val)],\n    verbose=False,\n)\n\nXGBClassifier(base_score=None, booster=None, callbacks=None,\n              colsample_bylevel=None, colsample_bynode=None,\n              colsample_bytree=None, early_stopping_rounds=10,\n              enable_categorical=False, eval_metric=['error', 'logloss', 'auc'],\n              feature_types=None, gamma=None, gpu_id=None, grow_policy=None,\n              importance_type=None, interaction_constraints=None,\n              learning_rate=None, max_bin=None, max_cat_threshold=None,\n              max_cat_to_onehot=None, max_delta_step=None, max_depth=None,\n              max_leaves=None, min_child_weight=None, missing=nan,\n              monotone_constraints=None, n_estimators=100, n_jobs=None,\n              num_parallel_tree=None, predictor=None, random_state=None, ...)In a Jupyter environment, please rerun this cell to show the HTML representation or trust the notebook. On GitHub, the HTML representation is unable to render, please try loading this page with nbviewer.org.XGBClassifierXGBClassifier(base_score=None, booster=None, callbacks=None,\n              colsample_bylevel=None, colsample_bynode=None,\n              colsample_bytree=None, early_stopping_rounds=10,\n              enable_categorical=False, eval_metric=['error', 'logloss', 'auc'],\n              feature_types=None, gamma=None, gpu_id=None, grow_policy=None,\n              importance_type=None, interaction_constraints=None,\n              learning_rate=None, max_bin=None, max_cat_threshold=None,\n              max_cat_to_onehot=None, max_delta_step=None, max_depth=None,\n              max_leaves=None, min_child_weight=None, missing=nan,\n              monotone_constraints=None, n_estimators=100, n_jobs=None,\n              num_parallel_tree=None, predictor=None, random_state=None, ...)"
  },
  {
    "objectID": "notebooks/how_to/run_a_test_suite.html#import-and-run-the-individual-test-suite",
    "href": "notebooks/how_to/run_a_test_suite.html#import-and-run-the-individual-test-suite",
    "title": "Running an Individual Test Suite",
    "section": "Import and Run the Individual Test Suite",
    "text": "Import and Run the Individual Test Suite\n\nInitialize ValidMind objects\nWe initize the objects required to run test plans using the ValidMind framework\n\nvm_train_ds = vm.init_dataset(\n    dataset=train_df,\n    type=\"generic\",\n    target_column=demo_dataset.target_column\n)\n\nvm_test_ds = vm.init_dataset(\n    dataset=test_df,\n    type=\"generic\",\n    target_column=demo_dataset.target_column\n)\n\nvm_model = vm.init_model(\n    model,\n    train_ds=vm_train_ds,\n    test_ds=vm_test_ds,\n)\n\nPandas dataset detected. Initializing VM Dataset instance...\nInferring dataset types...\nPandas dataset detected. Initializing VM Dataset instance...\nInferring dataset types...\n\n\n\n\nRun the Binary Classification Test Suite\n\nmodel_suite = vm.run_test_suite(\"binary_classifier_model_validation\", model=vm_model)"
  },
  {
    "objectID": "notebooks/how_to/explore_test_suites_test_plans_and_tests.html",
    "href": "notebooks/how_to/explore_test_suites_test_plans_and_tests.html",
    "title": "Viewing all available Test suites, Test plans and tests",
    "section": "",
    "text": "This notebook aim to demostrate the list of interfaces available to get details of test suites, test plans and tests"
  },
  {
    "objectID": "notebooks/how_to/explore_test_suites_test_plans_and_tests.html#initialize-validmind",
    "href": "notebooks/how_to/explore_test_suites_test_plans_and_tests.html#initialize-validmind",
    "title": "Viewing all available Test suites, Test plans and tests",
    "section": "Initialize ValidMind",
    "text": "Initialize ValidMind\n\n%load_ext dotenv\n%dotenv .env\n\nimport validmind as vm\n\nvm.init(\n    api_host = \"http://localhost:3000/api/v1/tracking\",\n    project = \"clip4v3jl00031rry7h1bu5ul\"\n)\n\n2023-06-14 09:08:29,942 - INFO - api_client - Connected to ValidMind. Project: Test Project (clip4v3jl00031rry7h1bu5ul)\n\n\nThe dotenv extension is already loaded. To reload it, use:\n  %reload_ext dotenv"
  },
  {
    "objectID": "notebooks/how_to/explore_test_suites_test_plans_and_tests.html#available-test-suites",
    "href": "notebooks/how_to/explore_test_suites_test_plans_and_tests.html#available-test-suites",
    "title": "Viewing all available Test suites, Test plans and tests",
    "section": "Available test suites",
    "text": "Available test suites\nThe interface will provide the list of test suites available in the ValidMind framework\n\nvm.test_suites.list_suites()\n\n\n\n\n\n\nID\nName\nDescription\nTest Plans\n\n\n\n\nbinary_classifier_full_suite\nBinaryClassifierFullSuite\nFull test suite for binary classification models.\ntabular_dataset_description, tabular_data_quality, binary_classifier_metrics, binary_classifier_validation, binary_classifier_model_diagnosis\n\n\nbinary_classifier_model_validation\nBinaryClassifierModelValidation\nTest suite for binary classification models.\nbinary_classifier_metrics, binary_classifier_validation, binary_classifier_model_diagnosis\n\n\ntabular_dataset\nTabularDataset\nTest suite for tabular datasets.\ntabular_dataset_description, tabular_data_quality\n\n\ntime_series_dataset\nTimeSeriesDataset\nTest suite for time series datasets.\ntime_series_data_quality, time_series_univariate, time_series_multivariate\n\n\ntime_series_model_validation\nTimeSeriesModelValidation\nTest suite for time series model validation.\nregression_model_description, regression_models_evaluation, time_series_forecast, time_series_sensitivity"
  },
  {
    "objectID": "notebooks/how_to/explore_test_suites_test_plans_and_tests.html#test-plans",
    "href": "notebooks/how_to/explore_test_suites_test_plans_and_tests.html#test-plans",
    "title": "Viewing all available Test suites, Test plans and tests",
    "section": "Test plans",
    "text": "Test plans\nThe list of test plans available in a given test suite\n\nvm.test_suites.describe_suite(\"binary_classifier_full_suite\")\n\n\n\n\n\n\nID\nName\nDescription\nTest Plans\n\n\n\n\nbinary_classifier_full_suite\nBinaryClassifierFullSuite\nFull test suite for binary classification models.\ntabular_dataset_description, tabular_data_quality, binary_classifier_metrics, binary_classifier_validation, binary_classifier_model_diagnosis\n\n\n\n\n\n\nTest plan description and list of tests\nThe list of tests avaiable in a specific test plan\n\nvm.test_plans.describe_plan(\"tabular_dataset_description\")\n\n\n\n\n\n\n\n\n\n\n\n\n\nID\nName\nDescription\nRequired Context\nTests\n\n\n\n\ntabular_dataset_description\nTabularDatasetDescription\nTest plan to extract metadata and descriptive statistics from a tabular dataset\n['dataset']\nDatasetMetadata (DatasetMetadata)\nDatasetDescription (Metric)\nDescriptiveStatistics (Metric)\nPearsonCorrelationMatrix (Metric)\nDatasetCorrelations (Metric)\n\n\n\n\n\n\n\nTest detail\n\nvm.tests.describe_test('DescriptiveStatistics')\n\n\n\n\n\n\nID\nTest Type\nName\nDescription\n\n\n\n\nvalidmind.data_validation.DescriptiveStatistics\nMetric\nDescriptiveStatistics\nCollects a set of descriptive statistics for a dataset, both for numerical and categorical variables\n\n\n\n\n\n\n\nDetails of test suites, test plans and tests\nThis interface provide comprehensive details of test suites, test plans and tests\n\nvm.test_suites.describe_suite(\"binary_classifier_full_suite\", verbose=True)\n\n\n\n\n\n\nTest Suite ID\nTest Suite Name\nTest Plan ID\nTest Plan Name\nTest ID\nTest Name\nTest Type\n\n\n\n\nbinary_classifier_full_suite\nBinaryClassifierFullSuite\ntabular_dataset_description\nTabularDatasetDescription\nvalidmind.data_validation.DatasetMetadata\nDatasetMetadata\nDatasetMetadata\n\n\nbinary_classifier_full_suite\nBinaryClassifierFullSuite\ntabular_dataset_description\nTabularDatasetDescription\nvalidmind.data_validation.DatasetDescription\nDatasetDescription\nMetric\n\n\nbinary_classifier_full_suite\nBinaryClassifierFullSuite\ntabular_dataset_description\nTabularDatasetDescription\nvalidmind.data_validation.DescriptiveStatistics\nDescriptiveStatistics\nMetric\n\n\nbinary_classifier_full_suite\nBinaryClassifierFullSuite\ntabular_dataset_description\nTabularDatasetDescription\nvalidmind.data_validation.PearsonCorrelationMatrix\nPearsonCorrelationMatrix\nMetric\n\n\nbinary_classifier_full_suite\nBinaryClassifierFullSuite\ntabular_dataset_description\nTabularDatasetDescription\nvalidmind.data_validation.DatasetCorrelations\nDatasetCorrelations\nMetric\n\n\nbinary_classifier_full_suite\nBinaryClassifierFullSuite\ntabular_data_quality\nTabularDataQuality\nvalidmind.data_validation.ClassImbalance\nClassImbalance\nThresholdTest\n\n\nbinary_classifier_full_suite\nBinaryClassifierFullSuite\ntabular_data_quality\nTabularDataQuality\nvalidmind.data_validation.Duplicates\nDuplicates\nThresholdTest\n\n\nbinary_classifier_full_suite\nBinaryClassifierFullSuite\ntabular_data_quality\nTabularDataQuality\nvalidmind.data_validation.HighCardinality\nHighCardinality\nThresholdTest\n\n\nbinary_classifier_full_suite\nBinaryClassifierFullSuite\ntabular_data_quality\nTabularDataQuality\nvalidmind.data_validation.HighPearsonCorrelation\nHighPearsonCorrelation\nThresholdTest\n\n\nbinary_classifier_full_suite\nBinaryClassifierFullSuite\ntabular_data_quality\nTabularDataQuality\nvalidmind.data_validation.MissingValues\nMissingValues\nThresholdTest\n\n\nbinary_classifier_full_suite\nBinaryClassifierFullSuite\ntabular_data_quality\nTabularDataQuality\nvalidmind.data_validation.Skewness\nSkewness\nThresholdTest\n\n\nbinary_classifier_full_suite\nBinaryClassifierFullSuite\ntabular_data_quality\nTabularDataQuality\nvalidmind.data_validation.UniqueRows\nUniqueRows\nThresholdTest\n\n\nbinary_classifier_full_suite\nBinaryClassifierFullSuite\ntabular_data_quality\nTabularDataQuality\nvalidmind.data_validation.TooManyZeroValues\nTooManyZeroValues\nThresholdTest\n\n\nbinary_classifier_full_suite\nBinaryClassifierFullSuite\nbinary_classifier_metrics\nBinaryClassifierMetrics\nvalidmind.model_validation.ModelMetadata\nModelMetadata\nMetric\n\n\nbinary_classifier_full_suite\nBinaryClassifierFullSuite\nbinary_classifier_metrics\nBinaryClassifierMetrics\nvalidmind.data_validation.DatasetSplit\nDatasetSplit\nMetric\n\n\nbinary_classifier_full_suite\nBinaryClassifierFullSuite\nbinary_classifier_metrics\nBinaryClassifierMetrics\nvalidmind.model_validation.sklearn.ConfusionMatrix\nConfusionMatrix\nMetric\n\n\nbinary_classifier_full_suite\nBinaryClassifierFullSuite\nbinary_classifier_metrics\nBinaryClassifierMetrics\nvalidmind.model_validation.sklearn.ClassifierInSamplePerformance\nClassifierInSamplePerformance\nMetric\n\n\nbinary_classifier_full_suite\nBinaryClassifierFullSuite\nbinary_classifier_metrics\nBinaryClassifierMetrics\nvalidmind.model_validation.sklearn.ClassifierOutOfSamplePerformance\nClassifierOutOfSamplePerformance\nMetric\n\n\nbinary_classifier_full_suite\nBinaryClassifierFullSuite\nbinary_classifier_metrics\nBinaryClassifierMetrics\nvalidmind.model_validation.sklearn.PermutationFeatureImportance\nPermutationFeatureImportance\nMetric\n\n\nbinary_classifier_full_suite\nBinaryClassifierFullSuite\nbinary_classifier_metrics\nBinaryClassifierMetrics\nvalidmind.model_validation.sklearn.PrecisionRecallCurve\nPrecisionRecallCurve\nMetric\n\n\nbinary_classifier_full_suite\nBinaryClassifierFullSuite\nbinary_classifier_metrics\nBinaryClassifierMetrics\nvalidmind.model_validation.sklearn.ROCCurve\nROCCurve\nMetric\n\n\nbinary_classifier_full_suite\nBinaryClassifierFullSuite\nbinary_classifier_metrics\nBinaryClassifierMetrics\nvalidmind.model_validation.sklearn.PopulationStabilityIndex\nPopulationStabilityIndex\nMetric\n\n\nbinary_classifier_full_suite\nBinaryClassifierFullSuite\nbinary_classifier_metrics\nBinaryClassifierMetrics\nvalidmind.model_validation.sklearn.SHAPGlobalImportance\nSHAPGlobalImportance\nMetric\n\n\nbinary_classifier_full_suite\nBinaryClassifierFullSuite\nbinary_classifier_validation\nBinaryClassifierPerformance\nvalidmind.model_validation.sklearn.MinimumAccuracy\nMinimumAccuracy\nThresholdTest\n\n\nbinary_classifier_full_suite\nBinaryClassifierFullSuite\nbinary_classifier_validation\nBinaryClassifierPerformance\nvalidmind.model_validation.sklearn.MinimumF1Score\nMinimumF1Score\nThresholdTest\n\n\nbinary_classifier_full_suite\nBinaryClassifierFullSuite\nbinary_classifier_validation\nBinaryClassifierPerformance\nvalidmind.model_validation.sklearn.MinimumROCAUCScore\nMinimumROCAUCScore\nThresholdTest\n\n\nbinary_classifier_full_suite\nBinaryClassifierFullSuite\nbinary_classifier_validation\nBinaryClassifierPerformance\nvalidmind.model_validation.sklearn.TrainingTestDegradation\nTrainingTestDegradation\nThresholdTest\n\n\nbinary_classifier_full_suite\nBinaryClassifierFullSuite\nbinary_classifier_model_diagnosis\nBinaryClassifierDiagnosis\nvalidmind.model_validation.sklearn.OverfitDiagnosis\nOverfitDiagnosis\nThresholdTest\n\n\nbinary_classifier_full_suite\nBinaryClassifierFullSuite\nbinary_classifier_model_diagnosis\nBinaryClassifierDiagnosis\nvalidmind.model_validation.sklearn.WeakspotsDiagnosis\nWeakspotsDiagnosis\nThresholdTest\n\n\nbinary_classifier_full_suite\nBinaryClassifierFullSuite\nbinary_classifier_model_diagnosis\nBinaryClassifierDiagnosis\nvalidmind.model_validation.sklearn.RobustnessDiagnosis\nRobustnessDiagnosis\nThresholdTest"
  },
  {
    "objectID": "notebooks/how_to/explore_test_suites_test_plans_and_tests.html#available-test-suites-1",
    "href": "notebooks/how_to/explore_test_suites_test_plans_and_tests.html#available-test-suites-1",
    "title": "Viewing all available Test suites, Test plans and tests",
    "section": "Available test suites",
    "text": "Available test suites\n\nvm.tests.list_tests()\n\n\n\n\n\n\nTest Type\nName\nDescription\nID\n\n\n\n\nMetric\nModelMetadata\nCustom class to collect the following metadata for a model: - Model architecture - Model hyperparameters - Model task type\nvalidmind.model_validation.ModelMetadata\n\n\nMetric\nClassifierOutOfSamplePerformance\nTest that outputs the performance of the model on the test data.\nvalidmind.model_validation.sklearn.ClassifierOutOfSamplePerformance\n\n\nThresholdTest\nRobustnessDiagnosis\nTest robustness of model by perturbing the features column values by adding noise within scale stardard deviation.\nvalidmind.model_validation.sklearn.RobustnessDiagnosis\n\n\nMetric\nSHAPGlobalImportance\nSHAP Global Importance\nvalidmind.model_validation.sklearn.SHAPGlobalImportance\n\n\nMetric\nConfusionMatrix\nConfusion Matrix\nvalidmind.model_validation.sklearn.ConfusionMatrix\n\n\nMetric\nClassifierInSamplePerformance\nTest that outputs the performance of the model on the training data.\nvalidmind.model_validation.sklearn.ClassifierInSamplePerformance\n\n\nThresholdTest\nOverfitDiagnosis\nTest that identify overfit regions with high residuals by histogram slicing techniques.\nvalidmind.model_validation.sklearn.OverfitDiagnosis\n\n\nMetric\nPermutationFeatureImportance\nPermutation Feature Importance\nvalidmind.model_validation.sklearn.PermutationFeatureImportance\n\n\nThresholdTest\nMinimumROCAUCScore\nTest that the model's ROC AUC score on the validation dataset meets or exceeds a predefined threshold.\nvalidmind.model_validation.sklearn.MinimumROCAUCScore\n\n\nMetric\nPrecisionRecallCurve\nPrecision Recall Curve\nvalidmind.model_validation.sklearn.PrecisionRecallCurve\n\n\nMetric\nClassifierPerformance\nTest that outputs the performance of the model on the training or test data.\nvalidmind.model_validation.sklearn.ClassifierPerformance\n\n\nThresholdTest\nMinimumF1Score\nTest that the model's F1 score on the validation dataset meets or exceeds a predefined threshold.\nvalidmind.model_validation.sklearn.MinimumF1Score\n\n\nMetric\nROCCurve\nROC Curve\nvalidmind.model_validation.sklearn.ROCCurve\n\n\nThresholdTest\nTrainingTestDegradation\nTest that the degradation in performance between the training and test datasets does not exceed a predefined threshold.\nvalidmind.model_validation.sklearn.TrainingTestDegradation\n\n\nThresholdTest\nWeakspotsDiagnosis\nTest that identify weak regions with high residuals by histogram slicing techniques.\nvalidmind.model_validation.sklearn.WeakspotsDiagnosis\n\n\nMetric\nPopulationStabilityIndex\nPopulation Stability Index between two datasets\nvalidmind.model_validation.sklearn.PopulationStabilityIndex\n\n\nThresholdTest\nMinimumAccuracy\nTest that the model's prediction accuracy on a dataset meets or exceeds a predefined threshold.\nvalidmind.model_validation.sklearn.MinimumAccuracy\n\n\nMetric\nRegressionModelsCoeffs\nTest that outputs the coefficients of stats library regression models.\nvalidmind.model_validation.statsmodels.RegressionModelsCoeffs\n\n\nMetric\nBoxPierce\nThe Box-Pierce test is a statistical test used to determine whether a given set of data has autocorrelations that are different from zero.\nvalidmind.model_validation.statsmodels.BoxPierce\n\n\nMetric\nRegressionModelSensitivityPlot\nThis metric performs sensitivity analysis applying shocks to one variable at a time.\nvalidmind.model_validation.statsmodels.RegressionModelSensitivityPlot\n\n\nMetric\nRegressionModelsPerformance\nTest that outputs the comparison of stats library regression models.\nvalidmind.model_validation.statsmodels.RegressionModelsPerformance\n\n\nMetric\nZivotAndrewsArch\nZivot-Andrews unit root test for establishing the order of integration of time series\nvalidmind.model_validation.statsmodels.ZivotAndrewsArch\n\n\nMetric\nRegressionModelOutsampleComparison\nTest that evaluates the performance of different regression models on a separate test dataset that was not used to train the models.\nvalidmind.model_validation.statsmodels.RegressionModelOutsampleComparison\n\n\nMetric\nRegressionModelForecastPlotLevels\nThis metric creates a plot of forecast vs observed for each model in the list.\nvalidmind.model_validation.statsmodels.RegressionModelForecastPlotLevels\n\n\nMetric\nLJungBox\nThe Ljung-Box test is a statistical test used to determine whether a given set of data has autocorrelations that are different from zero.\nvalidmind.model_validation.statsmodels.LJungBox\n\n\nMetric\nJarqueBera\nThe Jarque-Bera test is a statistical test used to determine whether a given set of data follows a normal distribution.\nvalidmind.model_validation.statsmodels.JarqueBera\n\n\nMetric\nPhillipsPerronArch\nPhillips-Perron (PP) unit root test for establishing the order of integration of time series\nvalidmind.model_validation.statsmodels.PhillipsPerronArch\n\n\nMetric\nKolmogorovSmirnov\nThe Kolmogorov-Smirnov metric is a statistical test used to determine whether a given set of data follows a normal distribution.\nvalidmind.model_validation.statsmodels.KolmogorovSmirnov\n\n\nMetric\nResidualsVisualInspection\nLog plots for visual inspection of residuals\nvalidmind.model_validation.statsmodels.ResidualsVisualInspection\n\n\nMetric\nShapiroWilk\nThe Shapiro-Wilk test is a statistical test used to determine whether a given set of data follows a normal distribution.\nvalidmind.model_validation.statsmodels.ShapiroWilk\n\n\nMetric\nRegressionModelInsampleComparison\nTest that output the comparison of stats library regression models.\nvalidmind.model_validation.statsmodels.RegressionModelInsampleComparison\n\n\nMetric\nRegressionModelSummary\nTest that output the summary of regression models of statsmodel library.\nvalidmind.model_validation.statsmodels.RegressionModelSummary\n\n\nMetric\nKPSS\nKwiatkowski-Phillips-Schmidt-Shin (KPSS) unit root test for establishing the order of integration of time series\nvalidmind.model_validation.statsmodels.KPSS\n\n\nMetric\nLilliefors\nThe Lilliefors test is a statistical test used to determine whether a given set of data follows a normal distribution.\nvalidmind.model_validation.statsmodels.Lilliefors\n\n\nMetric\nRunsTest\nThe runs test is a statistical test used to determine whether a given set of data has runs of positive and negative values that are longer than expected under the null hypothesis of randomness.\nvalidmind.model_validation.statsmodels.RunsTest\n\n\nMetric\nDFGLSArch\nDickey-Fuller GLS unit root test for establishing the order of integration of time series\nvalidmind.model_validation.statsmodels.DFGLSArch\n\n\nMetric\nAutoARIMA\nAutomatically fits multiple ARIMA models for each variable and ranks them by BIC and AIC.\nvalidmind.model_validation.statsmodels.AutoARIMA\n\n\nThresholdTest\nADFTest\nAugmented Dickey-Fuller Metric for establishing the order of integration of time series\nvalidmind.model_validation.statsmodels.ADFTest\n\n\nMetric\nRegressionModelForecastPlot\nThis metric creates a plot of forecast vs observed for each model in the list.\nvalidmind.model_validation.statsmodels.RegressionModelForecastPlot\n\n\nMetric\nADF\nAugmented Dickey-Fuller unit root test for establishing the order of integration of time series\nvalidmind.model_validation.statsmodels.ADF\n\n\nMetric\nDurbinWatsonTest\nThe Durbin-Watson Metric is a statistical test that can be used to detect autocorrelation in a time series.\nvalidmind.model_validation.statsmodels.DurbinWatsonTest\n\n\nThresholdTest\nSkewness\nThe skewness test measures the extent to which a distribution of values differs from a normal distribution. A positive skew describes a longer tail of values in the right and a negative skew describes a longer tail of values in the left.\nvalidmind.data_validation.Skewness\n\n\nThresholdTest\nDuplicates\nThe duplicates test measures the number of duplicate rows found in the dataset. If a primary key column is specified, the dataset is checked for duplicate primary keys as well.\nvalidmind.data_validation.Duplicates\n\n\nMetric\nDatasetDescription\nCollects a set of descriptive statistics for a dataset\nvalidmind.data_validation.DatasetDescription\n\n\nMetric\nScatterPlot\nGenerates a visual analysis of data by plotting a scatter plot matrix for all columns in the dataset. The input dataset can have multiple columns (features) if necessary.\nvalidmind.data_validation.ScatterPlot\n\n\nThresholdTest\nTimeSeriesOutliers\nTest that find outliers for time series data using the z-score method\nvalidmind.data_validation.TimeSeriesOutliers\n\n\nMetric\nTabularCategoricalBarPlots\nGenerates a visual analysis of categorical data by plotting bar plots. The input dataset can have multiple categorical variables if necessary. In this case, we produce a separate plot for each categorical variable.\nvalidmind.data_validation.TabularCategoricalBarPlots\n\n\nMetric\nAutoStationarity\nAutomatically detects stationarity for each time series in a DataFrame using the Augmented Dickey-Fuller (ADF) test.\nvalidmind.data_validation.AutoStationarity\n\n\nMetric\nDescriptiveStatistics\nCollects a set of descriptive statistics for a dataset, both for numerical and categorical variables\nvalidmind.data_validation.DescriptiveStatistics\n\n\nMetric\nPearsonCorrelationMatrix\nExtracts the Pearson correlation coefficient for all pairs of numerical variables in the dataset. This metric is useful to identify highly correlated variables that can be removed from the dataset to reduce dimensionality.\nvalidmind.data_validation.PearsonCorrelationMatrix\n\n\nMetric\nTabularNumericalHistograms\nGenerates a visual analysis of numerical data by plotting the histogram. The input dataset can have multiple numerical variables if necessary. In this case, we produce a separate plot for each numerical variable.\nvalidmind.data_validation.TabularNumericalHistograms\n\n\nThresholdTest\nHighCardinality\nThe high cardinality test measures the number of unique values found in categorical columns.\nvalidmind.data_validation.HighCardinality\n\n\nThresholdTest\nMissingValues\nTest that the number of missing values in the dataset across all features is less than a threshold\nvalidmind.data_validation.MissingValues\n\n\nMetric\nRollingStatsPlot\nThis class provides a metric to visualize the stationarity of a given time series dataset by plotting the rolling mean and rolling standard deviation. The rolling mean represents the average of the time series data over a fixed-size sliding window, which helps in identifying trends in the data. The rolling standard deviation measures the variability of the data within the sliding window, showing any changes in volatility over time. By analyzing these plots, users can gain insights into the stationarity of the time series data and determine if any transformations or differencing operations are required before applying time series models.\nvalidmind.data_validation.RollingStatsPlot\n\n\nMetric\nDatasetCorrelations\nExtracts the correlation matrix for a dataset. The following coefficients are calculated: - Pearson's R for numerical variables - Cramer's V for categorical variables - Correlation ratios for categorical-numerical variables\nvalidmind.data_validation.DatasetCorrelations\n\n\nMetric\nTabularDescriptionTables\nCollects a set of descriptive statistics for a tabular dataset, for numerical, categorical and datetime variables.\nvalidmind.data_validation.TabularDescriptionTables\n\n\nMetric\nAutoMA\nAutomatically detects the MA order of a time series using both BIC and AIC.\nvalidmind.data_validation.AutoMA\n\n\nThresholdTest\nUniqueRows\nTest that the number of unique rows is greater than a threshold\nvalidmind.data_validation.UniqueRows\n\n\nThresholdTest\nTooManyZeroValues\nThe zeros test finds columns that have too many zero values.\nvalidmind.data_validation.TooManyZeroValues\n\n\nThresholdTest\nHighPearsonCorrelation\nTest that the pairwise Pearson correlation coefficients between the features in the dataset do not exceed a specified threshold.\nvalidmind.data_validation.HighPearsonCorrelation\n\n\nMetric\nACFandPACFPlot\nPlots ACF and PACF for a given time series dataset.\nvalidmind.data_validation.ACFandPACFPlot\n\n\nThresholdTest\nTimeSeriesFrequency\nTest that detect frequencies in the data\nvalidmind.data_validation.TimeSeriesFrequency\n\n\nMetric\nDatasetSplit\nAttempts to extract information about the dataset split from the provided training, test and validation datasets.\nvalidmind.data_validation.DatasetSplit\n\n\nMetric\nSpreadPlot\nThis class provides a metric to visualize the spread between pairs of time series variables in a given dataset. By plotting the spread of each pair of variables in separate figures, users can assess the relationship between the variables and determine if any cointegration or other time series relationships exist between them.\nvalidmind.data_validation.SpreadPlot\n\n\nMetric\nTimeSeriesLinePlot\nGenerates a visual analysis of time series data by plotting the raw time series. The input dataset can have multiple time series if necessary. In this case we produce a separate plot for each time series.\nvalidmind.data_validation.TimeSeriesLinePlot\n\n\nMetric\nAutoSeasonality\nAutomatically detects the optimal seasonal order for a time series dataset using the seasonal_decompose method.\nvalidmind.data_validation.AutoSeasonality\n\n\nMetric\nEngleGrangerCoint\nTest for cointegration between pairs of time series variables in a given dataset using the Engle-Granger test.\nvalidmind.data_validation.EngleGrangerCoint\n\n\nThresholdTest\nTimeSeriesMissingValues\nTest that the number of missing values is less than a threshold\nvalidmind.data_validation.TimeSeriesMissingValues\n\n\nDatasetMetadata\nDatasetMetadata\nCustom class to collect a set of descriptive statistics for a dataset. This class will log dataset metadata via `log_dataset` instead of a metric. Dataset metadata is necessary to initialize dataset object that can be related to different metrics and test results\nvalidmind.data_validation.DatasetMetadata\n\n\nMetric\nTimeSeriesHistogram\nGenerates a visual analysis of time series data by plotting the histogram. The input dataset can have multiple time series if necessary. In this case we produce a separate plot for each time series.\nvalidmind.data_validation.TimeSeriesHistogram\n\n\nMetric\nLaggedCorrelationHeatmap\nGenerates a heatmap of correlations between the target variable and the lags of independent variables in the dataset.\nvalidmind.data_validation.LaggedCorrelationHeatmap\n\n\nMetric\nSeasonalDecompose\nCalculates seasonal_decompose metric for each of the dataset features\nvalidmind.data_validation.SeasonalDecompose\n\n\nThresholdTest\nClassImbalance\nThe class imbalance test measures the disparity between the majority class and the minority class in the target column.\nvalidmind.data_validation.ClassImbalance\n\n\nMetric\nAutoAR\nAutomatically detects the AR order of a time series using both BIC and AIC.\nvalidmind.data_validation.AutoAR\n\n\nMetric\nTabularDateTimeHistograms\nGenerates a visual analysis of datetime data by plotting histograms of differences between consecutive dates. The input dataset can have multiple datetime variables if necessary. In this case, we produce a separate plot for each datetime variable.\nvalidmind.data_validation.TabularDateTimeHistograms"
  },
  {
    "objectID": "notebooks/how_to/listing-and-loading-tests.html",
    "href": "notebooks/how_to/listing-and-loading-tests.html",
    "title": "ValidMind",
    "section": "",
    "text": "from validmind.tests import list_tests, load_test, describe_test\n\nlist_tests()\n\n\n\n\n\n\nTest Type\nName\nDescription\nID\n\n\n\n\nMetric\nModelMetadata\nCustom class to collect the following metadata for a model: - Model architecture - Model hyperparameters - Model task type\nvalidmind.model_validation.ModelMetadata\n\n\nMetric\nClassifierOutOfSamplePerformance\nTest that outputs the performance of the model on the test data.\nvalidmind.model_validation.sklearn.ClassifierOutOfSamplePerformance\n\n\nThresholdTest\nRobustnessDiagnosis\nTest robustness of model by perturbing the features column values by adding noise within scale stardard deviation.\nvalidmind.model_validation.sklearn.RobustnessDiagnosis\n\n\nMetric\nSHAPGlobalImportance\nSHAP Global Importance\nvalidmind.model_validation.sklearn.SHAPGlobalImportance\n\n\nMetric\nConfusionMatrix\nConfusion Matrix\nvalidmind.model_validation.sklearn.ConfusionMatrix\n\n\nMetric\nClassifierInSamplePerformance\nTest that outputs the performance of the model on the training data.\nvalidmind.model_validation.sklearn.ClassifierInSamplePerformance\n\n\nThresholdTest\nOverfitDiagnosis\nTest that identify overfit regions with high residuals by histogram slicing techniques.\nvalidmind.model_validation.sklearn.OverfitDiagnosis\n\n\nMetric\nPermutationFeatureImportance\nPermutation Feature Importance\nvalidmind.model_validation.sklearn.PermutationFeatureImportance\n\n\nThresholdTest\nMinimumROCAUCScore\nTest that the model's ROC AUC score on the validation dataset meets or exceeds a predefined threshold.\nvalidmind.model_validation.sklearn.MinimumROCAUCScore\n\n\nMetric\nPrecisionRecallCurve\nPrecision Recall Curve\nvalidmind.model_validation.sklearn.PrecisionRecallCurve\n\n\nMetric\nClassifierPerformance\nTest that outputs the performance of the model on the training or test data.\nvalidmind.model_validation.sklearn.ClassifierPerformance\n\n\nThresholdTest\nMinimumF1Score\nTest that the model's F1 score on the validation dataset meets or exceeds a predefined threshold.\nvalidmind.model_validation.sklearn.MinimumF1Score\n\n\nMetric\nROCCurve\nROC Curve\nvalidmind.model_validation.sklearn.ROCCurve\n\n\nThresholdTest\nTrainingTestDegradation\nTest that the degradation in performance between the training and test datasets does not exceed a predefined threshold.\nvalidmind.model_validation.sklearn.TrainingTestDegradation\n\n\nThresholdTest\nWeakspotsDiagnosis\nTest that identify weak regions with high residuals by histogram slicing techniques.\nvalidmind.model_validation.sklearn.WeakspotsDiagnosis\n\n\nMetric\nPopulationStabilityIndex\nPopulation Stability Index between two datasets\nvalidmind.model_validation.sklearn.PopulationStabilityIndex\n\n\nThresholdTest\nMinimumAccuracy\nTest that the model's prediction accuracy on a dataset meets or exceeds a predefined threshold.\nvalidmind.model_validation.sklearn.MinimumAccuracy\n\n\nMetric\nRegressionModelsCoeffs\nTest that outputs the coefficients of stats library regression models.\nvalidmind.model_validation.statsmodels.RegressionModelsCoeffs\n\n\nMetric\nBoxPierce\nThe Box-Pierce test is a statistical test used to determine whether a given set of data has autocorrelations that are different from zero.\nvalidmind.model_validation.statsmodels.BoxPierce\n\n\nMetric\nRegressionModelSensitivityPlot\nThis metric performs sensitivity analysis applying shocks to one variable at a time.\nvalidmind.model_validation.statsmodels.RegressionModelSensitivityPlot\n\n\nMetric\nRegressionModelsPerformance\nTest that outputs the comparison of stats library regression models.\nvalidmind.model_validation.statsmodels.RegressionModelsPerformance\n\n\nMetric\nZivotAndrewsArch\nZivot-Andrews unit root test for establishing the order of integration of time series\nvalidmind.model_validation.statsmodels.ZivotAndrewsArch\n\n\nMetric\nRegressionModelOutsampleComparison\nTest that evaluates the performance of different regression models on a separate test dataset that was not used to train the models.\nvalidmind.model_validation.statsmodels.RegressionModelOutsampleComparison\n\n\nMetric\nRegressionModelForecastPlotLevels\nThis metric creates a plot of forecast vs observed for each model in the list.\nvalidmind.model_validation.statsmodels.RegressionModelForecastPlotLevels\n\n\nMetric\nLJungBox\nThe Ljung-Box test is a statistical test used to determine whether a given set of data has autocorrelations that are different from zero.\nvalidmind.model_validation.statsmodels.LJungBox\n\n\nMetric\nJarqueBera\nThe Jarque-Bera test is a statistical test used to determine whether a given set of data follows a normal distribution.\nvalidmind.model_validation.statsmodels.JarqueBera\n\n\nMetric\nPhillipsPerronArch\nPhillips-Perron (PP) unit root test for establishing the order of integration of time series\nvalidmind.model_validation.statsmodels.PhillipsPerronArch\n\n\nMetric\nKolmogorovSmirnov\nThe Kolmogorov-Smirnov metric is a statistical test used to determine whether a given set of data follows a normal distribution.\nvalidmind.model_validation.statsmodels.KolmogorovSmirnov\n\n\nMetric\nResidualsVisualInspection\nLog plots for visual inspection of residuals\nvalidmind.model_validation.statsmodels.ResidualsVisualInspection\n\n\nMetric\nShapiroWilk\nThe Shapiro-Wilk test is a statistical test used to determine whether a given set of data follows a normal distribution.\nvalidmind.model_validation.statsmodels.ShapiroWilk\n\n\nMetric\nRegressionModelInsampleComparison\nTest that output the comparison of stats library regression models.\nvalidmind.model_validation.statsmodels.RegressionModelInsampleComparison\n\n\nMetric\nRegressionModelSummary\nTest that output the summary of regression models of statsmodel library.\nvalidmind.model_validation.statsmodels.RegressionModelSummary\n\n\nMetric\nKPSS\nKwiatkowski-Phillips-Schmidt-Shin (KPSS) unit root test for establishing the order of integration of time series\nvalidmind.model_validation.statsmodels.KPSS\n\n\nMetric\nLilliefors\nThe Lilliefors test is a statistical test used to determine whether a given set of data follows a normal distribution.\nvalidmind.model_validation.statsmodels.Lilliefors\n\n\nMetric\nRunsTest\nThe runs test is a statistical test used to determine whether a given set of data has runs of positive and negative values that are longer than expected under the null hypothesis of randomness.\nvalidmind.model_validation.statsmodels.RunsTest\n\n\nMetric\nDFGLSArch\nDickey-Fuller GLS unit root test for establishing the order of integration of time series\nvalidmind.model_validation.statsmodels.DFGLSArch\n\n\nMetric\nAutoARIMA\nAutomatically fits multiple ARIMA models for each variable and ranks them by BIC and AIC.\nvalidmind.model_validation.statsmodels.AutoARIMA\n\n\nThresholdTest\nADFTest\nAugmented Dickey-Fuller Metric for establishing the order of integration of time series\nvalidmind.model_validation.statsmodels.ADFTest\n\n\nMetric\nRegressionModelForecastPlot\nThis metric creates a plot of forecast vs observed for each model in the list.\nvalidmind.model_validation.statsmodels.RegressionModelForecastPlot\n\n\nMetric\nADF\nAugmented Dickey-Fuller unit root test for establishing the order of integration of time series\nvalidmind.model_validation.statsmodels.ADF\n\n\nMetric\nDurbinWatsonTest\nThe Durbin-Watson Metric is a statistical test that can be used to detect autocorrelation in a time series.\nvalidmind.model_validation.statsmodels.DurbinWatsonTest\n\n\nThresholdTest\nSkewness\nThe skewness test measures the extent to which a distribution of values differs from a normal distribution. A positive skew describes a longer tail of values in the right and a negative skew describes a longer tail of values in the left.\nvalidmind.data_validation.Skewness\n\n\nThresholdTest\nDuplicates\nThe duplicates test measures the number of duplicate rows found in the dataset. If a primary key column is specified, the dataset is checked for duplicate primary keys as well.\nvalidmind.data_validation.Duplicates\n\n\nMetric\nDatasetDescription\nCollects a set of descriptive statistics for a dataset\nvalidmind.data_validation.DatasetDescription\n\n\nMetric\nScatterPlot\nGenerates a visual analysis of data by plotting a scatter plot matrix for all columns in the dataset. The input dataset can have multiple columns (features) if necessary.\nvalidmind.data_validation.ScatterPlot\n\n\nThresholdTest\nTimeSeriesOutliers\nTest that find outliers for time series data using the z-score method\nvalidmind.data_validation.TimeSeriesOutliers\n\n\nMetric\nTabularCategoricalBarPlots\nGenerates a visual analysis of categorical data by plotting bar plots. The input dataset can have multiple categorical variables if necessary. In this case, we produce a separate plot for each categorical variable.\nvalidmind.data_validation.TabularCategoricalBarPlots\n\n\nMetric\nAutoStationarity\nAutomatically detects stationarity for each time series in a DataFrame using the Augmented Dickey-Fuller (ADF) test.\nvalidmind.data_validation.AutoStationarity\n\n\nMetric\nDescriptiveStatistics\nCollects a set of descriptive statistics for a dataset, both for numerical and categorical variables\nvalidmind.data_validation.DescriptiveStatistics\n\n\nMetric\nPearsonCorrelationMatrix\nExtracts the Pearson correlation coefficient for all pairs of numerical variables in the dataset. This metric is useful to identify highly correlated variables that can be removed from the dataset to reduce dimensionality.\nvalidmind.data_validation.PearsonCorrelationMatrix\n\n\nMetric\nTabularNumericalHistograms\nGenerates a visual analysis of numerical data by plotting the histogram. The input dataset can have multiple numerical variables if necessary. In this case, we produce a separate plot for each numerical variable.\nvalidmind.data_validation.TabularNumericalHistograms\n\n\nThresholdTest\nHighCardinality\nThe high cardinality test measures the number of unique values found in categorical columns.\nvalidmind.data_validation.HighCardinality\n\n\nThresholdTest\nMissingValues\nTest that the number of missing values in the dataset across all features is less than a threshold\nvalidmind.data_validation.MissingValues\n\n\nMetric\nRollingStatsPlot\nThis class provides a metric to visualize the stationarity of a given time series dataset by plotting the rolling mean and rolling standard deviation. The rolling mean represents the average of the time series data over a fixed-size sliding window, which helps in identifying trends in the data. The rolling standard deviation measures the variability of the data within the sliding window, showing any changes in volatility over time. By analyzing these plots, users can gain insights into the stationarity of the time series data and determine if any transformations or differencing operations are required before applying time series models.\nvalidmind.data_validation.RollingStatsPlot\n\n\nMetric\nDatasetCorrelations\nExtracts the correlation matrix for a dataset. The following coefficients are calculated: - Pearson's R for numerical variables - Cramer's V for categorical variables - Correlation ratios for categorical-numerical variables\nvalidmind.data_validation.DatasetCorrelations\n\n\nMetric\nTabularDescriptionTables\nCollects a set of descriptive statistics for a tabular dataset, for numerical, categorical and datetime variables.\nvalidmind.data_validation.TabularDescriptionTables\n\n\nMetric\nAutoMA\nAutomatically detects the MA order of a time series using both BIC and AIC.\nvalidmind.data_validation.AutoMA\n\n\nThresholdTest\nUniqueRows\nTest that the number of unique rows is greater than a threshold\nvalidmind.data_validation.UniqueRows\n\n\nThresholdTest\nTooManyZeroValues\nThe zeros test finds columns that have too many zero values.\nvalidmind.data_validation.TooManyZeroValues\n\n\nThresholdTest\nHighPearsonCorrelation\nTest that the pairwise Pearson correlation coefficients between the features in the dataset do not exceed a specified threshold.\nvalidmind.data_validation.HighPearsonCorrelation\n\n\nMetric\nACFandPACFPlot\nPlots ACF and PACF for a given time series dataset.\nvalidmind.data_validation.ACFandPACFPlot\n\n\nThresholdTest\nTimeSeriesFrequency\nTest that detect frequencies in the data\nvalidmind.data_validation.TimeSeriesFrequency\n\n\nMetric\nDatasetSplit\nAttempts to extract information about the dataset split from the provided training, test and validation datasets.\nvalidmind.data_validation.DatasetSplit\n\n\nMetric\nSpreadPlot\nThis class provides a metric to visualize the spread between pairs of time series variables in a given dataset. By plotting the spread of each pair of variables in separate figures, users can assess the relationship between the variables and determine if any cointegration or other time series relationships exist between them.\nvalidmind.data_validation.SpreadPlot\n\n\nMetric\nTimeSeriesLinePlot\nGenerates a visual analysis of time series data by plotting the raw time series. The input dataset can have multiple time series if necessary. In this case we produce a separate plot for each time series.\nvalidmind.data_validation.TimeSeriesLinePlot\n\n\nMetric\nAutoSeasonality\nAutomatically detects the optimal seasonal order for a time series dataset using the seasonal_decompose method.\nvalidmind.data_validation.AutoSeasonality\n\n\nMetric\nEngleGrangerCoint\nTest for cointegration between pairs of time series variables in a given dataset using the Engle-Granger test.\nvalidmind.data_validation.EngleGrangerCoint\n\n\nThresholdTest\nTimeSeriesMissingValues\nTest that the number of missing values is less than a threshold\nvalidmind.data_validation.TimeSeriesMissingValues\n\n\nDatasetMetadata\nDatasetMetadata\nCustom class to collect a set of descriptive statistics for a dataset. This class will log dataset metadata via `log_dataset` instead of a metric. Dataset metadata is necessary to initialize dataset object that can be related to different metrics and test results\nvalidmind.data_validation.DatasetMetadata\n\n\nMetric\nTimeSeriesHistogram\nGenerates a visual analysis of time series data by plotting the histogram. The input dataset can have multiple time series if necessary. In this case we produce a separate plot for each time series.\nvalidmind.data_validation.TimeSeriesHistogram\n\n\nMetric\nLaggedCorrelationHeatmap\nGenerates a heatmap of correlations between the target variable and the lags of independent variables in the dataset.\nvalidmind.data_validation.LaggedCorrelationHeatmap\n\n\nMetric\nSeasonalDecompose\nCalculates seasonal_decompose metric for each of the dataset features\nvalidmind.data_validation.SeasonalDecompose\n\n\nThresholdTest\nClassImbalance\nThe class imbalance test measures the disparity between the majority class and the minority class in the target column.\nvalidmind.data_validation.ClassImbalance\n\n\nMetric\nAutoAR\nAutomatically detects the AR order of a time series using both BIC and AIC.\nvalidmind.data_validation.AutoAR\n\n\nMetric\nTabularDateTimeHistograms\nGenerates a visual analysis of datetime data by plotting histograms of differences between consecutive dates. The input dataset can have multiple datetime variables if necessary. In this case, we produce a separate plot for each datetime variable.\nvalidmind.data_validation.TabularDateTimeHistograms\n\n\n\n\n\n\nlist_tests(filter=\"model_validation.sklearn\")\n\n\n\n\n\n\nTest Type\nName\nDescription\nID\n\n\n\n\nMetric\nClassifierOutOfSamplePerformance\nTest that outputs the performance of the model on the test data.\nvalidmind.model_validation.sklearn.ClassifierOutOfSamplePerformance\n\n\nThresholdTest\nRobustnessDiagnosis\nTest robustness of model by perturbing the features column values by adding noise within scale stardard deviation.\nvalidmind.model_validation.sklearn.RobustnessDiagnosis\n\n\nMetric\nSHAPGlobalImportance\nSHAP Global Importance\nvalidmind.model_validation.sklearn.SHAPGlobalImportance\n\n\nMetric\nConfusionMatrix\nConfusion Matrix\nvalidmind.model_validation.sklearn.ConfusionMatrix\n\n\nMetric\nClassifierInSamplePerformance\nTest that outputs the performance of the model on the training data.\nvalidmind.model_validation.sklearn.ClassifierInSamplePerformance\n\n\nThresholdTest\nOverfitDiagnosis\nTest that identify overfit regions with high residuals by histogram slicing techniques.\nvalidmind.model_validation.sklearn.OverfitDiagnosis\n\n\nMetric\nPermutationFeatureImportance\nPermutation Feature Importance\nvalidmind.model_validation.sklearn.PermutationFeatureImportance\n\n\nThresholdTest\nMinimumROCAUCScore\nTest that the model's ROC AUC score on the validation dataset meets or exceeds a predefined threshold.\nvalidmind.model_validation.sklearn.MinimumROCAUCScore\n\n\nMetric\nPrecisionRecallCurve\nPrecision Recall Curve\nvalidmind.model_validation.sklearn.PrecisionRecallCurve\n\n\nMetric\nClassifierPerformance\nTest that outputs the performance of the model on the training or test data.\nvalidmind.model_validation.sklearn.ClassifierPerformance\n\n\nThresholdTest\nMinimumF1Score\nTest that the model's F1 score on the validation dataset meets or exceeds a predefined threshold.\nvalidmind.model_validation.sklearn.MinimumF1Score\n\n\nMetric\nROCCurve\nROC Curve\nvalidmind.model_validation.sklearn.ROCCurve\n\n\nThresholdTest\nTrainingTestDegradation\nTest that the degradation in performance between the training and test datasets does not exceed a predefined threshold.\nvalidmind.model_validation.sklearn.TrainingTestDegradation\n\n\nThresholdTest\nWeakspotsDiagnosis\nTest that identify weak regions with high residuals by histogram slicing techniques.\nvalidmind.model_validation.sklearn.WeakspotsDiagnosis\n\n\nMetric\nPopulationStabilityIndex\nPopulation Stability Index between two datasets\nvalidmind.model_validation.sklearn.PopulationStabilityIndex\n\n\nThresholdTest\nMinimumAccuracy\nTest that the model's prediction accuracy on a dataset meets or exceeds a predefined threshold.\nvalidmind.model_validation.sklearn.MinimumAccuracy\n\n\n\n\n\n\nlist_tests(pretty=False)\n\n['validmind.model_validation.ModelMetadata',\n 'validmind.model_validation.sklearn.ClassifierOutOfSamplePerformance',\n 'validmind.model_validation.sklearn.RobustnessDiagnosis',\n 'validmind.model_validation.sklearn.SHAPGlobalImportance',\n 'validmind.model_validation.sklearn.ConfusionMatrix',\n 'validmind.model_validation.sklearn.ClassifierInSamplePerformance',\n 'validmind.model_validation.sklearn.OverfitDiagnosis',\n 'validmind.model_validation.sklearn.PermutationFeatureImportance',\n 'validmind.model_validation.sklearn.MinimumROCAUCScore',\n 'validmind.model_validation.sklearn.PrecisionRecallCurve',\n 'validmind.model_validation.sklearn.ClassifierPerformance',\n 'validmind.model_validation.sklearn.MinimumF1Score',\n 'validmind.model_validation.sklearn.ROCCurve',\n 'validmind.model_validation.sklearn.TrainingTestDegradation',\n 'validmind.model_validation.sklearn.WeakspotsDiagnosis',\n 'validmind.model_validation.sklearn.PopulationStabilityIndex',\n 'validmind.model_validation.sklearn.MinimumAccuracy',\n 'validmind.model_validation.statsmodels.RegressionModelsCoeffs',\n 'validmind.model_validation.statsmodels.BoxPierce',\n 'validmind.model_validation.statsmodels.RegressionModelSensitivityPlot',\n 'validmind.model_validation.statsmodels.RegressionModelsPerformance',\n 'validmind.model_validation.statsmodels.ZivotAndrewsArch',\n 'validmind.model_validation.statsmodels.RegressionModelOutsampleComparison',\n 'validmind.model_validation.statsmodels.RegressionModelForecastPlotLevels',\n 'validmind.model_validation.statsmodels.LJungBox',\n 'validmind.model_validation.statsmodels.JarqueBera',\n 'validmind.model_validation.statsmodels.PhillipsPerronArch',\n 'validmind.model_validation.statsmodels.KolmogorovSmirnov',\n 'validmind.model_validation.statsmodels.ResidualsVisualInspection',\n 'validmind.model_validation.statsmodels.ShapiroWilk',\n 'validmind.model_validation.statsmodels.RegressionModelInsampleComparison',\n 'validmind.model_validation.statsmodels.RegressionModelSummary',\n 'validmind.model_validation.statsmodels.KPSS',\n 'validmind.model_validation.statsmodels.Lilliefors',\n 'validmind.model_validation.statsmodels.RunsTest',\n 'validmind.model_validation.statsmodels.DFGLSArch',\n 'validmind.model_validation.statsmodels.AutoARIMA',\n 'validmind.model_validation.statsmodels.ADFTest',\n 'validmind.model_validation.statsmodels.RegressionModelForecastPlot',\n 'validmind.model_validation.statsmodels.ADF',\n 'validmind.model_validation.statsmodels.DurbinWatsonTest',\n 'validmind.data_validation.Skewness',\n 'validmind.data_validation.Duplicates',\n 'validmind.data_validation.DatasetDescription',\n 'validmind.data_validation.ScatterPlot',\n 'validmind.data_validation.TimeSeriesOutliers',\n 'validmind.data_validation.TabularCategoricalBarPlots',\n 'validmind.data_validation.AutoStationarity',\n 'validmind.data_validation.DescriptiveStatistics',\n 'validmind.data_validation.PearsonCorrelationMatrix',\n 'validmind.data_validation.TabularNumericalHistograms',\n 'validmind.data_validation.HighCardinality',\n 'validmind.data_validation.MissingValues',\n 'validmind.data_validation.RollingStatsPlot',\n 'validmind.data_validation.DatasetCorrelations',\n 'validmind.data_validation.TabularDescriptionTables',\n 'validmind.data_validation.AutoMA',\n 'validmind.data_validation.UniqueRows',\n 'validmind.data_validation.TooManyZeroValues',\n 'validmind.data_validation.HighPearsonCorrelation',\n 'validmind.data_validation.ACFandPACFPlot',\n 'validmind.data_validation.TimeSeriesFrequency',\n 'validmind.data_validation.DatasetSplit',\n 'validmind.data_validation.SpreadPlot',\n 'validmind.data_validation.TimeSeriesLinePlot',\n 'validmind.data_validation.AutoSeasonality',\n 'validmind.data_validation.EngleGrangerCoint',\n 'validmind.data_validation.TimeSeriesMissingValues',\n 'validmind.data_validation.DatasetMetadata',\n 'validmind.data_validation.TimeSeriesHistogram',\n 'validmind.data_validation.LaggedCorrelationHeatmap',\n 'validmind.data_validation.SeasonalDecompose',\n 'validmind.data_validation.ClassImbalance',\n 'validmind.data_validation.AutoAR',\n 'validmind.data_validation.TabularDateTimeHistograms']\n\n\n\ndescribe_test(\"validmind.model_validation.ModelMetadata\")\n\n\n\n\n\n\nID\nTest Type\nName\nDescription\n\n\n\n\nvalidmind.model_validation.ModelMetadata\nMetric\nModelMetadata\nCustom class to collect the following metadata for a model: - Model architecture - Model hyperparameters - Model task type\n\n\n\n\n\n\ndescribe_test(\"ModelMetadata\")\n\n\n\n\n\n\nID\nTest Type\nName\nDescription\n\n\n\n\nvalidmind.model_validation.ModelMetadata\nMetric\nModelMetadata\nCustom class to collect the following metadata for a model: - Model architecture - Model hyperparameters - Model task type\n\n\n\n\n\n\ntest = load_test(\"validmind.model_validation.ModelMetadata\")\nprint(test)\nprint(f\"Test name is: {test.name}\")\nprint(test.__doc__)\nprint(test.required_context)\n\n&lt;class 'validmind.tests.model_validation.ModelMetadata.ModelMetadata'&gt;\nTest name is: model_metadata\n\n    Custom class to collect the following metadata for a model:\n    - Model architecture\n    - Model hyperparameters\n    - Model task type\n    \n['model']\n\n\n\nload_test(\"validmind.model_validation.sklearn.ConfusionMatrix\")\n\nvalidmind.tests.model_validation.sklearn.ConfusionMatrix.ConfusionMatrix\n\n\n\nload_test(\"validmind.data_validation.ClassImbalance\")\n\nvalidmind.tests.data_validation.ClassImbalance.ClassImbalance\n\n\n\nfor test in list_tests(pretty=False, filter=\"validmind.model_validation\"):\n    print(load_test(test))\n\n&lt;class 'validmind.tests.model_validation.ModelMetadata.ModelMetadata'&gt;\n&lt;class 'validmind.tests.model_validation.sklearn.ClassifierOutOfSamplePerformance.ClassifierOutOfSamplePerformance'&gt;\n&lt;class 'validmind.tests.model_validation.sklearn.RobustnessDiagnosis.RobustnessDiagnosis'&gt;\n&lt;class 'validmind.tests.model_validation.sklearn.SHAPGlobalImportance.SHAPGlobalImportance'&gt;\n&lt;class 'validmind.tests.model_validation.sklearn.ConfusionMatrix.ConfusionMatrix'&gt;\n&lt;class 'validmind.tests.model_validation.sklearn.ClassifierInSamplePerformance.ClassifierInSamplePerformance'&gt;\n&lt;class 'validmind.tests.model_validation.sklearn.OverfitDiagnosis.OverfitDiagnosis'&gt;\n&lt;class 'validmind.tests.model_validation.sklearn.PermutationFeatureImportance.PermutationFeatureImportance'&gt;\n&lt;class 'validmind.tests.model_validation.sklearn.MinimumROCAUCScore.MinimumROCAUCScore'&gt;\n&lt;class 'validmind.tests.model_validation.sklearn.PrecisionRecallCurve.PrecisionRecallCurve'&gt;\n&lt;class 'validmind.tests.model_validation.sklearn.ClassifierPerformance.ClassifierPerformance'&gt;\n&lt;class 'validmind.tests.model_validation.sklearn.MinimumF1Score.MinimumF1Score'&gt;\n&lt;class 'validmind.tests.model_validation.sklearn.ROCCurve.ROCCurve'&gt;\n&lt;class 'validmind.tests.model_validation.sklearn.TrainingTestDegradation.TrainingTestDegradation'&gt;\n&lt;class 'validmind.tests.model_validation.sklearn.WeakspotsDiagnosis.WeakspotsDiagnosis'&gt;\n&lt;class 'validmind.tests.model_validation.sklearn.PopulationStabilityIndex.PopulationStabilityIndex'&gt;\n&lt;class 'validmind.tests.model_validation.sklearn.MinimumAccuracy.MinimumAccuracy'&gt;\n&lt;class 'validmind.tests.model_validation.statsmodels.RegressionModelsCoeffs.RegressionModelsCoeffs'&gt;\n&lt;class 'validmind.tests.model_validation.statsmodels.BoxPierce.BoxPierce'&gt;\n&lt;class 'validmind.tests.model_validation.statsmodels.RegressionModelSensitivityPlot.RegressionModelSensitivityPlot'&gt;\n&lt;class 'validmind.tests.model_validation.statsmodels.RegressionModelsPerformance.RegressionModelsPerformance'&gt;\n&lt;class 'validmind.tests.model_validation.statsmodels.ZivotAndrewsArch.ZivotAndrewsArch'&gt;\n&lt;class 'validmind.tests.model_validation.statsmodels.RegressionModelOutsampleComparison.RegressionModelOutsampleComparison'&gt;\n&lt;class 'validmind.tests.model_validation.statsmodels.RegressionModelForecastPlotLevels.RegressionModelForecastPlotLevels'&gt;\n&lt;class 'validmind.tests.model_validation.statsmodels.LJungBox.LJungBox'&gt;\n&lt;class 'validmind.tests.model_validation.statsmodels.JarqueBera.JarqueBera'&gt;\n&lt;class 'validmind.tests.model_validation.statsmodels.PhillipsPerronArch.PhillipsPerronArch'&gt;\n&lt;class 'validmind.tests.model_validation.statsmodels.KolmogorovSmirnov.KolmogorovSmirnov'&gt;\n&lt;class 'validmind.tests.model_validation.statsmodels.ResidualsVisualInspection.ResidualsVisualInspection'&gt;\n&lt;class 'validmind.tests.model_validation.statsmodels.ShapiroWilk.ShapiroWilk'&gt;\n&lt;class 'validmind.tests.model_validation.statsmodels.RegressionModelInsampleComparison.RegressionModelInsampleComparison'&gt;\n&lt;class 'validmind.tests.model_validation.statsmodels.RegressionModelSummary.RegressionModelSummary'&gt;\n&lt;class 'validmind.tests.model_validation.statsmodels.KPSS.KPSS'&gt;\n&lt;class 'validmind.tests.model_validation.statsmodels.Lilliefors.Lilliefors'&gt;\n&lt;class 'validmind.tests.model_validation.statsmodels.RunsTest.RunsTest'&gt;\n&lt;class 'validmind.tests.model_validation.statsmodels.DFGLSArch.DFGLSArch'&gt;\n&lt;class 'validmind.tests.model_validation.statsmodels.AutoARIMA.AutoARIMA'&gt;\n&lt;class 'validmind.tests.model_validation.statsmodels.ADFTest.ADFTest'&gt;\n&lt;class 'validmind.tests.model_validation.statsmodels.RegressionModelForecastPlot.RegressionModelForecastPlot'&gt;\n&lt;class 'validmind.tests.model_validation.statsmodels.ADF.ADF'&gt;\n&lt;class 'validmind.tests.model_validation.statsmodels.DurbinWatsonTest.DurbinWatsonTest'&gt;\n\n\n\nfrom validmind.tests.data_validation.ClassImbalance import ClassImbalance\nClassImbalance\n\nvalidmind.tests.data_validation.ClassImbalance.ClassImbalance\n\n\n\nfrom validmind.tests.model_validation.sklearn.ConfusionMatrix import ConfusionMatrix\nConfusionMatrix\n\nvalidmind.tests.model_validation.sklearn.ConfusionMatrix.ConfusionMatrix"
  },
  {
    "objectID": "notebooks/how_to/run_a_test.html",
    "href": "notebooks/how_to/run_a_test.html",
    "title": "Running an Individual Test",
    "section": "",
    "text": "This notebook shows how to run individual metrics or thresholds tests.\n%load_ext dotenv\n%dotenv dev.env\n\nimport pandas as pd\nimport xgboost as xgb\n\nfrom sklearn.metrics import accuracy_score\nfrom sklearn.model_selection import train_test_split\n\n%matplotlib inline\n\ncannot find .env file\nimport validmind as vm\n\n\nvm.init(\n  api_host = \"http://localhost:3000/api/v1/tracking\",\n  project = \"clhsvn7va0000kgrl0nwybdff\"\n)\n  \n  \n\nConnected to ValidMind. Project: Customer Churn Model dev - Initial Validation (clhsvn7va0000kgrl0nwybdff)"
  },
  {
    "objectID": "notebooks/how_to/run_a_test.html#load-the-demo-dataset",
    "href": "notebooks/how_to/run_a_test.html#load-the-demo-dataset",
    "title": "Running an Individual Test",
    "section": "Load the Demo Dataset",
    "text": "Load the Demo Dataset\n\n# You can also import customer_churn like this:\nfrom validmind.datasets.classification import customer_churn as demo_dataset\n# from validmind.datasets.classification import taiwan_credit as demo_dataset\n\ndf = demo_dataset.load_data()\n\n\nPrepocess the Raw Dataset\n\ntrain_df, validation_df, test_df = demo_dataset.preprocess(df)"
  },
  {
    "objectID": "notebooks/how_to/run_a_test.html#train-a-model-for-testing",
    "href": "notebooks/how_to/run_a_test.html#train-a-model-for-testing",
    "title": "Running an Individual Test",
    "section": "Train a Model for Testing",
    "text": "Train a Model for Testing\nWe train a simple customer churn model for our test.\n\nx_train = train_df.drop(demo_dataset.target_column, axis=1)\ny_train = train_df[demo_dataset.target_column]\nx_val = validation_df.drop(demo_dataset.target_column, axis=1)\ny_val = validation_df[demo_dataset.target_column]\n\nmodel = xgb.XGBClassifier(early_stopping_rounds=10)\nmodel.set_params(\n    eval_metric=[\"error\", \"logloss\", \"auc\"],\n)\nmodel.fit(\n    x_train,\n    y_train,\n    eval_set=[(x_val, y_val)],\n    verbose=False,\n)\n\nXGBClassifier(base_score=None, booster=None, callbacks=None,\n              colsample_bylevel=None, colsample_bynode=None,\n              colsample_bytree=None, early_stopping_rounds=10,\n              enable_categorical=False, eval_metric=['error', 'logloss', 'auc'],\n              feature_types=None, gamma=None, gpu_id=None, grow_policy=None,\n              importance_type=None, interaction_constraints=None,\n              learning_rate=None, max_bin=None, max_cat_threshold=None,\n              max_cat_to_onehot=None, max_delta_step=None, max_depth=None,\n              max_leaves=None, min_child_weight=None, missing=nan,\n              monotone_constraints=None, n_estimators=100, n_jobs=None,\n              num_parallel_tree=None, predictor=None, random_state=None, ...)In a Jupyter environment, please rerun this cell to show the HTML representation or trust the notebook. On GitHub, the HTML representation is unable to render, please try loading this page with nbviewer.org.XGBClassifierXGBClassifier(base_score=None, booster=None, callbacks=None,\n              colsample_bylevel=None, colsample_bynode=None,\n              colsample_bytree=None, early_stopping_rounds=10,\n              enable_categorical=False, eval_metric=['error', 'logloss', 'auc'],\n              feature_types=None, gamma=None, gpu_id=None, grow_policy=None,\n              importance_type=None, interaction_constraints=None,\n              learning_rate=None, max_bin=None, max_cat_threshold=None,\n              max_cat_to_onehot=None, max_delta_step=None, max_depth=None,\n              max_leaves=None, min_child_weight=None, missing=nan,\n              monotone_constraints=None, n_estimators=100, n_jobs=None,\n              num_parallel_tree=None, predictor=None, random_state=None, ...)"
  },
  {
    "objectID": "notebooks/how_to/run_a_test.html#import-and-run-the-individual-test",
    "href": "notebooks/how_to/run_a_test.html#import-and-run-the-individual-test",
    "title": "Running an Individual Test",
    "section": "Import and Run the Individual Test",
    "text": "Import and Run the Individual Test\n\nInitialize ValidMind objects\n\nvm_train_ds = vm.init_dataset(\n    dataset=train_df,\n    type=\"generic\",\n    target_column=demo_dataset.target_column\n)\n\nvm_test_ds = vm.init_dataset(\n    dataset=test_df,\n    type=\"generic\",\n    target_column=demo_dataset.target_column\n)\n\nvm_model = vm.init_model(\n    model,\n    train_ds=vm_train_ds,\n    test_ds=vm_test_ds,\n)\n\nPandas dataset detected. Initializing VM Dataset instance...\nInferring dataset types...\nPandas dataset detected. Initializing VM Dataset instance...\nInferring dataset types...\n\n\n\n\nImport the individual test\n\nfrom validmind.vm_models.test_context import TestContext\nfrom validmind.model_validation.sklearn.threshold_tests import TrainingTestDegradation\n\n\n\nPass the required context and config parameters\n\ntest_context = TestContext(model=vm_model)\nws_diagnostic = TrainingTestDegradation(test_context)\n\n\n\nRun the test\n\nws_diagnostic.run()\n\nTestPlanTestResult(result_id=\"training_test_degradation\", test_results)\n\n\n\n\nDisplay results\n\nws_diagnostic.result.show()"
  },
  {
    "objectID": "notebooks/how_to/implementing_custom_tests.html",
    "href": "notebooks/how_to/implementing_custom_tests.html",
    "title": "Implementing Custom Tests",
    "section": "",
    "text": "%load_ext dotenv\n%dotenv .env\n\nimport validmind as vm\n\nvm.init(\n  api_host = \"http://localhost:3000/api/v1/tracking\",\n  project = \"...\"\n)"
  },
  {
    "objectID": "notebooks/how_to/implementing_custom_tests.html#implementing-custom-metrics-and-threshold-tests",
    "href": "notebooks/how_to/implementing_custom_tests.html#implementing-custom-metrics-and-threshold-tests",
    "title": "Implementing Custom Tests",
    "section": "Implementing custom metrics and threshold tests",
    "text": "Implementing custom metrics and threshold tests\nCustom metrics allow you to extend the default set of metrics provided by ValidMind and provide full flexibility for documenting any type of model or use case. Metrics and threshold tests are similar in that they both provide a way to evaluate a model. The difference is that metrics capture any arbitrary set of values that measure a behavior in a dataset(s) or model(s), while threshold tests are Boolean tests that evaluate whether a behavior passes or fails a set of criteria.\n\nDocumentation components of a metric and threshold test\nA metric is composed of the following documentation elements:\n\nTitle\nDescription\nResults Table(s)\nPlot(s)\n\nA threshold test is composed of the following documentation elements:\n\nTitle\nDescription\nTest Parameters\nResults Table(s)\nPlot(s)\n\n\n\nMetric class signature\nIn order to implement a custom metric or threshold test, you must create a class that inherits from the Metric or ThresholdTest class. The class signatures below show the different methods that need to be implemented in order to provide the required documentation elements:\n@dataclass\nclass ExampleMetric(Metric):\n    name = \"mean_of_values\"\n\n    # Markdown compatible description of the metric\n    def description(self):\n\n    # Code to compute the metric and cache its results and Figures\n    def run(self):\n\n    # Code to build a list of ResultSummaries that form the results tables\n    def summary(self, metric_values):\nWe’ll now implement a sample metric to illustrate their different documentation components.\n\n\nImplementing a custom metric\nThe following example shows how to implement a custom metric that calculates the mean of a list of numbers.\n\nBasic metric implementation\nAt its most basic, a metric implementation requires a run() method that computes the metric and caches its results and Figures. The run() method is called by the ValidMind client when the metric is executed. The run() should return any value that can be serialized to JSON.\nIn the example below we also provide a simple description for the metric:\n\nfrom dataclasses import dataclass\nfrom validmind.vm_models import Metric\n\n@dataclass\nclass MeanMetric(Metric):\n    name = \"mean_of_values\"\n\n    def description(self):\n        return \"Calculates the mean of the provided values\"\n\n    def run(self):\n        if \"values\" not in self.params:\n            raise ValueError(\"values must be provided in params\")\n\n        if not isinstance(self.params[\"values\"], list):\n            raise ValueError(\"values must be a list\")\n        \n        values = self.params[\"values\"]\n        mean = sum(values) / len(values)\n        \n        return self.cache_results(mean)\n\n\n\nTesting the custom metric\nWe should run a metric first without running an entire test plan and test its behavior.\nThe only requirement to run a metric is build a TestContext object and pass it to the metric initializer. Test context objects allow metrics and tests to access data inside their class methods in a predictable way. By default, ValidMind provides support for the following special keys in a test context objects:\n\ndataset\nmodel\nmodels\n\nWhen a test context object is build with one of these keys, the corresponding value is automatically added to the object as an attribute. For example, if you build a test context object with the dataset key, you can access the dataset inside the metric’s run() method as self.dataset. We’ll illustrate this in detail in the next section.\nIn our simple example, we don’t need to pass any arguments to the TestContext initializer.\n\nfrom validmind.vm_models.test_context import TestContext\n\ntest_context = TestContext()\nmean_metric = MeanMetric(test_context=test_context, params={\n    \"values\": [1, 2, 3, 4, 5]\n})\nmean_metric.run()\n\nYou can also inspect the results of the metric by accessing the result variable:\n\nmean_metric.result.show()\n\n\n\n\nAdd a summary() method to the custom metric\nThe summary() method is used to build a ResultSummary object that can display the results of our test as a list of one or more summray tables. The ResultSummary class takes a results argument that is a list of ResultTable objects.\nEach ResultTable object is composed of a data and metadata attribute. The data attribute is any valid Pandas tabular DataFrame and metadata is a ResultTableMetadata instance that takes title as the table description.\n\nfrom dataclasses import dataclass\n\nimport pandas as pd\nfrom validmind.vm_models import Metric, ResultSummary, ResultTable, ResultTableMetadata\n\n@dataclass\nclass MeanMetric(Metric):\n    name = \"mean_of_values\"\n\n    def description(self):\n        return \"Calculates the mean of the provided values\"\n\n    def summary(self, metric_value):\n        # Create a dataframe structure that can be rendered as a table\n        simple_df = pd.DataFrame({\"Mean of Values\": [metric_value]})\n\n        return ResultSummary(\n            results=[\n                ResultTable(\n                    data=simple_df,\n                    metadata=ResultTableMetadata(title=\"Example Table\"),\n                ),                \n            ]\n        )        \n        \n    def run(self):\n        if \"values\" not in self.params:\n            raise ValueError(\"values must be provided in params\")\n\n        if not isinstance(self.params[\"values\"], list):\n            raise ValueError(\"values must be a list\")\n        \n        values = self.params[\"values\"]\n        mean = sum(values) / len(values)\n        return self.cache_results(mean)\n\n\nfrom validmind.vm_models.test_context import TestContext\n\ntest_context = TestContext()\nmean_metric = MeanMetric(test_context=test_context, params={\n    \"values\": [1, 2, 3, 4, 5]\n})\nmean_metric.run()\n\n\nmean_metric.result.show()\n\n\n\nAdd figures to a metric\nYou can also add figures to a metric by passing a figures list to cache_results(). Each figure is a Figure object that takes the following arguments:\n\nfor_object: The name of the object that the figure is for. Usually defaults to self\nfigure: A Matplotlib or Plotly figure object\nkey: A unique key for the figure\n\nThe developer framework uses for_object and key to link figures to the corresponding metric or test.\n\nfrom dataclasses import dataclass\n\nimport matplotlib.pyplot as plt\nimport numpy as np\nimport pandas as pd\nfrom validmind.vm_models import Figure, Metric, ResultSummary, ResultTable, ResultTableMetadata\n\n@dataclass\nclass MeanMetric(Metric):\n    name = \"mean_of_values\"\n\n    def description(self):\n        return \"Calculates the mean of the provided values\"\n\n    def summary(self, metric_value):\n        # Create a dataframe structure that can be rendered as a table\n        simple_df = pd.DataFrame({\"Mean of Values\": [metric_value]})\n\n        return ResultSummary(\n            results=[\n                ResultTable(\n                    data=simple_df,\n                    metadata=ResultTableMetadata(title=\"Example Table\"),\n                ),\n            ]\n        )        \n\n        \n    def run(self):\n        if \"values\" not in self.params:\n            raise ValueError(\"values must be provided in params\")\n\n        if not isinstance(self.params[\"values\"], list):\n            raise ValueError(\"values must be a list\")\n        \n        values = self.params[\"values\"]\n        mean = sum(values) / len(values)\n\n        # Create a random histogram with matplotlib\n        fig, ax = plt.subplots()\n        ax.hist(np.random.randn(1000), bins=20, color=\"blue\")\n        ax.set_title(\"Histogram of random numbers\")\n        ax.set_xlabel(\"Value\")\n        ax.set_ylabel(\"Frequency\")\n\n        # Do this if you want to prevent the figure from being displayed\n        plt.close(\"all\")\n        \n        figure = Figure(\n            for_object=self,\n            key=self.key,\n            figure=fig\n        )\n\n        return self.cache_results(mean, figures=[figure])\n\n\nfrom validmind.vm_models.test_context import TestContext\n\ntest_context = TestContext()\nmean_metric = MeanMetric(test_context=test_context, params={\n    \"values\": [1, 2, 3, 4, 5]\n})\nmean_metric.run()\n\n\nmean_metric.result.show()\n\n\nfrom validmind.vm_models import TestPlan\n\nclass MyCustomTestPlan(TestPlan):\n    \"\"\"\n    Custom test plan\n    \"\"\"\n\n    name = \"my_custom_test_plan\"\n    required_context = []\n    tests = [MeanMetric]\n\nmy_custom_test_plan = MyCustomTestPlan(config={\n    \"mean_of_values\": {\n        \"values\": [1, 2, 3, 4, 5, 6, 7, 8, 9, 10]\n    },\n})\nresults = my_custom_test_plan.run()"
  },
  {
    "objectID": "notebooks/nlp/nlp_sentiment_analysis_demo.html",
    "href": "notebooks/nlp/nlp_sentiment_analysis_demo.html",
    "title": "Sensitivity Analysis",
    "section": "",
    "text": "This notebook aims to present NLP data analysis and binary classification using the PyTorch library on COVID-19 tweets. The emphasis is on the in-depth analysis and preprocessing of the text data (tweets). In the first section, the notebook introduces the manually tagged COVID-19 tweets, which range from Highly Negative to Highly Positive, representing five distinct classes. In this Exploratory Data Analysis (EDA), these five classes will be simplified to two classes: Positive and Negative."
  },
  {
    "objectID": "notebooks/nlp/nlp_sentiment_analysis_demo.html#natural-language-processing-analysis-binary-classification-using-pytorch",
    "href": "notebooks/nlp/nlp_sentiment_analysis_demo.html#natural-language-processing-analysis-binary-classification-using-pytorch",
    "title": "Sensitivity Analysis",
    "section": "",
    "text": "This notebook aims to present NLP data analysis and binary classification using the PyTorch library on COVID-19 tweets. The emphasis is on the in-depth analysis and preprocessing of the text data (tweets). In the first section, the notebook introduces the manually tagged COVID-19 tweets, which range from Highly Negative to Highly Positive, representing five distinct classes. In this Exploratory Data Analysis (EDA), these five classes will be simplified to two classes: Positive and Negative."
  },
  {
    "objectID": "notebooks/nlp/nlp_sentiment_analysis_demo.html#explorary-data-analysis-of-covid-tweets-data",
    "href": "notebooks/nlp/nlp_sentiment_analysis_demo.html#explorary-data-analysis-of-covid-tweets-data",
    "title": "Sensitivity Analysis",
    "section": "1. Explorary Data Analysis of Covid tweets data",
    "text": "1. Explorary Data Analysis of Covid tweets data\n\nValidMind project connection\n\n%load_ext dotenv\n%dotenv .env\nimport validmind as vm\n\nvm.init(\n  api_host = \"http://localhost:3000/api/v1/tracking\",\n  project = \"cliop8llc003x32rlklophmdl\"\n)\n\n\n\nLoad library\n\n%set_env PYTORCH_MPS_HIGH_WATERMARK_RATIO 0.8\n\nimport pandas as pd\nimport numpy as np\nimport os\n%matplotlib inline\n\nimport warnings\nwarnings.filterwarnings('ignore')\n\nimport torch\nif torch.backends.mps.is_available():\n    device = torch.device(\"mps\")\nelif torch.cuda.is_available():\n    device = torch.device(\"cuda\")\nelse:\n    device = torch.device(\"cpu\")\n\ndevice = \"cpu\"\n\ntrain_model = True\n\n\n\nLoad covid-19 tweets data\n\nfrom validmind.datasets.nlp import twitter_covid_19 as demo_data\ndf = demo_data.load_data()\ndf.head(10)\n\n\n\nRun text data quality test plan\n\nvm_ds = vm.init_dataset(dataset=df, type=\"generic\", text_column='OriginalTweet', target_column=\"Sentiment\")\n\n\nconfig = {\n    \"class_imbalance\":{\"min_percent_threshold\": 3}\n}\ntext_data_test_plan = vm.run_test_plan(\"text_data_quality\",\n                                       dataset=vm_ds,\n                                       config=config)"
  },
  {
    "objectID": "notebooks/nlp/nlp_sentiment_analysis_demo.html#preprocess-data",
    "href": "notebooks/nlp/nlp_sentiment_analysis_demo.html#preprocess-data",
    "title": "Sensitivity Analysis",
    "section": "2. Preprocess data",
    "text": "2. Preprocess data\n\nHandle class bias\nOne way to handle class bias is to merge a specific class data with related class. Here, we will copy the text and class lables in separate columns so that the original text is also there for comparison.\n\nprint(\"Original Classes:\", df.Sentiment.unique())\n\ndf['text'] = df.OriginalTweet\ndf[\"text\"] = df[\"text\"].astype(str)\n\ndef classes_def(x):\n    if x ==  \"Extremely Positive\":\n        return \"positive\"\n    elif x == \"Extremely Negative\":\n        return \"negative\"\n    elif x == \"Negative\":\n        return \"negative\"\n    elif x ==  \"Positive\":\n        return \"positive\"\n    else:\n        return \"neutral\"\n    \ndf['sentiment']=df['Sentiment'].apply(lambda x:classes_def(x))\ntarget=df['sentiment']\n\nprint(df.sentiment.value_counts(normalize= True))\nprint(\"Modified Classes:\", df.sentiment.unique())\n\n\n\nRemove neutral class\n\ndf = df[df[\"sentiment\"] != \"neutral\"]\nprint(df.sentiment.unique())\nprint(df.sentiment.value_counts(normalize= True))\nprint(df.shape)\n\n\ndf\n\n\n\nRemove urls and html links\n\n#Remove Urls and HTML links\nimport re\n\ndef remove_urls(text):\n    url_remove = re.compile(r'https?://\\S+|www\\.\\S+')\n    return url_remove.sub(r'', text)\n\ndf['text']=df['text'].apply(lambda x:remove_urls(x))\n\ndef remove_html(text):\n    html=re.compile(r'&lt;.*?&gt;')\n    return html.sub(r'',text)\n\ndf['text']=df['text'].apply(lambda x:remove_html(x))\n\n\n\nConvert text to lower case\n\n# Lower casing\ndef lower(text):\n    low_text= text.lower()\n    return low_text\ndf['text']=df['text'].apply(lambda x:lower(x))\n\n\n\nRemove numbers\n\n# Number removal\ndef remove_num(text):\n    remove= re.sub(r'\\d+', '', text)\n    return remove\ndf['text']=df['text'].apply(lambda x:remove_num(x))\n\n\n\nRemove stopwords\n\n#Remove stopwords\nfrom nltk.corpus import stopwords\n\", \".join(stopwords.words('english'))\nSTOPWORDS = set(stopwords.words('english'))\n\ndef remove_stopwords(text):\n    \"\"\"custom function to remove the stopwords\"\"\"\n    return \" \".join([word for word in str(text).split() if word not in STOPWORDS])\ndf['text']=df['text'].apply(lambda x:remove_stopwords(x))\n\n\n\nRemove Punctuations\n\n#Remove Punctuations\n\ndef punct_remove(text):\n    punct = re.sub(r\"[^\\w\\s\\d]\",\"\", text)\n    return punct\ndf['text']=df['text'].apply(lambda x:punct_remove(x))\n\n\n\nRemove mentions\n\n#Remove mentions \ndef remove_mention(x):\n    text=re.sub(r'@\\w+','',x)\n    return text\ndf['text']=df['text'].apply(lambda x:remove_mention(x))\n\n\n\nRemove hashtags\n\n#Remove hashtags \n\ndef remove_hash(x):\n    text=re.sub(r'#\\w+','',x)\n    return text\ndf['text']=df['text'].apply(lambda x:remove_hash(x))\n\n\n\nRemove extra white space left while removing stuff\n\n#Remove extra white space left while removing stuff\ndef remove_space(text):\n    space_remove = re.sub(r\"\\s+\",\" \",text).strip()\n    return space_remove\ndf['text']=df['text'].apply(lambda x:remove_space(x))\n\n\ndf\n\n\n\nRun text data quality tests again\n\nvm_ds = vm.init_dataset(dataset=df, type=\"generic\", text_column='text', target_column=\"sentiment\")\n\nconfig = {\n    \"class_imbalance\":{\"min_percent_threshold\": 3}\n}\ntext_data_test_plan = vm.run_test_plan(\"text_data_quality\",\n                                       dataset=vm_ds,\n                                       config=config)"
  },
  {
    "objectID": "notebooks/nlp/nlp_sentiment_analysis_demo.html#feature-engineering",
    "href": "notebooks/nlp/nlp_sentiment_analysis_demo.html#feature-engineering",
    "title": "Sensitivity Analysis",
    "section": "3. Feature Engineering",
    "text": "3. Feature Engineering\n\nEncoding the words\nThe embedding lookup requires that we pass in integers to our network. The easiest way to do this is to create dictionaries that map the words in the vocabulary to integers. Then we can convert each of our tweets into integers so they can be passed into the network.\nNow you’re going to encode the words with integers. Build a dictionary that maps words to integers. Later we’re going to pad our input vectors with zeros, so make sure the integers start at 1, not 0. Also, convert the tweets to integers and store the tweets in a new list called tweets_ints.\n\nText to words\n\nall_text = ' '.join(df.text)\n# create a list of words\nwords = all_text.split()\n\n\n\nBuild dictionary and map words to integers\n\n# feel free to use this import \nfrom collections import Counter\n\n## Build a dictionary that maps words to integers\ncounts = Counter(words)\nvocab = sorted(counts, key=counts.get, reverse=True)\nvocab_to_int = {word: ii for ii, word in enumerate(vocab,1)} \nvocab[1:10]\n\n\n\nTokenize each tweet\n\n## use the dict to tokenize each tweet in tweets_split\n## store the tokenized tweets in tweets_ints\ntweets_ints = []\nfor tweet in df.text:\n  tweets_ints.append([vocab_to_int[word] for word in tweet.split()])\n\n\n# stats about vocabulary\nprint('Unique words: ', len((vocab_to_int)))  # should ~ 74000+\nprint()\n\n# print tokens in first tweet\nprint('Tokenized tweet: \\n', tweets_ints[:1])\nprint(len(tweets_ints))\n\n\n\n\nEncoding the labels\nOur labels are “positive” or “negative”. To use these labels in our network, we need to convert them to 0 and 1.\nConvert labels from positive and negative to 1 and 0, respectively, and place those in a new list, encoded_labels.\n\n# 1=positive, 0=negative label conversion\nimport numpy as np\n\nlabels_split = df.sentiment.values\nencoded_labels = np.array([1 if label == 'positive' else 0 for label in labels_split])\nprint(len(encoded_labels))\n\n\nPadding sequences\nTo deal with both short and very long tweets, we’ll pad or truncate all our tweets to a specific length. For tweets shorter than some seq_length, we’ll pad with 0s. For tweets longer than seq_length, we can truncate them to the first seq_length words. A good seq_length, in this case, is 200.\nDefine a function that returns an array features that contains the padded data, of a standard size, that we’ll pass to the network. * The data should come from tweet_ints, since we want to feed integers to the network. * Each row should be seq_length elements long. * For tweets longer than seq_length, use only the first seq_length words as the feature vector.\nAs a small example, if the seq_length=10 and an input tweet is:\n[117, 18, 128]\nThe resultant, padded sequence should be:\n[0, 0, 0, 0, 0, 0, 0, 117, 18, 128]\nYour final features array should be a 2D array, with as many rows as there are tweets, and as many columns as the specified seq_length.\nThis isn’t trivial and there are a bunch of ways to do this. But, if you’re going to be building your own deep learning networks, you’re going to have to get used to preparing your data.\n\ndef pad_features(tweets_ints, seq_length):\n    ''' Return features of tweet_ints, where each tweet is padded with 0's \n        or truncated to the input seq_length.\n    '''\n    ## getting the correct rows x cols shape\n    features = np.zeros((len(tweets_ints), seq_length), dtype=int)\n    \n    ## for each tweet, I grab that tweet\n    for i, row in enumerate(tweets_ints):\n      features[i, -len(row):] = np.array(row)[:seq_length]\n    \n    return features\n\n\n# Test your implementation!\n\nseq_length = 100\n\nfeatures = pad_features(tweets_ints, seq_length=seq_length)\n\n## test statements - do not change - ##\nassert len(features)==len(tweets_ints), \"Your features should have as many rows as tweets.\"\nassert len(features[0])==seq_length, \"Each feature row should contain seq_length values.\"\n\n# print first 10 values of the first 30 batches \nprint(features[:10,-25:])\nfeatures = features[0:len(features)-23]\nencoded_labels = encoded_labels[0:len(encoded_labels)-23] \nprint(len(features),len(encoded_labels))"
  },
  {
    "objectID": "notebooks/nlp/nlp_sentiment_analysis_demo.html#modeling",
    "href": "notebooks/nlp/nlp_sentiment_analysis_demo.html#modeling",
    "title": "Sensitivity Analysis",
    "section": "4. Modeling",
    "text": "4. Modeling\n\nTraining, validation, test\nWith our data in nice shape, we’ll split it into training, validation, and test sets.\nCreate the training, validation, and test sets. * You’ll need to create sets for the features and the labels, train_x and train_y, for example. * Define a split fraction, split_frac as the fraction of data to keep in the training set. Usually this is set to 0.8 or 0.9. * Whatever data is left will be split in half to create the validation and testing data.\n\nsplit_frac = 0.8\n\n## split data into training, validation, and test data (features and labels, x and y)\nsplit_idx = 25000\ntrain_x, remaining_x = features[:split_idx], features[split_idx:]\ntrain_y, remaining_y = encoded_labels[:split_idx], encoded_labels[split_idx:]\n\ntest_idx = int(len(remaining_x)* 0.53449)\nval_x, test_x = remaining_x[:test_idx], remaining_x[test_idx:]\nval_y, test_y = remaining_y[:test_idx], remaining_y[test_idx:]\n\n## print out the shapes of your resultant feature data\nprint(\"\\t\\t\\tFeatures Shapes:\")\nprint(\"Train set: \\t\\t{}\".format(train_x.shape),\n      \"\\nValidation set: \\t{}\".format(val_x.shape),\n      \"\\nTest set: \\t\\t{}\".format(test_x.shape))\n\n\n\n\nDataloaders and batching\nAfter creating training, test, and validation data, we can create DataLoaders for this data by following two steps: 1. Create a known format for accessing our data, using TensorDataset which takes in an input set of data and a target set of data with the same first dimension, and creates a dataset. 2. Create DataLoaders and batch our training, validation, and test Tensor datasets.\ntrain_data = TensorDataset(torch.from_numpy(train_x), torch.from_numpy(train_y))\ntrain_loader = DataLoader(train_data, batch_size=batch_size)\nThis is an alternative to creating a generator function for batching our data into full batches.\n\nimport torch\nfrom torch.utils.data import TensorDataset, DataLoader\n\n# create Tensor datasets\ntrain_data = TensorDataset(torch.from_numpy(train_x).to(device), torch.from_numpy(train_y).to(device))\nvalid_data = TensorDataset(torch.from_numpy(val_x).to(device), torch.from_numpy(val_y).to(device))\ntest_data = TensorDataset(torch.from_numpy(test_x).to(device), torch.from_numpy(test_y).to(device))\n\n# dataloaders\nbatch_size = 50\n\n# make sure to SHUFFLE your data\ntrain_loader = DataLoader(train_data, shuffle=True, batch_size=batch_size)\nvalid_loader = DataLoader(valid_data, shuffle=True, batch_size=batch_size)\ntest_loader = DataLoader(test_data, shuffle=True, batch_size=batch_size)\n\n\n# obtain one batch of training data\ndataiter = iter(train_loader)\nsample_x, sample_y = next(dataiter)\n\nprint('Sample input size: ', sample_x.size()) # batch_size, seq_length\nprint('Sample input: \\n', sample_x)\nprint()\nprint('Sample label size: ', sample_y.size()) # batch_size\nprint('Sample label: \\n', sample_y)\n\n\n\nSentiment network with PyTorch\nBelow is where you’ll define the network. ### Network architecture\nThe architecture for this network is shown below.\n    Input (Word Tokens)\" --&gt; \"Embedding Layer\" --&gt; \"LSTM Layer\" --&gt; \"Fully-Connected Layer\" --&gt; \"Sigmoid Activation\" --&gt; \"Output (Last Sigmoid)\";\nFirst, we’ll pass in words to an embedding layer. We need an embedding layer because we have tens of thousands of words, so we’ll need a more efficient representation for our input data than one-hot encoded vectors. You should have seen this before from the Word2Vec lesson. You can actually train an embedding with the Skip-gram Word2Vec model and use those embeddings as input, here. However, it’s good enough to just have an embedding layer and let the network learn a different embedding table on its own.\nAfter input words are passed to an embedding layer, the new embeddings will be passed to LSTM cells. The LSTM cells will add recurrent connections to the network and give us the ability to include information about the sequence of words in the covid twitter data.\nFinally, the LSTM outputs will go to a sigmoid output layer. We’re using a sigmoid function because positive and negative = 1 and 0, respectively, and a sigmoid will output predicted, sentiment values between 0-1.\nWe don’t care about the sigmoid outputs except for the very last one; we can ignore the rest. We’ll calculate the loss by comparing the output at the last time step and the training label (pos or neg).\nThe layers are as follows: 1. An embedding layer that converts our word tokens (integers) into embeddings of a specific size. 2. An lstm layer defined by a hidden_state size and number of layers 3. A fully-connected output layer that maps the LSTM layer outputs to a desired output_size 4. A sigmoid activation layer which turns all outputs into a value 0-1; return only the last sigmoid output as the output of this network.\n\n\nThe embedding layer\nWe need to add an embedding layer because there are 53000+ words in our vocabulary. It is massively inefficient to one-hot encode that many classes. So, instead of one-hot encoding, we can have an embedding layer and use that layer as a lookup table. You could train an embedding layer using Word2Vec, then load it here. But, it’s fine to just make a new layer, using it for only dimensionality reduction, and let the network learn the weights.\n\n\nThe LSTM layer(s)\nWe’ll create an LSTM to use in our recurrent network, which takes in an input_size, a hidden_dim, a number of layers, a dropout probability (for dropout between multiple layers), and a batch_first parameter.\nMost of the time, you’re network will have better performance with more layers; between 2-3. Adding more layers allows the network to learn really complex relationships.\nComplete the __init__, forward, and init_hidden functions for the SentimentRNN model class.\nNote: init_hidden should initialize the hidden and cell state of an lstm layer to all zeros, and move those state to GPU, if available.\n\nif(lower(device) == \"gpu\"):\n    print('Training on GPU.')\nelif (lower(device) == \"mps\"):\n    print('Training on mps.')\nelse:\n    print('No GPU available, training on CPU.')\n\n\nimport torch.nn as nn\n\nclass SentimentRNN(nn.Module):\n    \"\"\"\n    The RNN model that will be used to perform Sentiment analysis.\n    \"\"\"\n\n    def __init__(self, vocab_size, output_size, embedding_dim, hidden_dim, n_layers, drop_prob=0.5):\n        \"\"\"\n        Initialize the model by setting up the layers.\n        \"\"\"\n        super(SentimentRNN, self).__init__()\n\n        self.output_size = output_size\n        self.n_layers = n_layers\n        self.hidden_dim = hidden_dim\n        \n        # embedding and LSTM layers\n        self.embedding = nn.Embedding(vocab_size, embedding_dim)\n        self.lstm = nn.LSTM(embedding_dim, hidden_dim, n_layers,\n                            dropout=drop_prob, batch_first=True)\n        \n        # dropout layer\n        self.dropout = nn.Dropout(0.5)\n        \n        # linear and sigmoid layer\n        self.fc = nn.Linear(hidden_dim, output_size)\n        self.sig = nn.Sigmoid()\n\n    def forward(self, x, hidden):\n        \"\"\"\n        Perform a forward pass of our model on some input and hidden state.\n        \"\"\"\n        batch_size = x.size(0)\n        \n        # embeddings and lstm_out\n        embeds = self.embedding(x)\n        lstm_out, hidden = self.lstm(embeds, hidden)\n        \n        # stack up lstm outputs\n        lstm_out = lstm_out.contiguous().view(-1, self.hidden_dim)\n        \n        # dropout and fully connected layer\n        out = self.dropout(lstm_out)\n        out = self.fc(out)\n        \n        # sigmoid function\n        sig_out = self.sig(out)\n        \n        # reshape to be batch_size first\n        sig_out = sig_out.view(batch_size, -1)\n        sig_out = sig_out[:, -1] # get last batch of labels\n        \n        # return last sigmoid output and hidden state\n        return sig_out, hidden\n    \n    \n    def init_hidden(self, batch_size):\n        ''' Initializes hidden state '''\n        # Create two new tensors with sizes n_layers x batch_size x hidden_dim,\n        # initialized to zero, for hidden state and cell state of LSTM\n        weight = next(self.parameters()).data\n        \n        if(lower(device) == \"gpu\"):\n          hidden = (weight.new(self.n_layers, batch_size, self.hidden_dim).zero_().cuda(),\n                   weight.new(self.n_layers, batch_size, self.hidden_dim).zero_().cuda())\n        elif(lower(device) == \"mps\"):\n           hidden = (weight.new(self.n_layers, batch_size, self.hidden_dim).zero_().to(device),\n                   weight.new(self.n_layers, batch_size, self.hidden_dim).zero_().to(device))\n        else:\n          hidden = (weight.new(self.n_layers, batch_size, self.hidden_dim).zero_(),\n                   weight.new(self.n_layers, batch_size, self.hidden_dim).zero_())\n        \n        return hidden\n    \n    def predict(self, x_data):\n\n        test_loader = DataLoader(x_data, shuffle=False, batch_size=batch_size)\n\n        # init hidden state\n        h = self.init_hidden(batch_size)\n\n        self.eval()\n        predictions = torch.empty((0), dtype=torch.float32)\n\n        # iterate over test data\n        for inputs in test_loader:\n\n            # Creating new variables for the hidden state, otherwise\n            # we'd backprop through the entire training history\n            h = tuple([each.data for each in h])\n\n            if(lower(device) == \"gpu\"):\n                inputs = inputs.cuda()\n            if(lower(device) == \"mps\"):\n                inputs = inputs.to(device)\n            # get predicted outputs\n            output, h = self(inputs, h)\n            \n            # convert output probabilities to predicted class (0 or 1)\n            pred = torch.round(output.squeeze())  # rounds to the nearest integer\n            \n            # compare predictions to true label\n            # correct_tensor = pred.eq(labels.float().view_as(pred))\n            if(lower(device) == \"mps\"):\n                pred = pred.cpu()\n            elif lower(device) == \"gpu\":\n                pred = pred\n            else:\n                pred = pred.cpu()\n            predictions = torch.cat((predictions, pred), 0)\n\n        return predictions.detach().numpy()\n\n\nWeights and hyper parameters\n\n# Instantiate the model w/ hyperparams\nvocab_size = len(vocab_to_int) + 1 # +1 for zero padding + our word tokens\noutput_size = 1\nembedding_dim = 400 \nhidden_dim = 256\nn_layers = 4\n\nnet = SentimentRNN(vocab_size, output_size, embedding_dim, hidden_dim, n_layers)\nprint(net)\n\n\n\nLoss and optimization functions\n\n# loss and optimization functions\nlr=0.001\n\ncriterion = nn.BCELoss()\noptimizer = torch.optim.Adam(net.parameters(), lr=lr)\n\n\nif train_model:\n    # training params\n\n    epochs = 4 # 3-4 is approx where I noticed the validation loss stop decreasing\n\n    counter = 0\n    print_every = 100\n    clip=5 # gradient clipping\n\n    # move model to GPU, if available\n    if(lower(device) == \"gpu\"):\n        net.cuda()\n    if(lower(device) == \"mps\"):\n        net = net.to(device)\n\n    net.train()\n    # train for some number of epochs\n    for e in range(epochs):\n        # initialize hidden state\n        h = net.init_hidden(batch_size)\n\n        # batch loop\n        for inputs, labels in train_loader:\n            counter += 1\n\n            if(lower(device) == \"gpu\"):\n                inputs, labels = inputs.cuda(), labels.cuda()\n            if(lower(device) == \"mps\"):\n                inputs, labels = inputs.to(device), labels.to(device)\n\n            # Creating new variables for the hidden state, otherwise\n            # we'd backprop through the entire training history\n            h = tuple([each.data for each in h])\n\n            # zero accumulated gradients\n            net.zero_grad()\n\n            # get the output from the model\n            output, h = net(inputs, h)\n\n            # calculate the loss and perform backprop\n            loss = criterion(output.squeeze(), labels.float())\n            loss.backward()\n            # `clip_grad_norm` helps prevent the exploding gradient problem in RNNs / LSTMs.\n            nn.utils.clip_grad_norm_(net.parameters(), clip)\n            optimizer.step()\n\n            # loss stats\n            if counter % print_every == 0:\n                # Get validation loss\n                val_h = net.init_hidden(batch_size)\n                val_losses = []\n                net.eval()\n                for inputs, labels in valid_loader:\n\n                    # Creating new variables for the hidden state, otherwise\n                    # we'd backprop through the entire training history\n                    val_h = tuple([each.data for each in val_h])\n\n                    if(lower(device) == \"gpu\"):\n                        inputs, labels = inputs.cuda(), labels.cuda()\n                    if(lower(device) == \"mps\"):\n                        inputs, labels = inputs.to(device), labels.to(device)\n\n                    output, val_h = net(inputs, val_h)\n                    val_loss = criterion(output.squeeze(), labels.float())\n\n                    val_losses.append(val_loss.item())\n\n                net.train()\n                print(\"Epoch: {}/{}...\".format(e+1, epochs),\n                    \"Step: {}...\".format(counter),\n                    \"Loss: {:.6f}...\".format(loss.item()),\n                    \"Val Loss: {:.6f}\".format(np.mean(val_losses)))\n\n    torch.save(net, os.path.join('./model/', 'model.pt'))\n\n\nnet = torch.load(os.path.join('./model/', 'model.pt'))\nnet = net.to(device)\nnet.eval()\n\n\n\nTraning accuracy\n\ndef compute_accuracy(net, data_loader, batch_size, device, criterion):\n    # Get test data loss and accuracy\n\n    test_losses = [] # track loss\n    num_correct = 0\n\n    # init hidden state\n    h = net.init_hidden(batch_size)\n\n    net.eval()\n    # iterate over test data\n    for inputs, labels in data_loader:\n\n        # Creating new variables for the hidden state, otherwise\n        # we'd backprop through the entire training history\n        h = tuple([each.data for each in h])\n\n        if(lower(device) == \"gpu\"):\n            inputs, labels = inputs.cuda(), labels.cuda()\n        if(lower(device) == \"mps\"):\n            inputs, labels = inputs.to(device), labels.to(device)\n        # get predicted outputs\n        output, h = net(inputs, h)\n        \n        # calculate loss\n        test_loss = criterion(output.squeeze(), labels.float())\n        test_losses.append(test_loss.item())\n        \n        # convert output probabilities to predicted class (0 or 1)\n        pred = torch.round(output.squeeze())  # rounds to the nearest integer\n        \n        # compare predictions to true label\n        correct_tensor = pred.eq(labels.float().view_as(pred))\n        if(lower(device) == \"mps\"):\n            correct = np.squeeze(correct_tensor.cpu().numpy())\n        elif lower(device) == \"gpu\":\n            correct = np.squeeze(correct_tensor.numpy())\n        else:\n            correct = np.squeeze(correct_tensor.cpu().numpy())\n\n        num_correct += np.sum(correct)\n\n\n    # -- stats! -- ##\n    # avg test loss\n    avg_loss = np.mean(test_losses)\n    test_acc = num_correct/len(data_loader.dataset) * 100\n    return test_acc, avg_loss\n\n\ntrain_model = True\nif train_model:\n    training_accuracy, avg_loss  = compute_accuracy(net, train_loader, batch_size, device, criterion)\n    print(f\"Training loss: {avg_loss}\")\n    print(f\"Training accuracy: {training_accuracy}\")\n\n\n\nTest accuracy\n\nif train_model:\n    test_accuracy, avg_loss  = compute_accuracy(net, test_loader, batch_size, device, criterion)\n    print(f\"Test loss: {avg_loss}\")\n    print(f\"Test accuracy: {test_accuracy}\")\n\n\n\n\nInitialize validmind objects\n\ntrain_data = TensorDataset(torch.from_numpy(train_x[:15000]).to(device), torch.from_numpy(train_y[:15000]).to(device))\n\nvm_train_ds = vm.init_dataset(dataset=train_data, type=\"generic\")\n\n\nvm_test_ds = vm.init_dataset(dataset=test_data, type=\"generic\")\n\n\n\nvm_model = vm.init_model(net, train_ds=vm_train_ds, test_ds=vm_test_ds)\n\n\nRun model metrics test plan\n\nmodel_metrics_test_plan = vm.run_test_plan(\"binary_classifier_metrics\", \n                                             model=vm_model\n                                            )\n\n\n\nRun model validation test plan\n\n\nmodel_validation_test_plan = vm.run_test_plan(\"binary_classifier_validation\", \n                                             model=vm_model\n                                            )"
  },
  {
    "objectID": "notebooks/time_series/tutorial_time_series_forecasting.html",
    "href": "notebooks/time_series/tutorial_time_series_forecasting.html",
    "title": "Time Series Forecasting Model Tutorial",
    "section": "",
    "text": "This tutorial shows Model Developers on how to use and configure the Developer Framework and the MRM ValidMind Platform. The following steps will guide you to automatically document and test Time Series Forecasting models:\n\nStep 1: Connect Notebook to ValidMind Project\nStep 2: Import Raw Data\nStep 3: Run Data Validation Test Suite on Raw Data\nStep 4: Preprocess Data\nStep 5: Run Data Validation Test Suite on Processed Data\nStep 6: Load Pre-Trained Models\nStep 7: Run Model Validation Test Suite on Models"
  },
  {
    "objectID": "notebooks/time_series/tutorial_time_series_forecasting.html#introduction",
    "href": "notebooks/time_series/tutorial_time_series_forecasting.html#introduction",
    "title": "Time Series Forecasting Model Tutorial",
    "section": "",
    "text": "This tutorial shows Model Developers on how to use and configure the Developer Framework and the MRM ValidMind Platform. The following steps will guide you to automatically document and test Time Series Forecasting models:\n\nStep 1: Connect Notebook to ValidMind Project\nStep 2: Import Raw Data\nStep 3: Run Data Validation Test Suite on Raw Data\nStep 4: Preprocess Data\nStep 5: Run Data Validation Test Suite on Processed Data\nStep 6: Load Pre-Trained Models\nStep 7: Run Model Validation Test Suite on Models"
  },
  {
    "objectID": "notebooks/time_series/tutorial_time_series_forecasting.html#step-1-connect-notebook-to-validmind-project",
    "href": "notebooks/time_series/tutorial_time_series_forecasting.html#step-1-connect-notebook-to-validmind-project",
    "title": "Time Series Forecasting Model Tutorial",
    "section": "Step 1: Connect Notebook to ValidMind Project",
    "text": "Step 1: Connect Notebook to ValidMind Project\nPrepare the environment for our analysis. First, import all necessary libraries and modules required for our analysis. Next, connect to the ValidMind MRM platform, which provides a comprehensive suite of tools and services for model validation.\nFinally, define and configure the specific use case we are working on by setting up any required parameters, data sources, or other settings that will be used throughout the analysis.\n\nImport Libraries\n\n# Load API key and secret from environment variables\n%load_ext dotenv\n%dotenv .env\n\n\n\nConnect Notebook to ValidMind Project\n\n\nimport validmind as vm\n\nvm.init(\n  api_host = \"http://localhost:3000/api/v1/tracking\",\n  api_key = \"2494c3838f48efe590d531bfe225d90b\",\n  api_secret = \"4f692f8161f128414fef542cab2a4e74834c75d01b3a8e088a1834f2afcfe838\",\n  project = \"cli4fylps0000s5y6oi5z06xy\"\n)\n  \n\n2023-06-07 14:29:41,383 - INFO - api_client - Connected to ValidMind. Project: [3] FRED Loan Rates Model - Periodic Review (cli4fylps0000s5y6oi5z06xy)\n\n\n\n\nExplore Test Suites, Test Plans and Tests\n\nvm.test_suites.list_suites()\n\n\n\n\n\n\nID\nName\nDescription\nTest Plans\n\n\n\n\nbinary_classifier_full_suite\nBinaryClassifierFullSuite\nFull test suite for binary classification models.\ntabular_dataset_description, tabular_data_quality, binary_classifier_metrics, binary_classifier_validation, binary_classifier_model_diagnosis\n\n\nbinary_classifier_model_validation\nBinaryClassifierModelValidation\nTest suite for binary classification models.\nbinary_classifier_metrics, binary_classifier_validation, binary_classifier_model_diagnosis\n\n\ntabular_dataset\nTabularDataset\nTest suite for tabular datasets.\ntabular_dataset_description, tabular_data_quality\n\n\ntime_series_dataset\nTimeSeriesDataset\nTest suite for time series datasets.\ntime_series_data_quality, time_series_univariate, time_series_multivariate\n\n\ntime_series_model_validation\nTimeSeriesModelValidation\nTest suite for time series model validation.\nregression_model_description, regression_models_evaluation, time_series_forecast, time_series_sensitivity\n\n\n\n\n\n\nvm.test_plans.list_plans()\n\n\n\n\n\n\nID\nName\nDescription\n\n\n\n\nbinary_classifier_metrics\nBinaryClassifierMetrics\nTest plan for sklearn classifier metrics\n\n\nbinary_classifier_validation\nBinaryClassifierPerformance\nTest plan for sklearn classifier models\n\n\nbinary_classifier_model_diagnosis\nBinaryClassifierDiagnosis\nTest plan for sklearn classifier model diagnosis tests\n\n\ntabular_dataset_description\nTabularDatasetDescription\nTest plan to extract metadata and descriptive statistics from a tabular dataset\n\n\ntabular_data_quality\nTabularDataQuality\nTest plan for data quality on tabular datasets\n\n\ntime_series_data_quality\nTimeSeriesDataQuality\nTest plan for data quality on time series datasets\n\n\ntime_series_univariate\nTimeSeriesUnivariate\nTest plan to perform time series univariate analysis.\n\n\ntime_series_multivariate\nTimeSeriesMultivariate\nTest plan to perform time series multivariate analysis.\n\n\ntime_series_forecast\nTimeSeriesForecast\nTest plan to perform time series forecast tests.\n\n\ntime_series_sensitivity\nTimeSeriesSensitivity\nTest plan to perform time series forecast tests.\n\n\nregression_model_description\nRegressionModelDescription\nTest plan for performance metric of regression model of statsmodels library\n\n\nregression_models_evaluation\nRegressionModelsEvaluation\nTest plan for metrics comparison of regression model of statsmodels library\n\n\n\n\n\n\nvm.tests.list_tests()\n\n\n\n\n\n\nTest Type\nID\nName\nDescription\n\n\n\n\nMetric\nacf_pacf_plot\nACFandPACFPlot\nPlots ACF and PACF for a given time series dataset.\n\n\nMetric\nauto_ar\nAutoAR\nAutomatically detects the AR order of a time series using both BIC and AIC.\n\n\nMetric\nauto_ma\nAutoMA\nAutomatically detects the MA order of a time series using both BIC and AIC.\n\n\nMetric\nauto_seasonality\nAutoSeasonality\nAutomatically detects the optimal seasonal order for a time series dataset using the seasonal_decompose method.\n\n\nMetric\nauto_stationarity\nAutoStationarity\nAutomatically detects stationarity for each time series in a DataFrame using the Augmented Dickey-Fuller (ADF) test.\n\n\nMetric\nclassifier_in_sample_performance\nClassifierInSamplePerformance\nTest that outputs the performance of the model on the training data.\n\n\nMetric\nclassifier_out_of_sample_performance\nClassifierOutOfSamplePerformance\nTest that outputs the performance of the model on the test data.\n\n\nMetric\nconfusion_matrix\nConfusionMatrix\nConfusion Matrix\n\n\nMetric\ndataset_correlations\nDatasetCorrelations\nExtracts the correlation matrix for a dataset. The following coefficients are calculated: - Pearson's R for numerical variables - Cramer's V for categorical variables - Correlation ratios for categorical-numerical variables\n\n\nMetric\ndataset_description\nDatasetDescription\nCollects a set of descriptive statistics for a dataset\n\n\nMetric\ndataset_split\nDatasetSplit\nAttempts to extract information about the dataset split from the provided training, test and validation datasets.\n\n\nMetric\ndescriptive_statistics\nDescriptiveStatistics\nCollects a set of descriptive statistics for a dataset, both for numerical and categorical variables\n\n\nMetric\nengle_granger_coint\nEngleGrangerCoint\nTest for cointegration between pairs of time series variables in a given dataset using the Engle-Granger test.\n\n\nMetric\nlagged_correlation_heatmap\nLaggedCorrelationHeatmap\nGenerates a heatmap of correlations between the target variable and the lags of independent variables in the dataset.\n\n\nMetric\nmodel_metadata\nModelMetadata\nCustom class to collect the following metadata for a model: - Model architecture - Model hyperparameters - Model task type\n\n\nMetric\npearson_correlation_matrix\nPearsonCorrelationMatrix\nExtracts the Pearson correlation coefficient for all pairs of numerical variables in the dataset. This metric is useful to identify highly correlated variables that can be removed from the dataset to reduce dimensionality.\n\n\nMetric\npfi\nPermutationFeatureImportance\nPermutation Feature Importance\n\n\nMetric\npsi\nPopulationStabilityIndex\nPopulation Stability Index between two datasets\n\n\nMetric\npr_curve\nPrecisionRecallCurve\nPrecision Recall Curve\n\n\nMetric\nroc_curve\nROCCurve\nROC Curve\n\n\nMetric\nregression_forecast_plot_levels\nRegressionModelForecastPlotLevels\nThis metric creates a plot of forecast vs observed for each model in the list.\n\n\nMetric\nregression_sensitivity_plot\nRegressionModelSensitivityPlot\nThis metric performs sensitivity analysis applying shocks to one variable at a time.\n\n\nMetric\nregression_models_coefficients\nRegressionModelsCoeffs\nTest that outputs the coefficients of stats library regression models.\n\n\nMetric\nregression_models_performance\nRegressionModelsPerformance\nTest that outputs the comparison of stats library regression models.\n\n\nMetric\nrolling_stats_plot\nRollingStatsPlot\nThis class provides a metric to visualize the stationarity of a given time series dataset by plotting the rolling mean and rolling standard deviation. The rolling mean represents the average of the time series data over a fixed-size sliding window, which helps in identifying trends in the data. The rolling standard deviation measures the variability of the data within the sliding window, showing any changes in volatility over time. By analyzing these plots, users can gain insights into the stationarity of the time series data and determine if any transformations or differencing operations are required before applying time series models.\n\n\nMetric\nshap\nSHAPGlobalImportance\nSHAP Global Importance\n\n\nMetric\nscatter_plot\nScatterPlot\nGenerates a visual analysis of data by plotting a scatter plot matrix for all columns in the dataset. The input dataset can have multiple columns (features) if necessary.\n\n\nMetric\nseasonal_decompose\nSeasonalDecompose\nCalculates seasonal_decompose metric for each of the dataset features\n\n\nMetric\nspread_plot\nSpreadPlot\nThis class provides a metric to visualize the spread between pairs of time series variables in a given dataset. By plotting the spread of each pair of variables in separate figures, users can assess the relationship between the variables and determine if any cointegration or other time series relationships exist between them.\n\n\nMetric\ntime_series_histogram\nTimeSeriesHistogram\nGenerates a visual analysis of time series data by plotting the histogram. The input dataset can have multiple time series if necessary. In this case we produce a separate plot for each time series.\n\n\nMetric\ntime_series_line_plot\nTimeSeriesLinePlot\nGenerates a visual analysis of time series data by plotting the raw time series. The input dataset can have multiple time series if necessary. In this case we produce a separate plot for each time series.\n\n\nNone\ndataset_metadata\nDatasetMetadata\nCustom class to collect a set of descriptive statistics for a dataset. This class will log dataset metadata via `log_dataset` instead of a metric. Dataset metadata is necessary to initialize dataset object that can be related to different metrics and test results\n\n\nThresholdTest\nclass_imbalance\nClassImbalance\nThe class imbalance test measures the disparity between the majority class and the minority class in the target column.\n\n\nThresholdTest\nduplicates\nDuplicates\nThe duplicates test measures the number of duplicate rows found in the dataset. If a primary key column is specified, the dataset is checked for duplicate primary keys as well.\n\n\nThresholdTest\ncardinality\nHighCardinality\nThe high cardinality test measures the number of unique values found in categorical columns.\n\n\nThresholdTest\npearson_correlation\nHighPearsonCorrelation\nTest that the pairwise Pearson correlation coefficients between the features in the dataset do not exceed a specified threshold.\n\n\nThresholdTest\naccuracy_score\nMinimumAccuracy\nTest that the model's prediction accuracy on a dataset meets or exceeds a predefined threshold.\n\n\nThresholdTest\nf1_score\nMinimumF1Score\nTest that the model's F1 score on the validation dataset meets or exceeds a predefined threshold.\n\n\nThresholdTest\nroc_auc_score\nMinimumROCAUCScore\nTest that the model's ROC AUC score on the validation dataset meets or exceeds a predefined threshold.\n\n\nThresholdTest\nmissing\nMissingValues\nTest that the number of missing values in the dataset across all features is less than a threshold\n\n\nThresholdTest\noverfit_regions\nOverfitDiagnosis\nTest that identify overfit regions with high residuals by histogram slicing techniques.\n\n\nThresholdTest\nrobustness\nRobustnessDiagnosis\nTest robustness of model by perturbing the features column values by adding noise within scale stardard deviation.\n\n\nThresholdTest\nskewness\nSkewness\nThe skewness test measures the extent to which a distribution of values differs from a normal distribution. A positive skew describes a longer tail of values in the right and a negative skew describes a longer tail of values in the left.\n\n\nThresholdTest\ntime_series_frequency\nTimeSeriesFrequency\nTest that detect frequencies in the data\n\n\nThresholdTest\ntime_series_missing_values\nTimeSeriesMissingValues\nTest that the number of missing values is less than a threshold\n\n\nThresholdTest\ntime_series_outliers\nTimeSeriesOutliers\nTest that find outliers for time series data using the z-score method\n\n\nThresholdTest\nzeros\nTooManyZeroValues\nThe zeros test finds columns that have too many zero values.\n\n\nThresholdTest\ntraining_test_degradation\nTrainingTestDegradation\nTest that the degradation in performance between the training and test datasets does not exceed a predefined threshold.\n\n\nThresholdTest\nunique\nUniqueRows\nTest that the number of unique rows is greater than a threshold\n\n\nThresholdTest\nweak_spots\nWeakspotsDiagnosis\nTest that identify weak regions with high residuals by histogram slicing techniques."
  },
  {
    "objectID": "notebooks/time_series/tutorial_time_series_forecasting.html#step-2-import-raw-data",
    "href": "notebooks/time_series/tutorial_time_series_forecasting.html#step-2-import-raw-data",
    "title": "Time Series Forecasting Model Tutorial",
    "section": "Step 2: Import Raw Data",
    "text": "Step 2: Import Raw Data\n\nImport FRED Dataset\n\nfrom validmind.datasets.regression import fred as demo_dataset\n\ntarget_column = demo_dataset.target_column\nfeature_columns = demo_dataset.feature_columns\n\ndf = demo_dataset.load_data()\ndf.tail(10)\n\n\n\n\n\n\n\n\nMORTGAGE30US\nFEDFUNDS\nGS10\nUNRATE\n\n\nDATE\n\n\n\n\n\n\n\n\n2023-03-02\n6.65\nNaN\nNaN\nNaN\n\n\n2023-03-09\n6.73\nNaN\nNaN\nNaN\n\n\n2023-03-16\n6.60\nNaN\nNaN\nNaN\n\n\n2023-03-23\n6.42\nNaN\nNaN\nNaN\n\n\n2023-03-30\n6.32\nNaN\nNaN\nNaN\n\n\n2023-04-01\nNaN\nNaN\n3.46\nNaN\n\n\n2023-04-06\n6.28\nNaN\nNaN\nNaN\n\n\n2023-04-13\n6.27\nNaN\nNaN\nNaN\n\n\n2023-04-20\n6.39\nNaN\nNaN\nNaN\n\n\n2023-04-27\n6.43\nNaN\nNaN\nNaN"
  },
  {
    "objectID": "notebooks/time_series/tutorial_time_series_forecasting.html#step-3-run-data-validation-test-suite-on-raw-data",
    "href": "notebooks/time_series/tutorial_time_series_forecasting.html#step-3-run-data-validation-test-suite-on-raw-data",
    "title": "Time Series Forecasting Model Tutorial",
    "section": "Step 3: Run Data Validation Test Suite on Raw Data",
    "text": "Step 3: Run Data Validation Test Suite on Raw Data\n\nExplore the Time Series Dataset Test Suite\n\nvm.test_suites.describe_suite(\"time_series_dataset\")\n\n\n\n\n\n\nID\nName\nDescription\nTest Plans\n\n\n\n\ntime_series_dataset\nTimeSeriesDataset\nTest suite for time series datasets.\ntime_series_data_quality, time_series_univariate, time_series_multivariate\n\n\n\n\n\n\n\nExplore Test Plans\n\nvm.test_plans.describe_plan(\"time_series_data_quality\")\n\n\n\n\n\n\nID\nName\nDescription\nRequired Context\nTests\n\n\n\n\ntime_series_data_quality\nTimeSeriesDataQuality\nTest plan for data quality on time series datasets\ndataset\nTimeSeriesOutliers (ThresholdTest), TimeSeriesMissingValues (ThresholdTest), TimeSeriesFrequency (ThresholdTest)\n\n\n\n\n\n\nvm.test_plans.describe_plan(\"time_series_univariate\")\n\n\n\n\n\n\nID\nName\nDescription\nRequired Context\nTests\n\n\n\n\ntime_series_univariate\nTimeSeriesUnivariate\nTest plan to perform time series univariate analysis.\ndataset\nTimeSeriesLinePlot (Metric), TimeSeriesHistogram (Metric), ACFandPACFPlot (Metric), SeasonalDecompose (Metric), AutoSeasonality (Metric), AutoStationarity (Metric), RollingStatsPlot (Metric), AutoAR (Metric), AutoMA (Metric)\n\n\n\n\n\n\nConnect Raw Dataset to ValidMind Platform\n\nvm_dataset = vm.init_dataset(\n    dataset=df,\n    target_column=demo_dataset.target_column,\n)\n\nPandas dataset detected. Initializing VM Dataset instance...\nInferring dataset types...\n\n\n\n\nRun Time Series Dataset Test Suite on Raw Dataset\n\nconfig={\n    \n    # TIME SERIES DATA QUALITY PARAMS\n    \"time_series_outliers\": {\n        \"zscore_threshold\": 3,\n    },\n    \"time_series_missing_values\":{\n        \"min_threshold\": 2,\n    },\n    \n    # TIME SERIES UNIVARIATE PARAMS \n    \"rolling_stats_plot\": {\n        \"window_size\": 12    \n    },\n     \"seasonal_decompose\": {\n        \"seasonal_model\": 'additive'\n    },\n     \"auto_seasonality\": {\n        \"min_period\": 1,\n        \"max_period\": 3\n    },\n      \"auto_stationarity\": {\n        \"max_order\": 3,\n        \"threshold\": 0.05\n    },\n    \"auto_ar\": {\n        \"max_ar_order\": 2\n    },\n    \"auto_ma\": {\n        \"max_ma_order\": 2\n    },\n\n    # TIME SERIES MULTIVARIATE PARAMS \n    \"lagged_correlation_heatmap\": {\n        \"target_col\": demo_dataset.target_column,\n        \"independent_vars\": demo_dataset.feature_columns\n    },\n    \"engle_granger_coint\": {\n        \"threshold\": 0.05\n    },\n}\n\nfull_suite = vm.run_test_suite(\n    \"time_series_dataset\",\n    dataset=vm_dataset,\n    config = config,\n)\n\n\n\n\nNo artists with labels found to put in legend.  Note that artists whose label start with an underscore are ignored when legend() is called with no argument.\nNo artists with labels found to put in legend.  Note that artists whose label start with an underscore are ignored when legend() is called with no argument.\nNo artists with labels found to put in legend.  Note that artists whose label start with an underscore are ignored when legend() is called with no argument.\nThe default method 'yw' can produce PACF values outside of the [-1,1] interval. After 0.13, the default will change tounadjusted Yule-Walker ('ywm'). You can use this method now by setting method='ywm'.\nNo frequency could be inferred for variable 'MORTGAGE30US'. Skipping seasonal decomposition and plots for this variable.\nNo artists with labels found to put in legend.  Note that artists whose label start with an underscore are ignored when legend() is called with no argument.\nNo artists with labels found to put in legend.  Note that artists whose label start with an underscore are ignored when legend() is called with no argument.\nNo artists with labels found to put in legend.  Note that artists whose label start with an underscore are ignored when legend() is called with no argument.\nNo artists with labels found to put in legend.  Note that artists whose label start with an underscore are ignored when legend() is called with no argument.\nA date index has been provided, but it has no associated frequency information and so will be ignored when e.g. forecasting.\nA date index has been provided, but it has no associated frequency information and so will be ignored when e.g. forecasting.\nA date index has been provided, but it has no associated frequency information and so will be ignored when e.g. forecasting.\nNo frequency information was provided, so inferred frequency MS will be used.\nNo frequency information was provided, so inferred frequency MS will be used.\nNo frequency information was provided, so inferred frequency MS will be used.\nNo frequency information was provided, so inferred frequency MS will be used.\nNo frequency information was provided, so inferred frequency MS will be used.\nNo frequency information was provided, so inferred frequency MS will be used.\nNo frequency information was provided, so inferred frequency MS will be used.\nNo frequency information was provided, so inferred frequency MS will be used.\nNo frequency information was provided, so inferred frequency MS will be used.\nA date index has been provided, but it has no associated frequency information and so will be ignored when e.g. forecasting.\nA date index has been provided, but it has no associated frequency information and so will be ignored when e.g. forecasting.\nA date index has been provided, but it has no associated frequency information and so will be ignored when e.g. forecasting.\nA date index has been provided, but it has no associated frequency information and so will be ignored when e.g. forecasting.\nA date index has been provided, but it has no associated frequency information and so will be ignored when e.g. forecasting.\nA date index has been provided, but it has no associated frequency information and so will be ignored when e.g. forecasting.\nNon-invertible starting MA parameters found. Using zeros as starting parameters.\nA date index has been provided, but it has no associated frequency information and so will be ignored when e.g. forecasting.\nA date index has been provided, but it has no associated frequency information and so will be ignored when e.g. forecasting.\nA date index has been provided, but it has no associated frequency information and so will be ignored when e.g. forecasting.\nNon-invertible starting MA parameters found. Using zeros as starting parameters.\nNo frequency information was provided, so inferred frequency MS will be used.\nNo frequency information was provided, so inferred frequency MS will be used.\nNo frequency information was provided, so inferred frequency MS will be used.\nNo frequency information was provided, so inferred frequency MS will be used.\nNo frequency information was provided, so inferred frequency MS will be used.\nNo frequency information was provided, so inferred frequency MS will be used.\nNon-invertible starting MA parameters found. Using zeros as starting parameters.\nNo frequency information was provided, so inferred frequency MS will be used.\nNo frequency information was provided, so inferred frequency MS will be used.\nNo frequency information was provided, so inferred frequency MS will be used.\nNon-invertible starting MA parameters found. Using zeros as starting parameters.\nNo frequency information was provided, so inferred frequency MS will be used.\nNo frequency information was provided, so inferred frequency MS will be used.\nNo frequency information was provided, so inferred frequency MS will be used.\nNo frequency information was provided, so inferred frequency MS will be used.\nNo frequency information was provided, so inferred frequency MS will be used.\nNo frequency information was provided, so inferred frequency MS will be used.\nNon-invertible starting MA parameters found. Using zeros as starting parameters.\nNo frequency information was provided, so inferred frequency MS will be used.\nNo frequency information was provided, so inferred frequency MS will be used.\nNo frequency information was provided, so inferred frequency MS will be used.\nNon-invertible starting MA parameters found. Using zeros as starting parameters.\nNo frequency information was provided, so inferred frequency MS will be used.\nNo frequency information was provided, so inferred frequency MS will be used.\nNo frequency information was provided, so inferred frequency MS will be used.\nNo frequency information was provided, so inferred frequency MS will be used.\nNo frequency information was provided, so inferred frequency MS will be used.\nNo frequency information was provided, so inferred frequency MS will be used.\nNon-invertible starting MA parameters found. Using zeros as starting parameters.\nNo frequency information was provided, so inferred frequency MS will be used.\nNo frequency information was provided, so inferred frequency MS will be used.\nNo frequency information was provided, so inferred frequency MS will be used.\n\n\nFrequency of FEDFUNDS: MS\nFrequency of GS10: MS\nFrequency of UNRATE: MS\nWarning: MORTGAGE30US is not stationary. Results may be inaccurate.\nWarning: GS10 is not stationary. Results may be inaccurate.\nWarning: MORTGAGE30US is not stationary. Results may be inaccurate.\nWarning: GS10 is not stationary. Results may be inaccurate."
  },
  {
    "objectID": "notebooks/time_series/tutorial_time_series_forecasting.html#step-4-preprocess-data",
    "href": "notebooks/time_series/tutorial_time_series_forecasting.html#step-4-preprocess-data",
    "title": "Time Series Forecasting Model Tutorial",
    "section": "Step 4: Preprocess Data",
    "text": "Step 4: Preprocess Data\n\nHandle Frequencies, Missing Values and Stationairty\n\n# Sample frequencies to Monthly\nresampled_df = df.resample(\"MS\").last()\n\n# Remove all missing values\nnona_df = resampled_df.dropna()\n\n# Take the first different across all variables\npreprocessed_df = nona_df.diff().dropna()"
  },
  {
    "objectID": "notebooks/time_series/tutorial_time_series_forecasting.html#step-5-run-data-validation-test-suite-on-processed-data",
    "href": "notebooks/time_series/tutorial_time_series_forecasting.html#step-5-run-data-validation-test-suite-on-processed-data",
    "title": "Time Series Forecasting Model Tutorial",
    "section": "Step 5: Run Data Validation Test Suite on Processed Data",
    "text": "Step 5: Run Data Validation Test Suite on Processed Data\n\nvm_dataset = vm.init_dataset(\n    dataset=preprocessed_df,\n    target_column=demo_dataset.target_column,\n)\n\nfull_suite = vm.run_test_suite(\n    \"time_series_dataset\",\n    dataset=vm_dataset,\n    config = config,\n)"
  },
  {
    "objectID": "notebooks/time_series/tutorial_time_series_forecasting.html#step-6-load-pre-trained-models",
    "href": "notebooks/time_series/tutorial_time_series_forecasting.html#step-6-load-pre-trained-models",
    "title": "Time Series Forecasting Model Tutorial",
    "section": "Step 6: Load Pre-Trained Models",
    "text": "Step 6: Load Pre-Trained Models\n\nLoad Pre-Trained Models\n\nfrom validmind.datasets.regression import fred as demo_dataset\nmodel_A, train_df_A, test_df_A = demo_dataset.load_model('fred_loan_rates_model_3')\nmodel_B, train_df_B, test_df_B = demo_dataset.load_model('fred_loan_rates_model_4')\n\n\nConnect a List of Models To the ValidMind Platform\n\n# Initialize training and testing datasets for model A\nvm_train_ds_A = vm.init_dataset(dataset=train_df_A, type=\"generic\", target_column=demo_dataset.target_column)\nvm_test_ds_A = vm.init_dataset(dataset=test_df_A, type=\"generic\", target_column=demo_dataset.target_column)\n\n# Initialize training and testing datasets for model B\nvm_train_ds_B = vm.init_dataset(dataset=train_df_B, type=\"generic\", target_column=demo_dataset.target_column)\nvm_test_ds_B = vm.init_dataset(dataset=test_df_B, type=\"generic\", target_column=demo_dataset.target_column)\n\n# Initialize model A\nvm_model_A = vm.init_model(\n    model = model_A, \n    train_ds=vm_train_ds_A, \n    test_ds=vm_test_ds_A)\n\n# Initialize model B\nvm_model_B = vm.init_model(\n    model = model_B,\n    train_ds=vm_train_ds_B,\n    test_ds=vm_test_ds_B)\n\n\nlist_of_models = [vm_model_A, vm_model_B]"
  },
  {
    "objectID": "notebooks/time_series/tutorial_time_series_forecasting.html#step-7-run-model-validation-test-suite-on-models",
    "href": "notebooks/time_series/tutorial_time_series_forecasting.html#step-7-run-model-validation-test-suite-on-models",
    "title": "Time Series Forecasting Model Tutorial",
    "section": "Step 7: Run Model Validation Test Suite on Models",
    "text": "Step 7: Run Model Validation Test Suite on Models\n\nExplore the Time Series Model Validation Test Suite\n\nvm.test_suites.describe_test_suite(\"time_series_model_validation\")\n\n\n\nExplore Test Plans\n\nvm.test_plans.describe_plan(\"regression_model_description\")\n\n\nvm.test_plans.describe_plan(\"regression_models_evaluation\")\n\n\nvm.test_plans.describe_plan(\"time_series_forecast\")\n\n\nvm.test_plans.describe_plan(\"time_series_sensitivity\")\n\n\n\nRun Model Validation Test Suite on a List of Models\n\nconfig= {\n    \"regression_forecast_plot_levels\": {\n        \"transformation\": \"integrate\",\n    },\n    \"regression_sensitivity_plot\": {\n        \"transformation\": \"integrate\",\n        \"shocks\": [0.3],\n    }\n}\n\nfull_suite = vm.run_test_suite(\n    \"time_series_model_validation\",\n    model = vm_model_B,\n    models = list_of_models,\n    config = config,\n)"
=======
  },
  {
    "objectID": "guide/configure-aws-privatelink.html#prerequisites",
    "href": "guide/configure-aws-privatelink.html#prerequisites",
    "title": "Configure AWS PrivateLink",
    "section": "Prerequisites",
    "text": "Prerequisites\nYou must have access to the AWS Console for your company and the necessary expertise to set up, configure, and maintain AWS services.\nThese steps assume that you already have established connectivity between your own company network and AWS VPC and know which company VPC you want to connect to.\n\nVPC service information\n\n\n\n\nRegion\nService name\nPrivate DNS name\n\n\n\n\nus-west-2\nEmail support@validmind.com\nEmail support@validmind.com"
  },
  {
    "objectID": "guide/configure-aws-privatelink.html#steps",
    "href": "guide/configure-aws-privatelink.html#steps",
    "title": "Configure AWS PrivateLink",
    "section": "Steps",
    "text": "Steps\n\nCreate a VPC endpoint for ValidMind:\n\nLog into the AWS Console.\nIn the VPC dashboard, click Endpoints in the navigation pane.\nClick Create endpoint.\nSelect Other endpoint services.\nEnter the service name from the VPC service information and click Verify service.\nSelect the company VPC that you want to create the endpoint in.\nSelect the subnets where you want to create the endpoint network interfaces.\nConfigure the security group for the VPC endpoint. Make sure to allow traffic between your network and the endpoint.\nClick Create endpoint.\n\nThe status for the endpoint should show Pending.\nContact ValidMind at support@validmind.ai to get your new VPC endpoint connection request accepted. Include the following information:\n\nThe owner or account ID\nThe VPC endpoint ID\n\nAfter ValidMind has accepted your endpoint connection request, verify the endpoint is available:\n\nIn the VPC console, go to the Endpoints section.\nVerify that status for the endpoint shows Available.\n\nEnable the private DNS name:\n\nCheck the VPC endpoint you created, click the Actions menu, and select Modify private DNS name.\nSelect Enable for this endpoint.\nClick Save changes.\nVerify that Private DNS names shows the name shown in the VPC service information.\n\nTest the connection:\n\nFrom your company network, access ValidMind using the private DNS name from the VPC service information.\nIn a browser, confirm that you can successfully connect to ValidMind and log in.\nFrom your developer environment, confirm that you can connect to ValidMind with the Developer Framework."
  },
  {
    "objectID": "guide/configure-aws-privatelink.html#whats-next",
    "href": "guide/configure-aws-privatelink.html#whats-next",
    "title": "Configure AWS PrivateLink",
    "section": "What’s Next",
    "text": "What’s Next\nAfter completing these steps, users on your company network can connect to ValidMind via AWS PrivateLink using the private DNS name from the VPC service information."
  },
  {
    "objectID": "guide/faq-models.html",
    "href": "guide/faq-models.html",
    "title": "Model registration",
    "section": "",
    "text": "Models get registered into ValidMind via the Model Inventory. To add a model into the Inventory, you need to fill out a customizable registration questionnaire capturing the required registration metadata, such as:\n\nModel Name\nModel Use\nModel Owner\nModel Dependencies\nAnd more"
  },
  {
    "objectID": "guide/faq-models.html#how-do-models-get-registered-in-validmind",
    "href": "guide/faq-models.html#how-do-models-get-registered-in-validmind",
    "title": "Model registration",
    "section": "",
    "text": "Models get registered into ValidMind via the Model Inventory. To add a model into the Inventory, you need to fill out a customizable registration questionnaire capturing the required registration metadata, such as:\n\nModel Name\nModel Use\nModel Owner\nModel Dependencies\nAnd more"
  },
  {
    "objectID": "guide/faq-models.html#can-the-fields-for-project-registration-questionnaires-be-configured",
    "href": "guide/faq-models.html#can-the-fields-for-project-registration-questionnaires-be-configured",
    "title": "Model registration",
    "section": "Can the fields for project registration questionnaires be configured?",
    "text": "Can the fields for project registration questionnaires be configured?\nValidMind enables you to configure project registration fields, including dropdown options for model risk tiers, model use cases, and documentation templates.\nYou can modify these fields as needed and on an ongoing basis."
  },
  {
    "objectID": "guide/faq-models.html#can-we-leverage-content-from-historical-documentations",
    "href": "guide/faq-models.html#can-we-leverage-content-from-historical-documentations",
    "title": "Model registration",
    "section": "Can we leverage content from historical documentations? ",
    "text": "Can we leverage content from historical documentations? \nValidMind is in the process of developing features that allow you to benefit from content in historical documentation by:\n\nAllowing users to select definitions and specific documentation artifacts from previous model documentation for particular model use cases\nOffering users AI-generated content suggestions for specific areas of the documentation (e.g., qualitative sections) based on high-quality historical documentation\n\nThese features are currently on the roadmap and under research, no release schedule is set yet."
  },
  {
    "objectID": "guide/faq-models.html#can-we-customize-illustrations",
    "href": "guide/faq-models.html#can-we-customize-illustrations",
    "title": "Model registration",
    "section": "Can we customize illustrations?",
    "text": "Can we customize illustrations?\nValidMind utilizes open-source libraries (such as Seaborn and Matplotlib) to generate plots and illustrations. We are working on implementing the ability for model developers to customize styling parameters for these libraries directly within the Developer Framework.\nThis feature is currently scheduled for Q4 2023.\nAdditionally, ValidMind is developing a feature that enables developers to create custom visualization widgets by writing JavaScript-based rendering code."
  },
  {
    "objectID": "guide/faq-models.html#can-validmind-manage-complex-model-hierarchies-or-use-cases-with-multiple-models",
    "href": "guide/faq-models.html#can-validmind-manage-complex-model-hierarchies-or-use-cases-with-multiple-models",
    "title": "Model registration",
    "section": "Can ValidMind manage complex model hierarchies or use cases with multiple models?",
    "text": "Can ValidMind manage complex model hierarchies or use cases with multiple models?\nValidMind is enhancing support for complex or modular models in two ways:\n\nBy adding parent/sub-model relational attributes to the model inventory. This is a roadmap item currently scheduled for Q2’2023.\nBy enabling tests to run on multiple models simultaneously and aggregating the results. This is a roadmap item currently scheduled for Q3’2023."
  },
  {
    "objectID": "guide/work-with-validation-reports.html",
    "href": "guide/work-with-validation-reports.html",
    "title": "Work with validation reports",
    "section": "",
    "text": "Learn how to use the ValidMind UI editor to create, edit, and publish a validation report for a given model. This topic is relevant for model validators who want to capture their observations and conclusions on the model documentation prepared by a model developer."
  },
  {
    "objectID": "guide/work-with-validation-reports.html#prerequisites",
    "href": "guide/work-with-validation-reports.html#prerequisites",
    "title": "Work with validation reports",
    "section": "Prerequisites",
    "text": "Prerequisites\n\nYou are a registered user on the ValidMind Platform\nThe model you are documenting is registered in the model inventory\nA model developer has marked their model documentation project as Ready for Validation\nYou are logged into the ValidMind Platform"
  },
  {
    "objectID": "guide/work-with-validation-reports.html#view-a-validation-report",
    "href": "guide/work-with-validation-reports.html#view-a-validation-report",
    "title": "Work with validation reports",
    "section": "View a validation report",
    "text": "View a validation report\n\nNavigate to the relevant model documentation project:\nIn the Documentation Projects page, select the project corresponding to the model for which you want to view documentation.\nFrom the Overview page, select Validation Report on the left.\nYou can now jump to any section of the Validation Report by expanding the table of contents on the left and selecting the relevant section you would like to view."
  },
  {
    "objectID": "guide/work-with-validation-reports.html#add-content-to-or-edit-a-validation-report",
    "href": "guide/work-with-validation-reports.html#add-content-to-or-edit-a-validation-report",
    "title": "Work with validation reports",
    "section": "Add content to or edit a validation report",
    "text": "Add content to or edit a validation report\n\nIn any section of the validation report, hover over text content and click the  edit icon that appears on the right of the textbox. \nYou can now use the text editor functions to edit the content of the section.\nWhen done, click the  save icon."
  },
  {
    "objectID": "guide/work-with-validation-reports.html#post-a-comment-on-a-validation-report",
    "href": "guide/work-with-validation-reports.html#post-a-comment-on-a-validation-report",
    "title": "Work with validation reports",
    "section": "Post a comment on a validation report",
    "text": "Post a comment on a validation report\n\nIn any section of the validation report, select a portion of text that you would like to comment on and click the Add comment button that appears. \nEnter your comment and click Submit.\nYou can now view the comment by highlighting the corresponding portion of text, or by clicking the Comments tab in the ValidMind Insights right sidebar."
  },
  {
    "objectID": "guide/work-with-validation-reports.html#view-validation-guidelines-and-comments",
    "href": "guide/work-with-validation-reports.html#view-validation-guidelines-and-comments",
    "title": "Work with validation reports",
    "section": "View validation guidelines and comments",
    "text": "View validation guidelines and comments\n\nIn any section of the validation report, click the ValidMind Insights button in the top-right to expand the ValidMind Insights right sidebar. \n\nThe Validation Guidelines tab shows the validation report guidelines associated with this template that have been configured by the model validation team.\nThe Comments tab shows the comment threads associated with this section of the model documentation."
  },
  {
    "objectID": "guide/work-with-validation-reports.html#related-topics",
    "href": "guide/work-with-validation-reports.html#related-topics",
    "title": "Work with validation reports",
    "section": "Related topics",
    "text": "Related topics\n\nSubmit for approval"
  },
  {
    "objectID": "guide/try-developer-framework-with-jupyterhub.html",
    "href": "guide/try-developer-framework-with-jupyterhub.html",
    "title": "Try it with Jupyter Hub (recommended)",
    "section": "",
    "text": "Learn how to access our introductory Jupyter notebook with Jupyter Hub (recommended)."
  },
  {
    "objectID": "guide/try-developer-framework-with-jupyterhub.html#steps",
    "href": "guide/try-developer-framework-with-jupyterhub.html#steps",
    "title": "Try it with Jupyter Hub (recommended)",
    "section": "Steps",
    "text": "Steps\n\nIn a web browser, go to https://jupyterhub.validmind.ai.\nClick Sign in with Auth0, enter your ValidMind email address and password credentials, and click Continue.\nIn the sidebar, double click the Quickstart_Customer Churn_full_suite.ipynb notebook:\n\nAfter the notebook opens, run the first few cells in the notebook:\n\nHover over each cell and click the  icon; OR\nPress Shift + Enter on Windows or Cmd + Enter if you are on a Mac\n\nThe notebook will guide you through installing the ValidMind Developer Framework, initializing the Python environment, and finally initializing the ValidMind Client Library by connecting to your own documentation project in the ValidMind Platform.\nNear the bottom of the Initialize ValidMind section, you should see a message like this:\nConnected to ValidMind. Project: Customer Churn Model - Initial Validation (xxxxxxxxxxxxxxxxxxxxxxxxx)\nThis message confirms that the Developer Framework works as expected.\n\nYou can now continue running the rest of the cells if you want to see how the demo notebook works or, to save some time, you can move on to the next section to explore the Platform UI."
  },
  {
    "objectID": "guide/try-developer-framework-with-jupyterhub.html#whats-next",
    "href": "guide/try-developer-framework-with-jupyterhub.html#whats-next",
    "title": "Try it with Jupyter Hub (recommended)",
    "section": "What’s Next",
    "text": "What’s Next\nContinue with Explore the Platform UI to learn how you can use the sample notebook."
  },
  {
    "objectID": "guide/faq-integrations.html",
    "href": "guide/faq-integrations.html",
    "title": "Integrations and support",
    "section": "",
    "text": "ValidMind is planning to provide integration with JIRA tickets via the JIRA Python API. You will be able to configure ValidMind to update the status of a particular JIRA ticket when a specific state or approval is triggered from the workflow (roadmap item – Q3’2023)."
  },
  {
    "objectID": "guide/faq-integrations.html#can-you-integrate-with-jira-to-connect-with-our-model-development-pipeline",
    "href": "guide/faq-integrations.html#can-you-integrate-with-jira-to-connect-with-our-model-development-pipeline",
    "title": "Integrations and support",
    "section": "",
    "text": "ValidMind is planning to provide integration with JIRA tickets via the JIRA Python API. You will be able to configure ValidMind to update the status of a particular JIRA ticket when a specific state or approval is triggered from the workflow (roadmap item – Q3’2023)."
  },
  {
    "objectID": "guide/faq-integrations.html#what-libraries-beyond-xgboost-are-supported",
    "href": "guide/faq-integrations.html#what-libraries-beyond-xgboost-are-supported",
    "title": "Integrations and support",
    "section": "What libraries beyond XGBoost are supported?",
    "text": "What libraries beyond XGBoost are supported?\nValidMind supports the most popular open-source model development libraries in Python and R, such as:\n\nscikit-learn\nXGBoost\nstatsmodels\nPyTorch\nTensorFlow\n\nValidMind supports ingesting metrics and test results from your training and evaluation pipeline, such as using batch prediction or online prediction mechanisms. We are also implementing standard documentation via the Developer Framework for additional modeling techniques, check Do you include explainability-related testing and documentation? for more information."
  },
  {
    "objectID": "guide/faq-integrations.html#what-other-programming-languages-and-development-environments-do-you-support-beyond-python-and-jupyter-notebook-such-as-r-and-sas",
    "href": "guide/faq-integrations.html#what-other-programming-languages-and-development-environments-do-you-support-beyond-python-and-jupyter-notebook-such-as-r-and-sas",
    "title": "Integrations and support",
    "section": "What other programming languages and development environments do you support beyond Python and Jupyter notebook, such as R and SAS?",
    "text": "What other programming languages and development environments do you support beyond Python and Jupyter notebook, such as R and SAS?\nValidMind’s Developer Framework is designed to be platform-agnostic and compatible with the most popular open-source programming languages and model development environments.\nCurrently, we support Python 3.8+ and the most popular AI/ML and data science libraries (scikit-learn, XGBoost, statsmodels, PyTorch, TensorFlow).\nWe are working on deploying support for R 4.0+ and associated libraries (roadmap item – Q2’2023).\nSupport for commercial and closed-source programming languages such as SAS and Matlab depends on specific deployment details and commercial agreements with customers."
  },
  {
    "objectID": "guide/faq-integrations.html#do-you-support-integration-with-data-lakes-and-etl-solutions",
    "href": "guide/faq-integrations.html#do-you-support-integration-with-data-lakes-and-etl-solutions",
    "title": "Integrations and support",
    "section": "Do you support integration with data lakes and ETL solutions?",
    "text": "Do you support integration with data lakes and ETL solutions?\nSupport for connecting to data lakes and data processing or ETL pipelines is on our roadmap (Q3’2023+).\nWe will be implementing connector interfaces allowing extraction of relationships between raw data sources and final post-processed datasets for preloaded session instances received from Spark and Snowflake."
  },
  {
    "objectID": "guide/faq-integrations.html#which-model-development-packageslibraries-are-supported-by-the-developer-framework-what-about-complexdistributed-models-built-with-tensorflow",
    "href": "guide/faq-integrations.html#which-model-development-packageslibraries-are-supported-by-the-developer-framework-what-about-complexdistributed-models-built-with-tensorflow",
    "title": "Integrations and support",
    "section": "Which model development packages/libraries are supported by the Developer Framework? What about complex/distributed models built with TensorFlow?",
    "text": "Which model development packages/libraries are supported by the Developer Framework? What about complex/distributed models built with TensorFlow?\nValidMind supports the most popular open-source model development libraries in Python and R, such as:\n\nscikit-learn\nXGBoost\nstatsmodels\nPyTorch\nTensorFlow\n\nFor distributed training pipelines built with frameworks like TensorFlow, ValidMind can directly access the trained model instance to extract metadata stored in the model object, if the framework is imported from within the pipeline’s code. ValidMind can also ingest metrics and test results from the customer’s training or evaluation pipeline, using batch prediction or online prediction mechanisms."
  },
  {
    "objectID": "guide/faq-integrations.html#is-it-possible-for-us-to-integrate-the-tool-with-llms-like-gpt-3",
    "href": "guide/faq-integrations.html#is-it-possible-for-us-to-integrate-the-tool-with-llms-like-gpt-3",
    "title": "Integrations and support",
    "section": "Is it possible for us to integrate the tool with LLMs like GPT-3?",
    "text": "Is it possible for us to integrate the tool with LLMs like GPT-3?\nValidMind is integrating LLMs tools into our documentation features, enabling the following documentation features:\n\nGenerating content recommendations (or “starting points”) for model developers for specific sections of the documentation, based on historical documentations (roadmap item — Q3’2023).\nProviding insights to model developers and model reviewers on possible model risks, and mitigation actions/improvements to the model, based on historical model documentations (roadmap item currently in research – not scheduled)."
  },
  {
    "objectID": "guide/faq-integrations.html#can-you-handle-more-sophisticated-aiml-libraries-such-as-pytorch-tensorflow",
    "href": "guide/faq-integrations.html#can-you-handle-more-sophisticated-aiml-libraries-such-as-pytorch-tensorflow",
    "title": "Integrations and support",
    "section": "Can you handle more sophisticated AI/ML libraries such as Pytorch, TensorFlow?",
    "text": "Can you handle more sophisticated AI/ML libraries such as Pytorch, TensorFlow?\nValidMind supports the most popular open-source model development libraries in Python, R, such as :\n\nscikit-learn\nXGBoost\nstatsmodels\nPyTorch\nTensorFlow\n\nFor distributed training pipelines built with frameworks, such as TensorFlow, ValidMind can directly access the trained model instance to extract metadata stored in the model object if the framework is imported from within the pipeline’s code. ValidMind can also ingest metrics and test results from the customer’s training/evaluation pipeline, such as using batch prediction or online prediction mechanisms."
  },
  {
    "objectID": "guide/faq-integrations.html#does-validmind-support-data-dictionaries",
    "href": "guide/faq-integrations.html#does-validmind-support-data-dictionaries",
    "title": "Integrations and support",
    "section": "Does ValidMind support data dictionaries?",
    "text": "Does ValidMind support data dictionaries?\nYou can pass a data dictionary to ValidMind via the Developer Framework, such as in CSV format."
  },
  {
    "objectID": "guide/release-notes-2023-jun-22.html",
    "href": "guide/release-notes-2023-jun-22.html",
    "title": "June 22, 2023",
    "section": "",
    "text": "This release includes a number of major enhancements to the ValidMind Developer Framework that will make it easier for users to edit templates and add custom tests that can be reused across templates. In addition, this release also includes a new notebook to illustrate support for NLP models and PyTorch, as well as the ability to edit templates directly in the Platform UI.\n\n\n\nImplement your own custom tests. With support for custom tests, you can now go beyond the default set of documentation and testing components provided by ValidMind, and use our Developer Framework to document any type of model or use case. Learn more …\nIntegrate external test providers. With test providers, you can now integrate external test libraries to expand the set of tests available through the ValidMind Developer Framework, or create your own test libraries. This enables registering custom tests under a namespace to make them available globally. We provide a couple of demo scenarios with such test providers and show how you can register them with Validmind so that they can run a template utilizing your tests. Learn more …\nSimplified documentation and testing using templates. Templates now function as dynamic test suites, allowing you to identify all the documentation components & test results mapped to a specific template. This makes it easier to fill a pre-configured template (including boilerplates and spaces designated for documentation and test results) with a single command, instead of running multiple test plans. Learn more …\nNew notebook to illustrate natural language processing (NLP) data analysis and text classification use case. Learn how to use the ValidMind Framework to document and test an NLP data analysis and text classification model built with the PyTorch library. The emphasis of this notebook is on documenting and testing the in-depth analysis and preprocessing of the text data, in this case, COVID-19 related tweets. Learn more …\n\n\n\n\n\nYou can now edit the documentation templates that get used for model documentation or for validation reports. This feature is relevant for administrators who need to configure templates for specific use cases, or where the existing templates supplied by ValidMind need to be customized. Editing allows to configure sections, sub-sections, and content blocks inside a template. Learn more …\nWe improved the search feature in the Platform UI to make search results more compact."
  },
  {
    "objectID": "guide/release-notes-2023-jun-22.html#release-highlights",
    "href": "guide/release-notes-2023-jun-22.html#release-highlights",
    "title": "June 22, 2023",
    "section": "",
    "text": "This release includes a number of major enhancements to the ValidMind Developer Framework that will make it easier for users to edit templates and add custom tests that can be reused across templates. In addition, this release also includes a new notebook to illustrate support for NLP models and PyTorch, as well as the ability to edit templates directly in the Platform UI.\n\n\n\nImplement your own custom tests. With support for custom tests, you can now go beyond the default set of documentation and testing components provided by ValidMind, and use our Developer Framework to document any type of model or use case. Learn more …\nIntegrate external test providers. With test providers, you can now integrate external test libraries to expand the set of tests available through the ValidMind Developer Framework, or create your own test libraries. This enables registering custom tests under a namespace to make them available globally. We provide a couple of demo scenarios with such test providers and show how you can register them with Validmind so that they can run a template utilizing your tests. Learn more …\nSimplified documentation and testing using templates. Templates now function as dynamic test suites, allowing you to identify all the documentation components & test results mapped to a specific template. This makes it easier to fill a pre-configured template (including boilerplates and spaces designated for documentation and test results) with a single command, instead of running multiple test plans. Learn more …\nNew notebook to illustrate natural language processing (NLP) data analysis and text classification use case. Learn how to use the ValidMind Framework to document and test an NLP data analysis and text classification model built with the PyTorch library. The emphasis of this notebook is on documenting and testing the in-depth analysis and preprocessing of the text data, in this case, COVID-19 related tweets. Learn more …\n\n\n\n\n\nYou can now edit the documentation templates that get used for model documentation or for validation reports. This feature is relevant for administrators who need to configure templates for specific use cases, or where the existing templates supplied by ValidMind need to be customized. Editing allows to configure sections, sub-sections, and content blocks inside a template. Learn more …\nWe improved the search feature in the Platform UI to make search results more compact."
  },
  {
    "objectID": "guide/release-notes-2023-jun-22.html#enhancements",
    "href": "guide/release-notes-2023-jun-22.html#enhancements",
    "title": "June 22, 2023",
    "section": "Enhancements",
    "text": "Enhancements\nWe revised our Quickstart guide to be more modular and to highlight that our suggested starting point with the ValidMind Developer Framework is now Jupyter Hub. Learn more …"
  },
  {
    "objectID": "guide/release-notes-2023-jun-22.html#how-to-upgrade",
    "href": "guide/release-notes-2023-jun-22.html#how-to-upgrade",
    "title": "June 22, 2023",
    "section": "How to upgrade",
    "text": "How to upgrade\nTo access the latest version of the ValidMind Platform UI, reload your browser tab.\nTo upgrade the ValidMind Developer Framework:\n\nUsing Jupyter Hub: reload your browser tab and re-run the !pip install --upgrade validmind cell.\nUsing Docker: pull the latest Docker image:\ndocker pull validmind/validmind-jupyter-demo:latest\nIn your own developer environment: restart your notebook and re-run:\n!pip install validmind"
  },
  {
    "objectID": "guide/tutorials.html",
    "href": "guide/tutorials.html",
    "title": "Tutorials",
    "section": "",
    "text": "Our tutorials provide a more targeted learning experience and cover specific scenarios or use cases."
  },
  {
    "objectID": "guide/tutorials.html#related-topics",
    "href": "guide/tutorials.html#related-topics",
    "title": "Tutorials",
    "section": "Related topics",
    "text": "Related topics\nBesides our tutorials, we also offer a Quickstart that walks you through the full experience from the Developer Framework to the Platform UI."
  },
  {
    "objectID": "guide/export-documentation.html",
    "href": "guide/export-documentation.html",
    "title": "Export documentation",
    "section": "",
    "text": "Learn how to export a model documentation project in Word or PDF format. This topic is relevant for both model developers and model validators who need to export the model documentation or validation report files to use them outside the ValidMind Platform."
  },
  {
    "objectID": "guide/export-documentation.html#prerequisites",
    "href": "guide/export-documentation.html#prerequisites",
    "title": "Export documentation",
    "section": "Prerequisites",
    "text": "Prerequisites\n\nYou are a registered user on the ValidMind Platform\nThe model is already registered in the model inventory\nA model document project is completed or in progress\nYou are logged into the ValidMind Platform\n\nValidMind supports Word 365, Word 2019, Word 2016, and Word 2013."
  },
  {
    "objectID": "guide/export-documentation.html#export-model-documentation",
    "href": "guide/export-documentation.html#export-model-documentation",
    "title": "Export documentation",
    "section": "Export Model Documentation",
    "text": "Export Model Documentation\n\nFrom the Documentation Projects page, select the project you want to export.\nClick Documentation on the left to view the model documentation table of contents.\nIn the table of contents sidebar, click Export.\nConfigure the export options:\n\n\nChoose the file format for export. We support exporting to .docx for Microsoft Word and .pdf for PDF format.\n\nClick Download file to download the file locally on your machine."
  },
  {
    "objectID": "guide/export-documentation.html#export-validation-report",
    "href": "guide/export-documentation.html#export-validation-report",
    "title": "Export documentation",
    "section": "Export Validation Report",
    "text": "Export Validation Report\n\nFrom the Documentation Projects page, select the project you want to export.\nClick Validation Report on the left to view the model documentation table of contents.\nIn the table of contents sidebar, click Export.\nConfigure the export options:\n\n\nChoose the file format for export. We support exporting to .docx for Microsoft Word and .pdf for PDF format.\n\nClick Download file to download the file locally on your machine."
  },
  {
    "objectID": "guide/export-documentation.html#related-topics",
    "href": "guide/export-documentation.html#related-topics",
    "title": "Export documentation",
    "section": "Related topics",
    "text": "Related topics\n\nDocument models\nReview and comment on documentation projects\nSubmit for approval"
  },
  {
    "objectID": "guide/solutions.html",
    "href": "guide/solutions.html",
    "title": "ValidMind solutions",
    "section": "",
    "text": "These topics introduce the ValidMind architecture and basic requirements.\nKey Concepts & Architecture\nOverview of ValidMind architecture and basic concepts.\nSupported Cloud Platforms\nOverview of the cloud computing platforms on which ValidMind is offered.\nValdiMind Editions\nDescription of the services and features included with each edition of ValidMind.\nValidMind Releases\nDescription of the ValidMind release process and instructions for requesting 24-hour early access for Enterprise Edition (and higher) accounts.\nOverview of Key Features\nList of key/major features in the current release of ValidMind."
  },
  {
    "objectID": "guide/solutions.html#compliance",
    "href": "guide/solutions.html#compliance",
    "title": "ValidMind solutions",
    "section": "Compliance",
    "text": "Compliance\nTBD"
  },
  {
    "objectID": "guide/solutions.html#software-dependencies",
    "href": "guide/solutions.html#software-dependencies",
    "title": "ValidMind solutions",
    "section": "Software dependencies",
    "text": "Software dependencies\nTBD"
  },
  {
    "objectID": "guide/create-documentation-project.html",
    "href": "guide/create-documentation-project.html",
    "title": "Create documentation projects",
    "section": "",
    "text": "Learn how to create a new documentation project in the ValidMind Platform. You can use this new project to upload tests and documentation to the ValidMind Platform, review and validate models, and generate validation reports."
  },
  {
    "objectID": "guide/create-documentation-project.html#prerequisites",
    "href": "guide/create-documentation-project.html#prerequisites",
    "title": "Create documentation projects",
    "section": "Prerequisites",
    "text": "Prerequisites\n\nYou are a registered user on the ValidMind Platform\nThe model you are documenting is registered in the model inventory"
  },
  {
    "objectID": "guide/create-documentation-project.html#steps",
    "href": "guide/create-documentation-project.html#steps",
    "title": "Create documentation projects",
    "section": "Steps",
    "text": "Steps\n\nLog in to the ValidMind UI.\nOn the Documentation Projects page, click Create new project.\nSelect the relevant details in the form:\n\nSelect the relevant model\nSelect the relevant type of documentation you are looking to generate\nEnter a name for the project\n\nClick Create Project.\n\n\n\n\n\n\n\n\n\nTip\n\n\n\nThe documentation template is automatically applied based on the selected model details and documentation requirements configured by an administrator, such as your model risk management team.\n\n\nValidMind has now created an empty documentation project associated with the model. You can access this project from the UI on the Documentation Projects page or by navigating to the relevant model details page in the Model Inventory page.\n\nLocating the project identifier, API key and secret:\nOn the Client Integration page of the newly created project, you can find the initialization code that enables the client library to associate documentation and tests with the appropriate project. The initialization code configures the following arguments:\n\n\napi_host: The location of the ValidMind API\napi_key: The account API key\napi_secret: The account secret key\nproject: The project identifier\n\nThe code snippet can be copied and pasted directly into your developer source code to integrate the ValidMind Developer Framework and to be able to upload to the ValidMind Platform."
  },
  {
    "objectID": "guide/create-documentation-project.html#related-topics",
    "href": "guide/create-documentation-project.html#related-topics",
    "title": "Create documentation projects",
    "section": "Related topics",
    "text": "Related topics\n\nInstall and initialize the Developer Framework\nDocument models with the Developer Framework\nDocument models with the ValidMind UI"
  },
  {
    "objectID": "guide/install-and-initialize-developer-framework.html",
    "href": "guide/install-and-initialize-developer-framework.html",
    "title": "Install and initialize the Developer Framework",
    "section": "",
    "text": "These steps show how a model developer can integrate the Developer Framework in our own developer environment by installing and initializing it.\nFor example, you can use these steps to initialize the Developer Framework as part of a Jupyter notebook or use it in other parts of your customer infrastructure, such as MLOps."
  },
  {
    "objectID": "guide/install-and-initialize-developer-framework.html#prerequisites",
    "href": "guide/install-and-initialize-developer-framework.html#prerequisites",
    "title": "Install and initialize the Developer Framework",
    "section": "Prerequisites",
    "text": "Prerequisites\nIn order to integrate the Developer Framework and to be able to upload to the ValidMind Platform, you must provide the following information:\n\n\n\nArgument\nDescription\n\n\n\n\napi_host\nThe location of the ValidMind API\n\n\napi_key\nThe account API key\n\n\napi_secret\nThe account secret key\n\n\nproject\nThe project identifier\n\n\n\nFor existing projects, this information can be found in the ValidMind UI:\n\nGo to the Documentation Projects page and select the project.\nClick Client integration and scroll down to Initializing the client library.\nLocate the code snippet and click Copy to clipboard.\n\nIf you do not have an existing project, you can create one.\nThe Developer Framework also requires access to the data sources where data sets used for training, testing, and trained model files are stored. This access is needed to run model documentation and validation tests, and to upload to the ValidMind Platform to populate the model documentation and validation reports."
  },
  {
    "objectID": "guide/install-and-initialize-developer-framework.html#install-the-client-library",
    "href": "guide/install-and-initialize-developer-framework.html#install-the-client-library",
    "title": "Install and initialize the Developer Framework",
    "section": "Install the client library",
    "text": "Install the client library\nTo install the client library:\npip install validmind"
  },
  {
    "objectID": "guide/install-and-initialize-developer-framework.html#initialize-the-client-library",
    "href": "guide/install-and-initialize-developer-framework.html#initialize-the-client-library",
    "title": "Install and initialize the Developer Framework",
    "section": "Initialize the client library",
    "text": "Initialize the client library\nTo initialize the client library, paste the code snippet with the client integration details directly into your development source code, replacing this example with your own:\nimport validmind as vm\n\nvm.init(\n  api_host = \"https://api.dev.vm.validmind.ai/api/v1/tracking/tracking\",\n  api_key = \"xxxxxxxxxxxxxxxxxxxxxxxxxxxxxxxx\",\n  api_secret = \"xxxxxxxxxxxxxxxxxxxxxxxxxxxxxxxx\",\n  project = \"&lt;project-identifier&gt;\"\n)\n\n\n\n\n\n\n\n\nDon’t forget\n\n\n\nReplace the API key and secret shown in these steps with your own.\n\n\nAfter you have pasted the code snippet into your development source code and executed the code, the Python client library will register with ValidMind. You can now use the Developer Framework to document and test your models, and to upload to the ValidMind Platform."
  },
  {
    "objectID": "guide/faq-workflows.html",
    "href": "guide/faq-workflows.html",
    "title": "Workflows",
    "section": "",
    "text": "How are parallel editing and version control handled?\nValidMind currently allows multiple users to simultaneously edit documentation in the ValidMind UI. If two users are editing the same cell on the UI, the most recently saved version of the content will prevail.\nValidMind is implementing more sophisticated version control features:\n\nValidMind will provide a detailed version and revision history, and notification system, for you to view what changes have been applied to the documentation (roadmap item for Q2’2023).\nThe platform will provide an indication if another user is currently editing the same cell on the online UI (roadmap item for Q3’2023).\nAdministrators will be given the ability to configure content syncing and session management preferences (roadmap item currently scheduled for Q4’2023).\n\n\n\nCan we work with disconnected workflows?\nValidMind supports disconnected workflows natively at the data-collection level since the Developer Framework creates individual test runs every time a new test iteration is executed. This allows for running parallel/disconnected tests that individually send results to the ValidMind API.\nVisualizing the disconnected workflow in terms of model testing and documentation will depend on requirements at the use-case level.\n\n\nCan the workflow accommodate an additional review step, before the documentation gets sent to the 2nd line model validation team?\nWith ValidMind, administrators can create custom workflows for the review and approval of documentation.\nThese workflows can be configured to include any number of review stages before submission, and administrators can configure which stakeholders will be involved at each stage.\nValidMind is also implementing the ability for administrators to configure default user roles and user groups or teams as part of initial onboarding onto the tool (roadmap item – Q2 2023).\n\n\n\nHow flexible is ValidMind to accommodate our own model development and review workflows?\nValidMind allows administrators to create custom workflows for the review and approval of documentation, once the user decides it is ready for review.\nThese workflows can be configured to include any number of review stages before submission, and administrators can configure which stakeholders are involved at each stage.\nYou can also leverage ValidMind’s Developer Framework once you are ready to document a specific model for review and validation. That is, you do not need to use ValidMind while you are in the exploration or R&D phase of model development."
  },
  {
    "objectID": "guide/view-documentation-guidelines.html",
    "href": "guide/view-documentation-guidelines.html",
    "title": "View documentation guidelines",
    "section": "",
    "text": "Learn how to view the guidelines for model documentation associated with a template. This topic is relevant for model developers who need to ensure that they are following the guidelines for a template."
  },
  {
    "objectID": "guide/view-documentation-guidelines.html#prerequisites",
    "href": "guide/view-documentation-guidelines.html#prerequisites",
    "title": "View documentation guidelines",
    "section": "Prerequisites",
    "text": "Prerequisites\n\nYou are a registered user on the ValidMind Platform\nThe model you are documenting is registered in the model inventory\nA documentation project has already been created for this project\nA model developer has started generating documentation, either using the Developer Framework or via the online editor in the ValidMind Platform UI\nYou are logged into the ValidMind Platform"
  },
  {
    "objectID": "guide/view-documentation-guidelines.html#steps",
    "href": "guide/view-documentation-guidelines.html#steps",
    "title": "View documentation guidelines",
    "section": "Steps",
    "text": "Steps\n\nFrom the Documentation Projects page, select a model and go to the Documentation page.\nIn any section of the documentation for a model, click the ValidMind Insights button on the top right to expand the ValidMind Insights right sidebar: \n\nThe Documentation Guidelines tab shows the documentation guidelines associated with this documentation template that have been configured by your model validation team.\nThe Comments tab shows the comment threads associated with this section of the model documentation.\n\n\n\n\n\n\n\n\n\n\n\nTip\n\n\n\nThe documentation guidelines for each template can be configured by an administrator."
  },
  {
    "objectID": "guide/view-documentation-guidelines.html#related-topics",
    "href": "guide/view-documentation-guidelines.html#related-topics",
    "title": "View documentation guidelines",
    "section": "Related topics",
    "text": "Related topics\n\nReview and comment on documentation projects\nDocument models with the Developer Framework\nDocument models with the ValidMind UI"
  },
  {
    "objectID": "guide/next-steps.html",
    "href": "guide/next-steps.html",
    "title": "Next steps",
    "section": "",
    "text": "Ready to use ValidMind for production with your own use cases? Our documentation includes how-to instructions for the following user roles:"
  },
  {
    "objectID": "guide/next-steps.html#have-more-questions",
    "href": "guide/next-steps.html#have-more-questions",
    "title": "Next steps",
    "section": "Have more questions?",
    "text": "Have more questions?\nWe curate several lists of frequently asked questions (FAQs) that might be of help:\n\nModel registration, configuration, and customization\nModel inventory, tracking, and reporting\nDocumentation and templates\nWorkflows and collaboration\nTesting and thresholds\nIntegrations and support\nData handling and privacy\n\nDon’t see what you are looking for? Email support@validmind.com to get help from a human."
  },
  {
    "objectID": "guide/next-steps.html#need-help",
    "href": "guide/next-steps.html#need-help",
    "title": "Next steps",
    "section": "Need help?",
    "text": "Need help?\nIf you would like help from a human, check our Support page. You can also send us your feedback on product features or our documentation."
  },
  {
    "objectID": "guide/next-steps.html#related-topics",
    "href": "guide/next-steps.html#related-topics",
    "title": "Next steps",
    "section": "Related topics",
    "text": "Related topics\n\nAdditional Jupyter notebooks\nIntroduction to the ValidMind Developer Framework\nReview and comment on documentation projects"
  },
  {
    "objectID": "guide/edit-model-inventory-fields.html",
    "href": "guide/edit-model-inventory-fields.html",
    "title": "Edit model inventory fields",
    "section": "",
    "text": "Learn how to edit individual model detailed fields in the model inventory. This topic is relevant for model owners who want to make model details are accurate and up to date in the Inventory."
  },
  {
    "objectID": "guide/edit-model-inventory-fields.html#prerequisites",
    "href": "guide/edit-model-inventory-fields.html#prerequisites",
    "title": "Edit model inventory fields",
    "section": "Prerequisites",
    "text": "Prerequisites\n\nYou are a registered user on the ValidMind Platform\nThe model is already registered in the model inventory\nYou are the Model Owner for the specific model you would like edit the details of, or an administrator\nYou are logged into the ValidMind Platform"
  },
  {
    "objectID": "guide/edit-model-inventory-fields.html#steps",
    "href": "guide/edit-model-inventory-fields.html#steps",
    "title": "Edit model inventory fields",
    "section": "Steps",
    "text": "Steps\n\n\nNavigate to the relevant model details in the model inventory:\n\nFrom the ValidMind Home page, click Model Inventory on the left.\nClick the relevant model entry to view the model details.\n\nUse the Edit buttons to edit specific fields on the model details page:\n\nMake the Edit button appear by hovering over a data field you would like to edit.\nClick the Edit button to modify entries in each field.\n\nClick Done to save your edits.\n\n\n\n\n\n\n\n\n\n\nTip\n\n\n\nThe following fields cannot be edited:\n\nID\nModel Validators"
  },
  {
    "objectID": "guide/edit-model-inventory-fields.html#related-topics",
    "href": "guide/edit-model-inventory-fields.html#related-topics",
    "title": "Edit model inventory fields",
    "section": "Related topics",
    "text": "Related topics\n\nCreate a new documentation project"
  },
  {
    "objectID": "release_highlights_template.html#how-to-upgrade",
    "href": "release_highlights_template.html#how-to-upgrade",
    "title": "Release date",
    "section": "How to upgrade",
    "text": "How to upgrade\nTo access the latest version of the ValidMind Platform UI, reload your browser tab.\nTo upgrade the ValidMind Developer Framework:\n\nUsing Jupyter Hub: reload your browser tab and re-run the !pip install --upgrade validmind cell.\nUsing Docker: pull the latest Docker image:\ndocker pull validmind/validmind-jupyter-demo:latest\nIn your own developer environment: restart your notebook and re-run:\n!pip install validmind"
  },
  {
    "objectID": "notebooks/external_test_providers_demo.html",
    "href": "notebooks/external_test_providers_demo.html",
    "title": "Integrate an External Test Provider",
    "section": "",
    "text": "This notebook demonstrates how to use a custom test provider to be able to use custom tests with the Validmind Developer Framework. In the notebook, we load a couple different demo test providers and register them with the Validmind framework to be able to run a template that utilizes those tests.\n\n# install validmind if its not already installed\n# %pip install validmind\n\n\nUpdate your template\nWithin the project you would like to use, create a new Content Block in the documentation template and add the following code:\n      - content_type: metric\n        content_id: my_local_provider.tests.MyCustomTest\n      - content_type: metric\n        content_id: my_inline_provider.tests.MyCustomTest\nSee the section below on setting up and registering test providers for more info on how these content_id’s get mapped to the actual test providers and tests.\n\n\nSet up the Validmind connection\nget your api_key and api_secret from the Validmind UI\n\nimport validmind as vm\n\nvm.init(\n    api_host = \"http://localhost:3000/api/v1/tracking\",\n    api_key = \"e22b89a6b9c2a27da47cb0a09febc001\",\n    api_secret = \"a61be901b5596e3c528d94231e4a3c504ef0bb803d16815f8dfd6857fac03e57\",\n    project = \"clj1vl7l9000lahztzgtj5aqj\"\n)\n\n2023-06-20 15:08:36,290 - INFO - api_client - Connected to ValidMind. Project: External Test Provider Demo (clj1vl7l9000lahztzgtj5aqj)\n\n\n\n\nPreview the template for the current project to validate that it looks correct\n\n# we should see two custom content blocks in the template whose IDs are under the namespaces registered below (`my_inline_provider` and `my_local_provider`)\n# the ID should match the path to the `tests` directory in this repo\nvm.preview_template()\n\n\n\n\n\n\nRegister external test providers\nWe will now instantiate and register the Test Provider classes that we imported above.\nFor the Github provider, we will need to specify the org and repo to pull from as well as optionally pass a token if the repo is private.\nFor the Local Filesystem provider, we will just need to specify the root folder under which the provider class will look for tests. In this case, it is the current directory for this demo so you may have to adjust the path for your machine.\nImport the Local File System Test Provider from the validmind.tests module\n\nfrom validmind.tests import LocalTestProvider\n\nCreate an inline TestProvider Class that just returns a single test\n\nclass MySecondCustomTest(vm.vm_models.Metric):\n    def description(self):\n        return \"This is a custom test from an external test provider.\"\n\n    def run(self):\n        return self.cache_results({\"foo\": \"bar\"})\n\n    def summary(self, results):\n        return vm.vm_models.ResultSummary(\n            results=[\n                vm.vm_models.ResultTable(\n                    data=[{\"results\": results}],\n                    metadata=vm.vm_models.ResultTableMetadata(\n                        title=\"Custom Test from External Test Provider\"\n                    ),\n                )\n            ]\n        )\n\n\nclass TestProviderInline:\n    def load_test(self, test_id):\n        # ignore the test_id and just return the single test above\n        return MySecondCustomTest\n\n\n# instantiate the test provider\ninline_test_provider = TestProviderInline()\nlocal_test_provider = LocalTestProvider(root_folder=\".\")\n\n# register the test providers\nvm.tests.register_test_provider(\n    namespace=\"my_inline_provider\",\n    test_provider=inline_test_provider,\n) # validmind will now call the `TestProviderInline.load_test` method whenever it encounters a test ID that starts with `my_inline_provider`\nvm.tests.register_test_provider(\n    namespace=\"my_local_provider\",\n    test_provider=local_test_provider,\n) # validmind will now call the `LocalTestProvider.load_test` method whenever it encounters a test ID that starts with `my_local_provider`\n\n\n\nRunning the template\nNow we can run the template as usual and it will use the external test providers to load the appropriate tests.\n\nvm.run_template()"
  },
  {
    "objectID": "notebooks/Introduction_Customer_Churn.html",
    "href": "notebooks/Introduction_Customer_Churn.html",
    "title": "Introduction - Customer Churn Model Documentation (Data and Model)",
    "section": "",
    "text": "This interactive notebook will guide you through using the ValidMind Developer Framework to document a model built in Python.\nFor this simple demonstration, we will use the following bank customer churn dataset from Kaggle: https://www.kaggle.com/code/kmalit/bank-customer-churn-prediction/data.\nWe will train a sample model and demonstrate the following documentation functionalities:"
  },
  {
    "objectID": "notebooks/Introduction_Customer_Churn.html#before-you-begin",
    "href": "notebooks/Introduction_Customer_Churn.html#before-you-begin",
    "title": "Introduction - Customer Churn Model Documentation (Data and Model)",
    "section": "Before you begin",
    "text": "Before you begin\nClick File &gt; Save a copy in Drive &gt; to make your own copy in Google Drive so that you can modify the notebook.\nAlternatively, you can download the notebook source and work with it in your own developer environment.\nTo use the ValidMind Developer Framework with a Jupyter notebook, you need to install and initialize the client library first, along with getting your Python environment ready.\nIf you don’t already have one, you should also create a documentation project on the ValidMind platform. You will use this project to upload your documentation and test results."
  },
  {
    "objectID": "notebooks/Introduction_Customer_Churn.html#install-the-client-library",
    "href": "notebooks/Introduction_Customer_Churn.html#install-the-client-library",
    "title": "Introduction - Customer Churn Model Documentation (Data and Model)",
    "section": "Install the client library",
    "text": "Install the client library\n\n%pip install --upgrade validmind\n\nLooking in indexes: https://pypi.org/simple, https://us-python.pkg.dev/colab-wheels/public/simple/\nCollecting validmind\n  Downloading validmind-1.11.7-py3-none-any.whl (1.4 MB)\n     ━━━━━━━━━━━━━━━━━━━━━━━━━━━━━━━━━━━━━━━━ 1.4/1.4 MB 11.9 MB/s eta 0:00:00\nCollecting arch&lt;6.0.0,&gt;=5.4.0 (from validmind)\n  Downloading arch-5.5.0-cp310-cp310-manylinux_2_17_x86_64.manylinux2014_x86_64.whl (918 kB)\n     ━━━━━━━━━━━━━━━━━━━━━━━━━━━━━━━━━━━━━━ 918.2/918.2 kB 67.3 MB/s eta 0:00:00\nCollecting catboost&lt;2.0,&gt;=1.2 (from validmind)\n  Downloading catboost-1.2-cp310-cp310-manylinux2014_x86_64.whl (98.6 MB)\n     ━━━━━━━━━━━━━━━━━━━━━━━━━━━━━━━━━━━━━━━━ 98.6/98.6 MB 8.2 MB/s eta 0:00:00\nRequirement already satisfied: click&lt;9.0.0,&gt;=8.0.4 in /usr/local/lib/python3.10/dist-packages (from validmind) (8.1.3)\nCollecting dython&lt;0.8.0,&gt;=0.7.1 (from validmind)\n  Downloading dython-0.7.4-py3-none-any.whl (24 kB)\nRequirement already satisfied: ipython==7.34.0 in /usr/local/lib/python3.10/dist-packages (from validmind) (7.34.0)\nRequirement already satisfied: markdown&lt;4.0.0,&gt;=3.4.3 in /usr/local/lib/python3.10/dist-packages (from validmind) (3.4.3)\nCollecting myst-parser&lt;2.0.0,&gt;=1.0.0 (from validmind)\n  Downloading myst_parser-1.0.0-py3-none-any.whl (77 kB)\n     ━━━━━━━━━━━━━━━━━━━━━━━━━━━━━━━━━━━━━━━━ 77.3/77.3 kB 8.5 MB/s eta 0:00:00\nCollecting numpy==1.22.3 (from validmind)\n  Downloading numpy-1.22.3-cp310-cp310-manylinux_2_17_x86_64.manylinux2014_x86_64.whl (16.8 MB)\n     ━━━━━━━━━━━━━━━━━━━━━━━━━━━━━━━━━━━━━━━━ 16.8/16.8 MB 83.5 MB/s eta 0:00:00\nRequirement already satisfied: pandas==1.5.3 in /usr/local/lib/python3.10/dist-packages (from validmind) (1.5.3)\nCollecting pandas-profiling&lt;4.0.0,&gt;=3.6.6 (from validmind)\n  Downloading pandas_profiling-3.6.6-py2.py3-none-any.whl (324 kB)\n     ━━━━━━━━━━━━━━━━━━━━━━━━━━━━━━━━━━━━━━ 324.4/324.4 kB 24.5 MB/s eta 0:00:00\nRequirement already satisfied: pydantic&lt;2.0.0,&gt;=1.9.1 in /usr/local/lib/python3.10/dist-packages (from validmind) (1.10.7)\nCollecting pypmml&lt;0.10.0,&gt;=0.9.17 (from validmind)\n  Downloading pypmml-0.9.17.tar.gz (14.2 MB)\n     ━━━━━━━━━━━━━━━━━━━━━━━━━━━━━━━━━━━━━━━━ 14.2/14.2 MB 93.2 MB/s eta 0:00:00\n  Preparing metadata (setup.py) ... done\nCollecting python-dotenv&lt;0.21.0,&gt;=0.20.0 (from validmind)\n  Downloading python_dotenv-0.20.0-py3-none-any.whl (17 kB)\nRequirement already satisfied: requests&lt;3.0.0,&gt;=2.27.1 in /usr/local/lib/python3.10/dist-packages (from validmind) (2.27.1)\nRequirement already satisfied: scikit-learn&lt;2.0.0,&gt;=1.0.2 in /usr/local/lib/python3.10/dist-packages (from validmind) (1.2.2)\nCollecting seaborn&lt;0.12.0,&gt;=0.11.2 (from validmind)\n  Downloading seaborn-0.11.2-py3-none-any.whl (292 kB)\n     ━━━━━━━━━━━━━━━━━━━━━━━━━━━━━━━━━━━━━━ 292.8/292.8 kB 32.6 MB/s eta 0:00:00\nCollecting shap&lt;0.42.0,&gt;=0.41.0 (from validmind)\n  Downloading shap-0.41.0-cp310-cp310-manylinux_2_12_x86_64.manylinux2010_x86_64.whl (572 kB)\n     ━━━━━━━━━━━━━━━━━━━━━━━━━━━━━━━━━━━━━━ 572.6/572.6 kB 53.1 MB/s eta 0:00:00\nCollecting sphinx&lt;7.0.0,&gt;=6.1.3 (from validmind)\n  Downloading sphinx-6.2.1-py3-none-any.whl (3.0 MB)\n     ━━━━━━━━━━━━━━━━━━━━━━━━━━━━━━━━━━━━━━━━ 3.0/3.0 MB 84.8 MB/s eta 0:00:00\nCollecting sphinx-markdown-builder&lt;0.6.0,&gt;=0.5.5 (from validmind)\n  Downloading sphinx_markdown_builder-0.5.5-py2.py3-none-any.whl (15 kB)\nCollecting sphinx-rtd-theme&lt;2.0.0,&gt;=1.2.0 (from validmind)\n  Downloading sphinx_rtd_theme-1.2.0-py2.py3-none-any.whl (2.8 MB)\n     ━━━━━━━━━━━━━━━━━━━━━━━━━━━━━━━━━━━━━━━━ 2.8/2.8 MB 85.9 MB/s eta 0:00:00\nRequirement already satisfied: statsmodels&lt;0.14.0,&gt;=0.13.5 in /usr/local/lib/python3.10/dist-packages (from validmind) (0.13.5)\nRequirement already satisfied: tabulate&lt;0.9.0,&gt;=0.8.9 in /usr/local/lib/python3.10/dist-packages (from validmind) (0.8.10)\nRequirement already satisfied: tqdm&lt;5.0.0,&gt;=4.64.0 in /usr/local/lib/python3.10/dist-packages (from validmind) (4.65.0)\nRequirement already satisfied: xgboost&lt;2.0.0,&gt;=1.5.2 in /usr/local/lib/python3.10/dist-packages (from validmind) (1.7.5)\nRequirement already satisfied: setuptools&gt;=18.5 in /usr/local/lib/python3.10/dist-packages (from ipython==7.34.0-&gt;validmind) (67.7.2)\nCollecting jedi&gt;=0.16 (from ipython==7.34.0-&gt;validmind)\n  Downloading jedi-0.18.2-py2.py3-none-any.whl (1.6 MB)\n     ━━━━━━━━━━━━━━━━━━━━━━━━━━━━━━━━━━━━━━━━ 1.6/1.6 MB 87.6 MB/s eta 0:00:00\nRequirement already satisfied: decorator in /usr/local/lib/python3.10/dist-packages (from ipython==7.34.0-&gt;validmind) (4.4.2)\nRequirement already satisfied: pickleshare in /usr/local/lib/python3.10/dist-packages (from ipython==7.34.0-&gt;validmind) (0.7.5)\nRequirement already satisfied: traitlets&gt;=4.2 in /usr/local/lib/python3.10/dist-packages (from ipython==7.34.0-&gt;validmind) (5.7.1)\nRequirement already satisfied: prompt-toolkit!=3.0.0,!=3.0.1,&lt;3.1.0,&gt;=2.0.0 in /usr/local/lib/python3.10/dist-packages (from ipython==7.34.0-&gt;validmind) (3.0.38)\nRequirement already satisfied: pygments in /usr/local/lib/python3.10/dist-packages (from ipython==7.34.0-&gt;validmind) (2.14.0)\nRequirement already satisfied: backcall in /usr/local/lib/python3.10/dist-packages (from ipython==7.34.0-&gt;validmind) (0.2.0)\nRequirement already satisfied: matplotlib-inline in /usr/local/lib/python3.10/dist-packages (from ipython==7.34.0-&gt;validmind) (0.1.6)\nRequirement already satisfied: pexpect&gt;4.3 in /usr/local/lib/python3.10/dist-packages (from ipython==7.34.0-&gt;validmind) (4.8.0)\nRequirement already satisfied: python-dateutil&gt;=2.8.1 in /usr/local/lib/python3.10/dist-packages (from pandas==1.5.3-&gt;validmind) (2.8.2)\nRequirement already satisfied: pytz&gt;=2020.1 in /usr/local/lib/python3.10/dist-packages (from pandas==1.5.3-&gt;validmind) (2022.7.1)\nRequirement already satisfied: scipy&gt;=1.3 in /usr/local/lib/python3.10/dist-packages (from arch&lt;6.0.0,&gt;=5.4.0-&gt;validmind) (1.10.1)\nCollecting property-cached&gt;=1.6.4 (from arch&lt;6.0.0,&gt;=5.4.0-&gt;validmind)\n  Downloading property_cached-1.6.4-py2.py3-none-any.whl (7.8 kB)\nRequirement already satisfied: graphviz in /usr/local/lib/python3.10/dist-packages (from catboost&lt;2.0,&gt;=1.2-&gt;validmind) (0.20.1)\nRequirement already satisfied: matplotlib in /usr/local/lib/python3.10/dist-packages (from catboost&lt;2.0,&gt;=1.2-&gt;validmind) (3.7.1)\nRequirement already satisfied: plotly in /usr/local/lib/python3.10/dist-packages (from catboost&lt;2.0,&gt;=1.2-&gt;validmind) (5.13.1)\nRequirement already satisfied: six in /usr/local/lib/python3.10/dist-packages (from catboost&lt;2.0,&gt;=1.2-&gt;validmind) (1.16.0)\nINFO: pip is looking at multiple versions of dython to determine which version is compatible with other requirements. This could take a while.\nCollecting dython&lt;0.8.0,&gt;=0.7.1 (from validmind)\n  Downloading dython-0.7.3-py3-none-any.whl (23 kB)\n  Downloading dython-0.7.2-py3-none-any.whl (22 kB)\nCollecting scikit-plot&gt;=0.3.7 (from dython&lt;0.8.0,&gt;=0.7.1-&gt;validmind)\n  Downloading scikit_plot-0.3.7-py3-none-any.whl (33 kB)\nRequirement already satisfied: psutil&gt;=5.9.1 in /usr/local/lib/python3.10/dist-packages (from dython&lt;0.8.0,&gt;=0.7.1-&gt;validmind) (5.9.5)\nRequirement already satisfied: docutils&lt;0.20,&gt;=0.15 in /usr/local/lib/python3.10/dist-packages (from myst-parser&lt;2.0.0,&gt;=1.0.0-&gt;validmind) (0.16)\nRequirement already satisfied: jinja2 in /usr/local/lib/python3.10/dist-packages (from myst-parser&lt;2.0.0,&gt;=1.0.0-&gt;validmind) (3.1.2)\nRequirement already satisfied: markdown-it-py&lt;3.0.0,&gt;=1.0.0 in /usr/local/lib/python3.10/dist-packages (from myst-parser&lt;2.0.0,&gt;=1.0.0-&gt;validmind) (2.2.0)\nCollecting mdit-py-plugins~=0.3.4 (from myst-parser&lt;2.0.0,&gt;=1.0.0-&gt;validmind)\n  Downloading mdit_py_plugins-0.3.5-py3-none-any.whl (52 kB)\n     ━━━━━━━━━━━━━━━━━━━━━━━━━━━━━━━━━━━━━━━━ 52.1/52.1 kB 6.6 MB/s eta 0:00:00\nRequirement already satisfied: pyyaml in /usr/local/lib/python3.10/dist-packages (from myst-parser&lt;2.0.0,&gt;=1.0.0-&gt;validmind) (6.0)\nCollecting ydata-profiling (from pandas-profiling&lt;4.0.0,&gt;=3.6.6-&gt;validmind)\n  Downloading ydata_profiling-4.1.2-py2.py3-none-any.whl (345 kB)\n     ━━━━━━━━━━━━━━━━━━━━━━━━━━━━━━━━━━━━━━ 345.9/345.9 kB 39.2 MB/s eta 0:00:00\nRequirement already satisfied: typing-extensions&gt;=4.2.0 in /usr/local/lib/python3.10/dist-packages (from pydantic&lt;2.0.0,&gt;=1.9.1-&gt;validmind) (4.5.0)\nRequirement already satisfied: py4j&gt;=0.10.7 in /usr/local/lib/python3.10/dist-packages (from pypmml&lt;0.10.0,&gt;=0.9.17-&gt;validmind) (0.10.9.7)\nRequirement already satisfied: urllib3&lt;1.27,&gt;=1.21.1 in /usr/local/lib/python3.10/dist-packages (from requests&lt;3.0.0,&gt;=2.27.1-&gt;validmind) (1.26.15)\nRequirement already satisfied: certifi&gt;=2017.4.17 in /usr/local/lib/python3.10/dist-packages (from requests&lt;3.0.0,&gt;=2.27.1-&gt;validmind) (2022.12.7)\nRequirement already satisfied: charset-normalizer~=2.0.0 in /usr/local/lib/python3.10/dist-packages (from requests&lt;3.0.0,&gt;=2.27.1-&gt;validmind) (2.0.12)\nRequirement already satisfied: idna&lt;4,&gt;=2.5 in /usr/local/lib/python3.10/dist-packages (from requests&lt;3.0.0,&gt;=2.27.1-&gt;validmind) (3.4)\nRequirement already satisfied: joblib&gt;=1.1.1 in /usr/local/lib/python3.10/dist-packages (from scikit-learn&lt;2.0.0,&gt;=1.0.2-&gt;validmind) (1.2.0)\nRequirement already satisfied: threadpoolctl&gt;=2.0.0 in /usr/local/lib/python3.10/dist-packages (from scikit-learn&lt;2.0.0,&gt;=1.0.2-&gt;validmind) (3.1.0)\nRequirement already satisfied: packaging&gt;20.9 in /usr/local/lib/python3.10/dist-packages (from shap&lt;0.42.0,&gt;=0.41.0-&gt;validmind) (23.1)\nCollecting slicer==0.0.7 (from shap&lt;0.42.0,&gt;=0.41.0-&gt;validmind)\n  Downloading slicer-0.0.7-py3-none-any.whl (14 kB)\nRequirement already satisfied: numba in /usr/local/lib/python3.10/dist-packages (from shap&lt;0.42.0,&gt;=0.41.0-&gt;validmind) (0.56.4)\nRequirement already satisfied: cloudpickle in /usr/local/lib/python3.10/dist-packages (from shap&lt;0.42.0,&gt;=0.41.0-&gt;validmind) (2.2.1)\nRequirement already satisfied: sphinxcontrib-applehelp in /usr/local/lib/python3.10/dist-packages (from sphinx&lt;7.0.0,&gt;=6.1.3-&gt;validmind) (1.0.4)\nRequirement already satisfied: sphinxcontrib-devhelp in /usr/local/lib/python3.10/dist-packages (from sphinx&lt;7.0.0,&gt;=6.1.3-&gt;validmind) (1.0.2)\nRequirement already satisfied: sphinxcontrib-jsmath in /usr/local/lib/python3.10/dist-packages (from sphinx&lt;7.0.0,&gt;=6.1.3-&gt;validmind) (1.0.1)\nRequirement already satisfied: sphinxcontrib-htmlhelp&gt;=2.0.0 in /usr/local/lib/python3.10/dist-packages (from sphinx&lt;7.0.0,&gt;=6.1.3-&gt;validmind) (2.0.1)\nRequirement already satisfied: sphinxcontrib-serializinghtml&gt;=1.1.5 in /usr/local/lib/python3.10/dist-packages (from sphinx&lt;7.0.0,&gt;=6.1.3-&gt;validmind) (1.1.5)\nRequirement already satisfied: sphinxcontrib-qthelp in /usr/local/lib/python3.10/dist-packages (from sphinx&lt;7.0.0,&gt;=6.1.3-&gt;validmind) (1.0.3)\nCollecting docutils&lt;0.20,&gt;=0.15 (from myst-parser&lt;2.0.0,&gt;=1.0.0-&gt;validmind)\n  Downloading docutils-0.19-py3-none-any.whl (570 kB)\n     ━━━━━━━━━━━━━━━━━━━━━━━━━━━━━━━━━━━━━━ 570.5/570.5 kB 43.3 MB/s eta 0:00:00\nRequirement already satisfied: snowballstemmer&gt;=2.0 in /usr/local/lib/python3.10/dist-packages (from sphinx&lt;7.0.0,&gt;=6.1.3-&gt;validmind) (2.2.0)\nRequirement already satisfied: babel&gt;=2.9 in /usr/local/lib/python3.10/dist-packages (from sphinx&lt;7.0.0,&gt;=6.1.3-&gt;validmind) (2.12.1)\nRequirement already satisfied: alabaster&lt;0.8,&gt;=0.7 in /usr/local/lib/python3.10/dist-packages (from sphinx&lt;7.0.0,&gt;=6.1.3-&gt;validmind) (0.7.13)\nRequirement already satisfied: imagesize&gt;=1.3 in /usr/local/lib/python3.10/dist-packages (from sphinx&lt;7.0.0,&gt;=6.1.3-&gt;validmind) (1.4.1)\nCollecting html2text (from sphinx-markdown-builder&lt;0.6.0,&gt;=0.5.5-&gt;validmind)\n  Downloading html2text-2020.1.16-py3-none-any.whl (32 kB)\nCollecting pydash (from sphinx-markdown-builder&lt;0.6.0,&gt;=0.5.5-&gt;validmind)\n  Downloading pydash-7.0.3-py3-none-any.whl (109 kB)\n     ━━━━━━━━━━━━━━━━━━━━━━━━━━━━━━━━━━━━━━ 109.5/109.5 kB 13.0 MB/s eta 0:00:00\nCollecting unify (from sphinx-markdown-builder&lt;0.6.0,&gt;=0.5.5-&gt;validmind)\n  Downloading unify-0.5.tar.gz (4.4 kB)\n  Preparing metadata (setup.py) ... done\nCollecting yapf (from sphinx-markdown-builder&lt;0.6.0,&gt;=0.5.5-&gt;validmind)\n  Downloading yapf-0.33.0-py2.py3-none-any.whl (200 kB)\n     ━━━━━━━━━━━━━━━━━━━━━━━━━━━━━━━━━━━━━━━ 200.9/200.9 kB 1.4 MB/s eta 0:00:00\nCollecting docutils&lt;0.20,&gt;=0.15 (from myst-parser&lt;2.0.0,&gt;=1.0.0-&gt;validmind)\n  Downloading docutils-0.18.1-py2.py3-none-any.whl (570 kB)\n     ━━━━━━━━━━━━━━━━━━━━━━━━━━━━━━━━━━━━━━ 570.0/570.0 kB 33.8 MB/s eta 0:00:00\nCollecting sphinxcontrib-jquery!=3.0.0,&gt;=2.0.0 (from sphinx-rtd-theme&lt;2.0.0,&gt;=1.2.0-&gt;validmind)\n  Downloading sphinxcontrib_jquery-4.1-py2.py3-none-any.whl (121 kB)\n     ━━━━━━━━━━━━━━━━━━━━━━━━━━━━━━━━━━━━━━ 121.1/121.1 kB 15.4 MB/s eta 0:00:00\nRequirement already satisfied: patsy&gt;=0.5.2 in /usr/local/lib/python3.10/dist-packages (from statsmodels&lt;0.14.0,&gt;=0.13.5-&gt;validmind) (0.5.3)\nRequirement already satisfied: parso&lt;0.9.0,&gt;=0.8.0 in /usr/local/lib/python3.10/dist-packages (from jedi&gt;=0.16-&gt;ipython==7.34.0-&gt;validmind) (0.8.3)\nRequirement already satisfied: MarkupSafe&gt;=2.0 in /usr/local/lib/python3.10/dist-packages (from jinja2-&gt;myst-parser&lt;2.0.0,&gt;=1.0.0-&gt;validmind) (2.1.2)\nRequirement already satisfied: mdurl~=0.1 in /usr/local/lib/python3.10/dist-packages (from markdown-it-py&lt;3.0.0,&gt;=1.0.0-&gt;myst-parser&lt;2.0.0,&gt;=1.0.0-&gt;validmind) (0.1.2)\nRequirement already satisfied: contourpy&gt;=1.0.1 in /usr/local/lib/python3.10/dist-packages (from matplotlib-&gt;catboost&lt;2.0,&gt;=1.2-&gt;validmind) (1.0.7)\nRequirement already satisfied: cycler&gt;=0.10 in /usr/local/lib/python3.10/dist-packages (from matplotlib-&gt;catboost&lt;2.0,&gt;=1.2-&gt;validmind) (0.11.0)\nRequirement already satisfied: fonttools&gt;=4.22.0 in /usr/local/lib/python3.10/dist-packages (from matplotlib-&gt;catboost&lt;2.0,&gt;=1.2-&gt;validmind) (4.39.3)\nRequirement already satisfied: kiwisolver&gt;=1.0.1 in /usr/local/lib/python3.10/dist-packages (from matplotlib-&gt;catboost&lt;2.0,&gt;=1.2-&gt;validmind) (1.4.4)\nRequirement already satisfied: pillow&gt;=6.2.0 in /usr/local/lib/python3.10/dist-packages (from matplotlib-&gt;catboost&lt;2.0,&gt;=1.2-&gt;validmind) (8.4.0)\nRequirement already satisfied: pyparsing&gt;=2.3.1 in /usr/local/lib/python3.10/dist-packages (from matplotlib-&gt;catboost&lt;2.0,&gt;=1.2-&gt;validmind) (3.0.9)\nRequirement already satisfied: ptyprocess&gt;=0.5 in /usr/local/lib/python3.10/dist-packages (from pexpect&gt;4.3-&gt;ipython==7.34.0-&gt;validmind) (0.7.0)\nRequirement already satisfied: wcwidth in /usr/local/lib/python3.10/dist-packages (from prompt-toolkit!=3.0.0,!=3.0.1,&lt;3.1.0,&gt;=2.0.0-&gt;ipython==7.34.0-&gt;validmind) (0.2.6)\nRequirement already satisfied: llvmlite&lt;0.40,&gt;=0.39.0dev0 in /usr/local/lib/python3.10/dist-packages (from numba-&gt;shap&lt;0.42.0,&gt;=0.41.0-&gt;validmind) (0.39.1)\nRequirement already satisfied: tenacity&gt;=6.2.0 in /usr/local/lib/python3.10/dist-packages (from plotly-&gt;catboost&lt;2.0,&gt;=1.2-&gt;validmind) (8.2.2)\nCollecting untokenize (from unify-&gt;sphinx-markdown-builder&lt;0.6.0,&gt;=0.5.5-&gt;validmind)\n  Downloading untokenize-0.1.1.tar.gz (3.1 kB)\n  Preparing metadata (setup.py) ... done\nRequirement already satisfied: tomli&gt;=2.0.1 in /usr/local/lib/python3.10/dist-packages (from yapf-&gt;sphinx-markdown-builder&lt;0.6.0,&gt;=0.5.5-&gt;validmind) (2.0.1)\nCollecting scipy&gt;=1.3 (from arch&lt;6.0.0,&gt;=5.4.0-&gt;validmind)\n  Downloading scipy-1.9.3-cp310-cp310-manylinux_2_17_x86_64.manylinux2014_x86_64.whl (33.7 MB)\n     ━━━━━━━━━━━━━━━━━━━━━━━━━━━━━━━━━━━━━━━━ 33.7/33.7 MB 43.5 MB/s eta 0:00:00\nCollecting matplotlib (from catboost&lt;2.0,&gt;=1.2-&gt;validmind)\n  Downloading matplotlib-3.6.3-cp310-cp310-manylinux_2_17_x86_64.manylinux2014_x86_64.whl (11.8 MB)\n     ━━━━━━━━━━━━━━━━━━━━━━━━━━━━━━━━━━━━━━━━ 11.8/11.8 MB 93.9 MB/s eta 0:00:00\nCollecting visions[type_image_path]==0.7.5 (from ydata-profiling-&gt;pandas-profiling&lt;4.0.0,&gt;=3.6.6-&gt;validmind)\n  Downloading visions-0.7.5-py3-none-any.whl (102 kB)\n     ━━━━━━━━━━━━━━━━━━━━━━━━━━━━━━━━━━━━━━ 102.7/102.7 kB 13.8 MB/s eta 0:00:00\nCollecting htmlmin==0.1.12 (from ydata-profiling-&gt;pandas-profiling&lt;4.0.0,&gt;=3.6.6-&gt;validmind)\n  Downloading htmlmin-0.1.12.tar.gz (19 kB)\n  Preparing metadata (setup.py) ... done\nCollecting phik&lt;0.13,&gt;=0.11.1 (from ydata-profiling-&gt;pandas-profiling&lt;4.0.0,&gt;=3.6.6-&gt;validmind)\n  Downloading phik-0.12.3-cp310-cp310-manylinux_2_17_x86_64.manylinux2014_x86_64.whl (679 kB)\n     ━━━━━━━━━━━━━━━━━━━━━━━━━━━━━━━━━━━━━━ 679.5/679.5 kB 56.2 MB/s eta 0:00:00\nCollecting tqdm&lt;5.0.0,&gt;=4.64.0 (from validmind)\n  Downloading tqdm-4.64.1-py2.py3-none-any.whl (78 kB)\n     ━━━━━━━━━━━━━━━━━━━━━━━━━━━━━━━━━━━━━━━━ 78.5/78.5 kB 9.7 MB/s eta 0:00:00\nCollecting multimethod&lt;1.10,&gt;=1.4 (from ydata-profiling-&gt;pandas-profiling&lt;4.0.0,&gt;=3.6.6-&gt;validmind)\n  Downloading multimethod-1.9.1-py3-none-any.whl (10 kB)\nCollecting typeguard&lt;2.14,&gt;=2.13.2 (from ydata-profiling-&gt;pandas-profiling&lt;4.0.0,&gt;=3.6.6-&gt;validmind)\n  Downloading typeguard-2.13.3-py3-none-any.whl (17 kB)\nCollecting imagehash==4.3.1 (from ydata-profiling-&gt;pandas-profiling&lt;4.0.0,&gt;=3.6.6-&gt;validmind)\n  Downloading ImageHash-4.3.1-py2.py3-none-any.whl (296 kB)\n     ━━━━━━━━━━━━━━━━━━━━━━━━━━━━━━━━━━━━━━ 296.5/296.5 kB 35.5 MB/s eta 0:00:00\nRequirement already satisfied: PyWavelets in /usr/local/lib/python3.10/dist-packages (from imagehash==4.3.1-&gt;ydata-profiling-&gt;pandas-profiling&lt;4.0.0,&gt;=3.6.6-&gt;validmind) (1.4.1)\nRequirement already satisfied: attrs&gt;=19.3.0 in /usr/local/lib/python3.10/dist-packages (from visions[type_image_path]==0.7.5-&gt;ydata-profiling-&gt;pandas-profiling&lt;4.0.0,&gt;=3.6.6-&gt;validmind) (23.1.0)\nRequirement already satisfied: networkx&gt;=2.4 in /usr/local/lib/python3.10/dist-packages (from visions[type_image_path]==0.7.5-&gt;ydata-profiling-&gt;pandas-profiling&lt;4.0.0,&gt;=3.6.6-&gt;validmind) (3.1)\nCollecting tangled-up-in-unicode&gt;=0.0.4 (from visions[type_image_path]==0.7.5-&gt;ydata-profiling-&gt;pandas-profiling&lt;4.0.0,&gt;=3.6.6-&gt;validmind)\n  Downloading tangled_up_in_unicode-0.2.0-py3-none-any.whl (4.7 MB)\n     ━━━━━━━━━━━━━━━━━━━━━━━━━━━━━━━━━━━━━━━━ 4.7/4.7 MB 102.3 MB/s eta 0:00:00\nBuilding wheels for collected packages: pypmml, unify, htmlmin, untokenize\n  Building wheel for pypmml (setup.py) ... done\n  Created wheel for pypmml: filename=pypmml-0.9.17-py3-none-any.whl size=14215036 sha256=b063498209ef70ccfff6e68ff2443587e5783d68ee64efa51b180fd989759977\n  Stored in directory: /root/.cache/pip/wheels/8c/74/f1/946a04acaa6de2e9df0f02739511aba5a7aac52383c52ac900\n  Building wheel for unify (setup.py) ... done\n  Created wheel for unify: filename=unify-0.5-py3-none-any.whl size=5224 sha256=e90e221dffdeb63d42f729d865afa7754af0586422ac5ec5e53e897e22e9f0cf\n  Stored in directory: /root/.cache/pip/wheels/f1/d3/32/7f86dc94d89d1775b69018f1cb94e1ff77691cd676b1d6e99a\n  Building wheel for htmlmin (setup.py) ... done\n  Created wheel for htmlmin: filename=htmlmin-0.1.12-py3-none-any.whl size=27081 sha256=342eecb3263f09426ad33a7f390ace1b4947999829e532973402b9de2cac8507\n  Stored in directory: /root/.cache/pip/wheels/dd/91/29/a79cecb328d01739e64017b6fb9a1ab9d8cb1853098ec5966d\n  Building wheel for untokenize (setup.py) ... done\n  Created wheel for untokenize: filename=untokenize-0.1.1-py3-none-any.whl size=2874 sha256=7726ac802ce0b6b6f57dd42d85e9a125c96ee99d0b8e780ac96de3bc00065728\n  Stored in directory: /root/.cache/pip/wheels/dd/b6/d4/187059c19a28026b81e54afd260a63aab2e7ccddf2e05977eb\nSuccessfully built pypmml unify htmlmin untokenize\nInstalling collected packages: untokenize, htmlmin, yapf, unify, typeguard, tqdm, tangled-up-in-unicode, slicer, python-dotenv, pypmml, pydash, property-cached, numpy, multimethod, jedi, html2text, docutils, sphinx, scipy, mdit-py-plugins, visions, sphinxcontrib-jquery, sphinx-markdown-builder, myst-parser, matplotlib, imagehash, sphinx-rtd-theme, shap, seaborn, scikit-plot, phik, catboost, arch, ydata-profiling, dython, pandas-profiling, validmind\n  Attempting uninstall: tqdm\n    Found existing installation: tqdm 4.65.0\n    Uninstalling tqdm-4.65.0:\n      Successfully uninstalled tqdm-4.65.0\n  Attempting uninstall: numpy\n    Found existing installation: numpy 1.22.4\n    Uninstalling numpy-1.22.4:\n      Successfully uninstalled numpy-1.22.4\n  Attempting uninstall: docutils\n    Found existing installation: docutils 0.16\n    Uninstalling docutils-0.16:\n      Successfully uninstalled docutils-0.16\n  Attempting uninstall: sphinx\n    Found existing installation: Sphinx 3.5.4\n    Uninstalling Sphinx-3.5.4:\n      Successfully uninstalled Sphinx-3.5.4\n  Attempting uninstall: scipy\n    Found existing installation: scipy 1.10.1\n    Uninstalling scipy-1.10.1:\n      Successfully uninstalled scipy-1.10.1\n  Attempting uninstall: matplotlib\n    Found existing installation: matplotlib 3.7.1\n    Uninstalling matplotlib-3.7.1:\n      Successfully uninstalled matplotlib-3.7.1\n  Attempting uninstall: seaborn\n    Found existing installation: seaborn 0.12.2\n    Uninstalling seaborn-0.12.2:\n      Successfully uninstalled seaborn-0.12.2\nSuccessfully installed arch-5.5.0 catboost-1.2 docutils-0.18.1 dython-0.7.2 html2text-2020.1.16 htmlmin-0.1.12 imagehash-4.3.1 jedi-0.18.2 matplotlib-3.6.3 mdit-py-plugins-0.3.5 multimethod-1.9.1 myst-parser-1.0.0 numpy-1.22.3 pandas-profiling-3.6.6 phik-0.12.3 property-cached-1.6.4 pydash-7.0.3 pypmml-0.9.17 python-dotenv-0.20.0 scikit-plot-0.3.7 scipy-1.9.3 seaborn-0.11.2 shap-0.41.0 slicer-0.0.7 sphinx-6.2.1 sphinx-markdown-builder-0.5.5 sphinx-rtd-theme-1.2.0 sphinxcontrib-jquery-4.1 tangled-up-in-unicode-0.2.0 tqdm-4.64.1 typeguard-2.13.3 unify-0.5 untokenize-0.1.1 validmind-1.11.7 visions-0.7.5 yapf-0.33.0 ydata-profiling-4.1.2\n\n\nUnable to display output for mime type(s): application/vnd.colab-display-data+json\n\n\nNote: Colab may generate the following warning after running the first cell:\nWARNING [...]\nYou must restart the runtime in order to use newly installed versions\nIf you see this, please click on “Restart runtime” and continue on to the next cell."
  },
  {
    "objectID": "notebooks/Introduction_Customer_Churn.html#initialize-the-client-library",
    "href": "notebooks/Introduction_Customer_Churn.html#initialize-the-client-library",
    "title": "Introduction - Customer Churn Model Documentation (Data and Model)",
    "section": "Initialize the client library",
    "text": "Initialize the client library\nIn a browser, go to the Client Integration page of your documentation project and click Copy to clipboard next to the code snippet. This code snippet gives you the API key, API secret, and project identifier to link your notebook to your documentation project.\n\n\n\n\n\n\n\n\nTip\n\n\n\nThis step requires a documentation project. Learn how you can create one.\n\n\nNext, replace this placeholder with your own code snippet:\n\n## Replace with code snippet from your documentation project ##\n\nimport validmind as vm\n\nvm.init(\n  api_host = \"https://api.prod.validmind.ai/api/v1/tracking\",\n  api_key = \"xxxxxxxxxxxxxxxxxxxxxxxxxxxxxxxx\",\n  api_secret = \"API_SECRET\",\n  project = \"xxxxxxxxxxxxxxxxxxxxxxxxx\"\n)\n  \n\n\nInitializing Python environment\n\nimport pandas as pd\nimport xgboost as xgb\n\nfrom sklearn.metrics import accuracy_score\nfrom sklearn.model_selection import train_test_split\n\n%matplotlib inline"
  },
  {
    "objectID": "notebooks/Introduction_Customer_Churn.html#training-an-example-model",
    "href": "notebooks/Introduction_Customer_Churn.html#training-an-example-model",
    "title": "Introduction - Customer Churn Model Documentation (Data and Model)",
    "section": "Training an Example Model",
    "text": "Training an Example Model\nWe will now train an example model that will be used to demonstrate the ValidMind Developer Framework functions. The following demo datasets are available to use, and on this notebook we’ll train a model for the Bank Customer Churn dataset.\n\nLoading demo dataset\n\nfrom validmind.datasets.classification import customer_churn as demo_dataset\n\ndf = demo_dataset.load_data()\n\n\n\nPreparing the training dataset\nBefore we train a model, we need to run some common minimal feature selection and engineering steps on the dataset:\n\nDropping irrelevant variables\nEncoding categorical variables\n\n\nDropping irrelevant variables\nThe following variables will be dropped from the dataset:\n\nRowNumber: it’s a unique identifier to the record\nCustomerId: it’s a unique identifier to the customer\nSurname: no predictive power for this variable\nCreditScore: we didn’t observer any correlation between CreditScore and our target column Exited\n\n\ndf.drop([\"RowNumber\", \"CustomerId\", \"Surname\", \"CreditScore\"], axis=1, inplace=True)\n\n\n\nEncoding categorical variables\nWe will apply one-hot or dummy encoding to the following variables:\n\nGeography: only 3 unique values found in the dataset\nGender: convert from string to integer\n\n\ngenders = {\"Male\": 0, \"Female\": 1}\ndf.replace({\"Gender\": genders}, inplace=True)\n\ndf = pd.concat([df, pd.get_dummies(df[\"Geography\"], prefix=\"Geography\")], axis=1)\ndf.drop(\"Geography\", axis=1, inplace=True)\n\nWe are now ready to train our model with the preprocessed dataset:\n\ndf.head()\n\n\n\nDataset preparation\nFor training our model, we will randomly split the dataset in 3 parts:\n\ntraining split with 60% of the rows\nvalidation split with 20% of the rows\ntest split with 20% of the rows\n\nThe test dataset will be our held out dataset for model evaluation.\n\ntrain_df, test_df = train_test_split(df, test_size=0.20)\n\n# This guarantees a 60/20/20 split\ntrain_ds, val_ds = train_test_split(train_df, test_size=0.25)\n\n# For training\nx_train = train_ds.drop(\"Exited\", axis=1)\ny_train = train_ds.loc[:, \"Exited\"].astype(int)\nx_val = val_ds.drop(\"Exited\", axis=1)\ny_val = val_ds.loc[:, \"Exited\"].astype(int)\n\n# For testing\nx_test = test_df.drop(\"Exited\", axis=1)\ny_test = test_df.loc[:, \"Exited\"].astype(int)\n\n\n\n\nModel training\nWe will train a simple XGBoost model and set its eval_set to [(x_train, y_train), (x_val, y_val)] in order to collect validation datasets metrics on every round. The ValidMind library supports collecting any type of “in training” metrics so model developers can provide additional context to model validators if necessary.\n\nmodel = xgb.XGBClassifier(early_stopping_rounds=10)\nmodel.set_params(\n    eval_metric=[\"error\", \"logloss\", \"auc\"],\n)\nmodel.fit(\n    x_train,\n    y_train,\n    eval_set=[(x_train, y_train), (x_val, y_val)],\n    verbose=False,\n)\n\n\ny_pred = model.predict_proba(x_val)[:, -1]\npredictions = [round(value) for value in y_pred]\naccuracy = accuracy_score(y_val, predictions)\n\nprint(f\"Accuracy: {accuracy}\")\n\nNow that we are satisfied with our model, we can begin using the ValidMind Library to generate test and document it.\n\n\nViewing all test plans available in the developer framework\nWe can find all the test plans and tests available in the developer framework by calling the following functions:\n\nAll test plans: vm.test_plans.list_plans()\nList all available tests: vm.test_plans.list_tests()\nDescribe a test plan: vm.test_plans.describe_plan(\"tabular_data_quality\")\n\nHere is an example:\n\nvm.test_plans.list_plans()\n\n\nvm.test_plans.list_tests()\n\n\nvm.test_plans.describe_plan(\"tabular_data_quality\")\n\n\n\nRunning a data quality test plan\nWe will now run the default data quality test plan that will collect the following metadata from a dataset:\n\nField types and descriptions\nDescriptive statistics\nData distribution histograms\nFeature correlations\n\nand will run a collection of data quality tests such as:\n\nClass imbalance\nDuplicates\nHigh cardinality\nMissing values\nSkewness\n\nValidMind evaluates if the data quality metrics are within expected ranges. These thresholds or ranges can be further configured by model validators.\n\nInitialize a dataset object for ValidMind\nBefore running the test plan, we must first initialize a ValidMind dataset object using the init_dataset function from the vm module. This function takes in arguements: dataset which is the dataset that we want to analyze; target_column which is used to identify the target variable; class_labels which is used to identify the labels used for classification model training.\n\nvm_dataset = vm.init_dataset(\n    dataset=df,\n    target_column=\"Exited\",\n    class_labels={\n        \"0\": \"Did not exit\",\n        \"1\": \"Exited\",\n    }\n)\n\n\n\nInitialize and run the TabularDataset test plan\nWe can now initialize the TabularDataset test suite. The primary method of doing this is with the run_test_suite function from the vm module. This function takes in a test suite name (in this case tabular_dataset) and a dataset keyword argument (the vm_dataset object we created earlier):\n\ntabular_suite = vm.run_test_suite(\"tabular_dataset\", dataset=vm_dataset)\n\nYou can access and review the resulting documentation in the ValidMind UI, in the “Data Preparation” section of the model documentation.\n\n\n\nRunning a model evaluation test plan\nWe will now run a basic model evaluation test plan that is compatible with the model we have trained. Since we have trained an XGBoost model with a sklearn-like API, we will use the SKLearnClassifier test plan. This test plan will collect model metadata and metrics, and run a variety of model evaluation tests, according to the modeling objective (binary classification for this example).\nThe following model metadata is collected:\n\nModel framework and architecture (e.g. XGBoost, Random Forest, Logistic Regression, etc.)\nModel task details (e.g. binary classification, regression, etc.)\nModel hyperparameters (e.g. number of trees, max depth, etc.)\n\nThe model metrics that are collected depend on the model type, use case, etc. For example, for a binary classification model, the following metrics could be collected (again, depending on configuration):\n\nAUC\nError rate\nLogloss\nFeature importance\n\nSimilarly, different model evaluation tests are run depending on the model type, use case, etc. For example, for a binary classification model, the following tests could be executed:\n\nSimple training/test overfit test\nTraining/test performance degradation\nBaseline test dataset performance test\n\n\nInitialize VM model object and train/test datasets\nIn order to run our SKLearnClassifier test plan, we need to initialize ValidMind object instances for the trained model and the training and test datasets:\n\nvm_train_ds = vm.init_dataset(\n    dataset=train_df,\n    type=\"generic\",\n    target_column=\"Exited\"\n)\n\nvm_test_ds = vm.init_dataset(\n    dataset=test_df,\n    type=\"generic\",\n    target_column=\"Exited\"\n)\n\nvm_model = vm.init_model(\n    model,\n    train_ds=vm_train_ds,\n    test_ds=vm_test_ds,\n)\n\nWe can now run the BinaryClassifierModelValidation test plan:\n\nmodel_suite = vm.run_test_suite(\"binary_classifier_model_validation\", model=vm_model)\n\nYou can access and review the resulting documentation in the ValidMind UI, in the “Model Development” section of the model documentation."
  },
  {
    "objectID": "notebooks/how_to/run_a_test_plan.html",
    "href": "notebooks/how_to/run_a_test_plan.html",
    "title": "Running an Individual Test Plan",
    "section": "",
    "text": "This notebook shows how to run an individual test plan and pass custom config parameters for the tests.\n%load_ext dotenv\n%dotenv dev.env\n\nimport pandas as pd\nimport xgboost as xgb\n\nfrom sklearn.metrics import accuracy_score\nfrom sklearn.model_selection import train_test_split\n\n%matplotlib inline\n\ncannot find .env file\nimport validmind as vm\n\n\nvm.init(\n  api_host = \"http://localhost:3000/api/v1/tracking\",\n  project = \"clhsvn7va0000kgrl0nwybdff\"\n)\n  \n  \n\nConnected to ValidMind. Project: Customer Churn Model dev - Initial Validation (clhsvn7va0000kgrl0nwybdff)"
  },
  {
    "objectID": "notebooks/how_to/run_a_test_plan.html#load-the-demo-dataset",
    "href": "notebooks/how_to/run_a_test_plan.html#load-the-demo-dataset",
    "title": "Running an Individual Test Plan",
    "section": "Load the Demo Dataset",
    "text": "Load the Demo Dataset\n\n# You can also import customer_churn like this:\nfrom validmind.datasets.classification import customer_churn as demo_dataset\n# from validmind.datasets.classification import taiwan_credit as demo_dataset\n\ndf = demo_dataset.load_data()\n\n\nPrepocess the Raw Dataset\nWe will need to preprocess the dataset and produce the training, test and validation splits first.\n\ntrain_df, validation_df, test_df = demo_dataset.preprocess(df)"
  },
  {
    "objectID": "notebooks/how_to/run_a_test_plan.html#train-a-model-for-testing",
    "href": "notebooks/how_to/run_a_test_plan.html#train-a-model-for-testing",
    "title": "Running an Individual Test Plan",
    "section": "Train a Model for Testing",
    "text": "Train a Model for Testing\nWe train a simple customer churn model for our test.\n\nx_train = train_df.drop(demo_dataset.target_column, axis=1)\ny_train = train_df[demo_dataset.target_column]\nx_val = validation_df.drop(demo_dataset.target_column, axis=1)\ny_val = validation_df[demo_dataset.target_column]\n\nmodel = xgb.XGBClassifier(early_stopping_rounds=10)\nmodel.set_params(\n    eval_metric=[\"error\", \"logloss\", \"auc\"],\n)\nmodel.fit(\n    x_train,\n    y_train,\n    eval_set=[(x_val, y_val)],\n    verbose=False,\n)\n\nXGBClassifier(base_score=None, booster=None, callbacks=None,\n              colsample_bylevel=None, colsample_bynode=None,\n              colsample_bytree=None, early_stopping_rounds=10,\n              enable_categorical=False, eval_metric=['error', 'logloss', 'auc'],\n              feature_types=None, gamma=None, gpu_id=None, grow_policy=None,\n              importance_type=None, interaction_constraints=None,\n              learning_rate=None, max_bin=None, max_cat_threshold=None,\n              max_cat_to_onehot=None, max_delta_step=None, max_depth=None,\n              max_leaves=None, min_child_weight=None, missing=nan,\n              monotone_constraints=None, n_estimators=100, n_jobs=None,\n              num_parallel_tree=None, predictor=None, random_state=None, ...)In a Jupyter environment, please rerun this cell to show the HTML representation or trust the notebook. On GitHub, the HTML representation is unable to render, please try loading this page with nbviewer.org.XGBClassifierXGBClassifier(base_score=None, booster=None, callbacks=None,\n              colsample_bylevel=None, colsample_bynode=None,\n              colsample_bytree=None, early_stopping_rounds=10,\n              enable_categorical=False, eval_metric=['error', 'logloss', 'auc'],\n              feature_types=None, gamma=None, gpu_id=None, grow_policy=None,\n              importance_type=None, interaction_constraints=None,\n              learning_rate=None, max_bin=None, max_cat_threshold=None,\n              max_cat_to_onehot=None, max_delta_step=None, max_depth=None,\n              max_leaves=None, min_child_weight=None, missing=nan,\n              monotone_constraints=None, n_estimators=100, n_jobs=None,\n              num_parallel_tree=None, predictor=None, random_state=None, ...)"
  },
  {
    "objectID": "notebooks/how_to/run_a_test_plan.html#import-and-run-the-individual-test-plan",
    "href": "notebooks/how_to/run_a_test_plan.html#import-and-run-the-individual-test-plan",
    "title": "Running an Individual Test Plan",
    "section": "Import and Run the Individual Test Plan",
    "text": "Import and Run the Individual Test Plan\n\nInitialize ValidMind objects\nWe initize the objects required to run test plans using the ValidMind framework\n\nvm_train_ds = vm.init_dataset(\n    dataset=train_df,\n    type=\"generic\",\n    target_column=demo_dataset.target_column\n)\n\nvm_test_ds = vm.init_dataset(\n    dataset=test_df,\n    type=\"generic\",\n    target_column=demo_dataset.target_column\n)\n\nvm_model = vm.init_model(\n    model,\n    train_ds=vm_train_ds,\n    test_ds=vm_test_ds,\n)\n\nPandas dataset detected. Initializing VM Dataset instance...\nInferring dataset types...\nPandas dataset detected. Initializing VM Dataset instance...\nInferring dataset types...\n\n\n\n\nList of available Test Plans\nThe interface to show list of test plans available in the ValidMind development framework\n\nvm.test_plans.list_plans()\n\n\n\n\n\n\nID\nName\nDescription\n\n\n\n\nbinary_classifier_metrics\nBinaryClassifierMetrics\nTest plan for sklearn classifier metrics\n\n\nbinary_classifier_validation\nBinaryClassifierPerformance\nTest plan for sklearn classifier models\n\n\nbinary_classifier_model_diagnosis\nBinaryClassifierDiagnosis\nTest plan for sklearn classifier model diagnosis tests\n\n\ntabular_dataset_description\nTabularDatasetDescription\nTest plan to extract metadata and descriptive statistics from a tabular dataset\n\n\ntabular_data_quality\nTabularDataQuality\nTest plan for data quality on tabular datasets\n\n\ntime_series_data_quality\nTimeSeriesDataQuality\nTest plan for data quality on time series datasets\n\n\ntime_series_univariate\nTimeSeriesUnivariate\nTest plan to perform time series univariate analysis.\n\n\ntime_series_multivariate\nTimeSeriesMultivariate\nTest plan to perform time series multivariate analysis.\n\n\ntime_series_forecast\nTimeSeriesForecast\nTest plan to perform time series forecast tests.\n\n\nregression_model_description\nRegressionModelDescription\nTest plan for performance metric of regression model of statsmodels library\n\n\nregression_models_evaluation\nRegressionModelsEvaluation\nTest plan for metrics comparison of regression model of statsmodels library\n\n\n\n\n\n\n\nDetail of an individual Test Plan\nThe interface will get detail of a specific test plan\n\nvm.test_plans.describe_plan(\"binary_classifier_model_diagnosis\")\n\n\n\n\n\n\nID\nName\nDescription\nRequired Context\nTests\n\n\n\n\nbinary_classifier_model_diagnosis\nBinaryClassifierDiagnosis\nTest plan for sklearn classifier model diagnosis tests\nmodel\nOverfitDiagnosis (ThresholdTest), WeakspotsDiagnosis (ThresholdTest), RobustnessDiagnosis (ThresholdTest)\n\n\n\n\n\n\n\nDefine the required config parameters\nThe config can be apply to specific test to override the default configuration parameters.\nThe format of a config is:\nconfig = {\n    \"&lt;test1_id&gt;\": {\n        \"&lt;default_param_1&gt;\": value,\n        \"&lt;default_param_2&gt;\": value,\n    },\n     \"&lt;test2_id&gt;\": {\n        \"&lt;default_param_1&gt;\": value,\n        \"&lt;default_param_2&gt;\": value,\n    },\n}\nUsers can input the configuration to test plan using config, allowing fine-tuning the suite according to their specific data requirements.\n\nconfig={\n    \"overfit_regions\": {\n        \"cut_off_percentage\": 3,\n        \"feature_columns\": [\"Age\", \"Balance\", \"Tenure\", \"NumOfProducts\"]\n    },\n    \"weak_spots\":{\n        \"features_columns\": [\"Age\", \"Balance\"],\n        \"accuracy_gap_threshold\": 85,\n    },\n    \"robustness\":{\n        \"features_columns\": [ \"Balance\", \"Tenure\"],\n        \"scaling_factor_std_dev_list\": [0.0, 0.1, 0.2, 0.3, 0.4, 0.5],\n        \"accuracy_decay_threshold\": 4,\n    }\n}\n\n\n\nRun the test plan and display results\n\nmodel_diagnosis_test_plan = vm.run_test_plan(\"binary_classifier_model_diagnosis\", \n                                             model=vm_model,\n                                             config=config)\n\n\n\n\n\n\n\n\n\nAccessing the test plan results\nWe can now access all the results of the test plan, including subtest plans using test_plan.get_results().\n\ntest_plan.get_results(): With no arguments, this returns a list of all results\ntest_plan.get_results(test_id): If provided with a test id, this returns the all results that match the given test id\n\nBy default, get_results() returns a list, in case there are multiple tests with the same id.\n\nmodel_diagnosis_test_plan.get_results()\n\n[TestPlanTestResult(result_id=\"overfit_regions\", test_results),\n TestPlanTestResult(result_id=\"weak_spots\", test_results),\n TestPlanTestResult(result_id=\"robustness\", test_results)]\n\n\n\nmodel_robustness = model_diagnosis_test_plan.get_results(\"robustness\")[0]\nmodel_robustness.show()"
  },
  {
    "objectID": "notebooks/how_to/explore_test_suites_test_plans_and_tests.html",
    "href": "notebooks/how_to/explore_test_suites_test_plans_and_tests.html",
    "title": "Viewing all available Test suites, Test plans and tests",
    "section": "",
    "text": "This notebook aim to demostrate the list of interfaces available to get details of test suites, test plans and tests"
  },
  {
    "objectID": "notebooks/how_to/explore_test_suites_test_plans_and_tests.html#initialize-validmind",
    "href": "notebooks/how_to/explore_test_suites_test_plans_and_tests.html#initialize-validmind",
    "title": "Viewing all available Test suites, Test plans and tests",
    "section": "Initialize ValidMind",
    "text": "Initialize ValidMind\n\n%load_ext dotenv\n%dotenv .env\n\nimport validmind as vm\n\nvm.init(\n    api_host = \"http://localhost:3000/api/v1/tracking\",\n    project = \"clip4v3jl00031rry7h1bu5ul\"\n)\n\n2023-06-14 09:08:29,942 - INFO - api_client - Connected to ValidMind. Project: Test Project (clip4v3jl00031rry7h1bu5ul)\n\n\nThe dotenv extension is already loaded. To reload it, use:\n  %reload_ext dotenv"
  },
  {
    "objectID": "notebooks/how_to/explore_test_suites_test_plans_and_tests.html#available-test-suites",
    "href": "notebooks/how_to/explore_test_suites_test_plans_and_tests.html#available-test-suites",
    "title": "Viewing all available Test suites, Test plans and tests",
    "section": "Available test suites",
    "text": "Available test suites\nThe interface will provide the list of test suites available in the ValidMind framework\n\nvm.test_suites.list_suites()\n\n\n\n\n\n\nID\nName\nDescription\nTest Plans\n\n\n\n\nbinary_classifier_full_suite\nBinaryClassifierFullSuite\nFull test suite for binary classification models.\ntabular_dataset_description, tabular_data_quality, binary_classifier_metrics, binary_classifier_validation, binary_classifier_model_diagnosis\n\n\nbinary_classifier_model_validation\nBinaryClassifierModelValidation\nTest suite for binary classification models.\nbinary_classifier_metrics, binary_classifier_validation, binary_classifier_model_diagnosis\n\n\ntabular_dataset\nTabularDataset\nTest suite for tabular datasets.\ntabular_dataset_description, tabular_data_quality\n\n\ntime_series_dataset\nTimeSeriesDataset\nTest suite for time series datasets.\ntime_series_data_quality, time_series_univariate, time_series_multivariate\n\n\ntime_series_model_validation\nTimeSeriesModelValidation\nTest suite for time series model validation.\nregression_model_description, regression_models_evaluation, time_series_forecast, time_series_sensitivity"
  },
  {
    "objectID": "notebooks/how_to/explore_test_suites_test_plans_and_tests.html#test-plans",
    "href": "notebooks/how_to/explore_test_suites_test_plans_and_tests.html#test-plans",
    "title": "Viewing all available Test suites, Test plans and tests",
    "section": "Test plans",
    "text": "Test plans\nThe list of test plans available in a given test suite\n\nvm.test_suites.describe_suite(\"binary_classifier_full_suite\")\n\n\n\n\n\n\nID\nName\nDescription\nTest Plans\n\n\n\n\nbinary_classifier_full_suite\nBinaryClassifierFullSuite\nFull test suite for binary classification models.\ntabular_dataset_description, tabular_data_quality, binary_classifier_metrics, binary_classifier_validation, binary_classifier_model_diagnosis\n\n\n\n\n\n\nTest plan description and list of tests\nThe list of tests avaiable in a specific test plan\n\nvm.test_plans.describe_plan(\"tabular_dataset_description\")\n\n\n\n\n\n\n\n\n\n\n\n\n\nID\nName\nDescription\nRequired Context\nTests\n\n\n\n\ntabular_dataset_description\nTabularDatasetDescription\nTest plan to extract metadata and descriptive statistics from a tabular dataset\n['dataset']\nDatasetMetadata (DatasetMetadata)\nDatasetDescription (Metric)\nDescriptiveStatistics (Metric)\nPearsonCorrelationMatrix (Metric)\nDatasetCorrelations (Metric)\n\n\n\n\n\n\n\nTest detail\n\nvm.tests.describe_test('DescriptiveStatistics')\n\n\n\n\n\n\nID\nTest Type\nName\nDescription\n\n\n\n\nvalidmind.data_validation.DescriptiveStatistics\nMetric\nDescriptiveStatistics\nCollects a set of descriptive statistics for a dataset, both for numerical and categorical variables\n\n\n\n\n\n\n\nDetails of test suites, test plans and tests\nThis interface provide comprehensive details of test suites, test plans and tests\n\nvm.test_suites.describe_suite(\"binary_classifier_full_suite\", verbose=True)\n\n\n\n\n\n\nTest Suite ID\nTest Suite Name\nTest Plan ID\nTest Plan Name\nTest ID\nTest Name\nTest Type\n\n\n\n\nbinary_classifier_full_suite\nBinaryClassifierFullSuite\ntabular_dataset_description\nTabularDatasetDescription\nvalidmind.data_validation.DatasetMetadata\nDatasetMetadata\nDatasetMetadata\n\n\nbinary_classifier_full_suite\nBinaryClassifierFullSuite\ntabular_dataset_description\nTabularDatasetDescription\nvalidmind.data_validation.DatasetDescription\nDatasetDescription\nMetric\n\n\nbinary_classifier_full_suite\nBinaryClassifierFullSuite\ntabular_dataset_description\nTabularDatasetDescription\nvalidmind.data_validation.DescriptiveStatistics\nDescriptiveStatistics\nMetric\n\n\nbinary_classifier_full_suite\nBinaryClassifierFullSuite\ntabular_dataset_description\nTabularDatasetDescription\nvalidmind.data_validation.PearsonCorrelationMatrix\nPearsonCorrelationMatrix\nMetric\n\n\nbinary_classifier_full_suite\nBinaryClassifierFullSuite\ntabular_dataset_description\nTabularDatasetDescription\nvalidmind.data_validation.DatasetCorrelations\nDatasetCorrelations\nMetric\n\n\nbinary_classifier_full_suite\nBinaryClassifierFullSuite\ntabular_data_quality\nTabularDataQuality\nvalidmind.data_validation.ClassImbalance\nClassImbalance\nThresholdTest\n\n\nbinary_classifier_full_suite\nBinaryClassifierFullSuite\ntabular_data_quality\nTabularDataQuality\nvalidmind.data_validation.Duplicates\nDuplicates\nThresholdTest\n\n\nbinary_classifier_full_suite\nBinaryClassifierFullSuite\ntabular_data_quality\nTabularDataQuality\nvalidmind.data_validation.HighCardinality\nHighCardinality\nThresholdTest\n\n\nbinary_classifier_full_suite\nBinaryClassifierFullSuite\ntabular_data_quality\nTabularDataQuality\nvalidmind.data_validation.HighPearsonCorrelation\nHighPearsonCorrelation\nThresholdTest\n\n\nbinary_classifier_full_suite\nBinaryClassifierFullSuite\ntabular_data_quality\nTabularDataQuality\nvalidmind.data_validation.MissingValues\nMissingValues\nThresholdTest\n\n\nbinary_classifier_full_suite\nBinaryClassifierFullSuite\ntabular_data_quality\nTabularDataQuality\nvalidmind.data_validation.Skewness\nSkewness\nThresholdTest\n\n\nbinary_classifier_full_suite\nBinaryClassifierFullSuite\ntabular_data_quality\nTabularDataQuality\nvalidmind.data_validation.UniqueRows\nUniqueRows\nThresholdTest\n\n\nbinary_classifier_full_suite\nBinaryClassifierFullSuite\ntabular_data_quality\nTabularDataQuality\nvalidmind.data_validation.TooManyZeroValues\nTooManyZeroValues\nThresholdTest\n\n\nbinary_classifier_full_suite\nBinaryClassifierFullSuite\nbinary_classifier_metrics\nBinaryClassifierMetrics\nvalidmind.model_validation.ModelMetadata\nModelMetadata\nMetric\n\n\nbinary_classifier_full_suite\nBinaryClassifierFullSuite\nbinary_classifier_metrics\nBinaryClassifierMetrics\nvalidmind.data_validation.DatasetSplit\nDatasetSplit\nMetric\n\n\nbinary_classifier_full_suite\nBinaryClassifierFullSuite\nbinary_classifier_metrics\nBinaryClassifierMetrics\nvalidmind.model_validation.sklearn.ConfusionMatrix\nConfusionMatrix\nMetric\n\n\nbinary_classifier_full_suite\nBinaryClassifierFullSuite\nbinary_classifier_metrics\nBinaryClassifierMetrics\nvalidmind.model_validation.sklearn.ClassifierInSamplePerformance\nClassifierInSamplePerformance\nMetric\n\n\nbinary_classifier_full_suite\nBinaryClassifierFullSuite\nbinary_classifier_metrics\nBinaryClassifierMetrics\nvalidmind.model_validation.sklearn.ClassifierOutOfSamplePerformance\nClassifierOutOfSamplePerformance\nMetric\n\n\nbinary_classifier_full_suite\nBinaryClassifierFullSuite\nbinary_classifier_metrics\nBinaryClassifierMetrics\nvalidmind.model_validation.sklearn.PermutationFeatureImportance\nPermutationFeatureImportance\nMetric\n\n\nbinary_classifier_full_suite\nBinaryClassifierFullSuite\nbinary_classifier_metrics\nBinaryClassifierMetrics\nvalidmind.model_validation.sklearn.PrecisionRecallCurve\nPrecisionRecallCurve\nMetric\n\n\nbinary_classifier_full_suite\nBinaryClassifierFullSuite\nbinary_classifier_metrics\nBinaryClassifierMetrics\nvalidmind.model_validation.sklearn.ROCCurve\nROCCurve\nMetric\n\n\nbinary_classifier_full_suite\nBinaryClassifierFullSuite\nbinary_classifier_metrics\nBinaryClassifierMetrics\nvalidmind.model_validation.sklearn.PopulationStabilityIndex\nPopulationStabilityIndex\nMetric\n\n\nbinary_classifier_full_suite\nBinaryClassifierFullSuite\nbinary_classifier_metrics\nBinaryClassifierMetrics\nvalidmind.model_validation.sklearn.SHAPGlobalImportance\nSHAPGlobalImportance\nMetric\n\n\nbinary_classifier_full_suite\nBinaryClassifierFullSuite\nbinary_classifier_validation\nBinaryClassifierPerformance\nvalidmind.model_validation.sklearn.MinimumAccuracy\nMinimumAccuracy\nThresholdTest\n\n\nbinary_classifier_full_suite\nBinaryClassifierFullSuite\nbinary_classifier_validation\nBinaryClassifierPerformance\nvalidmind.model_validation.sklearn.MinimumF1Score\nMinimumF1Score\nThresholdTest\n\n\nbinary_classifier_full_suite\nBinaryClassifierFullSuite\nbinary_classifier_validation\nBinaryClassifierPerformance\nvalidmind.model_validation.sklearn.MinimumROCAUCScore\nMinimumROCAUCScore\nThresholdTest\n\n\nbinary_classifier_full_suite\nBinaryClassifierFullSuite\nbinary_classifier_validation\nBinaryClassifierPerformance\nvalidmind.model_validation.sklearn.TrainingTestDegradation\nTrainingTestDegradation\nThresholdTest\n\n\nbinary_classifier_full_suite\nBinaryClassifierFullSuite\nbinary_classifier_model_diagnosis\nBinaryClassifierDiagnosis\nvalidmind.model_validation.sklearn.OverfitDiagnosis\nOverfitDiagnosis\nThresholdTest\n\n\nbinary_classifier_full_suite\nBinaryClassifierFullSuite\nbinary_classifier_model_diagnosis\nBinaryClassifierDiagnosis\nvalidmind.model_validation.sklearn.WeakspotsDiagnosis\nWeakspotsDiagnosis\nThresholdTest\n\n\nbinary_classifier_full_suite\nBinaryClassifierFullSuite\nbinary_classifier_model_diagnosis\nBinaryClassifierDiagnosis\nvalidmind.model_validation.sklearn.RobustnessDiagnosis\nRobustnessDiagnosis\nThresholdTest"
  },
  {
    "objectID": "notebooks/how_to/explore_test_suites_test_plans_and_tests.html#available-test-suites-1",
    "href": "notebooks/how_to/explore_test_suites_test_plans_and_tests.html#available-test-suites-1",
    "title": "Viewing all available Test suites, Test plans and tests",
    "section": "Available test suites",
    "text": "Available test suites\n\nvm.tests.list_tests()\n\n\n\n\n\n\nTest Type\nName\nDescription\nID\n\n\n\n\nMetric\nModelMetadata\nCustom class to collect the following metadata for a model: - Model architecture - Model hyperparameters - Model task type\nvalidmind.model_validation.ModelMetadata\n\n\nMetric\nClassifierOutOfSamplePerformance\nTest that outputs the performance of the model on the test data.\nvalidmind.model_validation.sklearn.ClassifierOutOfSamplePerformance\n\n\nThresholdTest\nRobustnessDiagnosis\nTest robustness of model by perturbing the features column values by adding noise within scale stardard deviation.\nvalidmind.model_validation.sklearn.RobustnessDiagnosis\n\n\nMetric\nSHAPGlobalImportance\nSHAP Global Importance\nvalidmind.model_validation.sklearn.SHAPGlobalImportance\n\n\nMetric\nConfusionMatrix\nConfusion Matrix\nvalidmind.model_validation.sklearn.ConfusionMatrix\n\n\nMetric\nClassifierInSamplePerformance\nTest that outputs the performance of the model on the training data.\nvalidmind.model_validation.sklearn.ClassifierInSamplePerformance\n\n\nThresholdTest\nOverfitDiagnosis\nTest that identify overfit regions with high residuals by histogram slicing techniques.\nvalidmind.model_validation.sklearn.OverfitDiagnosis\n\n\nMetric\nPermutationFeatureImportance\nPermutation Feature Importance\nvalidmind.model_validation.sklearn.PermutationFeatureImportance\n\n\nThresholdTest\nMinimumROCAUCScore\nTest that the model's ROC AUC score on the validation dataset meets or exceeds a predefined threshold.\nvalidmind.model_validation.sklearn.MinimumROCAUCScore\n\n\nMetric\nPrecisionRecallCurve\nPrecision Recall Curve\nvalidmind.model_validation.sklearn.PrecisionRecallCurve\n\n\nMetric\nClassifierPerformance\nTest that outputs the performance of the model on the training or test data.\nvalidmind.model_validation.sklearn.ClassifierPerformance\n\n\nThresholdTest\nMinimumF1Score\nTest that the model's F1 score on the validation dataset meets or exceeds a predefined threshold.\nvalidmind.model_validation.sklearn.MinimumF1Score\n\n\nMetric\nROCCurve\nROC Curve\nvalidmind.model_validation.sklearn.ROCCurve\n\n\nThresholdTest\nTrainingTestDegradation\nTest that the degradation in performance between the training and test datasets does not exceed a predefined threshold.\nvalidmind.model_validation.sklearn.TrainingTestDegradation\n\n\nThresholdTest\nWeakspotsDiagnosis\nTest that identify weak regions with high residuals by histogram slicing techniques.\nvalidmind.model_validation.sklearn.WeakspotsDiagnosis\n\n\nMetric\nPopulationStabilityIndex\nPopulation Stability Index between two datasets\nvalidmind.model_validation.sklearn.PopulationStabilityIndex\n\n\nThresholdTest\nMinimumAccuracy\nTest that the model's prediction accuracy on a dataset meets or exceeds a predefined threshold.\nvalidmind.model_validation.sklearn.MinimumAccuracy\n\n\nMetric\nRegressionModelsCoeffs\nTest that outputs the coefficients of stats library regression models.\nvalidmind.model_validation.statsmodels.RegressionModelsCoeffs\n\n\nMetric\nBoxPierce\nThe Box-Pierce test is a statistical test used to determine whether a given set of data has autocorrelations that are different from zero.\nvalidmind.model_validation.statsmodels.BoxPierce\n\n\nMetric\nRegressionModelSensitivityPlot\nThis metric performs sensitivity analysis applying shocks to one variable at a time.\nvalidmind.model_validation.statsmodels.RegressionModelSensitivityPlot\n\n\nMetric\nRegressionModelsPerformance\nTest that outputs the comparison of stats library regression models.\nvalidmind.model_validation.statsmodels.RegressionModelsPerformance\n\n\nMetric\nZivotAndrewsArch\nZivot-Andrews unit root test for establishing the order of integration of time series\nvalidmind.model_validation.statsmodels.ZivotAndrewsArch\n\n\nMetric\nRegressionModelOutsampleComparison\nTest that evaluates the performance of different regression models on a separate test dataset that was not used to train the models.\nvalidmind.model_validation.statsmodels.RegressionModelOutsampleComparison\n\n\nMetric\nRegressionModelForecastPlotLevels\nThis metric creates a plot of forecast vs observed for each model in the list.\nvalidmind.model_validation.statsmodels.RegressionModelForecastPlotLevels\n\n\nMetric\nLJungBox\nThe Ljung-Box test is a statistical test used to determine whether a given set of data has autocorrelations that are different from zero.\nvalidmind.model_validation.statsmodels.LJungBox\n\n\nMetric\nJarqueBera\nThe Jarque-Bera test is a statistical test used to determine whether a given set of data follows a normal distribution.\nvalidmind.model_validation.statsmodels.JarqueBera\n\n\nMetric\nPhillipsPerronArch\nPhillips-Perron (PP) unit root test for establishing the order of integration of time series\nvalidmind.model_validation.statsmodels.PhillipsPerronArch\n\n\nMetric\nKolmogorovSmirnov\nThe Kolmogorov-Smirnov metric is a statistical test used to determine whether a given set of data follows a normal distribution.\nvalidmind.model_validation.statsmodels.KolmogorovSmirnov\n\n\nMetric\nResidualsVisualInspection\nLog plots for visual inspection of residuals\nvalidmind.model_validation.statsmodels.ResidualsVisualInspection\n\n\nMetric\nShapiroWilk\nThe Shapiro-Wilk test is a statistical test used to determine whether a given set of data follows a normal distribution.\nvalidmind.model_validation.statsmodels.ShapiroWilk\n\n\nMetric\nRegressionModelInsampleComparison\nTest that output the comparison of stats library regression models.\nvalidmind.model_validation.statsmodels.RegressionModelInsampleComparison\n\n\nMetric\nRegressionModelSummary\nTest that output the summary of regression models of statsmodel library.\nvalidmind.model_validation.statsmodels.RegressionModelSummary\n\n\nMetric\nKPSS\nKwiatkowski-Phillips-Schmidt-Shin (KPSS) unit root test for establishing the order of integration of time series\nvalidmind.model_validation.statsmodels.KPSS\n\n\nMetric\nLilliefors\nThe Lilliefors test is a statistical test used to determine whether a given set of data follows a normal distribution.\nvalidmind.model_validation.statsmodels.Lilliefors\n\n\nMetric\nRunsTest\nThe runs test is a statistical test used to determine whether a given set of data has runs of positive and negative values that are longer than expected under the null hypothesis of randomness.\nvalidmind.model_validation.statsmodels.RunsTest\n\n\nMetric\nDFGLSArch\nDickey-Fuller GLS unit root test for establishing the order of integration of time series\nvalidmind.model_validation.statsmodels.DFGLSArch\n\n\nMetric\nAutoARIMA\nAutomatically fits multiple ARIMA models for each variable and ranks them by BIC and AIC.\nvalidmind.model_validation.statsmodels.AutoARIMA\n\n\nThresholdTest\nADFTest\nAugmented Dickey-Fuller Metric for establishing the order of integration of time series\nvalidmind.model_validation.statsmodels.ADFTest\n\n\nMetric\nRegressionModelForecastPlot\nThis metric creates a plot of forecast vs observed for each model in the list.\nvalidmind.model_validation.statsmodels.RegressionModelForecastPlot\n\n\nMetric\nADF\nAugmented Dickey-Fuller unit root test for establishing the order of integration of time series\nvalidmind.model_validation.statsmodels.ADF\n\n\nMetric\nDurbinWatsonTest\nThe Durbin-Watson Metric is a statistical test that can be used to detect autocorrelation in a time series.\nvalidmind.model_validation.statsmodels.DurbinWatsonTest\n\n\nThresholdTest\nSkewness\nThe skewness test measures the extent to which a distribution of values differs from a normal distribution. A positive skew describes a longer tail of values in the right and a negative skew describes a longer tail of values in the left.\nvalidmind.data_validation.Skewness\n\n\nThresholdTest\nDuplicates\nThe duplicates test measures the number of duplicate rows found in the dataset. If a primary key column is specified, the dataset is checked for duplicate primary keys as well.\nvalidmind.data_validation.Duplicates\n\n\nMetric\nDatasetDescription\nCollects a set of descriptive statistics for a dataset\nvalidmind.data_validation.DatasetDescription\n\n\nMetric\nScatterPlot\nGenerates a visual analysis of data by plotting a scatter plot matrix for all columns in the dataset. The input dataset can have multiple columns (features) if necessary.\nvalidmind.data_validation.ScatterPlot\n\n\nThresholdTest\nTimeSeriesOutliers\nTest that find outliers for time series data using the z-score method\nvalidmind.data_validation.TimeSeriesOutliers\n\n\nMetric\nTabularCategoricalBarPlots\nGenerates a visual analysis of categorical data by plotting bar plots. The input dataset can have multiple categorical variables if necessary. In this case, we produce a separate plot for each categorical variable.\nvalidmind.data_validation.TabularCategoricalBarPlots\n\n\nMetric\nAutoStationarity\nAutomatically detects stationarity for each time series in a DataFrame using the Augmented Dickey-Fuller (ADF) test.\nvalidmind.data_validation.AutoStationarity\n\n\nMetric\nDescriptiveStatistics\nCollects a set of descriptive statistics for a dataset, both for numerical and categorical variables\nvalidmind.data_validation.DescriptiveStatistics\n\n\nMetric\nPearsonCorrelationMatrix\nExtracts the Pearson correlation coefficient for all pairs of numerical variables in the dataset. This metric is useful to identify highly correlated variables that can be removed from the dataset to reduce dimensionality.\nvalidmind.data_validation.PearsonCorrelationMatrix\n\n\nMetric\nTabularNumericalHistograms\nGenerates a visual analysis of numerical data by plotting the histogram. The input dataset can have multiple numerical variables if necessary. In this case, we produce a separate plot for each numerical variable.\nvalidmind.data_validation.TabularNumericalHistograms\n\n\nThresholdTest\nHighCardinality\nThe high cardinality test measures the number of unique values found in categorical columns.\nvalidmind.data_validation.HighCardinality\n\n\nThresholdTest\nMissingValues\nTest that the number of missing values in the dataset across all features is less than a threshold\nvalidmind.data_validation.MissingValues\n\n\nMetric\nRollingStatsPlot\nThis class provides a metric to visualize the stationarity of a given time series dataset by plotting the rolling mean and rolling standard deviation. The rolling mean represents the average of the time series data over a fixed-size sliding window, which helps in identifying trends in the data. The rolling standard deviation measures the variability of the data within the sliding window, showing any changes in volatility over time. By analyzing these plots, users can gain insights into the stationarity of the time series data and determine if any transformations or differencing operations are required before applying time series models.\nvalidmind.data_validation.RollingStatsPlot\n\n\nMetric\nDatasetCorrelations\nExtracts the correlation matrix for a dataset. The following coefficients are calculated: - Pearson's R for numerical variables - Cramer's V for categorical variables - Correlation ratios for categorical-numerical variables\nvalidmind.data_validation.DatasetCorrelations\n\n\nMetric\nTabularDescriptionTables\nCollects a set of descriptive statistics for a tabular dataset, for numerical, categorical and datetime variables.\nvalidmind.data_validation.TabularDescriptionTables\n\n\nMetric\nAutoMA\nAutomatically detects the MA order of a time series using both BIC and AIC.\nvalidmind.data_validation.AutoMA\n\n\nThresholdTest\nUniqueRows\nTest that the number of unique rows is greater than a threshold\nvalidmind.data_validation.UniqueRows\n\n\nThresholdTest\nTooManyZeroValues\nThe zeros test finds columns that have too many zero values.\nvalidmind.data_validation.TooManyZeroValues\n\n\nThresholdTest\nHighPearsonCorrelation\nTest that the pairwise Pearson correlation coefficients between the features in the dataset do not exceed a specified threshold.\nvalidmind.data_validation.HighPearsonCorrelation\n\n\nMetric\nACFandPACFPlot\nPlots ACF and PACF for a given time series dataset.\nvalidmind.data_validation.ACFandPACFPlot\n\n\nThresholdTest\nTimeSeriesFrequency\nTest that detect frequencies in the data\nvalidmind.data_validation.TimeSeriesFrequency\n\n\nMetric\nDatasetSplit\nAttempts to extract information about the dataset split from the provided training, test and validation datasets.\nvalidmind.data_validation.DatasetSplit\n\n\nMetric\nSpreadPlot\nThis class provides a metric to visualize the spread between pairs of time series variables in a given dataset. By plotting the spread of each pair of variables in separate figures, users can assess the relationship between the variables and determine if any cointegration or other time series relationships exist between them.\nvalidmind.data_validation.SpreadPlot\n\n\nMetric\nTimeSeriesLinePlot\nGenerates a visual analysis of time series data by plotting the raw time series. The input dataset can have multiple time series if necessary. In this case we produce a separate plot for each time series.\nvalidmind.data_validation.TimeSeriesLinePlot\n\n\nMetric\nAutoSeasonality\nAutomatically detects the optimal seasonal order for a time series dataset using the seasonal_decompose method.\nvalidmind.data_validation.AutoSeasonality\n\n\nMetric\nEngleGrangerCoint\nTest for cointegration between pairs of time series variables in a given dataset using the Engle-Granger test.\nvalidmind.data_validation.EngleGrangerCoint\n\n\nThresholdTest\nTimeSeriesMissingValues\nTest that the number of missing values is less than a threshold\nvalidmind.data_validation.TimeSeriesMissingValues\n\n\nDatasetMetadata\nDatasetMetadata\nCustom class to collect a set of descriptive statistics for a dataset. This class will log dataset metadata via `log_dataset` instead of a metric. Dataset metadata is necessary to initialize dataset object that can be related to different metrics and test results\nvalidmind.data_validation.DatasetMetadata\n\n\nMetric\nTimeSeriesHistogram\nGenerates a visual analysis of time series data by plotting the histogram. The input dataset can have multiple time series if necessary. In this case we produce a separate plot for each time series.\nvalidmind.data_validation.TimeSeriesHistogram\n\n\nMetric\nLaggedCorrelationHeatmap\nGenerates a heatmap of correlations between the target variable and the lags of independent variables in the dataset.\nvalidmind.data_validation.LaggedCorrelationHeatmap\n\n\nMetric\nSeasonalDecompose\nCalculates seasonal_decompose metric for each of the dataset features\nvalidmind.data_validation.SeasonalDecompose\n\n\nThresholdTest\nClassImbalance\nThe class imbalance test measures the disparity between the majority class and the minority class in the target column.\nvalidmind.data_validation.ClassImbalance\n\n\nMetric\nAutoAR\nAutomatically detects the AR order of a time series using both BIC and AIC.\nvalidmind.data_validation.AutoAR\n\n\nMetric\nTabularDateTimeHistograms\nGenerates a visual analysis of datetime data by plotting histograms of differences between consecutive dates. The input dataset can have multiple datetime variables if necessary. In this case, we produce a separate plot for each datetime variable.\nvalidmind.data_validation.TabularDateTimeHistograms"
  },
  {
    "objectID": "notebooks/how_to/run_a_test.html",
    "href": "notebooks/how_to/run_a_test.html",
    "title": "Running an Individual Test",
    "section": "",
    "text": "This notebook shows how to run individual metrics or thresholds tests.\n%load_ext dotenv\n%dotenv dev.env\n\nimport pandas as pd\nimport xgboost as xgb\n\nfrom sklearn.metrics import accuracy_score\nfrom sklearn.model_selection import train_test_split\n\n%matplotlib inline\n\ncannot find .env file\nimport validmind as vm\n\n\nvm.init(\n  api_host = \"http://localhost:3000/api/v1/tracking\",\n  project = \"clhsvn7va0000kgrl0nwybdff\"\n)\n  \n  \n\nConnected to ValidMind. Project: Customer Churn Model dev - Initial Validation (clhsvn7va0000kgrl0nwybdff)"
  },
  {
    "objectID": "notebooks/how_to/run_a_test.html#load-the-demo-dataset",
    "href": "notebooks/how_to/run_a_test.html#load-the-demo-dataset",
    "title": "Running an Individual Test",
    "section": "Load the Demo Dataset",
    "text": "Load the Demo Dataset\n\n# You can also import customer_churn like this:\nfrom validmind.datasets.classification import customer_churn as demo_dataset\n# from validmind.datasets.classification import taiwan_credit as demo_dataset\n\ndf = demo_dataset.load_data()\n\n\nPrepocess the Raw Dataset\n\ntrain_df, validation_df, test_df = demo_dataset.preprocess(df)"
  },
  {
    "objectID": "notebooks/how_to/run_a_test.html#train-a-model-for-testing",
    "href": "notebooks/how_to/run_a_test.html#train-a-model-for-testing",
    "title": "Running an Individual Test",
    "section": "Train a Model for Testing",
    "text": "Train a Model for Testing\nWe train a simple customer churn model for our test.\n\nx_train = train_df.drop(demo_dataset.target_column, axis=1)\ny_train = train_df[demo_dataset.target_column]\nx_val = validation_df.drop(demo_dataset.target_column, axis=1)\ny_val = validation_df[demo_dataset.target_column]\n\nmodel = xgb.XGBClassifier(early_stopping_rounds=10)\nmodel.set_params(\n    eval_metric=[\"error\", \"logloss\", \"auc\"],\n)\nmodel.fit(\n    x_train,\n    y_train,\n    eval_set=[(x_val, y_val)],\n    verbose=False,\n)\n\nXGBClassifier(base_score=None, booster=None, callbacks=None,\n              colsample_bylevel=None, colsample_bynode=None,\n              colsample_bytree=None, early_stopping_rounds=10,\n              enable_categorical=False, eval_metric=['error', 'logloss', 'auc'],\n              feature_types=None, gamma=None, gpu_id=None, grow_policy=None,\n              importance_type=None, interaction_constraints=None,\n              learning_rate=None, max_bin=None, max_cat_threshold=None,\n              max_cat_to_onehot=None, max_delta_step=None, max_depth=None,\n              max_leaves=None, min_child_weight=None, missing=nan,\n              monotone_constraints=None, n_estimators=100, n_jobs=None,\n              num_parallel_tree=None, predictor=None, random_state=None, ...)In a Jupyter environment, please rerun this cell to show the HTML representation or trust the notebook. On GitHub, the HTML representation is unable to render, please try loading this page with nbviewer.org.XGBClassifierXGBClassifier(base_score=None, booster=None, callbacks=None,\n              colsample_bylevel=None, colsample_bynode=None,\n              colsample_bytree=None, early_stopping_rounds=10,\n              enable_categorical=False, eval_metric=['error', 'logloss', 'auc'],\n              feature_types=None, gamma=None, gpu_id=None, grow_policy=None,\n              importance_type=None, interaction_constraints=None,\n              learning_rate=None, max_bin=None, max_cat_threshold=None,\n              max_cat_to_onehot=None, max_delta_step=None, max_depth=None,\n              max_leaves=None, min_child_weight=None, missing=nan,\n              monotone_constraints=None, n_estimators=100, n_jobs=None,\n              num_parallel_tree=None, predictor=None, random_state=None, ...)"
  },
  {
    "objectID": "notebooks/how_to/run_a_test.html#import-and-run-the-individual-test",
    "href": "notebooks/how_to/run_a_test.html#import-and-run-the-individual-test",
    "title": "Running an Individual Test",
    "section": "Import and Run the Individual Test",
    "text": "Import and Run the Individual Test\n\nInitialize ValidMind objects\n\nvm_train_ds = vm.init_dataset(\n    dataset=train_df,\n    type=\"generic\",\n    target_column=demo_dataset.target_column\n)\n\nvm_test_ds = vm.init_dataset(\n    dataset=test_df,\n    type=\"generic\",\n    target_column=demo_dataset.target_column\n)\n\nvm_model = vm.init_model(\n    model,\n    train_ds=vm_train_ds,\n    test_ds=vm_test_ds,\n)\n\nPandas dataset detected. Initializing VM Dataset instance...\nInferring dataset types...\nPandas dataset detected. Initializing VM Dataset instance...\nInferring dataset types...\n\n\n\n\nImport the individual test\n\nfrom validmind.vm_models.test_context import TestContext\nfrom validmind.model_validation.sklearn.threshold_tests import TrainingTestDegradation\n\n\n\nPass the required context and config parameters\n\ntest_context = TestContext(model=vm_model)\nws_diagnostic = TrainingTestDegradation(test_context)\n\n\n\nRun the test\n\nws_diagnostic.run()\n\nTestPlanTestResult(result_id=\"training_test_degradation\", test_results)\n\n\n\n\nDisplay results\n\nws_diagnostic.result.show()"
  },
  {
    "objectID": "notebooks/nlp/nlp_sentiment_analysis_demo.html",
    "href": "notebooks/nlp/nlp_sentiment_analysis_demo.html",
    "title": "Sensitivity Analysis",
    "section": "",
    "text": "This notebook aims to present NLP data analysis and binary classification using the PyTorch library on COVID-19 tweets. The emphasis is on the in-depth analysis and preprocessing of the text data (tweets). In the first section, the notebook introduces the manually tagged COVID-19 tweets, which range from Highly Negative to Highly Positive, representing five distinct classes. In this Exploratory Data Analysis (EDA), these five classes will be simplified to two classes: Positive and Negative."
  },
  {
    "objectID": "notebooks/nlp/nlp_sentiment_analysis_demo.html#natural-language-processing-analysis-binary-classification-using-pytorch",
    "href": "notebooks/nlp/nlp_sentiment_analysis_demo.html#natural-language-processing-analysis-binary-classification-using-pytorch",
    "title": "Sensitivity Analysis",
    "section": "",
    "text": "This notebook aims to present NLP data analysis and binary classification using the PyTorch library on COVID-19 tweets. The emphasis is on the in-depth analysis and preprocessing of the text data (tweets). In the first section, the notebook introduces the manually tagged COVID-19 tweets, which range from Highly Negative to Highly Positive, representing five distinct classes. In this Exploratory Data Analysis (EDA), these five classes will be simplified to two classes: Positive and Negative."
  },
  {
    "objectID": "notebooks/nlp/nlp_sentiment_analysis_demo.html#explorary-data-analysis-of-covid-tweets-data",
    "href": "notebooks/nlp/nlp_sentiment_analysis_demo.html#explorary-data-analysis-of-covid-tweets-data",
    "title": "Sensitivity Analysis",
    "section": "1. Explorary Data Analysis of Covid tweets data",
    "text": "1. Explorary Data Analysis of Covid tweets data\n\nValidMind project connection\n\n%load_ext dotenv\n%dotenv .env\nimport validmind as vm\n\nvm.init(\n  api_host = \"http://localhost:3000/api/v1/tracking\",\n  project = \"cliop8llc003x32rlklophmdl\"\n)\n\n\n\nLoad library\n\n%set_env PYTORCH_MPS_HIGH_WATERMARK_RATIO 0.8\n\nimport pandas as pd\nimport numpy as np\nimport os\n%matplotlib inline\n\nimport warnings\nwarnings.filterwarnings('ignore')\n\nimport torch\nif torch.backends.mps.is_available():\n    device = torch.device(\"mps\")\nelif torch.cuda.is_available():\n    device = torch.device(\"cuda\")\nelse:\n    device = torch.device(\"cpu\")\n\ndevice = \"cpu\"\n\ntrain_model = True\n\n\n\nLoad covid-19 tweets data\n\nfrom validmind.datasets.nlp import twitter_covid_19 as demo_data\ndf = demo_data.load_data()\ndf.head(10)\n\n\n\nRun text data quality test plan\n\nvm_ds = vm.init_dataset(dataset=df, type=\"generic\", text_column='OriginalTweet', target_column=\"Sentiment\")\n\n\nconfig = {\n    \"class_imbalance\":{\"min_percent_threshold\": 3}\n}\ntext_data_test_plan = vm.run_test_plan(\"text_data_quality\",\n                                       dataset=vm_ds,\n                                       config=config)"
  },
  {
    "objectID": "notebooks/nlp/nlp_sentiment_analysis_demo.html#preprocess-data",
    "href": "notebooks/nlp/nlp_sentiment_analysis_demo.html#preprocess-data",
    "title": "Sensitivity Analysis",
    "section": "2. Preprocess data",
    "text": "2. Preprocess data\n\nHandle class bias\nOne way to handle class bias is to merge a specific class data with related class. Here, we will copy the text and class lables in separate columns so that the original text is also there for comparison.\n\nprint(\"Original Classes:\", df.Sentiment.unique())\n\ndf['text'] = df.OriginalTweet\ndf[\"text\"] = df[\"text\"].astype(str)\n\ndef classes_def(x):\n    if x ==  \"Extremely Positive\":\n        return \"positive\"\n    elif x == \"Extremely Negative\":\n        return \"negative\"\n    elif x == \"Negative\":\n        return \"negative\"\n    elif x ==  \"Positive\":\n        return \"positive\"\n    else:\n        return \"neutral\"\n    \ndf['sentiment']=df['Sentiment'].apply(lambda x:classes_def(x))\ntarget=df['sentiment']\n\nprint(df.sentiment.value_counts(normalize= True))\nprint(\"Modified Classes:\", df.sentiment.unique())\n\n\n\nRemove neutral class\n\ndf = df[df[\"sentiment\"] != \"neutral\"]\nprint(df.sentiment.unique())\nprint(df.sentiment.value_counts(normalize= True))\nprint(df.shape)\n\n\ndf\n\n\n\nRemove urls and html links\n\n#Remove Urls and HTML links\nimport re\n\ndef remove_urls(text):\n    url_remove = re.compile(r'https?://\\S+|www\\.\\S+')\n    return url_remove.sub(r'', text)\n\ndf['text']=df['text'].apply(lambda x:remove_urls(x))\n\ndef remove_html(text):\n    html=re.compile(r'&lt;.*?&gt;')\n    return html.sub(r'',text)\n\ndf['text']=df['text'].apply(lambda x:remove_html(x))\n\n\n\nConvert text to lower case\n\n# Lower casing\ndef lower(text):\n    low_text= text.lower()\n    return low_text\ndf['text']=df['text'].apply(lambda x:lower(x))\n\n\n\nRemove numbers\n\n# Number removal\ndef remove_num(text):\n    remove= re.sub(r'\\d+', '', text)\n    return remove\ndf['text']=df['text'].apply(lambda x:remove_num(x))\n\n\n\nRemove stopwords\n\n#Remove stopwords\nfrom nltk.corpus import stopwords\n\", \".join(stopwords.words('english'))\nSTOPWORDS = set(stopwords.words('english'))\n\ndef remove_stopwords(text):\n    \"\"\"custom function to remove the stopwords\"\"\"\n    return \" \".join([word for word in str(text).split() if word not in STOPWORDS])\ndf['text']=df['text'].apply(lambda x:remove_stopwords(x))\n\n\n\nRemove Punctuations\n\n#Remove Punctuations\n\ndef punct_remove(text):\n    punct = re.sub(r\"[^\\w\\s\\d]\",\"\", text)\n    return punct\ndf['text']=df['text'].apply(lambda x:punct_remove(x))\n\n\n\nRemove mentions\n\n#Remove mentions \ndef remove_mention(x):\n    text=re.sub(r'@\\w+','',x)\n    return text\ndf['text']=df['text'].apply(lambda x:remove_mention(x))\n\n\n\nRemove hashtags\n\n#Remove hashtags \n\ndef remove_hash(x):\n    text=re.sub(r'#\\w+','',x)\n    return text\ndf['text']=df['text'].apply(lambda x:remove_hash(x))\n\n\n\nRemove extra white space left while removing stuff\n\n#Remove extra white space left while removing stuff\ndef remove_space(text):\n    space_remove = re.sub(r\"\\s+\",\" \",text).strip()\n    return space_remove\ndf['text']=df['text'].apply(lambda x:remove_space(x))\n\n\ndf\n\n\n\nRun text data quality tests again\n\nvm_ds = vm.init_dataset(dataset=df, type=\"generic\", text_column='text', target_column=\"sentiment\")\n\nconfig = {\n    \"class_imbalance\":{\"min_percent_threshold\": 3}\n}\ntext_data_test_plan = vm.run_test_plan(\"text_data_quality\",\n                                       dataset=vm_ds,\n                                       config=config)"
  },
  {
    "objectID": "notebooks/nlp/nlp_sentiment_analysis_demo.html#feature-engineering",
    "href": "notebooks/nlp/nlp_sentiment_analysis_demo.html#feature-engineering",
    "title": "Sensitivity Analysis",
    "section": "3. Feature Engineering",
    "text": "3. Feature Engineering\n\nEncoding the words\nThe embedding lookup requires that we pass in integers to our network. The easiest way to do this is to create dictionaries that map the words in the vocabulary to integers. Then we can convert each of our tweets into integers so they can be passed into the network.\nNow you’re going to encode the words with integers. Build a dictionary that maps words to integers. Later we’re going to pad our input vectors with zeros, so make sure the integers start at 1, not 0. Also, convert the tweets to integers and store the tweets in a new list called tweets_ints.\n\nText to words\n\nall_text = ' '.join(df.text)\n# create a list of words\nwords = all_text.split()\n\n\n\nBuild dictionary and map words to integers\n\n# feel free to use this import \nfrom collections import Counter\n\n## Build a dictionary that maps words to integers\ncounts = Counter(words)\nvocab = sorted(counts, key=counts.get, reverse=True)\nvocab_to_int = {word: ii for ii, word in enumerate(vocab,1)} \nvocab[1:10]\n\n\n\nTokenize each tweet\n\n## use the dict to tokenize each tweet in tweets_split\n## store the tokenized tweets in tweets_ints\ntweets_ints = []\nfor tweet in df.text:\n  tweets_ints.append([vocab_to_int[word] for word in tweet.split()])\n\n\n# stats about vocabulary\nprint('Unique words: ', len((vocab_to_int)))  # should ~ 74000+\nprint()\n\n# print tokens in first tweet\nprint('Tokenized tweet: \\n', tweets_ints[:1])\nprint(len(tweets_ints))\n\n\n\n\nEncoding the labels\nOur labels are “positive” or “negative”. To use these labels in our network, we need to convert them to 0 and 1.\nConvert labels from positive and negative to 1 and 0, respectively, and place those in a new list, encoded_labels.\n\n# 1=positive, 0=negative label conversion\nimport numpy as np\n\nlabels_split = df.sentiment.values\nencoded_labels = np.array([1 if label == 'positive' else 0 for label in labels_split])\nprint(len(encoded_labels))\n\n\nPadding sequences\nTo deal with both short and very long tweets, we’ll pad or truncate all our tweets to a specific length. For tweets shorter than some seq_length, we’ll pad with 0s. For tweets longer than seq_length, we can truncate them to the first seq_length words. A good seq_length, in this case, is 200.\nDefine a function that returns an array features that contains the padded data, of a standard size, that we’ll pass to the network. * The data should come from tweet_ints, since we want to feed integers to the network. * Each row should be seq_length elements long. * For tweets longer than seq_length, use only the first seq_length words as the feature vector.\nAs a small example, if the seq_length=10 and an input tweet is:\n[117, 18, 128]\nThe resultant, padded sequence should be:\n[0, 0, 0, 0, 0, 0, 0, 117, 18, 128]\nYour final features array should be a 2D array, with as many rows as there are tweets, and as many columns as the specified seq_length.\nThis isn’t trivial and there are a bunch of ways to do this. But, if you’re going to be building your own deep learning networks, you’re going to have to get used to preparing your data.\n\ndef pad_features(tweets_ints, seq_length):\n    ''' Return features of tweet_ints, where each tweet is padded with 0's \n        or truncated to the input seq_length.\n    '''\n    ## getting the correct rows x cols shape\n    features = np.zeros((len(tweets_ints), seq_length), dtype=int)\n    \n    ## for each tweet, I grab that tweet\n    for i, row in enumerate(tweets_ints):\n      features[i, -len(row):] = np.array(row)[:seq_length]\n    \n    return features\n\n\n# Test your implementation!\n\nseq_length = 100\n\nfeatures = pad_features(tweets_ints, seq_length=seq_length)\n\n## test statements - do not change - ##\nassert len(features)==len(tweets_ints), \"Your features should have as many rows as tweets.\"\nassert len(features[0])==seq_length, \"Each feature row should contain seq_length values.\"\n\n# print first 10 values of the first 30 batches \nprint(features[:10,-25:])\nfeatures = features[0:len(features)-23]\nencoded_labels = encoded_labels[0:len(encoded_labels)-23] \nprint(len(features),len(encoded_labels))"
  },
  {
    "objectID": "notebooks/nlp/nlp_sentiment_analysis_demo.html#modeling",
    "href": "notebooks/nlp/nlp_sentiment_analysis_demo.html#modeling",
    "title": "Sensitivity Analysis",
    "section": "4. Modeling",
    "text": "4. Modeling\n\nTraining, validation, test\nWith our data in nice shape, we’ll split it into training, validation, and test sets.\nCreate the training, validation, and test sets. * You’ll need to create sets for the features and the labels, train_x and train_y, for example. * Define a split fraction, split_frac as the fraction of data to keep in the training set. Usually this is set to 0.8 or 0.9. * Whatever data is left will be split in half to create the validation and testing data.\n\nsplit_frac = 0.8\n\n## split data into training, validation, and test data (features and labels, x and y)\nsplit_idx = 25000\ntrain_x, remaining_x = features[:split_idx], features[split_idx:]\ntrain_y, remaining_y = encoded_labels[:split_idx], encoded_labels[split_idx:]\n\ntest_idx = int(len(remaining_x)* 0.53449)\nval_x, test_x = remaining_x[:test_idx], remaining_x[test_idx:]\nval_y, test_y = remaining_y[:test_idx], remaining_y[test_idx:]\n\n## print out the shapes of your resultant feature data\nprint(\"\\t\\t\\tFeatures Shapes:\")\nprint(\"Train set: \\t\\t{}\".format(train_x.shape),\n      \"\\nValidation set: \\t{}\".format(val_x.shape),\n      \"\\nTest set: \\t\\t{}\".format(test_x.shape))\n\n\n\n\nDataloaders and batching\nAfter creating training, test, and validation data, we can create DataLoaders for this data by following two steps: 1. Create a known format for accessing our data, using TensorDataset which takes in an input set of data and a target set of data with the same first dimension, and creates a dataset. 2. Create DataLoaders and batch our training, validation, and test Tensor datasets.\ntrain_data = TensorDataset(torch.from_numpy(train_x), torch.from_numpy(train_y))\ntrain_loader = DataLoader(train_data, batch_size=batch_size)\nThis is an alternative to creating a generator function for batching our data into full batches.\n\nimport torch\nfrom torch.utils.data import TensorDataset, DataLoader\n\n# create Tensor datasets\ntrain_data = TensorDataset(torch.from_numpy(train_x).to(device), torch.from_numpy(train_y).to(device))\nvalid_data = TensorDataset(torch.from_numpy(val_x).to(device), torch.from_numpy(val_y).to(device))\ntest_data = TensorDataset(torch.from_numpy(test_x).to(device), torch.from_numpy(test_y).to(device))\n\n# dataloaders\nbatch_size = 50\n\n# make sure to SHUFFLE your data\ntrain_loader = DataLoader(train_data, shuffle=True, batch_size=batch_size)\nvalid_loader = DataLoader(valid_data, shuffle=True, batch_size=batch_size)\ntest_loader = DataLoader(test_data, shuffle=True, batch_size=batch_size)\n\n\n# obtain one batch of training data\ndataiter = iter(train_loader)\nsample_x, sample_y = next(dataiter)\n\nprint('Sample input size: ', sample_x.size()) # batch_size, seq_length\nprint('Sample input: \\n', sample_x)\nprint()\nprint('Sample label size: ', sample_y.size()) # batch_size\nprint('Sample label: \\n', sample_y)\n\n\n\nSentiment network with PyTorch\nBelow is where you’ll define the network. ### Network architecture\nThe architecture for this network is shown below.\n    Input (Word Tokens)\" --&gt; \"Embedding Layer\" --&gt; \"LSTM Layer\" --&gt; \"Fully-Connected Layer\" --&gt; \"Sigmoid Activation\" --&gt; \"Output (Last Sigmoid)\";\nFirst, we’ll pass in words to an embedding layer. We need an embedding layer because we have tens of thousands of words, so we’ll need a more efficient representation for our input data than one-hot encoded vectors. You should have seen this before from the Word2Vec lesson. You can actually train an embedding with the Skip-gram Word2Vec model and use those embeddings as input, here. However, it’s good enough to just have an embedding layer and let the network learn a different embedding table on its own.\nAfter input words are passed to an embedding layer, the new embeddings will be passed to LSTM cells. The LSTM cells will add recurrent connections to the network and give us the ability to include information about the sequence of words in the covid twitter data.\nFinally, the LSTM outputs will go to a sigmoid output layer. We’re using a sigmoid function because positive and negative = 1 and 0, respectively, and a sigmoid will output predicted, sentiment values between 0-1.\nWe don’t care about the sigmoid outputs except for the very last one; we can ignore the rest. We’ll calculate the loss by comparing the output at the last time step and the training label (pos or neg).\nThe layers are as follows: 1. An embedding layer that converts our word tokens (integers) into embeddings of a specific size. 2. An lstm layer defined by a hidden_state size and number of layers 3. A fully-connected output layer that maps the LSTM layer outputs to a desired output_size 4. A sigmoid activation layer which turns all outputs into a value 0-1; return only the last sigmoid output as the output of this network.\n\n\nThe embedding layer\nWe need to add an embedding layer because there are 53000+ words in our vocabulary. It is massively inefficient to one-hot encode that many classes. So, instead of one-hot encoding, we can have an embedding layer and use that layer as a lookup table. You could train an embedding layer using Word2Vec, then load it here. But, it’s fine to just make a new layer, using it for only dimensionality reduction, and let the network learn the weights.\n\n\nThe LSTM layer(s)\nWe’ll create an LSTM to use in our recurrent network, which takes in an input_size, a hidden_dim, a number of layers, a dropout probability (for dropout between multiple layers), and a batch_first parameter.\nMost of the time, you’re network will have better performance with more layers; between 2-3. Adding more layers allows the network to learn really complex relationships.\nComplete the __init__, forward, and init_hidden functions for the SentimentRNN model class.\nNote: init_hidden should initialize the hidden and cell state of an lstm layer to all zeros, and move those state to GPU, if available.\n\nif(lower(device) == \"gpu\"):\n    print('Training on GPU.')\nelif (lower(device) == \"mps\"):\n    print('Training on mps.')\nelse:\n    print('No GPU available, training on CPU.')\n\n\nimport torch.nn as nn\n\nclass SentimentRNN(nn.Module):\n    \"\"\"\n    The RNN model that will be used to perform Sentiment analysis.\n    \"\"\"\n\n    def __init__(self, vocab_size, output_size, embedding_dim, hidden_dim, n_layers, drop_prob=0.5):\n        \"\"\"\n        Initialize the model by setting up the layers.\n        \"\"\"\n        super(SentimentRNN, self).__init__()\n\n        self.output_size = output_size\n        self.n_layers = n_layers\n        self.hidden_dim = hidden_dim\n        \n        # embedding and LSTM layers\n        self.embedding = nn.Embedding(vocab_size, embedding_dim)\n        self.lstm = nn.LSTM(embedding_dim, hidden_dim, n_layers,\n                            dropout=drop_prob, batch_first=True)\n        \n        # dropout layer\n        self.dropout = nn.Dropout(0.5)\n        \n        # linear and sigmoid layer\n        self.fc = nn.Linear(hidden_dim, output_size)\n        self.sig = nn.Sigmoid()\n\n    def forward(self, x, hidden):\n        \"\"\"\n        Perform a forward pass of our model on some input and hidden state.\n        \"\"\"\n        batch_size = x.size(0)\n        \n        # embeddings and lstm_out\n        embeds = self.embedding(x)\n        lstm_out, hidden = self.lstm(embeds, hidden)\n        \n        # stack up lstm outputs\n        lstm_out = lstm_out.contiguous().view(-1, self.hidden_dim)\n        \n        # dropout and fully connected layer\n        out = self.dropout(lstm_out)\n        out = self.fc(out)\n        \n        # sigmoid function\n        sig_out = self.sig(out)\n        \n        # reshape to be batch_size first\n        sig_out = sig_out.view(batch_size, -1)\n        sig_out = sig_out[:, -1] # get last batch of labels\n        \n        # return last sigmoid output and hidden state\n        return sig_out, hidden\n    \n    \n    def init_hidden(self, batch_size):\n        ''' Initializes hidden state '''\n        # Create two new tensors with sizes n_layers x batch_size x hidden_dim,\n        # initialized to zero, for hidden state and cell state of LSTM\n        weight = next(self.parameters()).data\n        \n        if(lower(device) == \"gpu\"):\n          hidden = (weight.new(self.n_layers, batch_size, self.hidden_dim).zero_().cuda(),\n                   weight.new(self.n_layers, batch_size, self.hidden_dim).zero_().cuda())\n        elif(lower(device) == \"mps\"):\n           hidden = (weight.new(self.n_layers, batch_size, self.hidden_dim).zero_().to(device),\n                   weight.new(self.n_layers, batch_size, self.hidden_dim).zero_().to(device))\n        else:\n          hidden = (weight.new(self.n_layers, batch_size, self.hidden_dim).zero_(),\n                   weight.new(self.n_layers, batch_size, self.hidden_dim).zero_())\n        \n        return hidden\n    \n    def predict(self, x_data):\n\n        test_loader = DataLoader(x_data, shuffle=False, batch_size=batch_size)\n\n        # init hidden state\n        h = self.init_hidden(batch_size)\n\n        self.eval()\n        predictions = torch.empty((0), dtype=torch.float32)\n\n        # iterate over test data\n        for inputs in test_loader:\n\n            # Creating new variables for the hidden state, otherwise\n            # we'd backprop through the entire training history\n            h = tuple([each.data for each in h])\n\n            if(lower(device) == \"gpu\"):\n                inputs = inputs.cuda()\n            if(lower(device) == \"mps\"):\n                inputs = inputs.to(device)\n            # get predicted outputs\n            output, h = self(inputs, h)\n            \n            # convert output probabilities to predicted class (0 or 1)\n            pred = torch.round(output.squeeze())  # rounds to the nearest integer\n            \n            # compare predictions to true label\n            # correct_tensor = pred.eq(labels.float().view_as(pred))\n            if(lower(device) == \"mps\"):\n                pred = pred.cpu()\n            elif lower(device) == \"gpu\":\n                pred = pred\n            else:\n                pred = pred.cpu()\n            predictions = torch.cat((predictions, pred), 0)\n\n        return predictions.detach().numpy()\n\n\nWeights and hyper parameters\n\n# Instantiate the model w/ hyperparams\nvocab_size = len(vocab_to_int) + 1 # +1 for zero padding + our word tokens\noutput_size = 1\nembedding_dim = 400 \nhidden_dim = 256\nn_layers = 4\n\nnet = SentimentRNN(vocab_size, output_size, embedding_dim, hidden_dim, n_layers)\nprint(net)\n\n\n\nLoss and optimization functions\n\n# loss and optimization functions\nlr=0.001\n\ncriterion = nn.BCELoss()\noptimizer = torch.optim.Adam(net.parameters(), lr=lr)\n\n\nif train_model:\n    # training params\n\n    epochs = 4 # 3-4 is approx where I noticed the validation loss stop decreasing\n\n    counter = 0\n    print_every = 100\n    clip=5 # gradient clipping\n\n    # move model to GPU, if available\n    if(lower(device) == \"gpu\"):\n        net.cuda()\n    if(lower(device) == \"mps\"):\n        net = net.to(device)\n\n    net.train()\n    # train for some number of epochs\n    for e in range(epochs):\n        # initialize hidden state\n        h = net.init_hidden(batch_size)\n\n        # batch loop\n        for inputs, labels in train_loader:\n            counter += 1\n\n            if(lower(device) == \"gpu\"):\n                inputs, labels = inputs.cuda(), labels.cuda()\n            if(lower(device) == \"mps\"):\n                inputs, labels = inputs.to(device), labels.to(device)\n\n            # Creating new variables for the hidden state, otherwise\n            # we'd backprop through the entire training history\n            h = tuple([each.data for each in h])\n\n            # zero accumulated gradients\n            net.zero_grad()\n\n            # get the output from the model\n            output, h = net(inputs, h)\n\n            # calculate the loss and perform backprop\n            loss = criterion(output.squeeze(), labels.float())\n            loss.backward()\n            # `clip_grad_norm` helps prevent the exploding gradient problem in RNNs / LSTMs.\n            nn.utils.clip_grad_norm_(net.parameters(), clip)\n            optimizer.step()\n\n            # loss stats\n            if counter % print_every == 0:\n                # Get validation loss\n                val_h = net.init_hidden(batch_size)\n                val_losses = []\n                net.eval()\n                for inputs, labels in valid_loader:\n\n                    # Creating new variables for the hidden state, otherwise\n                    # we'd backprop through the entire training history\n                    val_h = tuple([each.data for each in val_h])\n\n                    if(lower(device) == \"gpu\"):\n                        inputs, labels = inputs.cuda(), labels.cuda()\n                    if(lower(device) == \"mps\"):\n                        inputs, labels = inputs.to(device), labels.to(device)\n\n                    output, val_h = net(inputs, val_h)\n                    val_loss = criterion(output.squeeze(), labels.float())\n\n                    val_losses.append(val_loss.item())\n\n                net.train()\n                print(\"Epoch: {}/{}...\".format(e+1, epochs),\n                    \"Step: {}...\".format(counter),\n                    \"Loss: {:.6f}...\".format(loss.item()),\n                    \"Val Loss: {:.6f}\".format(np.mean(val_losses)))\n\n    torch.save(net, os.path.join('./model/', 'model.pt'))\n\n\nnet = torch.load(os.path.join('./model/', 'model.pt'))\nnet = net.to(device)\nnet.eval()\n\n\n\nTraning accuracy\n\ndef compute_accuracy(net, data_loader, batch_size, device, criterion):\n    # Get test data loss and accuracy\n\n    test_losses = [] # track loss\n    num_correct = 0\n\n    # init hidden state\n    h = net.init_hidden(batch_size)\n\n    net.eval()\n    # iterate over test data\n    for inputs, labels in data_loader:\n\n        # Creating new variables for the hidden state, otherwise\n        # we'd backprop through the entire training history\n        h = tuple([each.data for each in h])\n\n        if(lower(device) == \"gpu\"):\n            inputs, labels = inputs.cuda(), labels.cuda()\n        if(lower(device) == \"mps\"):\n            inputs, labels = inputs.to(device), labels.to(device)\n        # get predicted outputs\n        output, h = net(inputs, h)\n        \n        # calculate loss\n        test_loss = criterion(output.squeeze(), labels.float())\n        test_losses.append(test_loss.item())\n        \n        # convert output probabilities to predicted class (0 or 1)\n        pred = torch.round(output.squeeze())  # rounds to the nearest integer\n        \n        # compare predictions to true label\n        correct_tensor = pred.eq(labels.float().view_as(pred))\n        if(lower(device) == \"mps\"):\n            correct = np.squeeze(correct_tensor.cpu().numpy())\n        elif lower(device) == \"gpu\":\n            correct = np.squeeze(correct_tensor.numpy())\n        else:\n            correct = np.squeeze(correct_tensor.cpu().numpy())\n\n        num_correct += np.sum(correct)\n\n\n    # -- stats! -- ##\n    # avg test loss\n    avg_loss = np.mean(test_losses)\n    test_acc = num_correct/len(data_loader.dataset) * 100\n    return test_acc, avg_loss\n\n\ntrain_model = True\nif train_model:\n    training_accuracy, avg_loss  = compute_accuracy(net, train_loader, batch_size, device, criterion)\n    print(f\"Training loss: {avg_loss}\")\n    print(f\"Training accuracy: {training_accuracy}\")\n\n\n\nTest accuracy\n\nif train_model:\n    test_accuracy, avg_loss  = compute_accuracy(net, test_loader, batch_size, device, criterion)\n    print(f\"Test loss: {avg_loss}\")\n    print(f\"Test accuracy: {test_accuracy}\")\n\n\n\n\nInitialize validmind objects\n\ntrain_data = TensorDataset(torch.from_numpy(train_x[:15000]).to(device), torch.from_numpy(train_y[:15000]).to(device))\n\nvm_train_ds = vm.init_dataset(dataset=train_data, type=\"generic\")\n\n\nvm_test_ds = vm.init_dataset(dataset=test_data, type=\"generic\")\n\n\n\nvm_model = vm.init_model(net, train_ds=vm_train_ds, test_ds=vm_test_ds)\n\n\nRun model metrics test plan\n\nmodel_metrics_test_plan = vm.run_test_plan(\"binary_classifier_metrics\", \n                                             model=vm_model\n                                            )\n\n\n\nRun model validation test plan\n\n\nmodel_validation_test_plan = vm.run_test_plan(\"binary_classifier_validation\", \n                                             model=vm_model\n                                            )"
>>>>>>> 7ef01bf3
  }
]<|MERGE_RESOLUTION|>--- conflicted
+++ resolved
@@ -1,14 +1,5 @@
 [
   {
-<<<<<<< HEAD
-    "objectID": "guide/upload-to-documentation-project.html",
-    "href": "guide/upload-to-documentation-project.html",
-    "title": "Upload to Your Documentation Project",
-    "section": "",
-    "text": "You are now ready to modify the Quickstart notebook to upload to your own project that you created earlier."
-  },
-  {
-=======
     "objectID": "notebooks/time_series/tutorial_time_series_forecasting.html",
     "href": "notebooks/time_series/tutorial_time_series_forecasting.html",
     "title": "Time Series Forecasting Model Tutorial",
@@ -401,6 +392,1203 @@
     "text": "What’s Next\n\nDocument models with the ValidMind UI\nView documentation guidelines\nSubmit for approval"
   },
   {
+    "objectID": "guide/troubleshooting.html",
+    "href": "guide/troubleshooting.html",
+    "title": "Troubleshooting",
+    "section": "",
+    "text": "Learn how to resolve commonly encountered issues with the Developer Framework."
+  },
+  {
+    "objectID": "guide/troubleshooting.html#cannot-install-the-validmind-developer-framework",
+    "href": "guide/troubleshooting.html#cannot-install-the-validmind-developer-framework",
+    "title": "Troubleshooting",
+    "section": "Cannot install the ValidMind Developer Framework",
+    "text": "Cannot install the ValidMind Developer Framework\nYou may encounter an error message when running pip install validmind or import validmind as vm in the ValidMind Developer Framework notebooks.\nMake sure you are installing the latest version of the Developer Framework by running this command:\n%pip install --upgrade validmind"
+  },
+  {
+    "objectID": "guide/troubleshooting.html#cannot-initialize-validmind-client-library",
+    "href": "guide/troubleshooting.html#cannot-initialize-validmind-client-library",
+    "title": "Troubleshooting",
+    "section": "Cannot initialize ValidMind client library",
+    "text": "Cannot initialize ValidMind client library\nIf you encounter an error message when running vm.init(), make sure that you are using the correct initialization credentials for the project you are trying to connect to.\nFollow the steps in Install and initialize the Developer Framework for detailed instructions on how to integrate the Developer Framework and upload to the ValidMind Platform."
+  },
+  {
+    "objectID": "guide/troubleshooting.html#additional-resources",
+    "href": "guide/troubleshooting.html#additional-resources",
+    "title": "Troubleshooting",
+    "section": "Additional resources",
+    "text": "Additional resources\nCheck out our FAQ page to browse through common questions, or contact our support team for more help troubleshooting technical issues."
+  },
+  {
+    "objectID": "guide/create-documentation-project.html",
+    "href": "guide/create-documentation-project.html",
+    "title": "Create documentation projects",
+    "section": "",
+    "text": "Learn how to create a new documentation project in the ValidMind Platform. You can use this new project to upload tests and documentation to the ValidMind Platform, review and validate models, and generate validation reports."
+  },
+  {
+    "objectID": "guide/create-documentation-project.html#prerequisites",
+    "href": "guide/create-documentation-project.html#prerequisites",
+    "title": "Create documentation projects",
+    "section": "Prerequisites",
+    "text": "Prerequisites\n\nYou are a registered user on the ValidMind Platform\nThe model you are documenting is registered in the model inventory"
+  },
+  {
+    "objectID": "guide/create-documentation-project.html#steps",
+    "href": "guide/create-documentation-project.html#steps",
+    "title": "Create documentation projects",
+    "section": "Steps",
+    "text": "Steps\n\nLog in to the ValidMind UI.\nOn the Documentation Projects page, click Create new project.\nSelect the relevant details in the form:\n\nSelect the relevant model\nSelect the relevant type of documentation you are looking to generate\nEnter a name for the project\n\nClick Create Project.\n\n\n\n\n\n\n\n\n\nTip\n\n\n\nThe documentation template is automatically applied based on the selected model details and documentation requirements configured by an administrator, such as your model risk management team.\n\n\nValidMind has now created an empty documentation project associated with the model. You can access this project from the UI on the Documentation Projects page or by navigating to the relevant model details page in the Model Inventory page.\n\nLocating the project identifier, API key and secret:\nOn the Client Integration page of the newly created project, you can find the initialization code that enables the client library to associate documentation and tests with the appropriate project. The initialization code configures the following arguments:\n\n\napi_host: The location of the ValidMind API\napi_key: The account API key\napi_secret: The account secret key\nproject: The project identifier\n\nThe code snippet can be copied and pasted directly into your developer source code to integrate the ValidMind Developer Framework and to be able to upload to the ValidMind Platform."
+  },
+  {
+    "objectID": "guide/create-documentation-project.html#related-topics",
+    "href": "guide/create-documentation-project.html#related-topics",
+    "title": "Create documentation projects",
+    "section": "Related topics",
+    "text": "Related topics\n\nInstall and initialize the Developer Framework\nDocument models with the Developer Framework\nDocument models with the ValidMind UI"
+  },
+  {
+    "objectID": "guide/solutions.html",
+    "href": "guide/solutions.html",
+    "title": "ValidMind solutions",
+    "section": "",
+    "text": "These topics introduce the ValidMind architecture and basic requirements.\nKey Concepts & Architecture\nOverview of ValidMind architecture and basic concepts.\nSupported Cloud Platforms\nOverview of the cloud computing platforms on which ValidMind is offered.\nValdiMind Editions\nDescription of the services and features included with each edition of ValidMind.\nValidMind Releases\nDescription of the ValidMind release process and instructions for requesting 24-hour early access for Enterprise Edition (and higher) accounts.\nOverview of Key Features\nList of key/major features in the current release of ValidMind."
+  },
+  {
+    "objectID": "guide/solutions.html#compliance",
+    "href": "guide/solutions.html#compliance",
+    "title": "ValidMind solutions",
+    "section": "Compliance",
+    "text": "Compliance\nTBD"
+  },
+  {
+    "objectID": "guide/solutions.html#software-dependencies",
+    "href": "guide/solutions.html#software-dependencies",
+    "title": "ValidMind solutions",
+    "section": "Software dependencies",
+    "text": "Software dependencies\nTBD"
+  },
+  {
+    "objectID": "guide/export-documentation.html",
+    "href": "guide/export-documentation.html",
+    "title": "Export documentation",
+    "section": "",
+    "text": "Learn how to export a model documentation project in Word or PDF format. This topic is relevant for both model developers and model validators who need to export the model documentation or validation report files to use them outside the ValidMind Platform."
+  },
+  {
+    "objectID": "guide/export-documentation.html#prerequisites",
+    "href": "guide/export-documentation.html#prerequisites",
+    "title": "Export documentation",
+    "section": "Prerequisites",
+    "text": "Prerequisites\n\nYou are a registered user on the ValidMind Platform\nThe model is already registered in the model inventory\nA model document project is completed or in progress\nYou are logged into the ValidMind Platform\n\nValidMind supports Word 365, Word 2019, Word 2016, and Word 2013."
+  },
+  {
+    "objectID": "guide/export-documentation.html#export-model-documentation",
+    "href": "guide/export-documentation.html#export-model-documentation",
+    "title": "Export documentation",
+    "section": "Export Model Documentation",
+    "text": "Export Model Documentation\n\nFrom the Documentation Projects page, select the project you want to export.\nClick Documentation on the left to view the model documentation table of contents.\nIn the table of contents sidebar, click Export.\nConfigure the export options:\n\n\nChoose the file format for export. We support exporting to .docx for Microsoft Word and .pdf for PDF format.\n\nClick Download file to download the file locally on your machine."
+  },
+  {
+    "objectID": "guide/export-documentation.html#export-validation-report",
+    "href": "guide/export-documentation.html#export-validation-report",
+    "title": "Export documentation",
+    "section": "Export Validation Report",
+    "text": "Export Validation Report\n\nFrom the Documentation Projects page, select the project you want to export.\nClick Validation Report on the left to view the model documentation table of contents.\nIn the table of contents sidebar, click Export.\nConfigure the export options:\n\n\nChoose the file format for export. We support exporting to .docx for Microsoft Word and .pdf for PDF format.\n\nClick Download file to download the file locally on your machine."
+  },
+  {
+    "objectID": "guide/export-documentation.html#related-topics",
+    "href": "guide/export-documentation.html#related-topics",
+    "title": "Export documentation",
+    "section": "Related topics",
+    "text": "Related topics\n\nDocument models\nReview and comment on documentation projects\nSubmit for approval"
+  },
+  {
+    "objectID": "guide/tutorials.html",
+    "href": "guide/tutorials.html",
+    "title": "Tutorials",
+    "section": "",
+    "text": "Our tutorials provide a more targeted learning experience and cover specific scenarios or use cases."
+  },
+  {
+    "objectID": "guide/tutorials.html#related-topics",
+    "href": "guide/tutorials.html#related-topics",
+    "title": "Tutorials",
+    "section": "Related topics",
+    "text": "Related topics\nBesides our tutorials, we also offer a Quickstart that walks you through the full experience from the Developer Framework to the Platform UI."
+  },
+  {
+    "objectID": "guide/release-notes-2023-jun-22.html",
+    "href": "guide/release-notes-2023-jun-22.html",
+    "title": "June 22, 2023",
+    "section": "",
+    "text": "This release includes a number of major enhancements to the ValidMind Developer Framework that will make it easier for users to edit templates and add custom tests that can be reused across templates. In addition, this release also includes a new notebook to illustrate support for NLP models and PyTorch, as well as the ability to edit templates directly in the Platform UI.\n\n\n\nImplement your own custom tests. With support for custom tests, you can now go beyond the default set of documentation and testing components provided by ValidMind, and use our Developer Framework to document any type of model or use case. Learn more …\nIntegrate external test providers. With test providers, you can now integrate external test libraries to expand the set of tests available through the ValidMind Developer Framework, or create your own test libraries. This enables registering custom tests under a namespace to make them available globally. We provide a couple of demo scenarios with such test providers and show how you can register them with Validmind so that they can run a template utilizing your tests. Learn more …\nSimplified documentation and testing using templates. Templates now function as dynamic test suites, allowing you to identify all the documentation components & test results mapped to a specific template. This makes it easier to fill a pre-configured template (including boilerplates and spaces designated for documentation and test results) with a single command, instead of running multiple test plans. Learn more …\nNew notebook to illustrate natural language processing (NLP) data analysis and text classification use case. Learn how to use the ValidMind Framework to document and test an NLP data analysis and text classification model built with the PyTorch library. The emphasis of this notebook is on documenting and testing the in-depth analysis and preprocessing of the text data, in this case, COVID-19 related tweets. Learn more …\n\n\n\n\n\nYou can now edit the documentation templates that get used for model documentation or for validation reports. This feature is relevant for administrators who need to configure templates for specific use cases, or where the existing templates supplied by ValidMind need to be customized. Editing allows to configure sections, sub-sections, and content blocks inside a template. Learn more …\nWe improved the search feature in the Platform UI to make search results more compact."
+  },
+  {
+    "objectID": "guide/release-notes-2023-jun-22.html#release-highlights",
+    "href": "guide/release-notes-2023-jun-22.html#release-highlights",
+    "title": "June 22, 2023",
+    "section": "",
+    "text": "This release includes a number of major enhancements to the ValidMind Developer Framework that will make it easier for users to edit templates and add custom tests that can be reused across templates. In addition, this release also includes a new notebook to illustrate support for NLP models and PyTorch, as well as the ability to edit templates directly in the Platform UI.\n\n\n\nImplement your own custom tests. With support for custom tests, you can now go beyond the default set of documentation and testing components provided by ValidMind, and use our Developer Framework to document any type of model or use case. Learn more …\nIntegrate external test providers. With test providers, you can now integrate external test libraries to expand the set of tests available through the ValidMind Developer Framework, or create your own test libraries. This enables registering custom tests under a namespace to make them available globally. We provide a couple of demo scenarios with such test providers and show how you can register them with Validmind so that they can run a template utilizing your tests. Learn more …\nSimplified documentation and testing using templates. Templates now function as dynamic test suites, allowing you to identify all the documentation components & test results mapped to a specific template. This makes it easier to fill a pre-configured template (including boilerplates and spaces designated for documentation and test results) with a single command, instead of running multiple test plans. Learn more …\nNew notebook to illustrate natural language processing (NLP) data analysis and text classification use case. Learn how to use the ValidMind Framework to document and test an NLP data analysis and text classification model built with the PyTorch library. The emphasis of this notebook is on documenting and testing the in-depth analysis and preprocessing of the text data, in this case, COVID-19 related tweets. Learn more …\n\n\n\n\n\nYou can now edit the documentation templates that get used for model documentation or for validation reports. This feature is relevant for administrators who need to configure templates for specific use cases, or where the existing templates supplied by ValidMind need to be customized. Editing allows to configure sections, sub-sections, and content blocks inside a template. Learn more …\nWe improved the search feature in the Platform UI to make search results more compact."
+  },
+  {
+    "objectID": "guide/release-notes-2023-jun-22.html#enhancements",
+    "href": "guide/release-notes-2023-jun-22.html#enhancements",
+    "title": "June 22, 2023",
+    "section": "Enhancements",
+    "text": "Enhancements\nWe revised our Quickstart guide to be more modular and to highlight that our suggested starting point with the ValidMind Developer Framework is now Jupyter Hub. Learn more …"
+  },
+  {
+    "objectID": "guide/release-notes-2023-jun-22.html#how-to-upgrade",
+    "href": "guide/release-notes-2023-jun-22.html#how-to-upgrade",
+    "title": "June 22, 2023",
+    "section": "How to upgrade",
+    "text": "How to upgrade\nTo access the latest version of the ValidMind Platform UI, reload your browser tab.\nTo upgrade the ValidMind Developer Framework:\n\nUsing Jupyter Hub: reload your browser tab and re-run the !pip install --upgrade validmind cell.\nUsing Docker: pull the latest Docker image:\ndocker pull validmind/validmind-jupyter-demo:latest\nIn your own developer environment: restart your notebook and re-run:\n!pip install validmind"
+  },
+  {
+    "objectID": "guide/faq-integrations.html",
+    "href": "guide/faq-integrations.html",
+    "title": "Integrations and support",
+    "section": "",
+    "text": "ValidMind is planning to provide integration with JIRA tickets via the JIRA Python API. You will be able to configure ValidMind to update the status of a particular JIRA ticket when a specific state or approval is triggered from the workflow (roadmap item – Q3’2023)."
+  },
+  {
+    "objectID": "guide/faq-integrations.html#can-you-integrate-with-jira-to-connect-with-our-model-development-pipeline",
+    "href": "guide/faq-integrations.html#can-you-integrate-with-jira-to-connect-with-our-model-development-pipeline",
+    "title": "Integrations and support",
+    "section": "",
+    "text": "ValidMind is planning to provide integration with JIRA tickets via the JIRA Python API. You will be able to configure ValidMind to update the status of a particular JIRA ticket when a specific state or approval is triggered from the workflow (roadmap item – Q3’2023)."
+  },
+  {
+    "objectID": "guide/faq-integrations.html#what-libraries-beyond-xgboost-are-supported",
+    "href": "guide/faq-integrations.html#what-libraries-beyond-xgboost-are-supported",
+    "title": "Integrations and support",
+    "section": "What libraries beyond XGBoost are supported?",
+    "text": "What libraries beyond XGBoost are supported?\nValidMind supports the most popular open-source model development libraries in Python and R, such as:\n\nscikit-learn\nXGBoost\nstatsmodels\nPyTorch\nTensorFlow\n\nValidMind supports ingesting metrics and test results from your training and evaluation pipeline, such as using batch prediction or online prediction mechanisms. We are also implementing standard documentation via the Developer Framework for additional modeling techniques, check Do you include explainability-related testing and documentation? for more information."
+  },
+  {
+    "objectID": "guide/faq-integrations.html#what-other-programming-languages-and-development-environments-do-you-support-beyond-python-and-jupyter-notebook-such-as-r-and-sas",
+    "href": "guide/faq-integrations.html#what-other-programming-languages-and-development-environments-do-you-support-beyond-python-and-jupyter-notebook-such-as-r-and-sas",
+    "title": "Integrations and support",
+    "section": "What other programming languages and development environments do you support beyond Python and Jupyter notebook, such as R and SAS?",
+    "text": "What other programming languages and development environments do you support beyond Python and Jupyter notebook, such as R and SAS?\nValidMind’s Developer Framework is designed to be platform-agnostic and compatible with the most popular open-source programming languages and model development environments.\nCurrently, we support Python 3.8+ and the most popular AI/ML and data science libraries (scikit-learn, XGBoost, statsmodels, PyTorch, TensorFlow).\nWe are working on deploying support for R 4.0+ and associated libraries (roadmap item – Q2’2023).\nSupport for commercial and closed-source programming languages such as SAS and Matlab depends on specific deployment details and commercial agreements with customers."
+  },
+  {
+    "objectID": "guide/faq-integrations.html#do-you-support-integration-with-data-lakes-and-etl-solutions",
+    "href": "guide/faq-integrations.html#do-you-support-integration-with-data-lakes-and-etl-solutions",
+    "title": "Integrations and support",
+    "section": "Do you support integration with data lakes and ETL solutions?",
+    "text": "Do you support integration with data lakes and ETL solutions?\nSupport for connecting to data lakes and data processing or ETL pipelines is on our roadmap (Q3’2023+).\nWe will be implementing connector interfaces allowing extraction of relationships between raw data sources and final post-processed datasets for preloaded session instances received from Spark and Snowflake."
+  },
+  {
+    "objectID": "guide/faq-integrations.html#which-model-development-packageslibraries-are-supported-by-the-developer-framework-what-about-complexdistributed-models-built-with-tensorflow",
+    "href": "guide/faq-integrations.html#which-model-development-packageslibraries-are-supported-by-the-developer-framework-what-about-complexdistributed-models-built-with-tensorflow",
+    "title": "Integrations and support",
+    "section": "Which model development packages/libraries are supported by the Developer Framework? What about complex/distributed models built with TensorFlow?",
+    "text": "Which model development packages/libraries are supported by the Developer Framework? What about complex/distributed models built with TensorFlow?\nValidMind supports the most popular open-source model development libraries in Python and R, such as:\n\nscikit-learn\nXGBoost\nstatsmodels\nPyTorch\nTensorFlow\n\nFor distributed training pipelines built with frameworks like TensorFlow, ValidMind can directly access the trained model instance to extract metadata stored in the model object, if the framework is imported from within the pipeline’s code. ValidMind can also ingest metrics and test results from the customer’s training or evaluation pipeline, using batch prediction or online prediction mechanisms."
+  },
+  {
+    "objectID": "guide/faq-integrations.html#is-it-possible-for-us-to-integrate-the-tool-with-llms-like-gpt-3",
+    "href": "guide/faq-integrations.html#is-it-possible-for-us-to-integrate-the-tool-with-llms-like-gpt-3",
+    "title": "Integrations and support",
+    "section": "Is it possible for us to integrate the tool with LLMs like GPT-3?",
+    "text": "Is it possible for us to integrate the tool with LLMs like GPT-3?\nValidMind is integrating LLMs tools into our documentation features, enabling the following documentation features:\n\nGenerating content recommendations (or “starting points”) for model developers for specific sections of the documentation, based on historical documentations (roadmap item — Q3’2023).\nProviding insights to model developers and model reviewers on possible model risks, and mitigation actions/improvements to the model, based on historical model documentations (roadmap item currently in research – not scheduled)."
+  },
+  {
+    "objectID": "guide/faq-integrations.html#can-you-handle-more-sophisticated-aiml-libraries-such-as-pytorch-tensorflow",
+    "href": "guide/faq-integrations.html#can-you-handle-more-sophisticated-aiml-libraries-such-as-pytorch-tensorflow",
+    "title": "Integrations and support",
+    "section": "Can you handle more sophisticated AI/ML libraries such as Pytorch, TensorFlow?",
+    "text": "Can you handle more sophisticated AI/ML libraries such as Pytorch, TensorFlow?\nValidMind supports the most popular open-source model development libraries in Python, R, such as :\n\nscikit-learn\nXGBoost\nstatsmodels\nPyTorch\nTensorFlow\n\nFor distributed training pipelines built with frameworks, such as TensorFlow, ValidMind can directly access the trained model instance to extract metadata stored in the model object if the framework is imported from within the pipeline’s code. ValidMind can also ingest metrics and test results from the customer’s training/evaluation pipeline, such as using batch prediction or online prediction mechanisms."
+  },
+  {
+    "objectID": "guide/faq-integrations.html#does-validmind-support-data-dictionaries",
+    "href": "guide/faq-integrations.html#does-validmind-support-data-dictionaries",
+    "title": "Integrations and support",
+    "section": "Does ValidMind support data dictionaries?",
+    "text": "Does ValidMind support data dictionaries?\nYou can pass a data dictionary to ValidMind via the Developer Framework, such as in CSV format."
+  },
+  {
+    "objectID": "guide/try-developer-framework-with-jupyterhub.html",
+    "href": "guide/try-developer-framework-with-jupyterhub.html",
+    "title": "Try it with Jupyter Hub (recommended)",
+    "section": "",
+    "text": "Learn how to access our introductory Jupyter notebook with Jupyter Hub (recommended)."
+  },
+  {
+    "objectID": "guide/try-developer-framework-with-jupyterhub.html#steps",
+    "href": "guide/try-developer-framework-with-jupyterhub.html#steps",
+    "title": "Try it with Jupyter Hub (recommended)",
+    "section": "Steps",
+    "text": "Steps\n\nIn a web browser, go to https://jupyterhub.validmind.ai.\nClick Sign in with Auth0, enter your ValidMind email address and password credentials, and click Continue.\nIn the sidebar, double click the Quickstart_Customer Churn_full_suite.ipynb notebook:\n\nAfter the notebook opens, run the first few cells in the notebook:\n\nHover over each cell and click the  icon; OR\nPress Shift + Enter on Windows or Cmd + Enter if you are on a Mac\n\nThe notebook will guide you through installing the ValidMind Developer Framework, initializing the Python environment, and finally initializing the ValidMind Client Library by connecting to your own documentation project in the ValidMind Platform.\nNear the bottom of the Initialize ValidMind section, you should see a message like this:\nConnected to ValidMind. Project: Customer Churn Model - Initial Validation (xxxxxxxxxxxxxxxxxxxxxxxxx)\nThis message confirms that the Developer Framework works as expected.\n\nYou can now continue running the rest of the cells if you want to see how the demo notebook works or, to save some time, you can move on to the next section to explore the Platform UI."
+  },
+  {
+    "objectID": "guide/try-developer-framework-with-jupyterhub.html#whats-next",
+    "href": "guide/try-developer-framework-with-jupyterhub.html#whats-next",
+    "title": "Try it with Jupyter Hub (recommended)",
+    "section": "What’s Next",
+    "text": "What’s Next\nContinue with Explore the Platform UI to learn how you can use the sample notebook."
+  },
+  {
+    "objectID": "guide/work-with-validation-reports.html",
+    "href": "guide/work-with-validation-reports.html",
+    "title": "Work with validation reports",
+    "section": "",
+    "text": "Learn how to use the ValidMind UI editor to create, edit, and publish a validation report for a given model. This topic is relevant for model validators who want to capture their observations and conclusions on the model documentation prepared by a model developer."
+  },
+  {
+    "objectID": "guide/work-with-validation-reports.html#prerequisites",
+    "href": "guide/work-with-validation-reports.html#prerequisites",
+    "title": "Work with validation reports",
+    "section": "Prerequisites",
+    "text": "Prerequisites\n\nYou are a registered user on the ValidMind Platform\nThe model you are documenting is registered in the model inventory\nA model developer has marked their model documentation project as Ready for Validation\nYou are logged into the ValidMind Platform"
+  },
+  {
+    "objectID": "guide/work-with-validation-reports.html#view-a-validation-report",
+    "href": "guide/work-with-validation-reports.html#view-a-validation-report",
+    "title": "Work with validation reports",
+    "section": "View a validation report",
+    "text": "View a validation report\n\nNavigate to the relevant model documentation project:\nIn the Documentation Projects page, select the project corresponding to the model for which you want to view documentation.\nFrom the Overview page, select Validation Report on the left.\nYou can now jump to any section of the Validation Report by expanding the table of contents on the left and selecting the relevant section you would like to view."
+  },
+  {
+    "objectID": "guide/work-with-validation-reports.html#add-content-to-or-edit-a-validation-report",
+    "href": "guide/work-with-validation-reports.html#add-content-to-or-edit-a-validation-report",
+    "title": "Work with validation reports",
+    "section": "Add content to or edit a validation report",
+    "text": "Add content to or edit a validation report\n\nIn any section of the validation report, hover over text content and click the  edit icon that appears on the right of the textbox. \nYou can now use the text editor functions to edit the content of the section.\nWhen done, click the  save icon."
+  },
+  {
+    "objectID": "guide/work-with-validation-reports.html#post-a-comment-on-a-validation-report",
+    "href": "guide/work-with-validation-reports.html#post-a-comment-on-a-validation-report",
+    "title": "Work with validation reports",
+    "section": "Post a comment on a validation report",
+    "text": "Post a comment on a validation report\n\nIn any section of the validation report, select a portion of text that you would like to comment on and click the Add comment button that appears. \nEnter your comment and click Submit.\nYou can now view the comment by highlighting the corresponding portion of text, or by clicking the Comments tab in the ValidMind Insights right sidebar."
+  },
+  {
+    "objectID": "guide/work-with-validation-reports.html#view-validation-guidelines-and-comments",
+    "href": "guide/work-with-validation-reports.html#view-validation-guidelines-and-comments",
+    "title": "Work with validation reports",
+    "section": "View validation guidelines and comments",
+    "text": "View validation guidelines and comments\n\nIn any section of the validation report, click the ValidMind Insights button in the top-right to expand the ValidMind Insights right sidebar. \n\nThe Validation Guidelines tab shows the validation report guidelines associated with this template that have been configured by the model validation team.\nThe Comments tab shows the comment threads associated with this section of the model documentation."
+  },
+  {
+    "objectID": "guide/work-with-validation-reports.html#related-topics",
+    "href": "guide/work-with-validation-reports.html#related-topics",
+    "title": "Work with validation reports",
+    "section": "Related topics",
+    "text": "Related topics\n\nSubmit for approval"
+  },
+  {
+    "objectID": "guide/faq-models.html",
+    "href": "guide/faq-models.html",
+    "title": "Model registration",
+    "section": "",
+    "text": "Models get registered into ValidMind via the Model Inventory. To add a model into the Inventory, you need to fill out a customizable registration questionnaire capturing the required registration metadata, such as:\n\nModel Name\nModel Use\nModel Owner\nModel Dependencies\nAnd more"
+  },
+  {
+    "objectID": "guide/faq-models.html#how-do-models-get-registered-in-validmind",
+    "href": "guide/faq-models.html#how-do-models-get-registered-in-validmind",
+    "title": "Model registration",
+    "section": "",
+    "text": "Models get registered into ValidMind via the Model Inventory. To add a model into the Inventory, you need to fill out a customizable registration questionnaire capturing the required registration metadata, such as:\n\nModel Name\nModel Use\nModel Owner\nModel Dependencies\nAnd more"
+  },
+  {
+    "objectID": "guide/faq-models.html#can-the-fields-for-project-registration-questionnaires-be-configured",
+    "href": "guide/faq-models.html#can-the-fields-for-project-registration-questionnaires-be-configured",
+    "title": "Model registration",
+    "section": "Can the fields for project registration questionnaires be configured?",
+    "text": "Can the fields for project registration questionnaires be configured?\nValidMind enables you to configure project registration fields, including dropdown options for model risk tiers, model use cases, and documentation templates.\nYou can modify these fields as needed and on an ongoing basis."
+  },
+  {
+    "objectID": "guide/faq-models.html#can-we-leverage-content-from-historical-documentations",
+    "href": "guide/faq-models.html#can-we-leverage-content-from-historical-documentations",
+    "title": "Model registration",
+    "section": "Can we leverage content from historical documentations? ",
+    "text": "Can we leverage content from historical documentations? \nValidMind is in the process of developing features that allow you to benefit from content in historical documentation by:\n\nAllowing users to select definitions and specific documentation artifacts from previous model documentation for particular model use cases\nOffering users AI-generated content suggestions for specific areas of the documentation (e.g., qualitative sections) based on high-quality historical documentation\n\nThese features are currently on the roadmap and under research, no release schedule is set yet."
+  },
+  {
+    "objectID": "guide/faq-models.html#can-we-customize-illustrations",
+    "href": "guide/faq-models.html#can-we-customize-illustrations",
+    "title": "Model registration",
+    "section": "Can we customize illustrations?",
+    "text": "Can we customize illustrations?\nValidMind utilizes open-source libraries (such as Seaborn and Matplotlib) to generate plots and illustrations. We are working on implementing the ability for model developers to customize styling parameters for these libraries directly within the Developer Framework.\nThis feature is currently scheduled for Q4 2023.\nAdditionally, ValidMind is developing a feature that enables developers to create custom visualization widgets by writing JavaScript-based rendering code."
+  },
+  {
+    "objectID": "guide/faq-models.html#can-validmind-manage-complex-model-hierarchies-or-use-cases-with-multiple-models",
+    "href": "guide/faq-models.html#can-validmind-manage-complex-model-hierarchies-or-use-cases-with-multiple-models",
+    "title": "Model registration",
+    "section": "Can ValidMind manage complex model hierarchies or use cases with multiple models?",
+    "text": "Can ValidMind manage complex model hierarchies or use cases with multiple models?\nValidMind is enhancing support for complex or modular models in two ways:\n\nBy adding parent/sub-model relational attributes to the model inventory. This is a roadmap item currently scheduled for Q2’2023.\nBy enabling tests to run on multiple models simultaneously and aggregating the results. This is a roadmap item currently scheduled for Q3’2023."
+  },
+  {
+    "objectID": "guide/configure-aws-privatelink.html",
+    "href": "guide/configure-aws-privatelink.html",
+    "title": "Configure AWS PrivateLink",
+    "section": "",
+    "text": "Learn how to configure AWS PrivateLink to establish a private connection between ValidMind and your company network without exposing traffic to the public internet. Using PrivateLink can improve the security and compliance of your applications and data by keeping traffic private and reducing the attack surface of your network.\nAWS PrivateLink is a networking service that allows secure and private communication between Amazon Virtual Private Cloud (VPC) resources and services hosted in other VPCs or in AWS partner services, such as ValidMind. With AWS PrivateLink, you can connect to services over the Amazon network, without needing to expose your network traffic to the public internet.\nPrivateLink works by creating a private VPC endpoint for a supported AWS service within your virtual private cloud. This endpoint acts as a proxy between your VPC and ValidMind, allowing traffic to be routed privately over the AWS network. To make the endpoint easier to use, ValidMind provides a private DNS name that model developers and validators can connect to in a browser.\nThe responsibility of setting up a VPC endpoint for AWS PrivateLink falls to your IT department, such as the cloud engineering, infrastructure, or security teams. To learn more, check Access an AWS service using an interface VPC endpoint."
+  },
+  {
+    "objectID": "guide/configure-aws-privatelink.html#prerequisites",
+    "href": "guide/configure-aws-privatelink.html#prerequisites",
+    "title": "Configure AWS PrivateLink",
+    "section": "Prerequisites",
+    "text": "Prerequisites\nYou must have access to the AWS Console for your company and the necessary expertise to set up, configure, and maintain AWS services.\nThese steps assume that you already have established connectivity between your own company network and AWS VPC and know which company VPC you want to connect to.\n\nVPC service information\n\n\n\n\nRegion\nService name\nPrivate DNS name\n\n\n\n\nus-west-2\nEmail support@validmind.com\nEmail support@validmind.com"
+  },
+  {
+    "objectID": "guide/configure-aws-privatelink.html#steps",
+    "href": "guide/configure-aws-privatelink.html#steps",
+    "title": "Configure AWS PrivateLink",
+    "section": "Steps",
+    "text": "Steps\n\nCreate a VPC endpoint for ValidMind:\n\nLog into the AWS Console.\nIn the VPC dashboard, click Endpoints in the navigation pane.\nClick Create endpoint.\nSelect Other endpoint services.\nEnter the service name from the VPC service information and click Verify service.\nSelect the company VPC that you want to create the endpoint in.\nSelect the subnets where you want to create the endpoint network interfaces.\nConfigure the security group for the VPC endpoint. Make sure to allow traffic between your network and the endpoint.\nClick Create endpoint.\n\nThe status for the endpoint should show Pending.\nContact ValidMind at support@validmind.ai to get your new VPC endpoint connection request accepted. Include the following information:\n\nThe owner or account ID\nThe VPC endpoint ID\n\nAfter ValidMind has accepted your endpoint connection request, verify the endpoint is available:\n\nIn the VPC console, go to the Endpoints section.\nVerify that status for the endpoint shows Available.\n\nEnable the private DNS name:\n\nCheck the VPC endpoint you created, click the Actions menu, and select Modify private DNS name.\nSelect Enable for this endpoint.\nClick Save changes.\nVerify that Private DNS names shows the name shown in the VPC service information.\n\nTest the connection:\n\nFrom your company network, access ValidMind using the private DNS name from the VPC service information.\nIn a browser, confirm that you can successfully connect to ValidMind and log in.\nFrom your developer environment, confirm that you can connect to ValidMind with the Developer Framework."
+  },
+  {
+    "objectID": "guide/configure-aws-privatelink.html#whats-next",
+    "href": "guide/configure-aws-privatelink.html#whats-next",
+    "title": "Configure AWS PrivateLink",
+    "section": "What’s Next",
+    "text": "What’s Next\nAfter completing these steps, users on your company network can connect to ValidMind via AWS PrivateLink using the private DNS name from the VPC service information."
+  },
+  {
+    "objectID": "guide/try-developer-framework-with-colab.html",
+    "href": "guide/try-developer-framework-with-colab.html",
+    "title": "Try it with Google Colaboratory",
+    "section": "",
+    "text": "Learn how to access our introductory Jupyter notebook with Google Colaboratory."
+  },
+  {
+    "objectID": "guide/try-developer-framework-with-colab.html#prerequisites",
+    "href": "guide/try-developer-framework-with-colab.html#prerequisites",
+    "title": "Try it with Google Colaboratory",
+    "section": "Prerequisites",
+    "text": "Prerequisites\nYou must have access to Google Colaboratory (Colab).\nGoogle Colaboratory (Colab) is a free Jupyter notebook environment that runs in the cloud. You can work with, run, and download our sample Jupyter notebooks from there."
+  },
+  {
+    "objectID": "guide/try-developer-framework-with-colab.html#steps",
+    "href": "guide/try-developer-framework-with-colab.html#steps",
+    "title": "Try it with Google Colaboratory",
+    "section": "Steps",
+    "text": "Steps\n\n\n\n\n\n\n\n\nAbout our Jupyter notebooks\n\n\n\nNotebooks from ValidMind are safe to run — If you get a warning that this notebook was not authored by Google, we welcome you to inspect the notebook source.  Runtime errors — We recommend that you not use the Run all option. Run each cell individually to see what is happening in the notebook. If you do see errors, re-run the notebook cells.\n\n\n\nOpen the Quickstart notebook in Google Colaboratory: \n\nClick File &gt; Save a copy in Drive to make a copy of the Quickstart notebook so that you can modify it later.\n\nAlternatively, you can download the notebook source and work with it in your own developer environment."
+  },
+  {
+    "objectID": "guide/try-developer-framework-with-colab.html#whats-next",
+    "href": "guide/try-developer-framework-with-colab.html#whats-next",
+    "title": "Try it with Google Colaboratory",
+    "section": "What’s Next",
+    "text": "What’s Next\nContinue with Explore the Platform UI to learn how you can use the sample notebook."
+  },
+  {
+    "objectID": "guide/edit-templates.html",
+    "href": "guide/edit-templates.html",
+    "title": "Edit templates",
+    "section": "",
+    "text": "Learn how to edit templates that get used for model documentation or for validation reports. This topic is relevant for administrators who need to configure templates for specific use cases or where the existing templates supplied by ValidMind need to be customized.\nDocumentation templates are stored as YAML files that you edit directly in the online editor. These templates are versioned and saving a documentation template after making changes or reverting to a previous version state always creates a new version."
+  },
+  {
+    "objectID": "guide/edit-templates.html#prerequisites",
+    "href": "guide/edit-templates.html#prerequisites",
+    "title": "Edit templates",
+    "section": "Prerequisites",
+    "text": "Prerequisites\nThe template you want to edit must have been added to the ValidMind Platform already.\nIf you are not sure which template or which version of a template a documentation project is using, check the Project Overview page of your documentation project. The Documentation Template section in the right sidebar lists the information."
+  },
+  {
+    "objectID": "guide/edit-templates.html#template-schema",
+    "href": "guide/edit-templates.html#template-schema",
+    "title": "Edit templates",
+    "section": "Template schema",
+    "text": "Template schema\n Schema Docs\n\n\n\n\n\n\n\n\n  Type: object     template_id Required     root    template_idType: string Unique identifier for the template.          template_name Required     root    template_nameType: string Name of the template.          version Required     root    versionType: string Version of the template.          description     root    descriptionType: string Description of the template.          sections Required     root    sectionsType: array Documentation sections of the template.  Each item of this array must be:   root    sections    sectionType: object     id Required     root    sections    sections items    idType: string Unique identifier for the section.          title Required     root    sections    sections items    titleType: string Title of the section.          description     root    sections    sections items    descriptionType: string Description of the section.          parent_section     root    sections    sections items    parent_sectionType: string ID of the parent section.          order     root    sections    sections items    orderType: integer Order of the section in the navigation menu. By default sections are ordered alphabetically. If order is specified, sections will be ordered by the order value, and then alphabetically.          default_text     root    sections    sections items    default_textType: string Default text for the section. If set, a metadata content row will be created with this text when installing the template on a given project          index_only     root    sections    sections items    index_onlyType: boolean If true, the section will be displayed in the navigation menu, but it will not be accessible via direct link.          condensed     root    sections    sections items    condensedType: boolean If true, the section will condense all of its subsections into a single section.          guidelines     root    sections    sections items    guidelinesType: array of string Documentation or validation guidelines for the section.  Each item of this array must be:   root    sections    sections items    guidelines    guidelines itemsType: string           contents     root    sections    sections items    contentsType: array Contents to be displayed on the section.  Each item of this array must be:   root    sections    sections items    contents    section_contentsType: object Single content block of the module.      content_type Required     root    sections    sections items    contents    contents items    content_typeType: enum (of string) Default: \"metadata_text\"  Must be one of: \"metadata_text\"\"dynamic\"\"metric\"\"test\"   Examples: \"metadata_text\"\n \"test\"\n          content_id     root    sections    sections items    contents    contents items    content_idType: string ID of the content to be displayed for the given content type (text, metric, testm, etc.).   Examples: \"sample_text\"\n \"section_intro\"\n          options     root    sections    sections items    contents    contents items    optionsType: object Options for the content block.   Examples: {\n    \"default_text\": \"This is a sample text block.\"\n}\n {\n    \"metric_id\": \"metric_1\",\n    \"title\": \"Custom Title for Metric 1\"\n}\n {\n    \"test_id\": \"adf_test\"\n}\n      default_text     root    sections    sections items    contents    contents items    options    default_textType: string Default text for the content block. Only applicable for metadata_text content blocks.          title     root    sections    sections items    contents    contents items    options    titleType: string Title of the content block. Only applicable for metric and test content blocks.                       Generated using json-schema-for-humans on 2023-06-08 at 14:44:40 -0700"
+  },
+  {
+    "objectID": "guide/edit-templates.html#steps",
+    "href": "guide/edit-templates.html#steps",
+    "title": "Edit templates",
+    "section": "Steps",
+    "text": "Steps\n\nLog in to the ValidMind UI.\nFrom the side navigation, select Templates.\nSelect one of the tabs for the type of template you want to edit:\n\nDocumentation Templates\nValidation Report Templates\n\nLocate the template to edit and, at the bottom of the template card, click Edit Template.\nIn the YAML editor that opens, make your changes.\n\nUse See changes to view a side-by-side comparison of your changes with the latest version of the template.\nUse Reset changes to delete your changes and return to the latest version of the template.\n\nClick Prepare new version to save your changes.\n\nAdd a description in Version notes to track the changes that were made once the version is saved.\n\n\nAfter you have saved a new version, it becomes available for use with model documentation or validation reports."
+  },
+  {
+    "objectID": "guide/edit-templates.html#troubleshooting",
+    "href": "guide/edit-templates.html#troubleshooting",
+    "title": "Edit templates",
+    "section": "Troubleshooting",
+    "text": "Troubleshooting\nThe documentation template editor validates the YAML changes you make and flags any errors that it finds. If you make a change that the editor cannot parse correctly, the editor will not let you save the changes until you correct the YAML.\nCommon issues with YAML include incorrect indenting, imbalanced quotes, or missing colons between keys and values. If you run into issues with incorrect YAML, check the error message provided by the template editor, as it might provide a line and column number where the error occurs."
+  },
+  {
+    "objectID": "guide/edit-templates.html#whats-next",
+    "href": "guide/edit-templates.html#whats-next",
+    "title": "Edit templates",
+    "section": "What’s Next",
+    "text": "What’s Next\nYou can see which version of a template is used in the Project Overview page of each documentation project."
+  },
+  {
+    "objectID": "guide/support.html",
+    "href": "guide/support.html",
+    "title": "Support",
+    "section": "",
+    "text": "Our support team can provide you with quick and easy access to the resources you need to troubleshoot technical issues and help you get the most out of the ValidMind Platform."
+  },
+  {
+    "objectID": "guide/support.html#check-the-faqs",
+    "href": "guide/support.html#check-the-faqs",
+    "title": "Support",
+    "section": "Check the FAQs",
+    "text": "Check the FAQs\nWe curate several lists of frequently asked questions (FAQs) that might be of help:\n\nModel registration, configuration, and customization\nModel inventory, tracking, and reporting\nDocumentation and templates\nWorkflows and collaboration\nTesting and thresholds\nIntegrations and support\nData handling and privacy"
+  },
+  {
+    "objectID": "guide/support.html#get-help",
+    "href": "guide/support.html#get-help",
+    "title": "Support",
+    "section": "Get help",
+    "text": "Get help\nDon’t see what you are looking for? Email support@validmind.com to get help from a human."
+  },
+  {
+    "objectID": "guide/faq-documentation.html",
+    "href": "guide/faq-documentation.html",
+    "title": "Documentation",
+    "section": "",
+    "text": "ValidMind’s platform allows you to configure multiple templates based on documentation requirements for each model use case. During the model registration process, the platform automatically selects the template based on the provided model use case information.\nDocumentation templates can be modified by configuring a YAML file in the backend.\nValidMind is working on a UI feature that will enable user role administrators (such as the model validation team) to modify existing templates and upload new templates to the platform (target roadmap item – Q3 2023)."
+  },
+  {
+    "objectID": "guide/faq-documentation.html#can-documentation-templates-be-configured-per-model-use-case-or-to-match-our-existing-templates",
+    "href": "guide/faq-documentation.html#can-documentation-templates-be-configured-per-model-use-case-or-to-match-our-existing-templates",
+    "title": "Documentation",
+    "section": "",
+    "text": "ValidMind’s platform allows you to configure multiple templates based on documentation requirements for each model use case. During the model registration process, the platform automatically selects the template based on the provided model use case information.\nDocumentation templates can be modified by configuring a YAML file in the backend.\nValidMind is working on a UI feature that will enable user role administrators (such as the model validation team) to modify existing templates and upload new templates to the platform (target roadmap item – Q3 2023)."
+  },
+  {
+    "objectID": "guide/faq-documentation.html#can-the-documentation-be-exported",
+    "href": "guide/faq-documentation.html#can-the-documentation-be-exported",
+    "title": "Documentation",
+    "section": "Can the documentation be exported?",
+    "text": "Can the documentation be exported?\nValidMind supports exporting documentation and validation reports in Word (.docx) or PDF formats."
+  },
+  {
+    "objectID": "guide/faq-documentation.html#can-we-attach-files-to-the-documentation-on-the-ui-what-file-formats-are-supported",
+    "href": "guide/faq-documentation.html#can-we-attach-files-to-the-documentation-on-the-ui-what-file-formats-are-supported",
+    "title": "Documentation",
+    "section": "Can we attach files to the documentation on the UI? What file formats are supported?",
+    "text": "Can we attach files to the documentation on the UI? What file formats are supported?\nYou can attach image files to documentation cells and comments on the UI. The following file formats are supported:\n\nJPEG\nPNG\nGIF\nTIFF\nBMP\nSVG\nRAW\nWebP\nHEIF\nPSD\n\nAdditionally, ValidMind is working on enabling you to attach Excel, CSV, Word, and PDF files to the documentation in the UI (Roadmap item – Q2 2023)."
+  },
+  {
+    "objectID": "guide/faq-documentation.html#can-the-documentation-be-initialized-from-the-ui-instead-of-the-developer-framework",
+    "href": "guide/faq-documentation.html#can-the-documentation-be-initialized-from-the-ui-instead-of-the-developer-framework",
+    "title": "Documentation",
+    "section": "Can the documentation be initialized from the UI instead of the Developer Framework?",
+    "text": "Can the documentation be initialized from the UI instead of the Developer Framework?\nValidMind allows you to writr documentation directly in the online UI editor, without having to use the Developer Framework.\nFrom the online UI editor, you can edit text and tables and upload your test results, including images. Using the Developer Framework, you can execute test plans and generate the corresponding documentation."
+  },
+  {
+    "objectID": "guide/faq-documentation.html#can-we-export-the-documentation-produced-by-validmind-to-the-storageworkflow-system-used-by-the-model-validation-team",
+    "href": "guide/faq-documentation.html#can-we-export-the-documentation-produced-by-validmind-to-the-storageworkflow-system-used-by-the-model-validation-team",
+    "title": "Documentation",
+    "section": "Can we export the documentation produced by ValidMind to the storage/workflow system used by the model validation team?",
+    "text": "Can we export the documentation produced by ValidMind to the storage/workflow system used by the model validation team?\nDocumentation and validation reports produced in ValidMind can be exported to Word and PDF formats. Depending on the integration requirements of the systems used by your validation teams, such as connectivity via API, SharePoint, and more, ValidMind can work with you to automate the export and storage of documentation into these systems."
+  },
+  {
+    "objectID": "guide/reference.html",
+    "href": "guide/reference.html",
+    "title": "Reference",
+    "section": "",
+    "text": "Find reference information for our Developer Framework."
+  },
+  {
+    "objectID": "guide/use-test-plans-and-tests.html",
+    "href": "guide/use-test-plans-and-tests.html",
+    "title": "When to use test plans and tests",
+    "section": "",
+    "text": "This topic provides an overview about:"
+  },
+  {
+    "objectID": "guide/use-test-plans-and-tests.html#what-tests-test-plans-and-test-suites-are",
+    "href": "guide/use-test-plans-and-tests.html#what-tests-test-plans-and-test-suites-are",
+    "title": "When to use test plans and tests",
+    "section": "What tests, test plans, and test suites are",
+    "text": "What tests, test plans, and test suites are\n\nTests are designed to run a specific quantitative test on the dataset or model. Test results are sent to the ValidMind Platform to generate the model documentation according to the relevant templates.\nTest plans are collections of tests which are meant to be run simultaneously to address specific aspects of the documentation. quart Example: the tabular_dataset test plan runs several descriptive and data quality tests on a structured dataset, and documents the results in the ValidMind Platform.\nTest suites are collection of test plans which are meant to run together to automate generate model documentation end-to-end for specific use-cases.\nExample: the binary_classifier_full_suite test suite runs the tabular_dataset and binary_classifier test plans to fully document the data and model sections for binary classification model use-cases."
+  },
+  {
+    "objectID": "guide/use-test-plans-and-tests.html#when-to-use-validmind-tests-test-plans-and-test-suites",
+    "href": "guide/use-test-plans-and-tests.html#when-to-use-validmind-tests-test-plans-and-test-suites",
+    "title": "When to use test plans and tests",
+    "section": "When to use ValidMind Tests, Test plans, and Test suites",
+    "text": "When to use ValidMind Tests, Test plans, and Test suites\nValidMind provides many built-in tests and test plans which make it easy for a model developer to document their work at any point during the model development lifecycle when they need to validate that their work satisfies model risk management requirements.\nWhile model developers have the flexibility to decide when to use ValidMind tests, we have identified a few typical scenarios which have their own characteristics and needs:\n\nWhen you want to document and validate your dataset:\n\nFor generic tabular datasets: use the tabular_dataset test plan.\nFor time-series datasets: use the time_series_dataset test plan.\n\nWhen you want to document and validate about your model:\n\nFor binary classification models: use the binary_classifier test plan.\nFor time series models: use the timeseries test plan.\n\nWhen you want to document a binary classification model and the relevant dataset end-to-end: use the binary_classifier_full_suite test suite."
+  },
+  {
+    "objectID": "guide/use-test-plans-and-tests.html#api-reference",
+    "href": "guide/use-test-plans-and-tests.html#api-reference",
+    "title": "When to use test plans and tests",
+    "section": "API Reference",
+    "text": "API Reference\nSee the Reference pages for a list of all of the built-in tests and test plans for datasets and models."
+  },
+  {
+    "objectID": "guide/view-all-test-plans.html",
+    "href": "guide/view-all-test-plans.html",
+    "title": "View all test plans",
+    "section": "",
+    "text": "Learn how to use list_plans(), list_test(), and describe_plan() methods to view and describe test plans and tests available in the Developer Framework."
+  },
+  {
+    "objectID": "guide/view-all-test-plans.html#prerequisites",
+    "href": "guide/view-all-test-plans.html#prerequisites",
+    "title": "View all test plans",
+    "section": "Prerequisites",
+    "text": "Prerequisites\n\nYou are a registered user on the ValidMind Platform\nYou are working on an active documentation project\nYou have already installed the ValidMind client library in your developer environment"
+  },
+  {
+    "objectID": "guide/view-all-test-plans.html#steps",
+    "href": "guide/view-all-test-plans.html#steps",
+    "title": "View all test plans",
+    "section": "Steps",
+    "text": "Steps\n\nInitialize the client library.\nUse list_plans() and list_tests() to view the list of all available test plans and tests.\nExamples:\n\nList all available test plans currently available in the the Developer Framework:\nvm.test_plans.list_plans()\nList all available individual tests currently available in the Developer Framework:\nvm.test_plans.list_tests() \n\nUse describe_testplan() to list all the tests included in a specific test plan:\nExample: The following code will list tests included in the tabular_data_quality test plan:\nvm.test_plans.describe_plan(\"tabular_data_quality\")"
+  },
+  {
+    "objectID": "guide/view-all-test-plans.html#related-topics",
+    "href": "guide/view-all-test-plans.html#related-topics",
+    "title": "View all test plans",
+    "section": "Related topics",
+    "text": "Related topics\n\nDocument models with the Developer Framework"
+  },
+  {
+    "objectID": "guide/faq-testing.html",
+    "href": "guide/faq-testing.html",
+    "title": "Testing",
+    "section": "",
+    "text": "All the existing tests were developed using open-source Python and R libraries.\nThe Developer Framework test interface is a light wrapper that defines some utility functions to interact with different dataset and model backends in an agnostic way, and other functions to collect and post results to the ValidMind backend using a generic results schema."
+  },
+  {
+    "objectID": "guide/faq-testing.html#how-did-validmind-develop-the-tests-that-are-currently-in-the-library",
+    "href": "guide/faq-testing.html#how-did-validmind-develop-the-tests-that-are-currently-in-the-library",
+    "title": "Testing",
+    "section": "",
+    "text": "All the existing tests were developed using open-source Python and R libraries.\nThe Developer Framework test interface is a light wrapper that defines some utility functions to interact with different dataset and model backends in an agnostic way, and other functions to collect and post results to the ValidMind backend using a generic results schema."
+  },
+  {
+    "objectID": "guide/faq-testing.html#can-tests-be-configured-or-customized-and-can-we-add-our-own-tests",
+    "href": "guide/faq-testing.html#can-tests-be-configured-or-customized-and-can-we-add-our-own-tests",
+    "title": "Testing",
+    "section": "Can tests be configured or customized, and can we add our own tests?",
+    "text": "Can tests be configured or customized, and can we add our own tests?\nValidMind allows tests to be configured at several levels:\n\nAdministrators can configure which tests are required to run programmatically depending on the model use case\nYou can change the thresholds and parameters for tests already available in the Developer Framework (for instance, changing the threshold parameter for class imbalance flag).\nIn addition, ValidMind is implementing a feature that allows you to add your own tests to the Developer Framework. You will also be able to connect your own custom tests with the Developer Framework. These custom tests will be configurable and able to run programmatically, just like the rest of the Developer Framework libraries (roadmap item – Q3’2023)."
+  },
+  {
+    "objectID": "guide/faq-testing.html#do-you-include-explainability-related-testing-and-documentation",
+    "href": "guide/faq-testing.html#do-you-include-explainability-related-testing-and-documentation",
+    "title": "Testing",
+    "section": "Do you include explainability-related testing and documentation?",
+    "text": "Do you include explainability-related testing and documentation?\nOur Developer Framework currently includes test kits to test and document global explainability features of the model, specifically, permutation feature importance and Shapley values.\n\nIn addition, ValidMind is implementing standard documentation via the Developer Framework for the following items and modeling techniques:\n\nConceptual soundness\n\nModel use case description (Q2’2023)\nModel selection rationale (Q2’2023)\n\nData evaluation\n\nData quality metrics\nSampling method validation\nPopulation distribution (PSI)\nCorrelations & interactions\nData lineage (Q3’2023)\nFeature engineering (Q3’2023)\n\nModel Evaluation\n\nPerformance & accuracy evaluation\nGoodness of fit (Q2’2023)\nStability & sensitivity to perturbations (Q3’2023)\nModel robustness & weak regions (Q3’2023)\nGlobal explainability - permutation feature importance, SHAP\nLocal explainability- LIME (Q3’2023)\nModel testing at implementation / post-production (2024)\n\nModel techniques\n\nTime series (ARIMA, Error correction)\nRegression (OLS, Logistic, GLM, XGBoost)\nDecision trees (tree-based ML models)\nRandom forests\nK-means clustering (Q2 2023)\nNLP (2024)\nDeep learning (2024)\nComputer vision (2024)"
+  },
+  {
+    "objectID": "guide/faq-testing.html#is-there-a-use-case-for-synthetic-data-on-the-platform",
+    "href": "guide/faq-testing.html#is-there-a-use-case-for-synthetic-data-on-the-platform",
+    "title": "Testing",
+    "section": "Is there a use case for synthetic data on the platform?",
+    "text": "Is there a use case for synthetic data on the platform?\nValidMind’s Developer Framework supports you bringing your own datasets, including synthetic datasets, for testing and benchmarking purposes, such as for fair lending and bias testing.\nWe are happy to discuss exploring specific use cases for synthetic data generation with you further."
+  },
+  {
+    "objectID": "guide/view-validation-guidelines.html",
+    "href": "guide/view-validation-guidelines.html",
+    "title": "View validation guidelines",
+    "section": "",
+    "text": "Learn how to view the guidelines for the validation report associated with a template. This topic is relevant for model validaators who need to ensure that they are following the guidelines for their validation report."
+  },
+  {
+    "objectID": "guide/view-validation-guidelines.html#prerequisites",
+    "href": "guide/view-validation-guidelines.html#prerequisites",
+    "title": "View validation guidelines",
+    "section": "Prerequisites",
+    "text": "Prerequisites\n\nYou are a registered user on the ValidMind Platform\nThe model you are documenting is registered in the model inventory\nA documentation project has already been submitted for review by the model validation team for this project\nYou are logged into the ValidMind Platform"
+  },
+  {
+    "objectID": "guide/view-validation-guidelines.html#steps",
+    "href": "guide/view-validation-guidelines.html#steps",
+    "title": "View validation guidelines",
+    "section": "Steps",
+    "text": "Steps\n\nFrom the Documentation Projects page, select a model and go to the Validation Report page.\nIn any section of the validation report, click the ValidMind Insights button in the top-right to expand the ValidMind Insights right sidebar \n\nThe Validation Report Guidelines tab shows the guidelines associated with this model that have been configured by the model validation team.\nThe Comments tab shows the comment threads associated with this section of the validation report.\n\n\n\n\n\n\n\n\n\n\n\nTip\n\n\n\nThe validation guidelines for each template can only be configured by an administrator."
+  },
+  {
+    "objectID": "guide/view-validation-guidelines.html#whats-next",
+    "href": "guide/view-validation-guidelines.html#whats-next",
+    "title": "View validation guidelines",
+    "section": "What’s Next",
+    "text": "What’s Next\n\n\nWork with validation reports"
+  },
+  {
+    "objectID": "guide/view-templates.html",
+    "href": "guide/view-templates.html",
+    "title": "View templates",
+    "section": "",
+    "text": "Learn how to view the structure and configuration of existing documentation templates on the ValidMind Platform."
+  },
+  {
+    "objectID": "guide/view-templates.html#prerequisites",
+    "href": "guide/view-templates.html#prerequisites",
+    "title": "View templates",
+    "section": "Prerequisites",
+    "text": "Prerequisites\n\nYou are a registered user on the ValidMind Platform\nYou are logged into the ValidMind Platform"
+  },
+  {
+    "objectID": "guide/view-templates.html#steps",
+    "href": "guide/view-templates.html#steps",
+    "title": "View templates",
+    "section": "Steps",
+    "text": "Steps\n\nFrom the ValidMind Platform homepage, go to Templates on the left.\nClick on one of the available templates to view the YAML configuration file.\nIn the configuration file that opens, you can view information about the template, such as:\n\nName and description of the template\nVersion of the templates\nSections in the template and how they are structured\nGuidelines associated with each section\nMetrics from the Developer Framework that feed into the template\n\n\n\n\n\n\n\n\n\n\n\nTip\n\n\n\nTemplates can only be configured by an administrator."
+  },
+  {
+    "objectID": "guide/view-templates.html#related-topics",
+    "href": "guide/view-templates.html#related-topics",
+    "title": "View templates",
+    "section": "Related topics",
+    "text": "Related topics\n\nCreate documentation projects\nDocument models with the Developer Framework\nReview and comment on documentation projects"
+  },
+  {
+    "objectID": "guide/developer-framework-introduction.html",
+    "href": "guide/developer-framework-introduction.html",
+    "title": "Introduction to the ValidMind Developer Framework",
+    "section": "",
+    "text": "This page provides an introduction for:\n\nWhat the ValidMind Developer Framework is, key concepts, and what functionality it provides\nHow ValidMind documentation projects are structured"
+  },
+  {
+    "objectID": "guide/developer-framework-introduction.html#brief-introduction",
+    "href": "guide/developer-framework-introduction.html#brief-introduction",
+    "title": "Introduction to the ValidMind Developer Framework",
+    "section": "",
+    "text": "This page provides an introduction for:\n\nWhat the ValidMind Developer Framework is, key concepts, and what functionality it provides\nHow ValidMind documentation projects are structured"
+  },
+  {
+    "objectID": "guide/developer-framework-introduction.html#what-validminds-developer-framework-is",
+    "href": "guide/developer-framework-introduction.html#what-validminds-developer-framework-is",
+    "title": "Introduction to the ValidMind Developer Framework",
+    "section": "What ValidMind’s Developer Framework is",
+    "text": "What ValidMind’s Developer Framework is\n\nValidMind’s Python Developer Framework is a library of developer tools and methods designed to automate the documentation and validation of your models.\nThe Developer Framework is designed to be model agnostic. If your model is built in Python, ValidMind’s Python library will provide all the standard functionality without requiring your developers to rewrite any functions.\nThe Developer Framework provides a rich suite of documentation tools and test plans, from documenting descriptions of your dataset to testing your models for weak spots and overfit areas. The Developer Framework helps you automate the generation of model documentation by feeding the ValidMind platform with documentation artifacts and test results to the ValidMind platform."
+  },
+  {
+    "objectID": "guide/developer-framework-introduction.html#validmind-documentation-project-structure",
+    "href": "guide/developer-framework-introduction.html#validmind-documentation-project-structure",
+    "title": "Introduction to the ValidMind Developer Framework",
+    "section": "ValidMind Documentation Project Structure",
+    "text": "ValidMind Documentation Project Structure\n\n\nProject\n\nAll documentation work in ValidMind is organized into projects which act as a container for the model documentation and validation report of your model. Each stage of the model’s MRM lifecycle will constitute a new project, and may be configured with its own templates and workflows.\n\nModel documentation\n\nProvides a comprehensive record and description of a quantitative model. This documentation should encompass all relevant information about the model in accordance with:\n\n\n\nRegulatory requirements (set by regulatory bodies)\nModel risk policies (set by an institution’s MRM team)\nAssumptions\nMethodologies\nData and inputs\nModel performance evaluation\nLimitations\nIntended use\n\nThe purpose of model documentation is to provide transparency, facilitate understanding, and enable effective governance and oversight of the model.\n\nTemplate\n\nFunctions as a test suite and lays out the structure of model documentation, segmented into various sections and sub-sections. ValidMind templates come with pre-defined sections, similar to test placeholders, including boilerplates and spaces designated for documentation and test results:\n\n\n\nModel documentation is populated when a user successfully executes all the tests contained in a template, thereby completing the test suite. Template placeholders get populated with content generated by the ValidMind Developer Framework.\nEssentially, our platform scans these templates, identifies all tests and systematically organizes them into a well-structured test suite.\n\nThe criteria for these templates are typically provided by your model risk management team. They can be programmatically customized to suit the unique requirements of each model use case, a task usually performed by an administrator.\n\nTests\n\nA function contained in the ValidMind Developer Framework, which is designed to run a specific quantitative test on the dataset or model. Test results are sent to the ValidMind Platform to generate the model documentation according to the relevant templates."
+  },
+  {
+    "objectID": "guide/upload-to-documentation-project.html",
+    "href": "guide/upload-to-documentation-project.html",
+    "title": "Upload to Your Documentation Project",
+    "section": "",
+    "text": "You are now ready to modify the Quickstart notebook to upload to your own project that you created earlier."
+  },
+  {
+    "objectID": "guide/upload-to-documentation-project.html#steps",
+    "href": "guide/upload-to-documentation-project.html#steps",
+    "title": "Upload to Your Documentation Project",
+    "section": "Steps",
+    "text": "Steps\n\nReopen the Quickstart notebook you accessed earlier.\nIn the Quickstart notebook, replace the vm.init() lines that look like the following with your own client integration information from the earlier step when you created your new documentation project:\n\n\n\n\n\nRun each cell in the notebook:\n\nHover over each cell and click the  icon; OR\nPress Shift + Enter on Windows or Cmd + Enter if you are on a Mac\n\nThe notebook will install the ValidMind library and then connect to your own documentation project in the ValidMind Platform.\n\nYou can now switch back to the Platform UI and view the documentation that has been created by the data and artifacts provided by the Developer Framework."
+  },
+  {
+    "objectID": "guide/upload-to-documentation-project.html#whats-next",
+    "href": "guide/upload-to-documentation-project.html#whats-next",
+    "title": "Upload to Your Documentation Project",
+    "section": "What’s next",
+    "text": "What’s next\nReady to learn more about how you can use ValidMind? Check out Next Steps."
+  },
+  {
+    "objectID": "guide/overview.html",
+    "href": "guide/overview.html",
+    "title": "ValidMind overview",
+    "section": "",
+    "text": "ValidMind is a model risk management (MRM) solution designed for the specific needs of model developers and model validators alike. The platform automates key aspects of the MRM process, including model documentation, validation, and testing. In addition, the platform comes with built-in communication and tracking features that enable all stakeholders to collaborate and communicate effectively throughout the model risk management process, ensuring that everyone is informed and up-to-date.\nOur solution comprises two primary architectural components: the ValidMind Developer Framework and the cloud-based ValidMind MRM platform."
+  },
+  {
+    "objectID": "guide/overview.html#related-topics",
+    "href": "guide/overview.html#related-topics",
+    "title": "ValidMind overview",
+    "section": "Related Topics",
+    "text": "Related Topics\nReady to try out ValidMind? Try the Quickstarts."
+  },
+  {
+    "objectID": "guide/guide.html",
+    "href": "guide/guide.html",
+    "title": "Guides",
+    "section": "",
+    "text": "Find how-to instructions for many common user tasks for the following user roles:"
+  },
+  {
+    "objectID": "guide/guide.html#related-topics",
+    "href": "guide/guide.html#related-topics",
+    "title": "Guides",
+    "section": "Related Topics",
+    "text": "Related Topics\nFor model developers, refer to our Developers section."
+  },
+  {
+    "objectID": "guide/submit-for-approval.html",
+    "href": "guide/submit-for-approval.html",
+    "title": "Submit for approval",
+    "section": "",
+    "text": "Learn how to use the ValidMind UI to view the approval workflow configured by an administrator and to submit projects for review and approval according to that workflow. This topic is relevant for:"
+  },
+  {
+    "objectID": "guide/submit-for-approval.html#prerequisites",
+    "href": "guide/submit-for-approval.html#prerequisites",
+    "title": "Submit for approval",
+    "section": "Prerequisites",
+    "text": "Prerequisites\n\nYou are a registered user on the ValidMind Platform\nThe model you are documenting is registered in the model inventory\nFor Model Developers submitting their documentation for review: model documentation is complete\nFor Model Validators submitting their validation report for review: validation report is complete"
+  },
+  {
+    "objectID": "guide/submit-for-approval.html#view-the-current-status-and-workflow",
+    "href": "guide/submit-for-approval.html#view-the-current-status-and-workflow",
+    "title": "Submit for approval",
+    "section": "View the current status and workflow",
+    "text": "View the current status and workflow\n\nFrom the Documentation Projects page, select a project.\nOn the Overview page, the current status of the project is displayed under Status. \nClick See workflow under Status to visualize the entire workflow that this project will go through."
+  },
+  {
+    "objectID": "guide/submit-for-approval.html#submit-for-review-for-validation-or-to-advance-to-a-workflow",
+    "href": "guide/submit-for-approval.html#submit-for-review-for-validation-or-to-advance-to-a-workflow",
+    "title": "Submit for approval",
+    "section": "Submit for review, for validation, or to advance to a workflow",
+    "text": "Submit for review, for validation, or to advance to a workflow\n\nFrom the Documentation Projects page, select a project.\nUnder Actions on the right, initiate the transition from the current state to the next workflow state.\nFor example, change the state from In Documentation to In Validation to indicate that a model developer has completed the initial model documentation and is ready to go through the model validation step. \n\n\n\n\n\n\n\n\n\n\n\n\nTip\n\n\n\nWorkflow states and transitions can only be configured by an administrator."
+  },
+  {
+    "objectID": "guide/jupyter-notebooks.html",
+    "href": "guide/jupyter-notebooks.html",
+    "title": "Example notebooks",
+    "section": "",
+    "text": "Our example notebooks are designed to showcase the capabilities and features of the Developer Framework and ValidMind Platform, while also providing you with useful examples that you can build on and adapt for your own use cases.\nTry the notebooks yourself:\nGoogle Colaboratory (Colab) is a free Jupyter notebook environment that runs in the cloud. There, you can work with our Jupyter notebooks by saving your own copy, write and execute code, share your work to collaborate with others in real-time, and download notebooks to try them out locally in your own developer environment."
+  },
+  {
+    "objectID": "guide/jupyter-notebooks.html#related-topics",
+    "href": "guide/jupyter-notebooks.html#related-topics",
+    "title": "Example notebooks",
+    "section": "Related topics",
+    "text": "Related topics\nFor an introduction to how these notebooks get used with ValidMind, take a look at the Quickstart."
+  },
+  {
+    "objectID": "guide/get-started.html",
+    "href": "guide/get-started.html",
+    "title": "Get started",
+    "section": "",
+    "text": "ValidMind is a solution designed to help simplify and automate key aspects of model risk management (MRM) activities for model developers and model validators alike. The platform helps automate model documentation, validation, and testing. In addition, the platform offers built-in communication and tracking features that enable all stakeholders to collaborate and communicate effectively throughout the model risk management process, ensuring that everyone is informed and up-to-date."
+  },
+  {
+    "objectID": "guide/get-started.html#welcome-to-validmind",
+    "href": "guide/get-started.html#welcome-to-validmind",
+    "title": "Get started",
+    "section": "",
+    "text": "ValidMind is a solution designed to help simplify and automate key aspects of model risk management (MRM) activities for model developers and model validators alike. The platform helps automate model documentation, validation, and testing. In addition, the platform offers built-in communication and tracking features that enable all stakeholders to collaborate and communicate effectively throughout the model risk management process, ensuring that everyone is informed and up-to-date."
+  },
+  {
+    "objectID": "guide/get-started.html#how-does-it-work",
+    "href": "guide/get-started.html#how-does-it-work",
+    "title": "Get started",
+    "section": "How does it work?",
+    "text": "How does it work?\n\n\n\n\n\nValidMind consists of two main products components:\n\nThe Developer Framework is a library of tools and methods designed to automate model documentation and validation. It is platform agnostic, and integrates with the model development environment.\nThe ValidMind Platform is an easy-to-use web-based UI that enables users to review and edit the documentation and test metrics generated by the Developer Framework online. It also enables collaboration and feedback capture between model developers and model validators, and offers workflow capabilities to manage the model documentation and validation process.\n\nFor more information about what ValidMind offers, check out our ValidMind overview."
+  },
+  {
+    "objectID": "guide/get-started.html#how-do-i-get-access-to-validmind",
+    "href": "guide/get-started.html#how-do-i-get-access-to-validmind",
+    "title": "Get started",
+    "section": "How do I get access to ValidMind?",
+    "text": "How do I get access to ValidMind?\nIf you are new to our products, you will need access: Request a trial."
+  },
+  {
+    "objectID": "guide/get-started.html#how-do-i-get-started",
+    "href": "guide/get-started.html#how-do-i-get-started",
+    "title": "Get started",
+    "section": "How do I get started?",
+    "text": "How do I get started?\nThe fastest way to explore what ValidMind can offer is with our Quickstarts, where you can:\n\nTry out our Developer Framework with a sample Jupyter notebook\nExplore the ValidMind Platform UI\n\nIf you have already tried the Quickstarts, more how-to instructions and links to our FAQs can be found under Next steps."
+  },
+  {
+    "objectID": "guide/editions-and-features.html",
+    "href": "guide/editions-and-features.html",
+    "title": "Editions and features",
+    "section": "",
+    "text": "ValidMind offers its solution in multiple editions to choose from. Each edition is priced on an annual subscription basis, depending on the number of models registered on the platform and your support requirements."
+  },
+  {
+    "objectID": "guide/editions-and-features.html#editions",
+    "href": "guide/editions-and-features.html#editions",
+    "title": "Editions and features",
+    "section": "Editions",
+    "text": "Editions\n\nDeveloper Edition\nThe Developer Edition is the ideal training ground for developers to play around with ValidMind’s automated model documentation and to test the robustness of our developer framework, documentation, and testing features. The Developer Edition is free, allowing developers who are new to model documentation and model risk management to build, implement, test, and maintain higher quality models and model documentation.\nThe Developer Edition is only for personal testing purposes and cannot be used as a commercial model documentation or model risk management solution.\n\n\nEssential Edition\nWith the Essential Edition, you get an advanced model risk management (MRM) solution. It offers your organization all the features and services of the Developer Edition, plus additional features tailored to the needs of larger-scale organizations.\n\n\nBusiness Critical\nProvides the highest level of security for organizations requiring a stricter trust model, such as financial services organizations handling highly sensitive data. This edition encompasses all features and services of the Essential Edition but within a separate ValidMind environment, isolated from other ValidMind accounts via Virtual Private ValidMind (VPV). VPV accounts do not share resources with non-VPV accounts."
+  },
+  {
+    "objectID": "guide/editions-and-features.html#features",
+    "href": "guide/editions-and-features.html#features",
+    "title": "Editions and features",
+    "section": "Features",
+    "text": "Features\n\n\n\n\nModel development & documentation\nDeveloper\nEssential\nBusiness Critical\n\n\n\n\nAutomated model documentation\n\n\n\n\n\nPlatform-independent developer framework\n\n\n\n\n\nOnline documentation editing\n\n\n\n\n\nAdvanced editing & readability assistance\n\n\n\n\n\nDocumentation quality measurement\n\n\n\n\n\nOffline document ingestion\n\n\n\n\n\nFeedback capture on online document\n\n\n\n\n\nDocumentation version history management\n\n\n\n\n\nGrammarly integration\n\n\n\n\n\nStandard tests & validation libraries\n\n\n\n\n\nConfigure / customize tests & validation libraries\n\n\n\n\n\nSupport for customer-provided tests\n\n\n\n\n\nDeveloper workflow management\n\n\n\n\n\nPre-configured documentation templates & boilerplates\n\n\n\n\n\nConfigurable documentation templates & boilerplates\n\n\n\n\n\nModel validation & audit\n\n\n\n\n\nModel validation report automation\n\n\n\n\n\nFindings / issues & remediation actions tracking\n\n\n\n\n\nConfigurable approval workflows\n\n\n\n\n\nMRM workflows & validation lifecycle tracking\n\n\n\n\n\nMRM resource & workflow management\n\n\n\n\n\nCentral model inventory\n\n\n\n\n\nHistorical documentation repository /documentation CMS\n\n\n\n\n\nGrammarly integration\n\n\n\n\n\nExecutive reporting\n\n\n\n\n\nPlatform integration & support\n\n\n\n\n\nData lake integration, such as Evidence Storeand monitoring data\n\n\n\n\n\nSSO integration\n\n\n\n\n\nCustomer managed encryption\n\n\n\n\n\nSupport 8/5 (one timezone)\n\n\n\n\n\nSupport 24/7 (global)\n\n\n\n\n\nPlatform deployment\n\n\n\n\n\nMulti-tenant SaaS\n\n\n\n\n\nVirtual private ValidMind (VPV)\n\n\n\n\n\nSelf-managed VPV\n\n\n\n\n\n\nContact Us\nContact Us\nContact Us"
+  },
+  {
+    "objectID": "guide/try-developer-framework-with-docker.html",
+    "href": "guide/try-developer-framework-with-docker.html",
+    "title": "Try it with Docker Desktop",
+    "section": "",
+    "text": "Learn how to access our introductory Jupyter notebook with the ValidMind Docker image."
+  },
+  {
+    "objectID": "guide/try-developer-framework-with-docker.html#prerequisites",
+    "href": "guide/try-developer-framework-with-docker.html#prerequisites",
+    "title": "Try it with Docker Desktop",
+    "section": "Prerequisites",
+    "text": "Prerequisites\nYou must have Docker Desktop installed on your machine."
+  },
+  {
+    "objectID": "guide/try-developer-framework-with-docker.html#steps",
+    "href": "guide/try-developer-framework-with-docker.html#steps",
+    "title": "Try it with Docker Desktop",
+    "section": "Steps",
+    "text": "Steps\n\nFrom the command line, pull the latest ValidMind Docker image:\ndocker pull validmind/validmind-jupyter-demo:latest\nRun the ValidMind Docker image:\ndocker run -it -p 8888:8888 validmind/validmind-jupyter-demo\nAfter the command completes, you should see a message that Jupyter Server is running similar to this:\n[I 2023-05-18 21:53:06.030 ServerApp] Serving notebooks from local directory: /app\n    1 active kernel\n    Jupyter Server 2.5.0 is running at:\n    http://032c824982aa:8888/lab?token=89e415261acba66a0f897c0d06ffdacfff9340553e65a626\n        http://127.0.0.1:8888/lab?token=89e415261acba66a0f897c0d06ffdacfff9340553e65a626\nCopy the browser URL that starts with http://127.0.0.1:8888 from the message and paste it into a new browser tab.\nAfter JupyterLab opens in your browser, you should see a link for our Quickstart_Customer Churn_full_suite.ipynb notebook.\nDouble click the notebook to open it:"
+  },
+  {
+    "objectID": "guide/try-developer-framework-with-docker.html#whats-next",
+    "href": "guide/try-developer-framework-with-docker.html#whats-next",
+    "title": "Try it with Docker Desktop",
+    "section": "What’s Next",
+    "text": "What’s Next\nContinue with Explore the Platform UI to learn how you can use the sample notebook."
+  },
+  {
+    "objectID": "guide/login.html",
+    "href": "guide/login.html",
+    "title": "Log into the ValidMind UI",
+    "section": "",
+    "text": "Log into our cloud-hosted platform UI to collaborate with others."
+  },
+  {
+    "objectID": "guide/login.html#prerequisites",
+    "href": "guide/login.html#prerequisites",
+    "title": "Log into the ValidMind UI",
+    "section": "Prerequisites",
+    "text": "Prerequisites\n\nA valid email address registered with the ValidMind Platform.\nYour password associated with the registered email address.\n\n\nSteps\n\n\n\n\n\n\n\n\nUsing a company VPC?\n\n\n\nLog in through AWS PrivateLink: https://private.prod.vm.validmind.ai\n\n\n\nIn a web browser, go to https://app.prod.validmind.ai.\nClick Log In and enter your email address and password.\nClick Continue.\n\nAfter successful login, you are redirected to the main dashboard of the ValidMind UI where you can start exploring the features of the ValidMind Platform."
+  },
+  {
+    "objectID": "guide/release-notes-2023-may-30.html",
+    "href": "guide/release-notes-2023-may-30.html",
+    "title": "May 30, 2023",
+    "section": "",
+    "text": "Plots and visual outputs have been enhanced with the Plotly package. Users can now view how values change when hovering over the following plots:\n\nCorrelations matrix\nPopulation Stability Index\nConfusion matrices\nROC curve\nPR curve\n\nAdded support for Global test config definition. This allows you to share configuration and parameters across different tests.\n\n\n\n\n\nYou can now export documentation projects to Word documents from the Platform UI. This feature enables you make use of model documentation or validation report files outside of the ValidMind Platform. Learn more …\nWe added a new demo model that allows you to test the ValidMind developer framework with a time-series forecasting model. Learn more …"
+  },
+  {
+    "objectID": "guide/release-notes-2023-may-30.html#release-highlights",
+    "href": "guide/release-notes-2023-may-30.html#release-highlights",
+    "title": "May 30, 2023",
+    "section": "",
+    "text": "Plots and visual outputs have been enhanced with the Plotly package. Users can now view how values change when hovering over the following plots:\n\nCorrelations matrix\nPopulation Stability Index\nConfusion matrices\nROC curve\nPR curve\n\nAdded support for Global test config definition. This allows you to share configuration and parameters across different tests.\n\n\n\n\n\nYou can now export documentation projects to Word documents from the Platform UI. This feature enables you make use of model documentation or validation report files outside of the ValidMind Platform. Learn more …\nWe added a new demo model that allows you to test the ValidMind developer framework with a time-series forecasting model. Learn more …"
+  },
+  {
+    "objectID": "guide/release-notes-2023-may-30.html#bugfixes",
+    "href": "guide/release-notes-2023-may-30.html#bugfixes",
+    "title": "May 30, 2023",
+    "section": "Bugfixes",
+    "text": "Bugfixes\n\nFixed the display alignment in certain pages of the UI.\nFixed display issues related to Helvetica Neue font not available for Windows users.\nFixed an issue preventing users to drag & drop image files directly in the online editor.\nAdjusted filters for Model Inventory and Documentation Projects search boxes."
+  },
+  {
+    "objectID": "guide/release-notes-2023-may-30.html#how-to-upgrade",
+    "href": "guide/release-notes-2023-may-30.html#how-to-upgrade",
+    "title": "May 30, 2023",
+    "section": "How to upgrade",
+    "text": "How to upgrade\nTo access the latest version of the ValidMind Platform UI, refresh your browser.\nTo upgrade the ValidMind Developer Framework:\n\nUsing Docker: pull the latest Docker image:\ndocker pull validmind/validmind-jupyter-demo:latest\nIn your own developer environment: restart your notebook and re-run:\n!pip install validmind"
+  },
+  {
+    "objectID": "guide/load-credentials-to-env-file.html",
+    "href": "guide/load-credentials-to-env-file.html",
+    "title": "Load project credentials to a .env file",
+    "section": "",
+    "text": "Learn how to store project identifier credentials in a .env file instead of using inline credentials. This topic is relevant for model developers who want to follow best practices for security when running notebooks."
+  },
+  {
+    "objectID": "guide/load-credentials-to-env-file.html#why-is-this-recommended",
+    "href": "guide/load-credentials-to-env-file.html#why-is-this-recommended",
+    "title": "Load project credentials to a .env file",
+    "section": "Why is this recommended?",
+    "text": "Why is this recommended?\nStoring credentials in a .env file is considered a best practice for security. Embedding credentials directly within the code makes them more susceptible to accidental exposure when sharing code or collaborating on projects. Keeing project credentials in a separate file also allows for precise access control and ensures that sensitive credentials are not publically accessible."
+  },
+  {
+    "objectID": "guide/load-credentials-to-env-file.html#prerequisites",
+    "href": "guide/load-credentials-to-env-file.html#prerequisites",
+    "title": "Load project credentials to a .env file",
+    "section": "Prerequisites",
+    "text": "Prerequisites\n\nYou are a registered user on the ValidMind Platform\nThe model is already registered in the model inventory"
+  },
+  {
+    "objectID": "guide/load-credentials-to-env-file.html#steps",
+    "href": "guide/load-credentials-to-env-file.html#steps",
+    "title": "Load project credentials to a .env file",
+    "section": "Steps",
+    "text": "Steps\n\nCreate a new file in the same folder as your notebook and name it .env. This is a hidden file, so you may need to change your settings to view it.\nLocate the project identifier credentials for your documentation project. These credentials can be found on the Client Integration page. Copy the values from this page and paste them into your .env file in the following format:\n\n``` VM_API_PROJECT= VM_API_HOST= VM_API_KEY= VM_API_SECRET= ```\n\nInsert this code snippet above your project identifier credentials:\n\n``` %load_ext dotenv %dotenv dev.env ```\nThe updated notebook should look like this:\n``` %load_ext dotenv %dotenv .env\nimport validmind as vm\nvm.init( api_host = “http://localhost:3000/api/v1/tracking”, project = “…” ) ```\n\nRun the cell. Instead of using inline credentials, this cell will now load your project credentials from a .env file."
+  },
+  {
+    "objectID": "guide/load-credentials-to-env-file.html#related-topics",
+    "href": "guide/load-credentials-to-env-file.html#related-topics",
+    "title": "Load project credentials to a .env file",
+    "section": "Related topics",
+    "text": "Related topics\n\nDocument models with the ValidMind UI\nDocument models with the Developer Framework"
+  },
+  {
+    "objectID": "guide/explore-example-documentation-project.html",
+    "href": "guide/explore-example-documentation-project.html",
+    "title": "Explore an Example Documentation Project",
+    "section": "",
+    "text": "Let’s take a look at how the Developer Framework works hand-in-hand with the ValidMind Platform and how documentation and test results get uploaded.\nThe ValidMind Platform is the central place to:"
+  },
+  {
+    "objectID": "guide/explore-example-documentation-project.html#steps",
+    "href": "guide/explore-example-documentation-project.html#steps",
+    "title": "Explore an Example Documentation Project",
+    "section": "Steps",
+    "text": "Steps\n\nLog in to the ValidMind UI.\nFrom the side navigation, select Model Inventory.\nLocate or search for the [Quickstart] Customer Churn Model - Initial Validation and select it.\nOn the model details page that open, you can find important information about the model, such as:\n\nThe ID of the model and its specific use case\nThe owners, developers, validators, and business unit associated with the model\nThe risk tier and current version\nAnd more\n\nScroll down to Documentation Project History and select the model.\nOn the project overview page that opens, you can see what is included, such as model, project findings, recent activity, and project stakeholders, and more. In the left sidebar, you can find links to the documentation, project findings, validation report, audit trail, and client integration.\nFor this Quickstart, we will focus on the Documentation section to show you how content from the Developer Framework gets uploaded.\nNote that the model status is In Documentation. This is the status that a model starts in as part of a documentation project. You can click See workflow to look at what the full workflow is, from documentation, to validation, to review, and finally approval.\nFrom the left sidebar, select Documentation &gt; 2. Data preparation &gt; 2.1. Data description.\n\n\n\n\n\nThis content is generated by the ValidMind Developer Framework and provides information about the dataset used, including histograms, information about dataset quality, and test results.\nSections that need your attention get flagged with Requires Attention. These sections get flagged automatically by the Developer Framework whenever a test result is above or below a certain threshold.\nFrom the left sidebar, select 3. Model Development and any of the subsection to see information that has been uploaded by the Developer Framework about:\n\nModel training\nModel evaluation\nModel explainability and interpretability\nModel diagnosis\n\nThe Documentation Guidelines in the ValidMind Insights right sidebar can tell you more about what these sections mean and help you with the task of documenting the model.\nFinally, take a look at section 4. Monitoring and Governance.\nSections like 4.1 Monitoring Plan are not generated by the Developer Framework, but they get added by the model developer in the Platform UI."
+  },
+  {
+    "objectID": "guide/explore-example-documentation-project.html#whats-next",
+    "href": "guide/explore-example-documentation-project.html#whats-next",
+    "title": "Explore an Example Documentation Project",
+    "section": "What’s next",
+    "text": "What’s next\nReady to learn about how you can use the ValidMind Platform? Continue with Create your first documentation project."
+  },
+  {
+    "objectID": "guide/developer-framework.html",
+    "href": "guide/developer-framework.html",
+    "title": "Developers",
+    "section": "",
+    "text": "Geared towards model developers, this section includes information for:"
+  },
+  {
+    "objectID": "guide/developer-framework.html#related-topics",
+    "href": "guide/developer-framework.html#related-topics",
+    "title": "Developers",
+    "section": "Related Topics",
+    "text": "Related Topics\nFor model developer tasks related to documentation projects and collaborating with model validators and model owners, refer to our Guides."
+  },
+  {
+    "objectID": "guide/review-data-streams-and-audit-trails.html",
+    "href": "guide/review-data-streams-and-audit-trails.html",
+    "title": "Review Audit Trail",
+    "section": "",
+    "text": "Learn how to access and use the audit trail functionality in the ValidMind Platform. This topic matters for for model developers, model validators, and auditors who are looking to track or audit all the information events associated with a specific project."
+  },
+  {
+    "objectID": "guide/review-data-streams-and-audit-trails.html#prerequisites",
+    "href": "guide/review-data-streams-and-audit-trails.html#prerequisites",
+    "title": "Review Audit Trail",
+    "section": "Prerequisites",
+    "text": "Prerequisites\n\nYou are a registered user on the ValidMind Platform\nThe model you are documenting is registered in the model inventory\nA documentation project has already been created for this project\nA model developer has started generating documentation, either using the Developer Framework or via the online UI editor\nYou are logged into the ValidMind Platform"
+  },
+  {
+    "objectID": "guide/review-data-streams-and-audit-trails.html#steps",
+    "href": "guide/review-data-streams-and-audit-trails.html#steps",
+    "title": "Review Audit Trail",
+    "section": "Steps",
+    "text": "Steps\n\nIn the ValidMind platform, navigate to the relevant model documentation project.\nFrom the Overview page, select Audit Trail on the left.\n\nThe table in this page shows a record of all activities generated from the Developer Framework and actions performed by users in the organization related to this specific project."
+  },
+  {
+    "objectID": "guide/review-data-streams-and-audit-trails.html#whats-next",
+    "href": "guide/review-data-streams-and-audit-trails.html#whats-next",
+    "title": "Review Audit Trail",
+    "section": "What’s Next",
+    "text": "What’s Next\n\nReview and comment on documentation projects"
+  },
+  {
+    "objectID": "guide/document-models-with-framework.html",
+    "href": "guide/document-models-with-framework.html",
+    "title": "Document models with the Developer Framework",
+    "section": "",
+    "text": "Learn how to generate model documentation by using the ValidMind Developer Framework. This topic is relevant for model developers who want to document information about their data and model in accordance to template requirements configured by model validators."
+  },
+  {
+    "objectID": "guide/document-models-with-framework.html#prerequisites",
+    "href": "guide/document-models-with-framework.html#prerequisites",
+    "title": "Document models with the Developer Framework",
+    "section": "Prerequisites",
+    "text": "Prerequisites\n\nYou are a registered user on the ValidMind Platform\nThe model is already registered in the model inventory\nA model developer has provided some content on the documentation, either using the Developer Framework or via the online UI editor\nYou have already located the project identifier, API key and secret\nYou have already installed the ValidMind client library in your developer environment\nYou are logged into the ValidMind Platform"
+  },
+  {
+    "objectID": "guide/document-models-with-framework.html#document-dataset-and-data-quality-metrics",
+    "href": "guide/document-models-with-framework.html#document-dataset-and-data-quality-metrics",
+    "title": "Document models with the Developer Framework",
+    "section": "Document dataset and data quality metrics",
+    "text": "Document dataset and data quality metrics\n\nInitialize the ValidMind library in your developer source:\nUse the project identifier from the associated model documentation project, accessible through the Client Integration page.\nRun the {…} test plan.\nView results in the UI."
+  },
+  {
+    "objectID": "guide/document-models-with-framework.html#document-model-description-and-model-performance-metrics",
+    "href": "guide/document-models-with-framework.html#document-model-description-and-model-performance-metrics",
+    "title": "Document models with the Developer Framework",
+    "section": "Document model description and model performance metrics",
+    "text": "Document model description and model performance metrics\n\nInitialize the ValidMind library in your developer source:\nUse the project identifier from the associated model documentation project, accessible through the Client Integration page.\nRun the {…} test plan.\nView the results in the UI."
+  },
+  {
+    "objectID": "guide/document-models-with-framework.html#related-topics",
+    "href": "guide/document-models-with-framework.html#related-topics",
+    "title": "Document models with the Developer Framework",
+    "section": "Related topics",
+    "text": "Related topics\n\nReview and comment on documentation projects\nSubmit project for approval\nExport documetnation"
+  },
+  {
+    "objectID": "guide/comment-on-documentation-projects.html",
+    "href": "guide/comment-on-documentation-projects.html",
+    "title": "Comment on document projects",
+    "section": "",
+    "text": "Learn how a model validator can post comments on a model documentation project. This topic is relevant for model validators who want to provide feedback and ask questions to model developers on the basis of the model documentation provided."
+  },
+  {
+    "objectID": "guide/comment-on-documentation-projects.html#prerequisites",
+    "href": "guide/comment-on-documentation-projects.html#prerequisites",
+    "title": "Comment on document projects",
+    "section": "Prerequisites",
+    "text": "Prerequisites\n\nYou are a registered user on the ValidMind Platform\nThe model you are documenting is registered in the model inventory\nA documentation project has submitted for review or validation by the model validation team\nYou are logged into the ValidMind Platform"
+  },
+  {
+    "objectID": "guide/comment-on-documentation-projects.html#posting-a-comment-on-the-documentation",
+    "href": "guide/comment-on-documentation-projects.html#posting-a-comment-on-the-documentation",
+    "title": "Comment on document projects",
+    "section": "Posting a comment on the documentation",
+    "text": "Posting a comment on the documentation\n\nIn any section of the model documentation, select a portion of text that you would like to comment on, and click the Add comment button that appears.\n\n\n\nEnter your text comment and click Submit.\nYou can view the comment by highlighting the corresponding portion of text again, or by clicking the Comments tab in the ValidMind Insights right sidebar."
+  },
+  {
+    "objectID": "guide/comment-on-documentation-projects.html#responding-to-an-existing-comment",
+    "href": "guide/comment-on-documentation-projects.html#responding-to-an-existing-comment",
+    "title": "Comment on document projects",
+    "section": "Responding to an existing comment",
+    "text": "Responding to an existing comment\n\nSelect a highlighted text portion to view the associated comment thread, or click the Comments tab in the ValidMind Insights right sidebar.\nEnter your text comment and click Submit.\nYou can view the comment thread by highlighting the corresponding portion of text again, or by clicking the Comments tab in the ValidMind Insights side bar.\n\n\n\n\n\n\n\n\n\n\nTip\n\n\n\nAll users associated with a project, such as model developers and model validators, will see a notification that a comment has been posted in their Recent Activity feed, accessible via the ValidMind Home page."
+  },
+  {
+    "objectID": "guide/comment-on-documentation-projects.html#related-topics",
+    "href": "guide/comment-on-documentation-projects.html#related-topics",
+    "title": "Comment on document projects",
+    "section": "Related topics",
+    "text": "Related topics\n\nWork with Validation Reports \nView validation guidelines"
+  },
+  {
+    "objectID": "guide/faq.html",
+    "href": "guide/faq.html",
+    "title": "FAQ",
+    "section": "",
+    "text": "Find answers to frequently asked questions (FAQs), grouped by topic:\n\nModel registration, configuration, and customization\nModel inventory, tracking, and reporting\nDocumentation and templates\nWorkflows and collaboration\nTesting and thresholds\nIntegrations and support\nData handling and privacy"
+  },
+  {
+    "objectID": "guide/license-agreement.html",
+    "href": "guide/license-agreement.html",
+    "title": "License agreement",
+    "section": "",
+    "text": "SOFTWARE LICENSE AGREEMENT\nIMPORTANT - READ CAREFULLY:\nThis software and associated media, printed materials, and “online” or electronic documentation files (the “Software”), is theproprietary information of ValidMind Inc. and its licensors (collectively, “Licensor”), and is protected under copyright and other intellectual property laws.\nNo part of this Software may be copied, reproduced, distributed, republished, downloaded, displayed, posted or transmitted in any form or by any means, including, but not limited to, electronic, mechanical, photocopying, recording, or otherwise, without the prior written permission of ValidMind Inc. or the respective copyright owner.\nBy installing, copying, or otherwise using the Software, the undersigned (“you”) agrees to be bound by the terms of this Software License Agreement (this “Agreement”). If you do not agree to the terms of this Agreement, do not install or use the Software.\nLICENSE GRANT. Subject to the terms and conditions of this Agreement, Licensor grants you a limited, personal, non-exclusive, non-transferable license to use the Software solely for the duration of the 4-week testing phase (the “Testing Period”) of the Software - starting on May 15th, 2023. You may install and use the Software on a single computer or device. You further agree to use the Software solely for internal testing purposes.\nOWNERSHIP. The Software is owned by Licensor and is protected by copyright laws and international copyright treaties, as well as other intellectual property laws and treaties. Licensor retains all right, title, and interest in and to the Software, including all intellectual property rights.\nRESTRICTIONS. You may not modify, adapt, translate, reverse engineer, decompile, disassemble, or otherwise attempt to discover the source code of the Software including (without limitation) for the purpose of obtaining unauthorized access to the Software. You may not distribute, sublicense, rent, lease, or lend the Software to any third party.\nSUPPORT. Licensor may, at its discretion, provide technical support for the Software. Technical support is provided on a best-effort basis and is subject to Licensor’s support policies.\nCONFIDENTIALITY. You agree to safeguard the Software and its related materials with that degree of normal due care commensurate with reasonable standards of industrial security for the protection of trade secrets and proprietary information so that no unauthorized use is made of them and no disclosure of any part of their contents is made to anyone other than your employees, agents or consultants whose duties reasonably require such disclosure, or as necessary in the ordinary course of business. You shall make all such persons fully aware of their responsibility to fulfill your obligations under this Agreement and agree to be responsible for any breach of this Agreement by such persons. You agree to promptly notify Licensor if you obtain information as to any unauthorized possession, use or disclosure of the Software by any person or entity, and further agrees to cooperate with Licensor in protecting Licensor’s proprietary rights.\nTERMINATION. This Agreement will terminate automatically after the Testing Period, or if you fail to comply with any of the terms and conditions of this Agreement. Upon termination, you must immediately cease all use of the Software and destroy all copies of the Software in your possession.\nDISCLAIMER OF WARRANTY. THE SOFTWARE IS PROVIDED “AS IS” WITHOUT WARRANTY OF ANY KIND, EITHER EXPRESS OR IMPLIED, INCLUDING, BUT NOT LIMITED TO, THE IMPLIED WARRANTIES OF MERCHANTABILITY AND FITNESS FOR A PARTICULAR PURPOSE. LICENSOR DOES NOT WARRANT THAT THE SOFTWARE WILL MEET YOUR REQUIREMENTS OR THAT OPERATION OF THE SOFTWARE WILL BE UNINTERRUPTED OR ERROR-FREE.\nLIMITATION OF LIABILITY. IN NO EVENT SHALL LICENSOR BE LIABLE FOR ANY INDIRECT, SPECIAL, INCIDENTAL, OR CONSEQUENTIAL DAMAGES ARISING OUT OF OR IN CONNECTION WITH THE USE OR INABILITY TO USE THE SOFTWARE, EVEN IF LICENSOR HAS BEEN ADVISED OF THE POSSIBILITY OF SUCH DAMAGES. IN NO EVENT SHALL LICENSOR’S LIABILITY EXCEED THE AMOUNT PAID BY YOU FOR THE SOFTWARE.\nINDEMNIFICATION. You agree to indemnify and hold Licensor harmless from and against all loss, cost, expense or liability (including reasonable attorney’s fees) (i) arising out of a claim by a third party against Licensor based upon your use of the Software, or (ii) related to, or associated with your customizations, updates and/or corrections to the Software. Licensor shall have no liability to you for any damage sustained by you as a result of your use of the Software, whether such damages would arise as a result of breach of contract, tort or otherwise.\nGOVERNING LAW. This Agreement shall be governed by and construed in accordance with the laws of the State of California and the federal laws of the United States of America, without giving effect to any principles of conflicts of law.\nENTIRE AGREEMENT. This Agreement constitutes the entire agreement between you and Licensor with respect to the Software and supersedes all prior or contemporaneous communications and proposals, whether oral or written, between you and Licensor.\nBy installing or using the Software, you acknowledge that you have read this Agreement, understand it, and agree to be bound by its terms and conditions.\nCopyright © 2023 ValidMind Inc. All rights reserved."
+  },
+  {
+    "objectID": "guide/document-models-with-ui.html",
+    "href": "guide/document-models-with-ui.html",
+    "title": "Document models with the ValidMind UI",
+    "section": "",
+    "text": "Learn how to use the ValidMind UI editor to edit the content of a documentation project. This topic is relevant for model developers who want to view make qualitative edits to their model documentation."
+  },
+  {
+    "objectID": "guide/document-models-with-ui.html#prerequisites",
+    "href": "guide/document-models-with-ui.html#prerequisites",
+    "title": "Document models with the ValidMind UI",
+    "section": "Prerequisites",
+    "text": "Prerequisites\n\nYou are a registered user on the ValidMind Platform\nThe model is already registered in the model inventory\nA model developer has provided some content on the documentation, either using the Developer Framework or via the online UI editor\nYou have already located the project identifier, API keuy and secret\nYou have already initialized the Developer Framework for your model\nYou are logged into the ValidMind Platform"
+  },
+  {
+    "objectID": "guide/document-models-with-ui.html#steps",
+    "href": "guide/document-models-with-ui.html#steps",
+    "title": "Document models with the ValidMind UI",
+    "section": "Steps",
+    "text": "Steps\n\nNavigate to the relevant model documentation project:\n\nIn the Documentation Projects page, select the project corresponding to the model for which you want to view documentation.\nFrom the Project Overview page, select Documentation on the left-hand side.\nYou can now jump to any section of the model documentation by expanding the table of contents on the left and selecting the relevant section you would like to view.\n\nIn any section of the documentation, hover over text content and click the  edit icon that appears on the right of the textbox. \nYou can now use the text editor functions to edit the content of the section.\nSave your edits when done by clicking on the  save icon to the right of the textbox to save your changes.\n\n\n\n\n\n\n\n\n\n\nTip\n\n\n\nThe section activity at the bottom of the page records a new event every time edits are made to the contents of the page."
+  },
+  {
+    "objectID": "guide/document-models-with-ui.html#related-topics",
+    "href": "guide/document-models-with-ui.html#related-topics",
+    "title": "Document models with the ValidMind UI",
+    "section": "Related topics",
+    "text": "Related topics\n\nReview and comment on documentation projects\nSubmit project for approval\nExport documentation"
+  },
+  {
+    "objectID": "guide/supported-models.html",
+    "href": "guide/supported-models.html",
+    "title": "Supported models",
+    "section": "",
+    "text": "As of the current release (v1.15.4), the Developer Framework supports the following model types:\nThe following table presents an overview of libraries supported by each test plan, as well as the tests which comprise each test plan as of the current Developer Framework release."
+  },
+  {
+    "objectID": "guide/supported-models.html#related-topics",
+    "href": "guide/supported-models.html#related-topics",
+    "title": "Supported models",
+    "section": "Related Topics",
+    "text": "Related Topics\n\nCheck out our Developer Framework documentation for more details on how to use our documentation and testing functions with supported models."
+  },
+  {
+    "objectID": "guide/create-your-first-documentation-project.html",
+    "href": "guide/create-your-first-documentation-project.html",
+    "title": "Create Your First Documentation Project",
+    "section": "",
+    "text": "Let’s learn how to create your own documentation project. You can use this project to upload tests and documentation and then add that to the Quickstart notebook you looked at earlier."
+  },
+  {
+    "objectID": "guide/create-your-first-documentation-project.html#steps",
+    "href": "guide/create-your-first-documentation-project.html#steps",
+    "title": "Create Your First Documentation Project",
+    "section": "Steps",
+    "text": "Steps\n\nNavigate to the landing page by clicking on the ValidMind logo or Log in to the ValidMind UI.\nFrom the left sidebar, select Documentation Projects and on the page that opens, click the Create new Project button at top right of the screen.\nSelect the right options in the form:\n\n\nModel: [Quickstart] Customer Churn Model\nType: Initial Validation (selected automatically) \nProject name: Enter your preferred name\n\nClick Create Project.\nValidMind will create an empty documentation project associated with the customer churn model.\nYou can now access this project from the UI on the Documentation Projects page or by navigating to the relevant model - [Quickstart] Customer Churn Model - in the Model Inventory page.\nFrom the left sidebar, select Client Integration.\nThe page that opens provides you with the credentials for the newly created project to use with the ValidMind Developer Framework.\nLocate the project identifier, API key, and secret:\n\n\napi_host: The location of the ValidMind API\napi_key: The account API key\napi_secret: The account secret key\nproject: The project identifier\n\nThe code snippet can be copied and pasted directly into your developer source code to integrate the ValidMind Developer Framework and to be able to upload to the ValidMind Platform.\nTo follow best practices, you can also store the credentials in a .env file and pass them in via environment variables.\n\n\n\n\n\n\n\n\n\nMissing the API_SECRET?\n\n\n\nTry this: Use the  icon to copy the API_SECRET to your clipboard."
+  },
+  {
+    "objectID": "guide/create-your-first-documentation-project.html#whats-next",
+    "href": "guide/create-your-first-documentation-project.html#whats-next",
+    "title": "Create Your First Documentation Project",
+    "section": "What’s next",
+    "text": "What’s next\nContinue with Upload to your documentation project to learn about how you can use the ValidMind Platform for your projects."
+  },
+  {
+    "objectID": "guide/faq-privacy.html",
+    "href": "guide/faq-privacy.html",
+    "title": "Data handling and privacy",
+    "section": "",
+    "text": "ValidMind provides a built-in user management interface that allows new users to be registered on the platform and assigned user roles. User roles and access permissions are configured during initial onboarding. In addition, ValidMind also provides support for Single Sign-On (SSO) integration as part of our Enterprise and our Virtual Private ValidMind (VPV) edition."
+  },
+  {
+    "objectID": "guide/faq-privacy.html#how-are-users-added-to-validmind",
+    "href": "guide/faq-privacy.html#how-are-users-added-to-validmind",
+    "title": "Data handling and privacy",
+    "section": "",
+    "text": "ValidMind provides a built-in user management interface that allows new users to be registered on the platform and assigned user roles. User roles and access permissions are configured during initial onboarding. In addition, ValidMind also provides support for Single Sign-On (SSO) integration as part of our Enterprise and our Virtual Private ValidMind (VPV) edition."
+  },
+  {
+    "objectID": "guide/faq-privacy.html#how-does-validmind-handle-end-user-computing-and-spreadsheet-models",
+    "href": "guide/faq-privacy.html#how-does-validmind-handle-end-user-computing-and-spreadsheet-models",
+    "title": "Data handling and privacy",
+    "section": "How does ValidMind handle end-user computing and spreadsheet models?",
+    "text": "How does ValidMind handle end-user computing and spreadsheet models?\nCustomers can register spreadsheet models in the model inventory and centralize tracking of the associated documentation files with the inventory metadata (roadmap item – Q3’2023). However, ValidMind cannot automate documentation generation for spreadsheet models."
+  },
+  {
+    "objectID": "guide/faq-privacy.html#what-model-artifacts-are-automatically-imported-into-documentation-and-how-are-they-retained",
+    "href": "guide/faq-privacy.html#what-model-artifacts-are-automatically-imported-into-documentation-and-how-are-they-retained",
+    "title": "Data handling and privacy",
+    "section": "What model artifacts are automatically imported into documentation and how are they retained?",
+    "text": "What model artifacts are automatically imported into documentation and how are they retained?\nValidMind stores the following artifacts in the documentation via our API:\n\nDataset and model metadata which allow generating documentation snippets programmatically (example: stored definition for “common logistic regression limitations” when a logistic regression model has been passed to the ValidMind test plan execution)\nQuality and performance metrics collected from the dataset and model\nOutputs from executed test plans\nImages, plots, and visuals generated as part of extracting metrics and running tests\n\nValidMind is a multi-tenant solution hosted on AWS. For organizations requiring the highest degree of data security, ValidMind offers a “Virtual Private ValidMind” option to host the solution in a dedicated single-tenant cloud instance on the ValidMind AWS account. Furthermore, ValidMind’s data retention policy complies with the SOC 2 security standard."
+  },
+  {
+    "objectID": "guide/faq-privacy.html#how-does-validmind-handle-large-datasets-what-about-the-confidentiality-of-data-sent-to-validmind",
+    "href": "guide/faq-privacy.html#how-does-validmind-handle-large-datasets-what-about-the-confidentiality-of-data-sent-to-validmind",
+    "title": "Data handling and privacy",
+    "section": "How does ValidMind handle large datasets? What about the confidentiality of data sent to ValidMind?",
+    "text": "How does ValidMind handle large datasets? What about the confidentiality of data sent to ValidMind?\nValidMind does not send datasets outside the client’s environment. The Developer Framework executes test plans and functions locally in your environment and is not limited by dataset size.\nAdditionally, ValidMind adheres to a strict data confidentiality and retention policy, compliant with the SOC 2 security standard."
+  },
+  {
+    "objectID": "guide/faq-privacy.html#what-solutions-do-you-offer-and-how-do-you-handle-privacy",
+    "href": "guide/faq-privacy.html#what-solutions-do-you-offer-and-how-do-you-handle-privacy",
+    "title": "Data handling and privacy",
+    "section": "What solutions do you offer and how do you handle privacy?",
+    "text": "What solutions do you offer and how do you handle privacy?\nValidMind is a Developer Framework and cloud platform available in multiple editions catering to different organizational needs:\n\nStandard Edition: Our introductory offering, providing essential features and services.\nEnterprise Edition: Builds upon the Standard Edition by adding features tailored for large-scale organizations.\nVirtual Private ValidMind (VPV): Our most secure offering for organizations requiring a higher level of privacy, such as financial services handling sensitive data. Includes all Enterprise Edition features but in a separate, isolated ValidMind environment. VPV accounts do not share resources with accounts outside the VPV.\n\nAccess to any edition is facilitated through AWS PrivateLink, which provides private connectivity between ValidMind and your on-premises networks without exposing your traffic to the public internet. To learn more, check Configure AWS PrivateLink. ValidMind does not send any personally identifiable information (PII) through our API."
+  },
+  {
+    "objectID": "guide/faq-privacy.html#can-the-tool-automatically-document-other-non-standard-etl-steps-or-performance-metrics-from-notebooks",
+    "href": "guide/faq-privacy.html#can-the-tool-automatically-document-other-non-standard-etl-steps-or-performance-metrics-from-notebooks",
+    "title": "Data handling and privacy",
+    "section": "Can the tool automatically document other non-standard ETL steps or performance metrics from notebooks?",
+    "text": "Can the tool automatically document other non-standard ETL steps or performance metrics from notebooks?\nSupport for more complex data processing pipelines is on our roadmap, currently scheduled for Q4’2023. We are implementing connector interfaces that will allow us to extract relationships between raw data sources and final post-processed datasets for Spark and Snowflake."
+  },
+  {
+    "objectID": "guide/faq-privacy.html#how-does-the-tool-manage-model-changes",
+    "href": "guide/faq-privacy.html#how-does-the-tool-manage-model-changes",
+    "title": "Data handling and privacy",
+    "section": "How does the tool manage model changes?",
+    "text": "How does the tool manage model changes?\nValidMind allows model developers to re-run documentation functions with the Developer Framework to capture changes in the model, such as changes in the number of features or hyperparameters.\nAfter a model developer has made a change in their development environment, such as to a Jupyter notebook, they can execute the relevant ValidMind documentation function to update the corresponding documentation section. ValidMind will then automatically recreate the relevant figures and tables and update them in the online documentation.\nValidMind is currently working on a version history function, which will allow users to see the history of changes made to the documentation."
+  },
+  {
+    "objectID": "guide/faq-privacy.html#can-you-accommodate-spark-dataframes",
+    "href": "guide/faq-privacy.html#can-you-accommodate-spark-dataframes",
+    "title": "Data handling and privacy",
+    "section": "Can you accommodate Spark DataFrames?",
+    "text": "Can you accommodate Spark DataFrames?\nOur Developer Framework can extract dataset quality metrics on Pandas DataFrame, NumPy arrays, or Spark DataFrame instances using standard metrics provided by popular open-source frameworks such as scikit-learn, statsmodels, and more. Each test defines a mapping to the different supported dataset and/or model interfaces: when passing a Spark DataFrame, our framework will directly call native evaluation metrics provided by the SparkML API or custom ones built by the developer (such as via UDFs)."
+  },
+  {
     "objectID": "guide/register-models.html",
     "href": "guide/register-models.html",
     "title": "Register models in the inventory",
@@ -429,1772 +1617,6 @@
     "text": "Related topics\n\nEdit model inventory fields\nCreate a new documentation project"
   },
   {
-    "objectID": "guide/faq-privacy.html",
-    "href": "guide/faq-privacy.html",
-    "title": "Data handling and privacy",
-    "section": "",
-    "text": "ValidMind provides a built-in user management interface that allows new users to be registered on the platform and assigned user roles. User roles and access permissions are configured during initial onboarding. In addition, ValidMind also provides support for Single Sign-On (SSO) integration as part of our Enterprise and our Virtual Private ValidMind (VPV) edition."
-  },
-  {
-    "objectID": "guide/faq-privacy.html#how-are-users-added-to-validmind",
-    "href": "guide/faq-privacy.html#how-are-users-added-to-validmind",
-    "title": "Data handling and privacy",
-    "section": "",
-    "text": "ValidMind provides a built-in user management interface that allows new users to be registered on the platform and assigned user roles. User roles and access permissions are configured during initial onboarding. In addition, ValidMind also provides support for Single Sign-On (SSO) integration as part of our Enterprise and our Virtual Private ValidMind (VPV) edition."
-  },
-  {
-    "objectID": "guide/faq-privacy.html#how-does-validmind-handle-end-user-computing-and-spreadsheet-models",
-    "href": "guide/faq-privacy.html#how-does-validmind-handle-end-user-computing-and-spreadsheet-models",
-    "title": "Data handling and privacy",
-    "section": "How does ValidMind handle end-user computing and spreadsheet models?",
-    "text": "How does ValidMind handle end-user computing and spreadsheet models?\nCustomers can register spreadsheet models in the model inventory and centralize tracking of the associated documentation files with the inventory metadata (roadmap item – Q3’2023). However, ValidMind cannot automate documentation generation for spreadsheet models."
-  },
-  {
-    "objectID": "guide/faq-privacy.html#what-model-artifacts-are-automatically-imported-into-documentation-and-how-are-they-retained",
-    "href": "guide/faq-privacy.html#what-model-artifacts-are-automatically-imported-into-documentation-and-how-are-they-retained",
-    "title": "Data handling and privacy",
-    "section": "What model artifacts are automatically imported into documentation and how are they retained?",
-    "text": "What model artifacts are automatically imported into documentation and how are they retained?\nValidMind stores the following artifacts in the documentation via our API:\n\nDataset and model metadata which allow generating documentation snippets programmatically (example: stored definition for “common logistic regression limitations” when a logistic regression model has been passed to the ValidMind test plan execution)\nQuality and performance metrics collected from the dataset and model\nOutputs from executed test plans\nImages, plots, and visuals generated as part of extracting metrics and running tests\n\nValidMind is a multi-tenant solution hosted on AWS. For organizations requiring the highest degree of data security, ValidMind offers a “Virtual Private ValidMind” option to host the solution in a dedicated single-tenant cloud instance on the ValidMind AWS account. Furthermore, ValidMind’s data retention policy complies with the SOC 2 security standard."
-  },
-  {
-    "objectID": "guide/faq-privacy.html#how-does-validmind-handle-large-datasets-what-about-the-confidentiality-of-data-sent-to-validmind",
-    "href": "guide/faq-privacy.html#how-does-validmind-handle-large-datasets-what-about-the-confidentiality-of-data-sent-to-validmind",
-    "title": "Data handling and privacy",
-    "section": "How does ValidMind handle large datasets? What about the confidentiality of data sent to ValidMind?",
-    "text": "How does ValidMind handle large datasets? What about the confidentiality of data sent to ValidMind?\nValidMind does not send datasets outside the client’s environment. The Developer Framework executes test plans and functions locally in your environment and is not limited by dataset size.\nAdditionally, ValidMind adheres to a strict data confidentiality and retention policy, compliant with the SOC 2 security standard."
-  },
-  {
-    "objectID": "guide/faq-privacy.html#what-solutions-do-you-offer-and-how-do-you-handle-privacy",
-    "href": "guide/faq-privacy.html#what-solutions-do-you-offer-and-how-do-you-handle-privacy",
-    "title": "Data handling and privacy",
-    "section": "What solutions do you offer and how do you handle privacy?",
-    "text": "What solutions do you offer and how do you handle privacy?\nValidMind is a Developer Framework and cloud platform available in multiple editions catering to different organizational needs:\n\nStandard Edition: Our introductory offering, providing essential features and services.\nEnterprise Edition: Builds upon the Standard Edition by adding features tailored for large-scale organizations.\nVirtual Private ValidMind (VPV): Our most secure offering for organizations requiring a higher level of privacy, such as financial services handling sensitive data. Includes all Enterprise Edition features but in a separate, isolated ValidMind environment. VPV accounts do not share resources with accounts outside the VPV.\n\nAccess to any edition is facilitated through AWS PrivateLink, which provides private connectivity between ValidMind and your on-premises networks without exposing your traffic to the public internet. To learn more, check Configure AWS PrivateLink. ValidMind does not send any personally identifiable information (PII) through our API."
-  },
-  {
-    "objectID": "guide/faq-privacy.html#can-the-tool-automatically-document-other-non-standard-etl-steps-or-performance-metrics-from-notebooks",
-    "href": "guide/faq-privacy.html#can-the-tool-automatically-document-other-non-standard-etl-steps-or-performance-metrics-from-notebooks",
-    "title": "Data handling and privacy",
-    "section": "Can the tool automatically document other non-standard ETL steps or performance metrics from notebooks?",
-    "text": "Can the tool automatically document other non-standard ETL steps or performance metrics from notebooks?\nSupport for more complex data processing pipelines is on our roadmap, currently scheduled for Q4’2023. We are implementing connector interfaces that will allow us to extract relationships between raw data sources and final post-processed datasets for Spark and Snowflake."
-  },
-  {
-    "objectID": "guide/faq-privacy.html#how-does-the-tool-manage-model-changes",
-    "href": "guide/faq-privacy.html#how-does-the-tool-manage-model-changes",
-    "title": "Data handling and privacy",
-    "section": "How does the tool manage model changes?",
-    "text": "How does the tool manage model changes?\nValidMind allows model developers to re-run documentation functions with the Developer Framework to capture changes in the model, such as changes in the number of features or hyperparameters.\nAfter a model developer has made a change in their development environment, such as to a Jupyter notebook, they can execute the relevant ValidMind documentation function to update the corresponding documentation section. ValidMind will then automatically recreate the relevant figures and tables and update them in the online documentation.\nValidMind is currently working on a version history function, which will allow users to see the history of changes made to the documentation."
-  },
-  {
-    "objectID": "guide/faq-privacy.html#can-you-accommodate-spark-dataframes",
-    "href": "guide/faq-privacy.html#can-you-accommodate-spark-dataframes",
-    "title": "Data handling and privacy",
-    "section": "Can you accommodate Spark DataFrames?",
-    "text": "Can you accommodate Spark DataFrames?\nOur Developer Framework can extract dataset quality metrics on Pandas DataFrame, NumPy arrays, or Spark DataFrame instances using standard metrics provided by popular open-source frameworks such as scikit-learn, statsmodels, and more. Each test defines a mapping to the different supported dataset and/or model interfaces: when passing a Spark DataFrame, our framework will directly call native evaluation metrics provided by the SparkML API or custom ones built by the developer (such as via UDFs)."
-  },
-  {
-    "objectID": "guide/create-your-first-documentation-project.html",
-    "href": "guide/create-your-first-documentation-project.html",
-    "title": "Create Your First Documentation Project",
-    "section": "",
-    "text": "Let’s learn how to create your own documentation project. You can use this project to upload tests and documentation and then add that to the Quickstart notebook you looked at earlier."
-  },
-  {
-    "objectID": "guide/create-your-first-documentation-project.html#steps",
-    "href": "guide/create-your-first-documentation-project.html#steps",
-    "title": "Create Your First Documentation Project",
-    "section": "Steps",
-    "text": "Steps\n\nNavigate to the landing page by clicking on the ValidMind logo or Log in to the ValidMind UI.\nFrom the left sidebar, select Documentation Projects and on the page that opens, click the Create new Project button at top right of the screen.\nSelect the right options in the form:\n\n\nModel: [Quickstart] Customer Churn Model\nType: Initial Validation (selected automatically) \nProject name: Enter your preferred name\n\nClick Create Project.\nValidMind will create an empty documentation project associated with the customer churn model.\nYou can now access this project from the UI on the Documentation Projects page or by navigating to the relevant model - [Quickstart] Customer Churn Model - in the Model Inventory page.\nFrom the left sidebar, select Client Integration.\nThe page that opens provides you with the credentials for the newly created project to use with the ValidMind Developer Framework.\nLocate the project identifier, API key, and secret:\n\n\napi_host: The location of the ValidMind API\napi_key: The account API key\napi_secret: The account secret key\nproject: The project identifier\n\nThe code snippet can be copied and pasted directly into your developer source code to integrate the ValidMind Developer Framework and to be able to upload to the ValidMind Platform.\nTo follow best practices, you can also store the credentials in a .env file and pass them in via environment variables.\n\n\n\n\n\n\n\n\n\nMissing the API_SECRET?\n\n\n\nTry this: Use the  icon to copy the API_SECRET to your clipboard."
-  },
-  {
-    "objectID": "guide/create-your-first-documentation-project.html#whats-next",
-    "href": "guide/create-your-first-documentation-project.html#whats-next",
-    "title": "Create Your First Documentation Project",
-    "section": "What’s next",
-    "text": "What’s next\nContinue with Upload to your documentation project to learn about how you can use the ValidMind Platform for your projects."
-  },
-  {
-    "objectID": "guide/supported-models.html",
-    "href": "guide/supported-models.html",
-    "title": "Supported models",
-    "section": "",
-    "text": "As of the current release (v1.15.4), the Developer Framework supports the following model types:\nThe following table presents an overview of libraries supported by each test plan, as well as the tests which comprise each test plan as of the current Developer Framework release."
-  },
-  {
-    "objectID": "guide/supported-models.html#related-topics",
-    "href": "guide/supported-models.html#related-topics",
-    "title": "Supported models",
-    "section": "Related Topics",
-    "text": "Related Topics\n\nCheck out our Developer Framework documentation for more details on how to use our documentation and testing functions with supported models."
-  },
-  {
-    "objectID": "guide/document-models-with-ui.html",
-    "href": "guide/document-models-with-ui.html",
-    "title": "Document models with the ValidMind UI",
-    "section": "",
-    "text": "Learn how to use the ValidMind UI editor to edit the content of a documentation project. This topic is relevant for model developers who want to view make qualitative edits to their model documentation."
-  },
-  {
-    "objectID": "guide/document-models-with-ui.html#prerequisites",
-    "href": "guide/document-models-with-ui.html#prerequisites",
-    "title": "Document models with the ValidMind UI",
-    "section": "Prerequisites",
-    "text": "Prerequisites\n\nYou are a registered user on the ValidMind Platform\nThe model is already registered in the model inventory\nA model developer has provided some content on the documentation, either using the Developer Framework or via the online UI editor\nYou have already located the project identifier, API keuy and secret\nYou have already initialized the Developer Framework for your model\nYou are logged into the ValidMind Platform"
-  },
-  {
-    "objectID": "guide/document-models-with-ui.html#steps",
-    "href": "guide/document-models-with-ui.html#steps",
-    "title": "Document models with the ValidMind UI",
-    "section": "Steps",
-    "text": "Steps\n\nNavigate to the relevant model documentation project:\n\nIn the Documentation Projects page, select the project corresponding to the model for which you want to view documentation.\nFrom the Project Overview page, select Documentation on the left-hand side.\nYou can now jump to any section of the model documentation by expanding the table of contents on the left and selecting the relevant section you would like to view.\n\nIn any section of the documentation, hover over text content and click the  edit icon that appears on the right of the textbox. \nYou can now use the text editor functions to edit the content of the section.\nSave your edits when done by clicking on the  save icon to the right of the textbox to save your changes.\n\n\n\n\n\n\n\n\n\n\nTip\n\n\n\nThe section activity at the bottom of the page records a new event every time edits are made to the contents of the page."
-  },
-  {
-    "objectID": "guide/document-models-with-ui.html#related-topics",
-    "href": "guide/document-models-with-ui.html#related-topics",
-    "title": "Document models with the ValidMind UI",
-    "section": "Related topics",
-    "text": "Related topics\n\nReview and comment on documentation projects\nSubmit project for approval\nExport documentation"
-  },
-  {
-    "objectID": "guide/license-agreement.html",
-    "href": "guide/license-agreement.html",
-    "title": "License agreement",
-    "section": "",
-    "text": "SOFTWARE LICENSE AGREEMENT\nIMPORTANT - READ CAREFULLY:\nThis software and associated media, printed materials, and “online” or electronic documentation files (the “Software”), is theproprietary information of ValidMind Inc. and its licensors (collectively, “Licensor”), and is protected under copyright and other intellectual property laws.\nNo part of this Software may be copied, reproduced, distributed, republished, downloaded, displayed, posted or transmitted in any form or by any means, including, but not limited to, electronic, mechanical, photocopying, recording, or otherwise, without the prior written permission of ValidMind Inc. or the respective copyright owner.\nBy installing, copying, or otherwise using the Software, the undersigned (“you”) agrees to be bound by the terms of this Software License Agreement (this “Agreement”). If you do not agree to the terms of this Agreement, do not install or use the Software.\nLICENSE GRANT. Subject to the terms and conditions of this Agreement, Licensor grants you a limited, personal, non-exclusive, non-transferable license to use the Software solely for the duration of the 4-week testing phase (the “Testing Period”) of the Software - starting on May 15th, 2023. You may install and use the Software on a single computer or device. You further agree to use the Software solely for internal testing purposes.\nOWNERSHIP. The Software is owned by Licensor and is protected by copyright laws and international copyright treaties, as well as other intellectual property laws and treaties. Licensor retains all right, title, and interest in and to the Software, including all intellectual property rights.\nRESTRICTIONS. You may not modify, adapt, translate, reverse engineer, decompile, disassemble, or otherwise attempt to discover the source code of the Software including (without limitation) for the purpose of obtaining unauthorized access to the Software. You may not distribute, sublicense, rent, lease, or lend the Software to any third party.\nSUPPORT. Licensor may, at its discretion, provide technical support for the Software. Technical support is provided on a best-effort basis and is subject to Licensor’s support policies.\nCONFIDENTIALITY. You agree to safeguard the Software and its related materials with that degree of normal due care commensurate with reasonable standards of industrial security for the protection of trade secrets and proprietary information so that no unauthorized use is made of them and no disclosure of any part of their contents is made to anyone other than your employees, agents or consultants whose duties reasonably require such disclosure, or as necessary in the ordinary course of business. You shall make all such persons fully aware of their responsibility to fulfill your obligations under this Agreement and agree to be responsible for any breach of this Agreement by such persons. You agree to promptly notify Licensor if you obtain information as to any unauthorized possession, use or disclosure of the Software by any person or entity, and further agrees to cooperate with Licensor in protecting Licensor’s proprietary rights.\nTERMINATION. This Agreement will terminate automatically after the Testing Period, or if you fail to comply with any of the terms and conditions of this Agreement. Upon termination, you must immediately cease all use of the Software and destroy all copies of the Software in your possession.\nDISCLAIMER OF WARRANTY. THE SOFTWARE IS PROVIDED “AS IS” WITHOUT WARRANTY OF ANY KIND, EITHER EXPRESS OR IMPLIED, INCLUDING, BUT NOT LIMITED TO, THE IMPLIED WARRANTIES OF MERCHANTABILITY AND FITNESS FOR A PARTICULAR PURPOSE. LICENSOR DOES NOT WARRANT THAT THE SOFTWARE WILL MEET YOUR REQUIREMENTS OR THAT OPERATION OF THE SOFTWARE WILL BE UNINTERRUPTED OR ERROR-FREE.\nLIMITATION OF LIABILITY. IN NO EVENT SHALL LICENSOR BE LIABLE FOR ANY INDIRECT, SPECIAL, INCIDENTAL, OR CONSEQUENTIAL DAMAGES ARISING OUT OF OR IN CONNECTION WITH THE USE OR INABILITY TO USE THE SOFTWARE, EVEN IF LICENSOR HAS BEEN ADVISED OF THE POSSIBILITY OF SUCH DAMAGES. IN NO EVENT SHALL LICENSOR’S LIABILITY EXCEED THE AMOUNT PAID BY YOU FOR THE SOFTWARE.\nINDEMNIFICATION. You agree to indemnify and hold Licensor harmless from and against all loss, cost, expense or liability (including reasonable attorney’s fees) (i) arising out of a claim by a third party against Licensor based upon your use of the Software, or (ii) related to, or associated with your customizations, updates and/or corrections to the Software. Licensor shall have no liability to you for any damage sustained by you as a result of your use of the Software, whether such damages would arise as a result of breach of contract, tort or otherwise.\nGOVERNING LAW. This Agreement shall be governed by and construed in accordance with the laws of the State of California and the federal laws of the United States of America, without giving effect to any principles of conflicts of law.\nENTIRE AGREEMENT. This Agreement constitutes the entire agreement between you and Licensor with respect to the Software and supersedes all prior or contemporaneous communications and proposals, whether oral or written, between you and Licensor.\nBy installing or using the Software, you acknowledge that you have read this Agreement, understand it, and agree to be bound by its terms and conditions.\nCopyright © 2023 ValidMind Inc. All rights reserved."
-  },
-  {
-    "objectID": "guide/faq.html",
-    "href": "guide/faq.html",
-    "title": "FAQ",
-    "section": "",
-    "text": "Find answers to frequently asked questions (FAQs), grouped by topic:\n\nModel registration, configuration, and customization\nModel inventory, tracking, and reporting\nDocumentation and templates\nWorkflows and collaboration\nTesting and thresholds\nIntegrations and support\nData handling and privacy"
-  },
-  {
-    "objectID": "guide/comment-on-documentation-projects.html",
-    "href": "guide/comment-on-documentation-projects.html",
-    "title": "Comment on document projects",
-    "section": "",
-    "text": "Learn how a model validator can post comments on a model documentation project. This topic is relevant for model validators who want to provide feedback and ask questions to model developers on the basis of the model documentation provided."
-  },
-  {
-    "objectID": "guide/comment-on-documentation-projects.html#prerequisites",
-    "href": "guide/comment-on-documentation-projects.html#prerequisites",
-    "title": "Comment on document projects",
-    "section": "Prerequisites",
-    "text": "Prerequisites\n\nYou are a registered user on the ValidMind Platform\nThe model you are documenting is registered in the model inventory\nA documentation project has submitted for review or validation by the model validation team\nYou are logged into the ValidMind Platform"
-  },
-  {
-    "objectID": "guide/comment-on-documentation-projects.html#posting-a-comment-on-the-documentation",
-    "href": "guide/comment-on-documentation-projects.html#posting-a-comment-on-the-documentation",
-    "title": "Comment on document projects",
-    "section": "Posting a comment on the documentation",
-    "text": "Posting a comment on the documentation\n\nIn any section of the model documentation, select a portion of text that you would like to comment on, and click the Add comment button that appears.\n\n\n\nEnter your text comment and click Submit.\nYou can view the comment by highlighting the corresponding portion of text again, or by clicking the Comments tab in the ValidMind Insights right sidebar."
-  },
-  {
-    "objectID": "guide/comment-on-documentation-projects.html#responding-to-an-existing-comment",
-    "href": "guide/comment-on-documentation-projects.html#responding-to-an-existing-comment",
-    "title": "Comment on document projects",
-    "section": "Responding to an existing comment",
-    "text": "Responding to an existing comment\n\nSelect a highlighted text portion to view the associated comment thread, or click the Comments tab in the ValidMind Insights right sidebar.\nEnter your text comment and click Submit.\nYou can view the comment thread by highlighting the corresponding portion of text again, or by clicking the Comments tab in the ValidMind Insights side bar.\n\n\n\n\n\n\n\n\n\n\nTip\n\n\n\nAll users associated with a project, such as model developers and model validators, will see a notification that a comment has been posted in their Recent Activity feed, accessible via the ValidMind Home page."
-  },
-  {
-    "objectID": "guide/comment-on-documentation-projects.html#related-topics",
-    "href": "guide/comment-on-documentation-projects.html#related-topics",
-    "title": "Comment on document projects",
-    "section": "Related topics",
-    "text": "Related topics\n\nWork with Validation Reports \nView validation guidelines"
-  },
-  {
-    "objectID": "guide/document-models-with-framework.html",
-    "href": "guide/document-models-with-framework.html",
-    "title": "Document models with the Developer Framework",
-    "section": "",
-    "text": "Learn how to generate model documentation by using the ValidMind Developer Framework. This topic is relevant for model developers who want to document information about their data and model in accordance to template requirements configured by model validators."
-  },
-  {
-    "objectID": "guide/document-models-with-framework.html#prerequisites",
-    "href": "guide/document-models-with-framework.html#prerequisites",
-    "title": "Document models with the Developer Framework",
-    "section": "Prerequisites",
-    "text": "Prerequisites\n\nYou are a registered user on the ValidMind Platform\nThe model is already registered in the model inventory\nA model developer has provided some content on the documentation, either using the Developer Framework or via the online UI editor\nYou have already located the project identifier, API key and secret\nYou have already installed the ValidMind client library in your developer environment\nYou are logged into the ValidMind Platform"
-  },
-  {
-    "objectID": "guide/document-models-with-framework.html#document-dataset-and-data-quality-metrics",
-    "href": "guide/document-models-with-framework.html#document-dataset-and-data-quality-metrics",
-    "title": "Document models with the Developer Framework",
-    "section": "Document dataset and data quality metrics",
-    "text": "Document dataset and data quality metrics\n\nInitialize the ValidMind library in your developer source:\nUse the project identifier from the associated model documentation project, accessible through the Client Integration page.\nRun the {…} test plan.\nView results in the UI."
-  },
-  {
-    "objectID": "guide/document-models-with-framework.html#document-model-description-and-model-performance-metrics",
-    "href": "guide/document-models-with-framework.html#document-model-description-and-model-performance-metrics",
-    "title": "Document models with the Developer Framework",
-    "section": "Document model description and model performance metrics",
-    "text": "Document model description and model performance metrics\n\nInitialize the ValidMind library in your developer source:\nUse the project identifier from the associated model documentation project, accessible through the Client Integration page.\nRun the {…} test plan.\nView the results in the UI."
-  },
-  {
-    "objectID": "guide/document-models-with-framework.html#related-topics",
-    "href": "guide/document-models-with-framework.html#related-topics",
-    "title": "Document models with the Developer Framework",
-    "section": "Related topics",
-    "text": "Related topics\n\nReview and comment on documentation projects\nSubmit project for approval\nExport documetnation"
-  },
-  {
-    "objectID": "guide/review-data-streams-and-audit-trails.html",
-    "href": "guide/review-data-streams-and-audit-trails.html",
-    "title": "Review Audit Trail",
-    "section": "",
-    "text": "Learn how to access and use the audit trail functionality in the ValidMind Platform. This topic matters for for model developers, model validators, and auditors who are looking to track or audit all the information events associated with a specific project."
-  },
-  {
-    "objectID": "guide/review-data-streams-and-audit-trails.html#prerequisites",
-    "href": "guide/review-data-streams-and-audit-trails.html#prerequisites",
-    "title": "Review Audit Trail",
-    "section": "Prerequisites",
-    "text": "Prerequisites\n\nYou are a registered user on the ValidMind Platform\nThe model you are documenting is registered in the model inventory\nA documentation project has already been created for this project\nA model developer has started generating documentation, either using the Developer Framework or via the online UI editor\nYou are logged into the ValidMind Platform"
-  },
-  {
-    "objectID": "guide/review-data-streams-and-audit-trails.html#steps",
-    "href": "guide/review-data-streams-and-audit-trails.html#steps",
-    "title": "Review Audit Trail",
-    "section": "Steps",
-    "text": "Steps\n\nIn the ValidMind platform, navigate to the relevant model documentation project.\nFrom the Overview page, select Audit Trail on the left.\n\nThe table in this page shows a record of all activities generated from the Developer Framework and actions performed by users in the organization related to this specific project."
-  },
-  {
-    "objectID": "guide/review-data-streams-and-audit-trails.html#whats-next",
-    "href": "guide/review-data-streams-and-audit-trails.html#whats-next",
-    "title": "Review Audit Trail",
-    "section": "What’s Next",
-    "text": "What’s Next\n\nReview and comment on documentation projects"
-  },
-  {
-    "objectID": "guide/developer-framework.html",
-    "href": "guide/developer-framework.html",
-    "title": "Developers",
-    "section": "",
-    "text": "Geared towards model developers, this section includes information for:"
-  },
-  {
-    "objectID": "guide/developer-framework.html#related-topics",
-    "href": "guide/developer-framework.html#related-topics",
-    "title": "Developers",
-    "section": "Related Topics",
-    "text": "Related Topics\nFor model developer tasks related to documentation projects and collaborating with model validators and model owners, refer to our Guides."
-  },
-  {
-    "objectID": "guide/explore-example-documentation-project.html",
-    "href": "guide/explore-example-documentation-project.html",
-    "title": "Explore an Example Documentation Project",
-    "section": "",
-    "text": "Let’s take a look at how the Developer Framework works hand-in-hand with the ValidMind Platform and how documentation and test results get uploaded.\nThe ValidMind Platform is the central place to:"
-  },
-  {
-    "objectID": "guide/explore-example-documentation-project.html#steps",
-    "href": "guide/explore-example-documentation-project.html#steps",
-    "title": "Explore an Example Documentation Project",
-    "section": "Steps",
-    "text": "Steps\n\nLog in to the ValidMind UI.\nFrom the side navigation, select Model Inventory.\nLocate or search for the [Quickstart] Customer Churn Model - Initial Validation and select it.\nOn the model details page that open, you can find important information about the model, such as:\n\nThe ID of the model and its specific use case\nThe owners, developers, validators, and business unit associated with the model\nThe risk tier and current version\nAnd more\n\nScroll down to Documentation Project History and select the model.\nOn the project overview page that opens, you can see what is included, such as model, project findings, recent activity, and project stakeholders, and more. In the left sidebar, you can find links to the documentation, project findings, validation report, audit trail, and client integration.\nFor this Quickstart, we will focus on the Documentation section to show you how content from the Developer Framework gets uploaded.\nNote that the model status is In Documentation. This is the status that a model starts in as part of a documentation project. You can click See workflow to look at what the full workflow is, from documentation, to validation, to review, and finally approval.\nFrom the left sidebar, select Documentation &gt; 2. Data preparation &gt; 2.1. Data description.\n\n\n\n\n\nThis content is generated by the ValidMind Developer Framework and provides information about the dataset used, including histograms, information about dataset quality, and test results.\nSections that need your attention get flagged with Requires Attention. These sections get flagged automatically by the Developer Framework whenever a test result is above or below a certain threshold.\nFrom the left sidebar, select 3. Model Development and any of the subsection to see information that has been uploaded by the Developer Framework about:\n\nModel training\nModel evaluation\nModel explainability and interpretability\nModel diagnosis\n\nThe Documentation Guidelines in the ValidMind Insights right sidebar can tell you more about what these sections mean and help you with the task of documenting the model.\nFinally, take a look at section 4. Monitoring and Governance.\nSections like 4.1 Monitoring Plan are not generated by the Developer Framework, but they get added by the model developer in the Platform UI."
-  },
-  {
-    "objectID": "guide/explore-example-documentation-project.html#whats-next",
-    "href": "guide/explore-example-documentation-project.html#whats-next",
-    "title": "Explore an Example Documentation Project",
-    "section": "What’s next",
-    "text": "What’s next\nReady to learn about how you can use the ValidMind Platform? Continue with Create your first documentation project."
-  },
-  {
-    "objectID": "guide/load-credentials-to-env-file.html",
-    "href": "guide/load-credentials-to-env-file.html",
-    "title": "Load project credentials to a .env file",
-    "section": "",
-    "text": "Learn how to store project identifier credentials in a .env file instead of using inline credentials. This topic is relevant for model developers who want to follow best practices for security when running notebooks."
-  },
-  {
-    "objectID": "guide/load-credentials-to-env-file.html#why-is-this-recommended",
-    "href": "guide/load-credentials-to-env-file.html#why-is-this-recommended",
-    "title": "Load project credentials to a .env file",
-    "section": "Why is this recommended?",
-    "text": "Why is this recommended?\nStoring credentials in a .env file is considered a best practice for security. Embedding credentials directly within the code makes them more susceptible to accidental exposure when sharing code or collaborating on projects. Keeing project credentials in a separate file also allows for precise access control and ensures that sensitive credentials are not publically accessible."
-  },
-  {
-    "objectID": "guide/load-credentials-to-env-file.html#prerequisites",
-    "href": "guide/load-credentials-to-env-file.html#prerequisites",
-    "title": "Load project credentials to a .env file",
-    "section": "Prerequisites",
-    "text": "Prerequisites\n\nYou are a registered user on the ValidMind Platform\nThe model is already registered in the model inventory"
-  },
-  {
-    "objectID": "guide/load-credentials-to-env-file.html#steps",
-    "href": "guide/load-credentials-to-env-file.html#steps",
-    "title": "Load project credentials to a .env file",
-    "section": "Steps",
-    "text": "Steps\n\nCreate a new file in the same folder as your notebook and name it .env. This is a hidden file, so you may need to change your settings to view it.\nLocate the project identifier credentials for your documentation project. These credentials can be found on the Client Integration page. Copy the values from this page and paste them into your .env file in the following format:\n\n``` VM_API_PROJECT= VM_API_HOST= VM_API_KEY= VM_API_SECRET= ```\n\nInsert this code snippet above your project identifier credentials:\n\n``` %load_ext dotenv %dotenv dev.env ```\nThe updated notebook should look like this:\n``` %load_ext dotenv %dotenv .env\nimport validmind as vm\nvm.init( api_host = “http://localhost:3000/api/v1/tracking”, project = “…” ) ```\n\nRun the cell. Instead of using inline credentials, this cell will now load your project credentials from a .env file."
-  },
-  {
-    "objectID": "guide/load-credentials-to-env-file.html#related-topics",
-    "href": "guide/load-credentials-to-env-file.html#related-topics",
-    "title": "Load project credentials to a .env file",
-    "section": "Related topics",
-    "text": "Related topics\n\nDocument models with the ValidMind UI\nDocument models with the Developer Framework"
-  },
-  {
-    "objectID": "guide/release-notes-2023-may-30.html",
-    "href": "guide/release-notes-2023-may-30.html",
-    "title": "May 30, 2023",
-    "section": "",
-    "text": "Plots and visual outputs have been enhanced with the Plotly package. Users can now view how values change when hovering over the following plots:\n\nCorrelations matrix\nPopulation Stability Index\nConfusion matrices\nROC curve\nPR curve\n\nAdded support for Global test config definition. This allows you to share configuration and parameters across different tests.\n\n\n\n\n\nYou can now export documentation projects to Word documents from the Platform UI. This feature enables you make use of model documentation or validation report files outside of the ValidMind Platform. Learn more …\nWe added a new demo model that allows you to test the ValidMind developer framework with a time-series forecasting model. Learn more …"
-  },
-  {
-    "objectID": "guide/release-notes-2023-may-30.html#release-highlights",
-    "href": "guide/release-notes-2023-may-30.html#release-highlights",
-    "title": "May 30, 2023",
-    "section": "",
-    "text": "Plots and visual outputs have been enhanced with the Plotly package. Users can now view how values change when hovering over the following plots:\n\nCorrelations matrix\nPopulation Stability Index\nConfusion matrices\nROC curve\nPR curve\n\nAdded support for Global test config definition. This allows you to share configuration and parameters across different tests.\n\n\n\n\n\nYou can now export documentation projects to Word documents from the Platform UI. This feature enables you make use of model documentation or validation report files outside of the ValidMind Platform. Learn more …\nWe added a new demo model that allows you to test the ValidMind developer framework with a time-series forecasting model. Learn more …"
-  },
-  {
-    "objectID": "guide/release-notes-2023-may-30.html#bugfixes",
-    "href": "guide/release-notes-2023-may-30.html#bugfixes",
-    "title": "May 30, 2023",
-    "section": "Bugfixes",
-    "text": "Bugfixes\n\nFixed the display alignment in certain pages of the UI.\nFixed display issues related to Helvetica Neue font not available for Windows users.\nFixed an issue preventing users to drag & drop image files directly in the online editor.\nAdjusted filters for Model Inventory and Documentation Projects search boxes."
-  },
-  {
-    "objectID": "guide/release-notes-2023-may-30.html#how-to-upgrade",
-    "href": "guide/release-notes-2023-may-30.html#how-to-upgrade",
-    "title": "May 30, 2023",
-    "section": "How to upgrade",
-    "text": "How to upgrade\nTo access the latest version of the ValidMind Platform UI, refresh your browser.\nTo upgrade the ValidMind Developer Framework:\n\nUsing Docker: pull the latest Docker image:\ndocker pull validmind/validmind-jupyter-demo:latest\nIn your own developer environment: restart your notebook and re-run:\n!pip install validmind"
-  },
-  {
-    "objectID": "guide/login.html",
-    "href": "guide/login.html",
-    "title": "Log into the ValidMind UI",
-    "section": "",
-    "text": "Log into our cloud-hosted platform UI to collaborate with others."
-  },
-  {
-    "objectID": "guide/login.html#prerequisites",
-    "href": "guide/login.html#prerequisites",
-    "title": "Log into the ValidMind UI",
-    "section": "Prerequisites",
-    "text": "Prerequisites\n\nA valid email address registered with the ValidMind Platform.\nYour password associated with the registered email address.\n\n\nSteps\n\n\n\n\n\n\n\n\nUsing a company VPC?\n\n\n\nLog in through AWS PrivateLink: https://private.prod.vm.validmind.ai\n\n\n\nIn a web browser, go to https://app.prod.validmind.ai.\nClick Log In and enter your email address and password.\nClick Continue.\n\nAfter successful login, you are redirected to the main dashboard of the ValidMind UI where you can start exploring the features of the ValidMind Platform."
-  },
-  {
-    "objectID": "guide/try-developer-framework-with-docker.html",
-    "href": "guide/try-developer-framework-with-docker.html",
-    "title": "Try it with Docker Desktop",
-    "section": "",
-    "text": "Learn how to access our introductory Jupyter notebook with the ValidMind Docker image."
-  },
-  {
-    "objectID": "guide/try-developer-framework-with-docker.html#prerequisites",
-    "href": "guide/try-developer-framework-with-docker.html#prerequisites",
-    "title": "Try it with Docker Desktop",
-    "section": "Prerequisites",
-    "text": "Prerequisites\nYou must have Docker Desktop installed on your machine."
-  },
-  {
-    "objectID": "guide/try-developer-framework-with-docker.html#steps",
-    "href": "guide/try-developer-framework-with-docker.html#steps",
-    "title": "Try it with Docker Desktop",
-    "section": "Steps",
-    "text": "Steps\n\nFrom the command line, pull the latest ValidMind Docker image:\ndocker pull validmind/validmind-jupyter-demo:latest\nRun the ValidMind Docker image:\ndocker run -it -p 8888:8888 validmind/validmind-jupyter-demo\nAfter the command completes, you should see a message that Jupyter Server is running similar to this:\n[I 2023-05-18 21:53:06.030 ServerApp] Serving notebooks from local directory: /app\n    1 active kernel\n    Jupyter Server 2.5.0 is running at:\n    http://032c824982aa:8888/lab?token=89e415261acba66a0f897c0d06ffdacfff9340553e65a626\n        http://127.0.0.1:8888/lab?token=89e415261acba66a0f897c0d06ffdacfff9340553e65a626\nCopy the browser URL that starts with http://127.0.0.1:8888 from the message and paste it into a new browser tab.\nAfter JupyterLab opens in your browser, you should see a link for our Quickstart_Customer Churn_full_suite.ipynb notebook.\nDouble click the notebook to open it:"
-  },
-  {
-    "objectID": "guide/try-developer-framework-with-docker.html#whats-next",
-    "href": "guide/try-developer-framework-with-docker.html#whats-next",
-    "title": "Try it with Docker Desktop",
-    "section": "What’s Next",
-    "text": "What’s Next\nContinue with Explore the Platform UI to learn how you can use the sample notebook."
-  },
-  {
-    "objectID": "guide/editions-and-features.html",
-    "href": "guide/editions-and-features.html",
-    "title": "Editions and features",
-    "section": "",
-    "text": "ValidMind offers its solution in multiple editions to choose from. Each edition is priced on an annual subscription basis, depending on the number of models registered on the platform and your support requirements."
-  },
-  {
-    "objectID": "guide/editions-and-features.html#editions",
-    "href": "guide/editions-and-features.html#editions",
-    "title": "Editions and features",
-    "section": "Editions",
-    "text": "Editions\n\nDeveloper Edition\nThe Developer Edition is the ideal training ground for developers to play around with ValidMind’s automated model documentation and to test the robustness of our developer framework, documentation, and testing features. The Developer Edition is free, allowing developers who are new to model documentation and model risk management to build, implement, test, and maintain higher quality models and model documentation.\nThe Developer Edition is only for personal testing purposes and cannot be used as a commercial model documentation or model risk management solution.\n\n\nEssential Edition\nWith the Essential Edition, you get an advanced model risk management (MRM) solution. It offers your organization all the features and services of the Developer Edition, plus additional features tailored to the needs of larger-scale organizations.\n\n\nBusiness Critical\nProvides the highest level of security for organizations requiring a stricter trust model, such as financial services organizations handling highly sensitive data. This edition encompasses all features and services of the Essential Edition but within a separate ValidMind environment, isolated from other ValidMind accounts via Virtual Private ValidMind (VPV). VPV accounts do not share resources with non-VPV accounts."
-  },
-  {
-    "objectID": "guide/editions-and-features.html#features",
-    "href": "guide/editions-and-features.html#features",
-    "title": "Editions and features",
-    "section": "Features",
-    "text": "Features\n\n\n\n\nModel development & documentation\nDeveloper\nEssential\nBusiness Critical\n\n\n\n\nAutomated model documentation\n\n\n\n\n\nPlatform-independent developer framework\n\n\n\n\n\nOnline documentation editing\n\n\n\n\n\nAdvanced editing & readability assistance\n\n\n\n\n\nDocumentation quality measurement\n\n\n\n\n\nOffline document ingestion\n\n\n\n\n\nFeedback capture on online document\n\n\n\n\n\nDocumentation version history management\n\n\n\n\n\nGrammarly integration\n\n\n\n\n\nStandard tests & validation libraries\n\n\n\n\n\nConfigure / customize tests & validation libraries\n\n\n\n\n\nSupport for customer-provided tests\n\n\n\n\n\nDeveloper workflow management\n\n\n\n\n\nPre-configured documentation templates & boilerplates\n\n\n\n\n\nConfigurable documentation templates & boilerplates\n\n\n\n\n\nModel validation & audit\n\n\n\n\n\nModel validation report automation\n\n\n\n\n\nFindings / issues & remediation actions tracking\n\n\n\n\n\nConfigurable approval workflows\n\n\n\n\n\nMRM workflows & validation lifecycle tracking\n\n\n\n\n\nMRM resource & workflow management\n\n\n\n\n\nCentral model inventory\n\n\n\n\n\nHistorical documentation repository /documentation CMS\n\n\n\n\n\nGrammarly integration\n\n\n\n\n\nExecutive reporting\n\n\n\n\n\nPlatform integration & support\n\n\n\n\n\nData lake integration, such as Evidence Storeand monitoring data\n\n\n\n\n\nSSO integration\n\n\n\n\n\nCustomer managed encryption\n\n\n\n\n\nSupport 8/5 (one timezone)\n\n\n\n\n\nSupport 24/7 (global)\n\n\n\n\n\nPlatform deployment\n\n\n\n\n\nMulti-tenant SaaS\n\n\n\n\n\nVirtual private ValidMind (VPV)\n\n\n\n\n\nSelf-managed VPV\n\n\n\n\n\n\nContact Us\nContact Us\nContact Us"
-  },
-  {
-    "objectID": "guide/get-started.html",
-    "href": "guide/get-started.html",
-    "title": "Get started",
-    "section": "",
-    "text": "ValidMind is a solution designed to help simplify and automate key aspects of model risk management (MRM) activities for model developers and model validators alike. The platform helps automate model documentation, validation, and testing. In addition, the platform offers built-in communication and tracking features that enable all stakeholders to collaborate and communicate effectively throughout the model risk management process, ensuring that everyone is informed and up-to-date."
-  },
-  {
-    "objectID": "guide/get-started.html#welcome-to-validmind",
-    "href": "guide/get-started.html#welcome-to-validmind",
-    "title": "Get started",
-    "section": "",
-    "text": "ValidMind is a solution designed to help simplify and automate key aspects of model risk management (MRM) activities for model developers and model validators alike. The platform helps automate model documentation, validation, and testing. In addition, the platform offers built-in communication and tracking features that enable all stakeholders to collaborate and communicate effectively throughout the model risk management process, ensuring that everyone is informed and up-to-date."
-  },
-  {
-    "objectID": "guide/get-started.html#how-does-it-work",
-    "href": "guide/get-started.html#how-does-it-work",
-    "title": "Get started",
-    "section": "How does it work?",
-    "text": "How does it work?\n\n\n\n\n\nValidMind consists of two main products components:\n\nThe Developer Framework is a library of tools and methods designed to automate model documentation and validation. It is platform agnostic, and integrates with the model development environment.\nThe ValidMind Platform is an easy-to-use web-based UI that enables users to review and edit the documentation and test metrics generated by the Developer Framework online. It also enables collaboration and feedback capture between model developers and model validators, and offers workflow capabilities to manage the model documentation and validation process.\n\nFor more information about what ValidMind offers, check out our ValidMind overview."
-  },
-  {
-    "objectID": "guide/get-started.html#how-do-i-get-access-to-validmind",
-    "href": "guide/get-started.html#how-do-i-get-access-to-validmind",
-    "title": "Get started",
-    "section": "How do I get access to ValidMind?",
-    "text": "How do I get access to ValidMind?\nIf you are new to our products, you will need access: Request a trial."
-  },
-  {
-    "objectID": "guide/get-started.html#how-do-i-get-started",
-    "href": "guide/get-started.html#how-do-i-get-started",
-    "title": "Get started",
-    "section": "How do I get started?",
-    "text": "How do I get started?\nThe fastest way to explore what ValidMind can offer is with our Quickstarts, where you can:\n\nTry out our Developer Framework with a sample Jupyter notebook\nExplore the ValidMind Platform UI\n\nIf you have already tried the Quickstarts, more how-to instructions and links to our FAQs can be found under Next steps."
-  },
-  {
-    "objectID": "guide/jupyter-notebooks.html",
-    "href": "guide/jupyter-notebooks.html",
-    "title": "Example notebooks",
-    "section": "",
-    "text": "Our example notebooks are designed to showcase the capabilities and features of the Developer Framework and ValidMind Platform, while also providing you with useful examples that you can build on and adapt for your own use cases.\nTry the notebooks yourself:\nGoogle Colaboratory (Colab) is a free Jupyter notebook environment that runs in the cloud. There, you can work with our Jupyter notebooks by saving your own copy, write and execute code, share your work to collaborate with others in real-time, and download notebooks to try them out locally in your own developer environment."
-  },
-  {
-    "objectID": "guide/jupyter-notebooks.html#related-topics",
-    "href": "guide/jupyter-notebooks.html#related-topics",
-    "title": "Example notebooks",
-    "section": "Related topics",
-    "text": "Related topics\nFor an introduction to how these notebooks get used with ValidMind, take a look at the Quickstart."
-  },
-  {
-    "objectID": "guide/submit-for-approval.html",
-    "href": "guide/submit-for-approval.html",
-    "title": "Submit for approval",
-    "section": "",
-    "text": "Learn how to use the ValidMind UI to view the approval workflow configured by an administrator and to submit projects for review and approval according to that workflow. This topic is relevant for:"
-  },
-  {
-    "objectID": "guide/submit-for-approval.html#prerequisites",
-    "href": "guide/submit-for-approval.html#prerequisites",
-    "title": "Submit for approval",
-    "section": "Prerequisites",
-    "text": "Prerequisites\n\nYou are a registered user on the ValidMind Platform\nThe model you are documenting is registered in the model inventory\nFor Model Developers submitting their documentation for review: model documentation is complete\nFor Model Validators submitting their validation report for review: validation report is complete"
-  },
-  {
-    "objectID": "guide/submit-for-approval.html#view-the-current-status-and-workflow",
-    "href": "guide/submit-for-approval.html#view-the-current-status-and-workflow",
-    "title": "Submit for approval",
-    "section": "View the current status and workflow",
-    "text": "View the current status and workflow\n\nFrom the Documentation Projects page, select a project.\nOn the Overview page, the current status of the project is displayed under Status. \nClick See workflow under Status to visualize the entire workflow that this project will go through."
-  },
-  {
-    "objectID": "guide/submit-for-approval.html#submit-for-review-for-validation-or-to-advance-to-a-workflow",
-    "href": "guide/submit-for-approval.html#submit-for-review-for-validation-or-to-advance-to-a-workflow",
-    "title": "Submit for approval",
-    "section": "Submit for review, for validation, or to advance to a workflow",
-    "text": "Submit for review, for validation, or to advance to a workflow\n\nFrom the Documentation Projects page, select a project.\nUnder Actions on the right, initiate the transition from the current state to the next workflow state.\nFor example, change the state from In Documentation to In Validation to indicate that a model developer has completed the initial model documentation and is ready to go through the model validation step. \n\n\n\n\n\n\n\n\n\n\n\n\nTip\n\n\n\nWorkflow states and transitions can only be configured by an administrator."
-  },
-  {
-    "objectID": "guide/guide.html",
-    "href": "guide/guide.html",
-    "title": "Guides",
-    "section": "",
-    "text": "Find how-to instructions for many common user tasks for the following user roles:"
-  },
-  {
-    "objectID": "guide/guide.html#related-topics",
-    "href": "guide/guide.html#related-topics",
-    "title": "Guides",
-    "section": "Related Topics",
-    "text": "Related Topics\nFor model developers, refer to our Developers section."
-  },
-  {
-    "objectID": "guide/overview.html",
-    "href": "guide/overview.html",
-    "title": "ValidMind overview",
-    "section": "",
-    "text": "ValidMind is a model risk management (MRM) solution designed for the specific needs of model developers and model validators alike. The platform automates key aspects of the MRM process, including model documentation, validation, and testing. In addition, the platform comes with built-in communication and tracking features that enable all stakeholders to collaborate and communicate effectively throughout the model risk management process, ensuring that everyone is informed and up-to-date.\nOur solution comprises two primary architectural components: the ValidMind Developer Framework and the cloud-based ValidMind MRM platform."
-  },
-  {
-    "objectID": "guide/overview.html#related-topics",
-    "href": "guide/overview.html#related-topics",
-    "title": "ValidMind overview",
-    "section": "Related Topics",
-    "text": "Related Topics\nReady to try out ValidMind? Try the Quickstarts."
-  },
-  {
-    "objectID": "guide/upload-to-documentation-project.html",
-    "href": "guide/upload-to-documentation-project.html",
-    "title": "Upload to Your Documentation Project",
-    "section": "",
-    "text": "You are now ready to modify the Quickstart notebook to upload to your own project that you created earlier."
-  },
-  {
->>>>>>> 7ef01bf3
-    "objectID": "guide/upload-to-documentation-project.html#steps",
-    "href": "guide/upload-to-documentation-project.html#steps",
-    "title": "Upload to Your Documentation Project",
-    "section": "Steps",
-    "text": "Steps\n\nReopen the Quickstart notebook you accessed earlier.\nIn the Quickstart notebook, replace the vm.init() lines that look like the following with your own client integration information from the earlier step when you created your new documentation project:\n\n\n\n\n\nRun each cell in the notebook:\n\nHover over each cell and click the  icon; OR\nPress Shift + Enter on Windows or Cmd + Enter if you are on a Mac\n\nThe notebook will install the ValidMind library and then connect to your own documentation project in the ValidMind Platform.\n\nYou can now switch back to the Platform UI and view the documentation that has been created by the data and artifacts provided by the Developer Framework."
-  },
-  {
-    "objectID": "guide/upload-to-documentation-project.html#whats-next",
-    "href": "guide/upload-to-documentation-project.html#whats-next",
-    "title": "Upload to Your Documentation Project",
-    "section": "What’s next",
-    "text": "What’s next\nReady to learn more about how you can use ValidMind? Check out Next Steps."
-  },
-  {
-    "objectID": "guide/developer-framework-introduction.html",
-    "href": "guide/developer-framework-introduction.html",
-    "title": "Introduction to the ValidMind Developer Framework",
-    "section": "",
-    "text": "This page provides an introduction for:\n\nWhat the ValidMind Developer Framework is, key concepts, and what functionality it provides\nHow ValidMind documentation projects are structured"
-  },
-  {
-    "objectID": "guide/developer-framework-introduction.html#brief-introduction",
-    "href": "guide/developer-framework-introduction.html#brief-introduction",
-    "title": "Introduction to the ValidMind Developer Framework",
-    "section": "",
-    "text": "This page provides an introduction for:\n\nWhat the ValidMind Developer Framework is, key concepts, and what functionality it provides\nHow ValidMind documentation projects are structured"
-  },
-  {
-    "objectID": "guide/developer-framework-introduction.html#what-validminds-developer-framework-is",
-    "href": "guide/developer-framework-introduction.html#what-validminds-developer-framework-is",
-    "title": "Introduction to the ValidMind Developer Framework",
-    "section": "What ValidMind’s Developer Framework is",
-    "text": "What ValidMind’s Developer Framework is\n\nValidMind’s Python Developer Framework is a library of developer tools and methods designed to automate the documentation and validation of your models.\nThe Developer Framework is designed to be model agnostic. If your model is built in Python, ValidMind’s Python library will provide all the standard functionality without requiring your developers to rewrite any functions.\nThe Developer Framework provides a rich suite of documentation tools and test plans, from documenting descriptions of your dataset to testing your models for weak spots and overfit areas. The Developer Framework helps you automate the generation of model documentation by feeding the ValidMind platform with documentation artifacts and test results to the ValidMind platform."
-  },
-  {
-    "objectID": "guide/developer-framework-introduction.html#validmind-documentation-project-structure",
-    "href": "guide/developer-framework-introduction.html#validmind-documentation-project-structure",
-    "title": "Introduction to the ValidMind Developer Framework",
-    "section": "ValidMind Documentation Project Structure",
-    "text": "ValidMind Documentation Project Structure\n\n\nProject\n\nAll documentation work in ValidMind is organized into projects which act as a container for the model documentation and validation report of your model. Each stage of the model’s MRM lifecycle will constitute a new project, and may be configured with its own templates and workflows.\n\nModel documentation\n\nProvides a comprehensive record and description of a quantitative model. This documentation should encompass all relevant information about the model in accordance with:\n\n\n\nRegulatory requirements (set by regulatory bodies)\nModel risk policies (set by an institution’s MRM team)\nAssumptions\nMethodologies\nData and inputs\nModel performance evaluation\nLimitations\nIntended use\n\nThe purpose of model documentation is to provide transparency, facilitate understanding, and enable effective governance and oversight of the model.\n\nTemplate\n\nFunctions as a test suite and lays out the structure of model documentation, segmented into various sections and sub-sections. ValidMind templates come with pre-defined sections, similar to test placeholders, including boilerplates and spaces designated for documentation and test results:\n\n\n\nModel documentation is populated when a user successfully executes all the tests contained in a template, thereby completing the test suite. Template placeholders get populated with content generated by the ValidMind Developer Framework.\nEssentially, our platform scans these templates, identifies all tests and systematically organizes them into a well-structured test suite.\n\nThe criteria for these templates are typically provided by your model risk management team. They can be programmatically customized to suit the unique requirements of each model use case, a task usually performed by an administrator.\n\nTests\n\nA function contained in the ValidMind Developer Framework, which is designed to run a specific quantitative test on the dataset or model. Test results are sent to the ValidMind Platform to generate the model documentation according to the relevant templates."
-  },
-  {
-<<<<<<< HEAD
-    "objectID": "guide/overview.html",
-    "href": "guide/overview.html",
-    "title": "ValidMind overview",
-=======
-    "objectID": "guide/view-templates.html",
-    "href": "guide/view-templates.html",
-    "title": "View templates",
-    "section": "",
-    "text": "Learn how to view the structure and configuration of existing documentation templates on the ValidMind Platform."
-  },
-  {
-    "objectID": "guide/view-templates.html#prerequisites",
-    "href": "guide/view-templates.html#prerequisites",
-    "title": "View templates",
-    "section": "Prerequisites",
-    "text": "Prerequisites\n\nYou are a registered user on the ValidMind Platform\nYou are logged into the ValidMind Platform"
-  },
-  {
-    "objectID": "guide/view-templates.html#steps",
-    "href": "guide/view-templates.html#steps",
-    "title": "View templates",
-    "section": "Steps",
-    "text": "Steps\n\nFrom the ValidMind Platform homepage, go to Templates on the left.\nClick on one of the available templates to view the YAML configuration file.\nIn the configuration file that opens, you can view information about the template, such as:\n\nName and description of the template\nVersion of the templates\nSections in the template and how they are structured\nGuidelines associated with each section\nMetrics from the Developer Framework that feed into the template\n\n\n\n\n\n\n\n\n\n\n\nTip\n\n\n\nTemplates can only be configured by an administrator."
-  },
-  {
-    "objectID": "guide/view-templates.html#related-topics",
-    "href": "guide/view-templates.html#related-topics",
-    "title": "View templates",
-    "section": "Related topics",
-    "text": "Related topics\n\nCreate documentation projects\nDocument models with the Developer Framework\nReview and comment on documentation projects"
-  },
-  {
-    "objectID": "guide/view-validation-guidelines.html",
-    "href": "guide/view-validation-guidelines.html",
-    "title": "View validation guidelines",
->>>>>>> 7ef01bf3
-    "section": "",
-    "text": "Learn how to view the guidelines for the validation report associated with a template. This topic is relevant for model validaators who need to ensure that they are following the guidelines for their validation report."
-  },
-  {
-    "objectID": "guide/view-validation-guidelines.html#prerequisites",
-    "href": "guide/view-validation-guidelines.html#prerequisites",
-    "title": "View validation guidelines",
-    "section": "Prerequisites",
-    "text": "Prerequisites\n\nYou are a registered user on the ValidMind Platform\nThe model you are documenting is registered in the model inventory\nA documentation project has already been submitted for review by the model validation team for this project\nYou are logged into the ValidMind Platform"
-  },
-  {
-<<<<<<< HEAD
-    "objectID": "guide/view-templates.html",
-    "href": "guide/view-templates.html",
-    "title": "View templates",
-    "section": "",
-    "text": "Learn how to view the structure and configuration of existing documentation templates on the ValidMind Platform."
-  },
-  {
-    "objectID": "guide/view-templates.html#prerequisites",
-    "href": "guide/view-templates.html#prerequisites",
-    "title": "View templates",
-    "section": "Prerequisites",
-    "text": "Prerequisites\n\nYou are a registered user on the ValidMind Platform\nYou are logged into the ValidMind Platform"
-  },
-  {
-    "objectID": "guide/view-templates.html#steps",
-    "href": "guide/view-templates.html#steps",
-    "title": "View templates",
-    "section": "Steps",
-    "text": "Steps\n\nFrom the ValidMind Platform homepage, go to Templates on the left.\nClick on one of the available templates to view the YAML configuration file.\nIn the configuration file that opens, you can view information about the template, such as:\n\nName and description of the template\nVersion of the templates\nSections in the template and how they are structured\nGuidelines associated with each section\nMetrics from the Developer Framework that feed into the template\n\n\n\n\n\n\n\n\n\n\n\nTip\n\n\n\nTemplates can only be configured by an administrator."
-  },
-  {
-    "objectID": "guide/view-templates.html#related-topics",
-    "href": "guide/view-templates.html#related-topics",
-    "title": "View templates",
-    "section": "Related topics",
-    "text": "Related topics\n\nCreate documentation projects\nDocument models with the Developer Framework\nReview and comment on documentation projects"
-  },
-  {
-    "objectID": "guide/guide.html",
-    "href": "guide/guide.html",
-    "title": "Guides",
-    "section": "",
-    "text": "Find how-to instructions for many common user tasks for the following user roles:"
-=======
-    "objectID": "guide/view-validation-guidelines.html#steps",
-    "href": "guide/view-validation-guidelines.html#steps",
-    "title": "View validation guidelines",
-    "section": "Steps",
-    "text": "Steps\n\nFrom the Documentation Projects page, select a model and go to the Validation Report page.\nIn any section of the validation report, click the ValidMind Insights button in the top-right to expand the ValidMind Insights right sidebar \n\nThe Validation Report Guidelines tab shows the guidelines associated with this model that have been configured by the model validation team.\nThe Comments tab shows the comment threads associated with this section of the validation report.\n\n\n\n\n\n\n\n\n\n\n\nTip\n\n\n\nThe validation guidelines for each template can only be configured by an administrator."
->>>>>>> 7ef01bf3
-  },
-  {
-    "objectID": "guide/view-validation-guidelines.html#whats-next",
-    "href": "guide/view-validation-guidelines.html#whats-next",
-    "title": "View validation guidelines",
-    "section": "What’s Next",
-    "text": "What’s Next\n\n\nWork with validation reports"
-  },
-  {
-<<<<<<< HEAD
-    "objectID": "guide/view-validation-guidelines.html",
-    "href": "guide/view-validation-guidelines.html",
-    "title": "View validation guidelines",
-    "section": "",
-    "text": "Learn how to view the guidelines for the validation report associated with a template. This topic is relevant for model validaators who need to ensure that they are following the guidelines for their validation report."
-  },
-  {
-    "objectID": "guide/view-validation-guidelines.html#prerequisites",
-    "href": "guide/view-validation-guidelines.html#prerequisites",
-    "title": "View validation guidelines",
-    "section": "Prerequisites",
-    "text": "Prerequisites\n\nYou are a registered user on the ValidMind Platform\nThe model you are documenting is registered in the model inventory\nA documentation project has already been submitted for review by the model validation team for this project\nYou are logged into the ValidMind Platform"
-  },
-  {
-    "objectID": "guide/view-validation-guidelines.html#steps",
-    "href": "guide/view-validation-guidelines.html#steps",
-    "title": "View validation guidelines",
-    "section": "Steps",
-    "text": "Steps\n\nFrom the Documentation Projects page, select a model and go to the Validation Report page.\nIn any section of the validation report, click the ValidMind Insights button in the top-right to expand the ValidMind Insights right sidebar \n\nThe Validation Report Guidelines tab shows the guidelines associated with this model that have been configured by the model validation team.\nThe Comments tab shows the comment threads associated with this section of the validation report.\n\n\n\n\n\n\n\n\n\n\n\nTip\n\n\n\nThe validation guidelines for each template can only be configured by an administrator."
-  },
-  {
-    "objectID": "guide/view-validation-guidelines.html#whats-next",
-    "href": "guide/view-validation-guidelines.html#whats-next",
-    "title": "View validation guidelines",
-    "section": "What’s Next",
-    "text": "What’s Next\n\n\nWork with validation reports"
-  },
-  {
-    "objectID": "guide/submit-for-approval.html",
-    "href": "guide/submit-for-approval.html",
-    "title": "Submit for approval",
-=======
-    "objectID": "guide/faq-testing.html",
-    "href": "guide/faq-testing.html",
-    "title": "Testing",
->>>>>>> 7ef01bf3
-    "section": "",
-    "text": "All the existing tests were developed using open-source Python and R libraries.\nThe Developer Framework test interface is a light wrapper that defines some utility functions to interact with different dataset and model backends in an agnostic way, and other functions to collect and post results to the ValidMind backend using a generic results schema."
-  },
-  {
-    "objectID": "guide/faq-testing.html#how-did-validmind-develop-the-tests-that-are-currently-in-the-library",
-    "href": "guide/faq-testing.html#how-did-validmind-develop-the-tests-that-are-currently-in-the-library",
-    "title": "Testing",
-    "section": "",
-    "text": "All the existing tests were developed using open-source Python and R libraries.\nThe Developer Framework test interface is a light wrapper that defines some utility functions to interact with different dataset and model backends in an agnostic way, and other functions to collect and post results to the ValidMind backend using a generic results schema."
-  },
-  {
-    "objectID": "guide/faq-testing.html#can-tests-be-configured-or-customized-and-can-we-add-our-own-tests",
-    "href": "guide/faq-testing.html#can-tests-be-configured-or-customized-and-can-we-add-our-own-tests",
-    "title": "Testing",
-    "section": "Can tests be configured or customized, and can we add our own tests?",
-    "text": "Can tests be configured or customized, and can we add our own tests?\nValidMind allows tests to be configured at several levels:\n\nAdministrators can configure which tests are required to run programmatically depending on the model use case\nYou can change the thresholds and parameters for tests already available in the Developer Framework (for instance, changing the threshold parameter for class imbalance flag).\nIn addition, ValidMind is implementing a feature that allows you to add your own tests to the Developer Framework. You will also be able to connect your own custom tests with the Developer Framework. These custom tests will be configurable and able to run programmatically, just like the rest of the Developer Framework libraries (roadmap item – Q3’2023)."
-  },
-  {
-<<<<<<< HEAD
-    "objectID": "guide/faq-testing.html",
-    "href": "guide/faq-testing.html",
-    "title": "Testing",
-    "section": "",
-    "text": "All the existing tests were developed using open-source Python and R libraries.\nThe Developer Framework test interface is a light wrapper that defines some utility functions to interact with different dataset and model backends in an agnostic way, and other functions to collect and post results to the ValidMind backend using a generic results schema."
-  },
-  {
-    "objectID": "guide/faq-testing.html#how-did-validmind-develop-the-tests-that-are-currently-in-the-library",
-    "href": "guide/faq-testing.html#how-did-validmind-develop-the-tests-that-are-currently-in-the-library",
-    "title": "Testing",
-    "section": "",
-    "text": "All the existing tests were developed using open-source Python and R libraries.\nThe Developer Framework test interface is a light wrapper that defines some utility functions to interact with different dataset and model backends in an agnostic way, and other functions to collect and post results to the ValidMind backend using a generic results schema."
-  },
-  {
-    "objectID": "guide/faq-testing.html#can-tests-be-configured-or-customized-and-can-we-add-our-own-tests",
-    "href": "guide/faq-testing.html#can-tests-be-configured-or-customized-and-can-we-add-our-own-tests",
-    "title": "Testing",
-    "section": "Can tests be configured or customized, and can we add our own tests?",
-    "text": "Can tests be configured or customized, and can we add our own tests?\nValidMind allows tests to be configured at several levels:\n\nAdministrators can configure which tests are required to run programmatically depending on the model use case\nYou can change the thresholds and parameters for tests already available in the Developer Framework (for instance, changing the threshold parameter for class imbalance flag).\nIn addition, ValidMind is implementing a feature that allows you to add your own tests to the Developer Framework. You will also be able to connect your own custom tests with the Developer Framework. These custom tests will be configurable and able to run programmatically, just like the rest of the Developer Framework libraries (roadmap item – Q3’2023)."
-  },
-  {
-=======
->>>>>>> 7ef01bf3
-    "objectID": "guide/faq-testing.html#do-you-include-explainability-related-testing-and-documentation",
-    "href": "guide/faq-testing.html#do-you-include-explainability-related-testing-and-documentation",
-    "title": "Testing",
-    "section": "Do you include explainability-related testing and documentation?",
-    "text": "Do you include explainability-related testing and documentation?\nOur Developer Framework currently includes test kits to test and document global explainability features of the model, specifically, permutation feature importance and Shapley values.\n\nIn addition, ValidMind is implementing standard documentation via the Developer Framework for the following items and modeling techniques:\n\nConceptual soundness\n\nModel use case description (Q2’2023)\nModel selection rationale (Q2’2023)\n\nData evaluation\n\nData quality metrics\nSampling method validation\nPopulation distribution (PSI)\nCorrelations & interactions\nData lineage (Q3’2023)\nFeature engineering (Q3’2023)\n\nModel Evaluation\n\nPerformance & accuracy evaluation\nGoodness of fit (Q2’2023)\nStability & sensitivity to perturbations (Q3’2023)\nModel robustness & weak regions (Q3’2023)\nGlobal explainability - permutation feature importance, SHAP\nLocal explainability- LIME (Q3’2023)\nModel testing at implementation / post-production (2024)\n\nModel techniques\n\nTime series (ARIMA, Error correction)\nRegression (OLS, Logistic, GLM, XGBoost)\nDecision trees (tree-based ML models)\nRandom forests\nK-means clustering (Q2 2023)\nNLP (2024)\nDeep learning (2024)\nComputer vision (2024)"
-<<<<<<< HEAD
-  },
-  {
-    "objectID": "guide/faq-testing.html#is-there-a-use-case-for-synthetic-data-on-the-platform",
-    "href": "guide/faq-testing.html#is-there-a-use-case-for-synthetic-data-on-the-platform",
-    "title": "Testing",
-    "section": "Is there a use case for synthetic data on the platform?",
-    "text": "Is there a use case for synthetic data on the platform?\nValidMind’s Developer Framework supports you bringing your own datasets, including synthetic datasets, for testing and benchmarking purposes, such as for fair lending and bias testing.\nWe are happy to discuss exploring specific use cases for synthetic data generation with you further."
-  },
-  {
-    "objectID": "guide/jupyter-notebooks.html",
-    "href": "guide/jupyter-notebooks.html",
-    "title": "Example notebooks",
-    "section": "",
-    "text": "Our example notebooks are designed to showcase the capabilities and features of the Developer Framework and ValidMind Platform, while also providing you with useful examples that you can build on and adapt for your own use cases.\nTry the notebooks yourself:\nGoogle Colaboratory (Colab) is a free Jupyter notebook environment that runs in the cloud. There, you can work with our Jupyter notebooks by saving your own copy, write and execute code, share your work to collaborate with others in real-time, and download notebooks to try them out locally in your own developer environment."
-=======
->>>>>>> 7ef01bf3
-  },
-  {
-    "objectID": "guide/faq-testing.html#is-there-a-use-case-for-synthetic-data-on-the-platform",
-    "href": "guide/faq-testing.html#is-there-a-use-case-for-synthetic-data-on-the-platform",
-    "title": "Testing",
-    "section": "Is there a use case for synthetic data on the platform?",
-    "text": "Is there a use case for synthetic data on the platform?\nValidMind’s Developer Framework supports you bringing your own datasets, including synthetic datasets, for testing and benchmarking purposes, such as for fair lending and bias testing.\nWe are happy to discuss exploring specific use cases for synthetic data generation with you further."
-  },
-  {
-    "objectID": "guide/view-all-test-plans.html",
-    "href": "guide/view-all-test-plans.html",
-    "title": "View all test plans",
-<<<<<<< HEAD
-    "section": "",
-    "text": "Learn how to use list_plans(), list_test(), and describe_plan() methods to view and describe test plans and tests available in the Developer Framework."
-  },
-  {
-    "objectID": "guide/view-all-test-plans.html#prerequisites",
-    "href": "guide/view-all-test-plans.html#prerequisites",
-    "title": "View all test plans",
-    "section": "Prerequisites",
-    "text": "Prerequisites\n\nYou are a registered user on the ValidMind Platform\nYou are working on an active documentation project\nYou have already installed the ValidMind client library in your developer environment"
-  },
-  {
-    "objectID": "guide/view-all-test-plans.html#steps",
-    "href": "guide/view-all-test-plans.html#steps",
-    "title": "View all test plans",
-    "section": "Steps",
-    "text": "Steps\n\nInitialize the client library.\nUse list_plans() and list_tests() to view the list of all available test plans and tests.\nExamples:\n\nList all available test plans currently available in the the Developer Framework:\nvm.test_plans.list_plans()\nList all available individual tests currently available in the Developer Framework:\nvm.test_plans.list_tests() \n\nUse describe_testplan() to list all the tests included in a specific test plan:\nExample: The following code will list tests included in the tabular_data_quality test plan:\nvm.test_plans.describe_plan(\"tabular_data_quality\")"
-  },
-  {
-    "objectID": "guide/view-all-test-plans.html#related-topics",
-    "href": "guide/view-all-test-plans.html#related-topics",
-    "title": "View all test plans",
-    "section": "Related topics",
-    "text": "Related topics\n\nDocument models with the Developer Framework"
-  },
-  {
-    "objectID": "guide/get-started.html",
-    "href": "guide/get-started.html",
-    "title": "Get started",
-=======
->>>>>>> 7ef01bf3
-    "section": "",
-    "text": "Learn how to use list_plans(), list_test(), and describe_plan() methods to view and describe test plans and tests available in the Developer Framework."
-  },
-  {
-    "objectID": "guide/view-all-test-plans.html#prerequisites",
-    "href": "guide/view-all-test-plans.html#prerequisites",
-    "title": "View all test plans",
-    "section": "Prerequisites",
-    "text": "Prerequisites\n\nYou are a registered user on the ValidMind Platform\nYou are working on an active documentation project\nYou have already installed the ValidMind client library in your developer environment"
-  },
-  {
-    "objectID": "guide/view-all-test-plans.html#steps",
-    "href": "guide/view-all-test-plans.html#steps",
-    "title": "View all test plans",
-    "section": "Steps",
-    "text": "Steps\n\nInitialize the client library.\nUse list_plans() and list_tests() to view the list of all available test plans and tests.\nExamples:\n\nList all available test plans currently available in the the Developer Framework:\nvm.test_plans.list_plans()\nList all available individual tests currently available in the Developer Framework:\nvm.test_plans.list_tests() \n\nUse describe_testplan() to list all the tests included in a specific test plan:\nExample: The following code will list tests included in the tabular_data_quality test plan:\nvm.test_plans.describe_plan(\"tabular_data_quality\")"
-  },
-  {
-    "objectID": "guide/view-all-test-plans.html#related-topics",
-    "href": "guide/view-all-test-plans.html#related-topics",
-    "title": "View all test plans",
-    "section": "Related topics",
-    "text": "Related topics\n\nDocument models with the Developer Framework"
-  },
-  {
-    "objectID": "guide/use-test-plans-and-tests.html",
-    "href": "guide/use-test-plans-and-tests.html",
-    "title": "When to use test plans and tests",
-    "section": "",
-    "text": "This topic provides an overview about:"
-  },
-  {
-<<<<<<< HEAD
-    "objectID": "guide/use-test-plans-and-tests.html",
-    "href": "guide/use-test-plans-and-tests.html",
-    "title": "When to use test plans and tests",
-    "section": "",
-    "text": "This topic provides an overview about:"
-  },
-  {
-=======
->>>>>>> 7ef01bf3
-    "objectID": "guide/use-test-plans-and-tests.html#what-tests-test-plans-and-test-suites-are",
-    "href": "guide/use-test-plans-and-tests.html#what-tests-test-plans-and-test-suites-are",
-    "title": "When to use test plans and tests",
-    "section": "What tests, test plans, and test suites are",
-    "text": "What tests, test plans, and test suites are\n\nTests are designed to run a specific quantitative test on the dataset or model. Test results are sent to the ValidMind Platform to generate the model documentation according to the relevant templates.\nTest plans are collections of tests which are meant to be run simultaneously to address specific aspects of the documentation. quart Example: the tabular_dataset test plan runs several descriptive and data quality tests on a structured dataset, and documents the results in the ValidMind Platform.\nTest suites are collection of test plans which are meant to run together to automate generate model documentation end-to-end for specific use-cases.\nExample: the binary_classifier_full_suite test suite runs the tabular_dataset and binary_classifier test plans to fully document the data and model sections for binary classification model use-cases."
-<<<<<<< HEAD
-  },
-  {
-    "objectID": "guide/use-test-plans-and-tests.html#when-to-use-validmind-tests-test-plans-and-test-suites",
-    "href": "guide/use-test-plans-and-tests.html#when-to-use-validmind-tests-test-plans-and-test-suites",
-    "title": "When to use test plans and tests",
-    "section": "When to use ValidMind Tests, Test plans, and Test suites",
-    "text": "When to use ValidMind Tests, Test plans, and Test suites\nValidMind provides many built-in tests and test plans which make it easy for a model developer to document their work at any point during the model development lifecycle when they need to validate that their work satisfies model risk management requirements.\nWhile model developers have the flexibility to decide when to use ValidMind tests, we have identified a few typical scenarios which have their own characteristics and needs:\n\nWhen you want to document and validate your dataset:\n\nFor generic tabular datasets: use the tabular_dataset test plan.\nFor time-series datasets: use the time_series_dataset test plan.\n\nWhen you want to document and validate about your model:\n\nFor binary classification models: use the binary_classifier test plan.\nFor time series models: use the timeseries test plan.\n\nWhen you want to document a binary classification model and the relevant dataset end-to-end: use the binary_classifier_full_suite test suite."
-  },
-  {
-    "objectID": "guide/use-test-plans-and-tests.html#api-reference",
-    "href": "guide/use-test-plans-and-tests.html#api-reference",
-    "title": "When to use test plans and tests",
-    "section": "API Reference",
-    "text": "API Reference\nSee the Reference pages for a list of all of the built-in tests and test plans for datasets and models."
-  },
-  {
-    "objectID": "guide/editions-and-features.html",
-    "href": "guide/editions-and-features.html",
-    "title": "Editions and features",
-    "section": "",
-    "text": "ValidMind offers its solution in multiple editions to choose from. Each edition is priced on an annual subscription basis, depending on the number of models registered on the platform and your support requirements."
-=======
->>>>>>> 7ef01bf3
-  },
-  {
-    "objectID": "guide/use-test-plans-and-tests.html#when-to-use-validmind-tests-test-plans-and-test-suites",
-    "href": "guide/use-test-plans-and-tests.html#when-to-use-validmind-tests-test-plans-and-test-suites",
-    "title": "When to use test plans and tests",
-    "section": "When to use ValidMind Tests, Test plans, and Test suites",
-    "text": "When to use ValidMind Tests, Test plans, and Test suites\nValidMind provides many built-in tests and test plans which make it easy for a model developer to document their work at any point during the model development lifecycle when they need to validate that their work satisfies model risk management requirements.\nWhile model developers have the flexibility to decide when to use ValidMind tests, we have identified a few typical scenarios which have their own characteristics and needs:\n\nWhen you want to document and validate your dataset:\n\nFor generic tabular datasets: use the tabular_dataset test plan.\nFor time-series datasets: use the time_series_dataset test plan.\n\nWhen you want to document and validate about your model:\n\nFor binary classification models: use the binary_classifier test plan.\nFor time series models: use the timeseries test plan.\n\nWhen you want to document a binary classification model and the relevant dataset end-to-end: use the binary_classifier_full_suite test suite."
-  },
-  {
-    "objectID": "guide/use-test-plans-and-tests.html#api-reference",
-    "href": "guide/use-test-plans-and-tests.html#api-reference",
-    "title": "When to use test plans and tests",
-    "section": "API Reference",
-    "text": "API Reference\nSee the Reference pages for a list of all of the built-in tests and test plans for datasets and models."
-  },
-  {
-    "objectID": "guide/reference.html",
-    "href": "guide/reference.html",
-    "title": "Reference",
-    "section": "",
-    "text": "Find reference information for our Developer Framework."
-  },
-  {
-    "objectID": "guide/faq-documentation.html",
-    "href": "guide/faq-documentation.html",
-    "title": "Documentation",
-    "section": "",
-    "text": "ValidMind’s platform allows you to configure multiple templates based on documentation requirements for each model use case. During the model registration process, the platform automatically selects the template based on the provided model use case information.\nDocumentation templates can be modified by configuring a YAML file in the backend.\nValidMind is working on a UI feature that will enable user role administrators (such as the model validation team) to modify existing templates and upload new templates to the platform (target roadmap item – Q3 2023)."
-  },
-  {
-    "objectID": "guide/faq-documentation.html#can-documentation-templates-be-configured-per-model-use-case-or-to-match-our-existing-templates",
-    "href": "guide/faq-documentation.html#can-documentation-templates-be-configured-per-model-use-case-or-to-match-our-existing-templates",
-    "title": "Documentation",
-    "section": "",
-    "text": "ValidMind’s platform allows you to configure multiple templates based on documentation requirements for each model use case. During the model registration process, the platform automatically selects the template based on the provided model use case information.\nDocumentation templates can be modified by configuring a YAML file in the backend.\nValidMind is working on a UI feature that will enable user role administrators (such as the model validation team) to modify existing templates and upload new templates to the platform (target roadmap item – Q3 2023)."
-  },
-  {
-    "objectID": "guide/faq-documentation.html#can-the-documentation-be-exported",
-    "href": "guide/faq-documentation.html#can-the-documentation-be-exported",
-    "title": "Documentation",
-    "section": "Can the documentation be exported?",
-    "text": "Can the documentation be exported?\nValidMind supports exporting documentation and validation reports in Word (.docx) or PDF formats."
-  },
-  {
-<<<<<<< HEAD
-    "objectID": "guide/reference.html",
-    "href": "guide/reference.html",
-    "title": "Reference",
-    "section": "",
-    "text": "Find reference information for our Developer Framework."
-  },
-  {
-    "objectID": "guide/login.html",
-    "href": "guide/login.html",
-    "title": "Log into the ValidMind UI",
-    "section": "",
-    "text": "Log into our cloud-hosted platform UI to collaborate with others."
-=======
-    "objectID": "guide/faq-documentation.html#can-we-attach-files-to-the-documentation-on-the-ui-what-file-formats-are-supported",
-    "href": "guide/faq-documentation.html#can-we-attach-files-to-the-documentation-on-the-ui-what-file-formats-are-supported",
-    "title": "Documentation",
-    "section": "Can we attach files to the documentation on the UI? What file formats are supported?",
-    "text": "Can we attach files to the documentation on the UI? What file formats are supported?\nYou can attach image files to documentation cells and comments on the UI. The following file formats are supported:\n\nJPEG\nPNG\nGIF\nTIFF\nBMP\nSVG\nRAW\nWebP\nHEIF\nPSD\n\nAdditionally, ValidMind is working on enabling you to attach Excel, CSV, Word, and PDF files to the documentation in the UI (Roadmap item – Q2 2023)."
->>>>>>> 7ef01bf3
-  },
-  {
-    "objectID": "guide/faq-documentation.html#can-the-documentation-be-initialized-from-the-ui-instead-of-the-developer-framework",
-    "href": "guide/faq-documentation.html#can-the-documentation-be-initialized-from-the-ui-instead-of-the-developer-framework",
-    "title": "Documentation",
-    "section": "Can the documentation be initialized from the UI instead of the Developer Framework?",
-    "text": "Can the documentation be initialized from the UI instead of the Developer Framework?\nValidMind allows you to writr documentation directly in the online UI editor, without having to use the Developer Framework.\nFrom the online UI editor, you can edit text and tables and upload your test results, including images. Using the Developer Framework, you can execute test plans and generate the corresponding documentation."
-  },
-  {
-<<<<<<< HEAD
-    "objectID": "guide/faq-documentation.html",
-    "href": "guide/faq-documentation.html",
-    "title": "Documentation",
-    "section": "",
-    "text": "ValidMind’s platform allows you to configure multiple templates based on documentation requirements for each model use case. During the model registration process, the platform automatically selects the template based on the provided model use case information.\nDocumentation templates can be modified by configuring a YAML file in the backend.\nValidMind is working on a UI feature that will enable user role administrators (such as the model validation team) to modify existing templates and upload new templates to the platform (target roadmap item – Q3 2023)."
-  },
-  {
-    "objectID": "guide/faq-documentation.html#can-documentation-templates-be-configured-per-model-use-case-or-to-match-our-existing-templates",
-    "href": "guide/faq-documentation.html#can-documentation-templates-be-configured-per-model-use-case-or-to-match-our-existing-templates",
-    "title": "Documentation",
-    "section": "",
-    "text": "ValidMind’s platform allows you to configure multiple templates based on documentation requirements for each model use case. During the model registration process, the platform automatically selects the template based on the provided model use case information.\nDocumentation templates can be modified by configuring a YAML file in the backend.\nValidMind is working on a UI feature that will enable user role administrators (such as the model validation team) to modify existing templates and upload new templates to the platform (target roadmap item – Q3 2023)."
-  },
-  {
-    "objectID": "guide/faq-documentation.html#can-the-documentation-be-exported",
-    "href": "guide/faq-documentation.html#can-the-documentation-be-exported",
-    "title": "Documentation",
-    "section": "Can the documentation be exported?",
-    "text": "Can the documentation be exported?\nValidMind supports exporting documentation and validation reports in Word (.docx) or PDF formats."
-  },
-  {
-    "objectID": "guide/faq-documentation.html#can-we-attach-files-to-the-documentation-on-the-ui-what-file-formats-are-supported",
-    "href": "guide/faq-documentation.html#can-we-attach-files-to-the-documentation-on-the-ui-what-file-formats-are-supported",
-    "title": "Documentation",
-    "section": "Can we attach files to the documentation on the UI? What file formats are supported?",
-    "text": "Can we attach files to the documentation on the UI? What file formats are supported?\nYou can attach image files to documentation cells and comments on the UI. The following file formats are supported:\n\nJPEG\nPNG\nGIF\nTIFF\nBMP\nSVG\nRAW\nWebP\nHEIF\nPSD\n\nAdditionally, ValidMind is working on enabling you to attach Excel, CSV, Word, and PDF files to the documentation in the UI (Roadmap item – Q2 2023)."
-  },
-  {
-    "objectID": "guide/faq-documentation.html#can-the-documentation-be-initialized-from-the-ui-instead-of-the-developer-framework",
-    "href": "guide/faq-documentation.html#can-the-documentation-be-initialized-from-the-ui-instead-of-the-developer-framework",
-    "title": "Documentation",
-    "section": "Can the documentation be initialized from the UI instead of the Developer Framework?",
-    "text": "Can the documentation be initialized from the UI instead of the Developer Framework?\nValidMind allows you to writr documentation directly in the online UI editor, without having to use the Developer Framework.\nFrom the online UI editor, you can edit text and tables and upload your test results, including images. Using the Developer Framework, you can execute test plans and generate the corresponding documentation."
-  },
-  {
-=======
->>>>>>> 7ef01bf3
-    "objectID": "guide/faq-documentation.html#can-we-export-the-documentation-produced-by-validmind-to-the-storageworkflow-system-used-by-the-model-validation-team",
-    "href": "guide/faq-documentation.html#can-we-export-the-documentation-produced-by-validmind-to-the-storageworkflow-system-used-by-the-model-validation-team",
-    "title": "Documentation",
-    "section": "Can we export the documentation produced by ValidMind to the storage/workflow system used by the model validation team?",
-    "text": "Can we export the documentation produced by ValidMind to the storage/workflow system used by the model validation team?\nDocumentation and validation reports produced in ValidMind can be exported to Word and PDF formats. Depending on the integration requirements of the systems used by your validation teams, such as connectivity via API, SharePoint, and more, ValidMind can work with you to automate the export and storage of documentation into these systems."
-<<<<<<< HEAD
-  },
-  {
-    "objectID": "guide/release-notes-2023-may-30.html",
-    "href": "guide/release-notes-2023-may-30.html",
-    "title": "May 30, 2023",
-    "section": "",
-    "text": "Plots and visual outputs have been enhanced with the Plotly package. Users can now view how values change when hovering over the following plots:\n\nCorrelations matrix\nPopulation Stability Index\nConfusion matrices\nROC curve\nPR curve\n\nAdded support for Global test config definition. This allows you to share configuration and parameters across different tests.\n\n\n\n\n\nYou can now export documentation projects to Word documents from the Platform UI. This feature enables you make use of model documentation or validation report files outside of the ValidMind Platform. Learn more …\nWe added a new demo model that allows you to test the ValidMind developer framework with a time-series forecasting model. Learn more …"
-=======
->>>>>>> 7ef01bf3
-  },
-  {
-    "objectID": "guide/support.html",
-    "href": "guide/support.html",
-    "title": "Support",
-    "section": "",
-    "text": "Our support team can provide you with quick and easy access to the resources you need to troubleshoot technical issues and help you get the most out of the ValidMind Platform."
-  },
-  {
-    "objectID": "guide/support.html#check-the-faqs",
-    "href": "guide/support.html#check-the-faqs",
-    "title": "Support",
-    "section": "Check the FAQs",
-    "text": "Check the FAQs\nWe curate several lists of frequently asked questions (FAQs) that might be of help:\n\nModel registration, configuration, and customization\nModel inventory, tracking, and reporting\nDocumentation and templates\nWorkflows and collaboration\nTesting and thresholds\nIntegrations and support\nData handling and privacy"
-  },
-  {
-    "objectID": "guide/support.html#get-help",
-    "href": "guide/support.html#get-help",
-    "title": "Support",
-    "section": "Get help",
-    "text": "Get help\nDon’t see what you are looking for? Email support@validmind.com to get help from a human."
-  },
-  {
-    "objectID": "guide/support.html",
-    "href": "guide/support.html",
-    "title": "Support",
-    "section": "",
-    "text": "Our support team can provide you with quick and easy access to the resources you need to troubleshoot technical issues and help you get the most out of the ValidMind Platform."
-  },
-  {
-    "objectID": "guide/support.html#check-the-faqs",
-    "href": "guide/support.html#check-the-faqs",
-    "title": "Support",
-    "section": "Check the FAQs",
-    "text": "Check the FAQs\nWe curate several lists of frequently asked questions (FAQs) that might be of help:\n\nModel registration, configuration, and customization\nModel inventory, tracking, and reporting\nDocumentation and templates\nWorkflows and collaboration\nTesting and thresholds\nIntegrations and support\nData handling and privacy"
-  },
-  {
-    "objectID": "guide/support.html#get-help",
-    "href": "guide/support.html#get-help",
-    "title": "Support",
-    "section": "Get help",
-    "text": "Get help\nDon’t see what you are looking for? Email support@validmind.com to get help from a human."
-  },
-  {
-    "objectID": "guide/edit-templates.html",
-    "href": "guide/edit-templates.html",
-    "title": "Edit templates",
-    "section": "",
-    "text": "Learn how to edit templates that get used for model documentation or for validation reports. This topic is relevant for administrators who need to configure templates for specific use cases or where the existing templates supplied by ValidMind need to be customized.\nDocumentation templates are stored as YAML files that you edit directly in the online editor. These templates are versioned and saving a documentation template after making changes or reverting to a previous version state always creates a new version."
-  },
-  {
-    "objectID": "guide/edit-templates.html#prerequisites",
-    "href": "guide/edit-templates.html#prerequisites",
-    "title": "Edit templates",
-    "section": "Prerequisites",
-    "text": "Prerequisites\nThe template you want to edit must have been added to the ValidMind Platform already.\nIf you are not sure which template or which version of a template a documentation project is using, check the Project Overview page of your documentation project. The Documentation Template section in the right sidebar lists the information."
-  },
-  {
-    "objectID": "guide/edit-templates.html#template-schema",
-    "href": "guide/edit-templates.html#template-schema",
-    "title": "Edit templates",
-    "section": "Template schema",
-    "text": "Template schema\n Schema Docs\n\n\n\n\n\n\n\n\n  Type: object     template_id Required     root    template_idType: string Unique identifier for the template.          template_name Required     root    template_nameType: string Name of the template.          version Required     root    versionType: string Version of the template.          description     root    descriptionType: string Description of the template.          sections Required     root    sectionsType: array Documentation sections of the template.  Each item of this array must be:   root    sections    sectionType: object     id Required     root    sections    sections items    idType: string Unique identifier for the section.          title Required     root    sections    sections items    titleType: string Title of the section.          description     root    sections    sections items    descriptionType: string Description of the section.          parent_section     root    sections    sections items    parent_sectionType: string ID of the parent section.          order     root    sections    sections items    orderType: integer Order of the section in the navigation menu. By default sections are ordered alphabetically. If order is specified, sections will be ordered by the order value, and then alphabetically.          default_text     root    sections    sections items    default_textType: string Default text for the section. If set, a metadata content row will be created with this text when installing the template on a given project          index_only     root    sections    sections items    index_onlyType: boolean If true, the section will be displayed in the navigation menu, but it will not be accessible via direct link.          condensed     root    sections    sections items    condensedType: boolean If true, the section will condense all of its subsections into a single section.          guidelines     root    sections    sections items    guidelinesType: array of string Documentation or validation guidelines for the section.  Each item of this array must be:   root    sections    sections items    guidelines    guidelines itemsType: string           contents     root    sections    sections items    contentsType: array Contents to be displayed on the section.  Each item of this array must be:   root    sections    sections items    contents    section_contentsType: object Single content block of the module.      content_type Required     root    sections    sections items    contents    contents items    content_typeType: enum (of string) Default: \"metadata_text\"  Must be one of: \"metadata_text\"\"dynamic\"\"metric\"\"test\"   Examples: \"metadata_text\"\n \"test\"\n          content_id     root    sections    sections items    contents    contents items    content_idType: string ID of the content to be displayed for the given content type (text, metric, testm, etc.).   Examples: \"sample_text\"\n \"section_intro\"\n          options     root    sections    sections items    contents    contents items    optionsType: object Options for the content block.   Examples: {\n    \"default_text\": \"This is a sample text block.\"\n}\n {\n    \"metric_id\": \"metric_1\",\n    \"title\": \"Custom Title for Metric 1\"\n}\n {\n    \"test_id\": \"adf_test\"\n}\n      default_text     root    sections    sections items    contents    contents items    options    default_textType: string Default text for the content block. Only applicable for metadata_text content blocks.          title     root    sections    sections items    contents    contents items    options    titleType: string Title of the content block. Only applicable for metric and test content blocks.                       Generated using json-schema-for-humans on 2023-06-08 at 14:44:40 -0700"
-  },
-  {
-    "objectID": "guide/edit-templates.html#steps",
-    "href": "guide/edit-templates.html#steps",
-    "title": "Edit templates",
-    "section": "Steps",
-    "text": "Steps\n\nLog in to the ValidMind UI.\nFrom the side navigation, select Templates.\nSelect one of the tabs for the type of template you want to edit:\n\nDocumentation Templates\nValidation Report Templates\n\nLocate the template to edit and, at the bottom of the template card, click Edit Template.\nIn the YAML editor that opens, make your changes.\n\nUse See changes to view a side-by-side comparison of your changes with the latest version of the template.\nUse Reset changes to delete your changes and return to the latest version of the template.\n\nClick Prepare new version to save your changes.\n\nAdd a description in Version notes to track the changes that were made once the version is saved.\n\n\nAfter you have saved a new version, it becomes available for use with model documentation or validation reports."
-  },
-  {
-    "objectID": "guide/edit-templates.html#troubleshooting",
-    "href": "guide/edit-templates.html#troubleshooting",
-    "title": "Edit templates",
-    "section": "Troubleshooting",
-    "text": "Troubleshooting\nThe documentation template editor validates the YAML changes you make and flags any errors that it finds. If you make a change that the editor cannot parse correctly, the editor will not let you save the changes until you correct the YAML.\nCommon issues with YAML include incorrect indenting, imbalanced quotes, or missing colons between keys and values. If you run into issues with incorrect YAML, check the error message provided by the template editor, as it might provide a line and column number where the error occurs."
-  },
-  {
-    "objectID": "guide/edit-templates.html#whats-next",
-    "href": "guide/edit-templates.html#whats-next",
-    "title": "Edit templates",
-    "section": "What’s Next",
-    "text": "What’s Next\nYou can see which version of a template is used in the Project Overview page of each documentation project."
-  },
-  {
-    "objectID": "guide/explore-example-documentation-project.html",
-    "href": "guide/explore-example-documentation-project.html",
-    "title": "Explore an Example Documentation Project",
-    "section": "",
-    "text": "Let’s take a look at how the Developer Framework works hand-in-hand with the ValidMind Platform and how documentation and test results get uploaded.\nThe ValidMind Platform is the central place to:"
-  },
-  {
-    "objectID": "guide/explore-example-documentation-project.html#steps",
-    "href": "guide/explore-example-documentation-project.html#steps",
-    "title": "Explore an Example Documentation Project",
-    "section": "Steps",
-    "text": "Steps\n\nLog in to the ValidMind UI.\nFrom the side navigation, select Model Inventory.\nLocate or search for the [Quickstart] Customer Churn Model - Initial Validation and select it.\nOn the model details page that open, you can find important information about the model, such as:\n\nThe ID of the model and its specific use case\nThe owners, developers, validators, and business unit associated with the model\nThe risk tier and current version\nAnd more\n\nScroll down to Documentation Project History and select the model.\nOn the project overview page that opens, you can see what is included, such as model, project findings, recent activity, and project stakeholders, and more. In the left sidebar, you can find links to the documentation, project findings, validation report, audit trail, and client integration.\nFor this Quickstart, we will focus on the Documentation section to show you how content from the Developer Framework gets uploaded.\nNote that the model status is In Documentation. This is the status that a model starts in as part of a documentation project. You can click See workflow to look at what the full workflow is, from documentation, to validation, to review, and finally approval.\nFrom the left sidebar, select Documentation &gt; 2. Data preparation &gt; 2.1. Data description.\n\n\n\n\n\nThis content is generated by the ValidMind Developer Framework and provides information about the dataset used, including histograms, information about dataset quality, and test results.\nSections that need your attention get flagged with Requires Attention. These sections get flagged automatically by the Developer Framework whenever a test result is above or below a certain threshold.\nFrom the left sidebar, select 3. Model Development and any of the subsection to see information that has been uploaded by the Developer Framework about:\n\nModel training\nModel evaluation\nModel explainability and interpretability\nModel diagnosis\n\nThe Documentation Guidelines in the ValidMind Insights right sidebar can tell you more about what these sections mean and help you with the task of documenting the model.\nFinally, take a look at section 4. Monitoring and Governance.\nSections like 4.1 Monitoring Plan are not generated by the Developer Framework, but they get added by the model developer in the Platform UI."
-  },
-  {
-    "objectID": "guide/explore-example-documentation-project.html#whats-next",
-    "href": "guide/explore-example-documentation-project.html#whats-next",
-    "title": "Explore an Example Documentation Project",
-    "section": "What’s next",
-    "text": "What’s next\nReady to learn about how you can use the ValidMind Platform? Continue with Create your first documentation project."
-  },
-  {
-    "objectID": "guide/try-developer-framework-with-colab.html",
-    "href": "guide/try-developer-framework-with-colab.html",
-    "title": "Try it with Google Colaboratory",
-    "section": "",
-    "text": "Learn how to access our introductory Jupyter notebook with Google Colaboratory."
-  },
-  {
-    "objectID": "guide/try-developer-framework-with-colab.html#prerequisites",
-    "href": "guide/try-developer-framework-with-colab.html#prerequisites",
-    "title": "Try it with Google Colaboratory",
-    "section": "Prerequisites",
-    "text": "Prerequisites\nYou must have access to Google Colaboratory (Colab).\nGoogle Colaboratory (Colab) is a free Jupyter notebook environment that runs in the cloud. You can work with, run, and download our sample Jupyter notebooks from there."
-  },
-  {
-    "objectID": "guide/try-developer-framework-with-colab.html#steps",
-    "href": "guide/try-developer-framework-with-colab.html#steps",
-    "title": "Try it with Google Colaboratory",
-    "section": "Steps",
-    "text": "Steps\n\n\n\n\n\n\n\n\nAbout our Jupyter notebooks\n\n\n\nNotebooks from ValidMind are safe to run — If you get a warning that this notebook was not authored by Google, we welcome you to inspect the notebook source.  Runtime errors — We recommend that you not use the Run all option. Run each cell individually to see what is happening in the notebook. If you do see errors, re-run the notebook cells.\n\n\n\nOpen the Quickstart notebook in Google Colaboratory: \n\nClick File &gt; Save a copy in Drive to make a copy of the Quickstart notebook so that you can modify it later.\n\nAlternatively, you can download the notebook source and work with it in your own developer environment."
-  },
-  {
-    "objectID": "guide/try-developer-framework-with-colab.html#whats-next",
-    "href": "guide/try-developer-framework-with-colab.html#whats-next",
-    "title": "Try it with Google Colaboratory",
-    "section": "What’s Next",
-    "text": "What’s Next\nContinue with Explore the Platform UI to learn how you can use the sample notebook."
-  },
-  {
-    "objectID": "guide/developer-framework.html",
-    "href": "guide/developer-framework.html",
-    "title": "Developers",
-    "section": "",
-    "text": "Geared towards model developers, this section includes information for:"
-  },
-  {
-    "objectID": "guide/developer-framework.html#related-topics",
-    "href": "guide/developer-framework.html#related-topics",
-    "title": "Developers",
-    "section": "Related Topics",
-    "text": "Related Topics\nFor model developer tasks related to documentation projects and collaborating with model validators and model owners, refer to our Guides."
-  },
-  {
-    "objectID": "guide/configure-aws-privatelink.html",
-    "href": "guide/configure-aws-privatelink.html",
-    "title": "Configure AWS PrivateLink",
-    "section": "",
-    "text": "Learn how to configure AWS PrivateLink to establish a private connection between ValidMind and your company network without exposing traffic to the public internet. Using PrivateLink can improve the security and compliance of your applications and data by keeping traffic private and reducing the attack surface of your network.\nAWS PrivateLink is a networking service that allows secure and private communication between Amazon Virtual Private Cloud (VPC) resources and services hosted in other VPCs or in AWS partner services, such as ValidMind. With AWS PrivateLink, you can connect to services over the Amazon network, without needing to expose your network traffic to the public internet.\nPrivateLink works by creating a private VPC endpoint for a supported AWS service within your virtual private cloud. This endpoint acts as a proxy between your VPC and ValidMind, allowing traffic to be routed privately over the AWS network. To make the endpoint easier to use, ValidMind provides a private DNS name that model developers and validators can connect to in a browser.\nThe responsibility of setting up a VPC endpoint for AWS PrivateLink falls to your IT department, such as the cloud engineering, infrastructure, or security teams. To learn more, check Access an AWS service using an interface VPC endpoint."
-<<<<<<< HEAD
-  },
-  {
-    "objectID": "guide/configure-aws-privatelink.html#prerequisites",
-    "href": "guide/configure-aws-privatelink.html#prerequisites",
-    "title": "Configure AWS PrivateLink",
-    "section": "Prerequisites",
-    "text": "Prerequisites\nYou must have access to the AWS Console for your company and the necessary expertise to set up, configure, and maintain AWS services.\nThese steps assume that you already have established connectivity between your own company network and AWS VPC and know which company VPC you want to connect to.\n\nVPC service information\n\n\n\n\nRegion\nService name\nPrivate DNS name\n\n\n\n\nus-west-2\nEmail support@validmind.com\nEmail support@validmind.com"
-  },
-  {
-    "objectID": "guide/configure-aws-privatelink.html#steps",
-    "href": "guide/configure-aws-privatelink.html#steps",
-    "title": "Configure AWS PrivateLink",
-    "section": "Steps",
-    "text": "Steps\n\nCreate a VPC endpoint for ValidMind:\n\nLog into the AWS Console.\nIn the VPC dashboard, click Endpoints in the navigation pane.\nClick Create endpoint.\nSelect Other endpoint services.\nEnter the service name from the VPC service information and click Verify service.\nSelect the company VPC that you want to create the endpoint in.\nSelect the subnets where you want to create the endpoint network interfaces.\nConfigure the security group for the VPC endpoint. Make sure to allow traffic between your network and the endpoint.\nClick Create endpoint.\n\nThe status for the endpoint should show Pending.\nContact ValidMind at support@validmind.ai to get your new VPC endpoint connection request accepted. Include the following information:\n\nThe owner or account ID\nThe VPC endpoint ID\n\nAfter ValidMind has accepted your endpoint connection request, verify the endpoint is available:\n\nIn the VPC console, go to the Endpoints section.\nVerify that status for the endpoint shows Available.\n\nEnable the private DNS name:\n\nCheck the VPC endpoint you created, click the Actions menu, and select Modify private DNS name.\nSelect Enable for this endpoint.\nClick Save changes.\nVerify that Private DNS names shows the name shown in the VPC service information.\n\nTest the connection:\n\nFrom your company network, access ValidMind using the private DNS name from the VPC service information.\nIn a browser, confirm that you can successfully connect to ValidMind and log in.\nFrom your developer environment, confirm that you can connect to ValidMind with the Developer Framework."
-  },
-  {
-    "objectID": "guide/configure-aws-privatelink.html#whats-next",
-    "href": "guide/configure-aws-privatelink.html#whats-next",
-    "title": "Configure AWS PrivateLink",
-    "section": "What’s Next",
-    "text": "What’s Next\nAfter completing these steps, users on your company network can connect to ValidMind via AWS PrivateLink using the private DNS name from the VPC service information."
-  },
-  {
-    "objectID": "guide/review-data-streams-and-audit-trails.html",
-    "href": "guide/review-data-streams-and-audit-trails.html",
-    "title": "Review Audit Trail",
-    "section": "",
-    "text": "Learn how to access and use the audit trail functionality in the ValidMind Platform. This topic matters for for model developers, model validators, and auditors who are looking to track or audit all the information events associated with a specific project."
-  },
-  {
-    "objectID": "guide/review-data-streams-and-audit-trails.html#prerequisites",
-    "href": "guide/review-data-streams-and-audit-trails.html#prerequisites",
-    "title": "Review Audit Trail",
-    "section": "Prerequisites",
-    "text": "Prerequisites\n\nYou are a registered user on the ValidMind Platform\nThe model you are documenting is registered in the model inventory\nA documentation project has already been created for this project\nA model developer has started generating documentation, either using the Developer Framework or via the online UI editor\nYou are logged into the ValidMind Platform"
-  },
-  {
-    "objectID": "guide/review-data-streams-and-audit-trails.html#steps",
-    "href": "guide/review-data-streams-and-audit-trails.html#steps",
-    "title": "Review Audit Trail",
-    "section": "Steps",
-    "text": "Steps\n\nIn the ValidMind platform, navigate to the relevant model documentation project.\nFrom the Overview page, select Audit Trail on the left.\n\nThe table in this page shows a record of all activities generated from the Developer Framework and actions performed by users in the organization related to this specific project."
-  },
-  {
-    "objectID": "guide/review-data-streams-and-audit-trails.html#whats-next",
-    "href": "guide/review-data-streams-and-audit-trails.html#whats-next",
-    "title": "Review Audit Trail",
-    "section": "What’s Next",
-    "text": "What’s Next\n\nReview and comment on documentation projects"
-  },
-  {
-    "objectID": "guide/faq-models.html",
-    "href": "guide/faq-models.html",
-    "title": "Model registration",
-    "section": "",
-    "text": "Models get registered into ValidMind via the Model Inventory. To add a model into the Inventory, you need to fill out a customizable registration questionnaire capturing the required registration metadata, such as:\n\nModel Name\nModel Use\nModel Owner\nModel Dependencies\nAnd more"
-  },
-  {
-    "objectID": "guide/faq-models.html#how-do-models-get-registered-in-validmind",
-    "href": "guide/faq-models.html#how-do-models-get-registered-in-validmind",
-    "title": "Model registration",
-    "section": "",
-    "text": "Models get registered into ValidMind via the Model Inventory. To add a model into the Inventory, you need to fill out a customizable registration questionnaire capturing the required registration metadata, such as:\n\nModel Name\nModel Use\nModel Owner\nModel Dependencies\nAnd more"
-  },
-  {
-    "objectID": "guide/faq-models.html#can-the-fields-for-project-registration-questionnaires-be-configured",
-    "href": "guide/faq-models.html#can-the-fields-for-project-registration-questionnaires-be-configured",
-    "title": "Model registration",
-    "section": "Can the fields for project registration questionnaires be configured?",
-    "text": "Can the fields for project registration questionnaires be configured?\nValidMind enables you to configure project registration fields, including dropdown options for model risk tiers, model use cases, and documentation templates.\nYou can modify these fields as needed and on an ongoing basis."
-  },
-  {
-    "objectID": "guide/faq-models.html#can-we-leverage-content-from-historical-documentations",
-    "href": "guide/faq-models.html#can-we-leverage-content-from-historical-documentations",
-    "title": "Model registration",
-    "section": "Can we leverage content from historical documentations? ",
-    "text": "Can we leverage content from historical documentations? \nValidMind is in the process of developing features that allow you to benefit from content in historical documentation by:\n\nAllowing users to select definitions and specific documentation artifacts from previous model documentation for particular model use cases\nOffering users AI-generated content suggestions for specific areas of the documentation (e.g., qualitative sections) based on high-quality historical documentation\n\nThese features are currently on the roadmap and under research, no release schedule is set yet."
-  },
-  {
-    "objectID": "guide/faq-models.html#can-we-customize-illustrations",
-    "href": "guide/faq-models.html#can-we-customize-illustrations",
-    "title": "Model registration",
-    "section": "Can we customize illustrations?",
-    "text": "Can we customize illustrations?\nValidMind utilizes open-source libraries (such as Seaborn and Matplotlib) to generate plots and illustrations. We are working on implementing the ability for model developers to customize styling parameters for these libraries directly within the Developer Framework.\nThis feature is currently scheduled for Q4 2023.\nAdditionally, ValidMind is developing a feature that enables developers to create custom visualization widgets by writing JavaScript-based rendering code."
-  },
-  {
-    "objectID": "guide/faq-models.html#can-validmind-manage-complex-model-hierarchies-or-use-cases-with-multiple-models",
-    "href": "guide/faq-models.html#can-validmind-manage-complex-model-hierarchies-or-use-cases-with-multiple-models",
-    "title": "Model registration",
-    "section": "Can ValidMind manage complex model hierarchies or use cases with multiple models?",
-    "text": "Can ValidMind manage complex model hierarchies or use cases with multiple models?\nValidMind is enhancing support for complex or modular models in two ways:\n\nBy adding parent/sub-model relational attributes to the model inventory. This is a roadmap item currently scheduled for Q2’2023.\nBy enabling tests to run on multiple models simultaneously and aggregating the results. This is a roadmap item currently scheduled for Q3’2023."
-  },
-  {
-    "objectID": "guide/document-models-with-framework.html",
-    "href": "guide/document-models-with-framework.html",
-    "title": "Document models with the Developer Framework",
-    "section": "",
-    "text": "Learn how to generate model documentation by using the ValidMind Developer Framework. This topic is relevant for model developers who want to document information about their data and model in accordance to template requirements configured by model validators."
-  },
-  {
-    "objectID": "guide/document-models-with-framework.html#prerequisites",
-    "href": "guide/document-models-with-framework.html#prerequisites",
-    "title": "Document models with the Developer Framework",
-    "section": "Prerequisites",
-    "text": "Prerequisites\n\nYou are a registered user on the ValidMind Platform\nThe model is already registered in the model inventory\nA model developer has provided some content on the documentation, either using the Developer Framework or via the online UI editor\nYou have already located the project identifier, API key and secret\nYou have already installed the ValidMind client library in your developer environment\nYou are logged into the ValidMind Platform"
-  },
-  {
-    "objectID": "guide/document-models-with-framework.html#document-dataset-and-data-quality-metrics",
-    "href": "guide/document-models-with-framework.html#document-dataset-and-data-quality-metrics",
-    "title": "Document models with the Developer Framework",
-    "section": "Document dataset and data quality metrics",
-    "text": "Document dataset and data quality metrics\n\nInitialize the ValidMind library in your developer source:\nUse the project identifier from the associated model documentation project, accessible through the Client Integration page.\nRun the {…} test plan.\nView results in the UI."
-  },
-  {
-    "objectID": "guide/document-models-with-framework.html#document-model-description-and-model-performance-metrics",
-    "href": "guide/document-models-with-framework.html#document-model-description-and-model-performance-metrics",
-    "title": "Document models with the Developer Framework",
-    "section": "Document model description and model performance metrics",
-    "text": "Document model description and model performance metrics\n\nInitialize the ValidMind library in your developer source:\nUse the project identifier from the associated model documentation project, accessible through the Client Integration page.\nRun the {…} test plan.\nView the results in the UI."
-  },
-  {
-    "objectID": "guide/document-models-with-framework.html#related-topics",
-    "href": "guide/document-models-with-framework.html#related-topics",
-    "title": "Document models with the Developer Framework",
-    "section": "Related topics",
-    "text": "Related topics\n\nReview and comment on documentation projects\nSubmit project for approval\nExport documetnation"
-  },
-  {
-    "objectID": "guide/work-with-validation-reports.html",
-    "href": "guide/work-with-validation-reports.html",
-    "title": "Work with validation reports",
-    "section": "",
-    "text": "Learn how to use the ValidMind UI editor to create, edit, and publish a validation report for a given model. This topic is relevant for model validators who want to capture their observations and conclusions on the model documentation prepared by a model developer."
-  },
-  {
-    "objectID": "guide/work-with-validation-reports.html#prerequisites",
-    "href": "guide/work-with-validation-reports.html#prerequisites",
-    "title": "Work with validation reports",
-    "section": "Prerequisites",
-    "text": "Prerequisites\n\nYou are a registered user on the ValidMind Platform\nThe model you are documenting is registered in the model inventory\nA model developer has marked their model documentation project as Ready for Validation\nYou are logged into the ValidMind Platform"
-  },
-  {
-    "objectID": "guide/work-with-validation-reports.html#view-a-validation-report",
-    "href": "guide/work-with-validation-reports.html#view-a-validation-report",
-    "title": "Work with validation reports",
-    "section": "View a validation report",
-    "text": "View a validation report\n\nNavigate to the relevant model documentation project:\nIn the Documentation Projects page, select the project corresponding to the model for which you want to view documentation.\nFrom the Overview page, select Validation Report on the left.\nYou can now jump to any section of the Validation Report by expanding the table of contents on the left and selecting the relevant section you would like to view."
-  },
-  {
-    "objectID": "guide/work-with-validation-reports.html#add-content-to-or-edit-a-validation-report",
-    "href": "guide/work-with-validation-reports.html#add-content-to-or-edit-a-validation-report",
-    "title": "Work with validation reports",
-    "section": "Add content to or edit a validation report",
-    "text": "Add content to or edit a validation report\n\nIn any section of the validation report, hover over text content and click the  edit icon that appears on the right of the textbox. \nYou can now use the text editor functions to edit the content of the section.\nWhen done, click the  save icon."
-  },
-  {
-    "objectID": "guide/work-with-validation-reports.html#post-a-comment-on-a-validation-report",
-    "href": "guide/work-with-validation-reports.html#post-a-comment-on-a-validation-report",
-    "title": "Work with validation reports",
-    "section": "Post a comment on a validation report",
-    "text": "Post a comment on a validation report\n\nIn any section of the validation report, select a portion of text that you would like to comment on and click the Add comment button that appears. \nEnter your comment and click Submit.\nYou can now view the comment by highlighting the corresponding portion of text, or by clicking the Comments tab in the ValidMind Insights right sidebar."
-  },
-  {
-    "objectID": "guide/work-with-validation-reports.html#view-validation-guidelines-and-comments",
-    "href": "guide/work-with-validation-reports.html#view-validation-guidelines-and-comments",
-    "title": "Work with validation reports",
-    "section": "View validation guidelines and comments",
-    "text": "View validation guidelines and comments\n\nIn any section of the validation report, click the ValidMind Insights button in the top-right to expand the ValidMind Insights right sidebar. \n\nThe Validation Guidelines tab shows the validation report guidelines associated with this template that have been configured by the model validation team.\nThe Comments tab shows the comment threads associated with this section of the model documentation."
-  },
-  {
-    "objectID": "guide/work-with-validation-reports.html#related-topics",
-    "href": "guide/work-with-validation-reports.html#related-topics",
-    "title": "Work with validation reports",
-    "section": "Related topics",
-    "text": "Related topics\n\nSubmit for approval"
-  },
-  {
-    "objectID": "guide/comment-on-documentation-projects.html",
-    "href": "guide/comment-on-documentation-projects.html",
-    "title": "Comment on document projects",
-    "section": "",
-    "text": "Learn how a model validator can post comments on a model documentation project. This topic is relevant for model validators who want to provide feedback and ask questions to model developers on the basis of the model documentation provided."
-  },
-  {
-    "objectID": "guide/comment-on-documentation-projects.html#prerequisites",
-    "href": "guide/comment-on-documentation-projects.html#prerequisites",
-    "title": "Comment on document projects",
-    "section": "Prerequisites",
-    "text": "Prerequisites\n\nYou are a registered user on the ValidMind Platform\nThe model you are documenting is registered in the model inventory\nA documentation project has submitted for review or validation by the model validation team\nYou are logged into the ValidMind Platform"
-  },
-  {
-    "objectID": "guide/comment-on-documentation-projects.html#posting-a-comment-on-the-documentation",
-    "href": "guide/comment-on-documentation-projects.html#posting-a-comment-on-the-documentation",
-    "title": "Comment on document projects",
-    "section": "Posting a comment on the documentation",
-    "text": "Posting a comment on the documentation\n\nIn any section of the model documentation, select a portion of text that you would like to comment on, and click the Add comment button that appears.\n\n\n\nEnter your text comment and click Submit.\nYou can view the comment by highlighting the corresponding portion of text again, or by clicking the Comments tab in the ValidMind Insights right sidebar."
-  },
-  {
-    "objectID": "guide/comment-on-documentation-projects.html#responding-to-an-existing-comment",
-    "href": "guide/comment-on-documentation-projects.html#responding-to-an-existing-comment",
-    "title": "Comment on document projects",
-    "section": "Responding to an existing comment",
-    "text": "Responding to an existing comment\n\nSelect a highlighted text portion to view the associated comment thread, or click the Comments tab in the ValidMind Insights right sidebar.\nEnter your text comment and click Submit.\nYou can view the comment thread by highlighting the corresponding portion of text again, or by clicking the Comments tab in the ValidMind Insights side bar.\n\n\n\n\n\n\n\n\n\n\nTip\n\n\n\nAll users associated with a project, such as model developers and model validators, will see a notification that a comment has been posted in their Recent Activity feed, accessible via the ValidMind Home page."
-  },
-  {
-    "objectID": "guide/comment-on-documentation-projects.html#related-topics",
-    "href": "guide/comment-on-documentation-projects.html#related-topics",
-    "title": "Comment on document projects",
-    "section": "Related topics",
-    "text": "Related topics\n\nWork with Validation Reports \nView validation guidelines"
-  },
-  {
-    "objectID": "guide/try-developer-framework-with-jupyterhub.html",
-    "href": "guide/try-developer-framework-with-jupyterhub.html",
-    "title": "Try it with Jupyter Hub (recommended)",
-    "section": "",
-    "text": "Learn how to access our introductory Jupyter notebook with Jupyter Hub (recommended)."
-  },
-  {
-    "objectID": "guide/try-developer-framework-with-jupyterhub.html#steps",
-    "href": "guide/try-developer-framework-with-jupyterhub.html#steps",
-    "title": "Try it with Jupyter Hub (recommended)",
-    "section": "Steps",
-    "text": "Steps\n\nIn a web browser, go to https://jupyterhub.validmind.ai.\nClick Sign in with Auth0, enter your ValidMind email address and password credentials, and click Continue.\nIn the sidebar, double click the Quickstart_Customer Churn_full_suite.ipynb notebook:\n\nAfter the notebook opens, run the first few cells in the notebook:\n\nHover over each cell and click the  icon; OR\nPress Shift + Enter on Windows or Cmd + Enter if you are on a Mac\n\nThe notebook will guide you through installing the ValidMind Developer Framework, initializing the Python environment, and finally initializing the ValidMind Client Library by connecting to your own documentation project in the ValidMind Platform.\nNear the bottom of the Initialize ValidMind section, you should see a message like this:\nConnected to ValidMind. Project: Customer Churn Model - Initial Validation (xxxxxxxxxxxxxxxxxxxxxxxxx)\nThis message confirms that the Developer Framework works as expected.\n\nYou can now continue running the rest of the cells if you want to see how the demo notebook works or, to save some time, you can move on to the next section to explore the Platform UI."
-  },
-  {
-    "objectID": "guide/try-developer-framework-with-jupyterhub.html#whats-next",
-    "href": "guide/try-developer-framework-with-jupyterhub.html#whats-next",
-    "title": "Try it with Jupyter Hub (recommended)",
-    "section": "What’s Next",
-    "text": "What’s Next\nContinue with Explore the Platform UI to learn how you can use the sample notebook."
-  },
-  {
-    "objectID": "guide/faq.html",
-    "href": "guide/faq.html",
-    "title": "FAQ",
-    "section": "",
-    "text": "Find answers to frequently asked questions (FAQs), grouped by topic:\n\nModel registration, configuration, and customization\nModel inventory, tracking, and reporting\nDocumentation and templates\nWorkflows and collaboration\nTesting and thresholds\nIntegrations and support\nData handling and privacy"
-  },
-  {
-    "objectID": "guide/faq-integrations.html",
-    "href": "guide/faq-integrations.html",
-    "title": "Integrations and support",
-    "section": "",
-    "text": "ValidMind is planning to provide integration with JIRA tickets via the JIRA Python API. You will be able to configure ValidMind to update the status of a particular JIRA ticket when a specific state or approval is triggered from the workflow (roadmap item – Q3’2023)."
-  },
-  {
-    "objectID": "guide/faq-integrations.html#can-you-integrate-with-jira-to-connect-with-our-model-development-pipeline",
-    "href": "guide/faq-integrations.html#can-you-integrate-with-jira-to-connect-with-our-model-development-pipeline",
-    "title": "Integrations and support",
-    "section": "",
-    "text": "ValidMind is planning to provide integration with JIRA tickets via the JIRA Python API. You will be able to configure ValidMind to update the status of a particular JIRA ticket when a specific state or approval is triggered from the workflow (roadmap item – Q3’2023)."
-  },
-  {
-    "objectID": "guide/faq-integrations.html#what-libraries-beyond-xgboost-are-supported",
-    "href": "guide/faq-integrations.html#what-libraries-beyond-xgboost-are-supported",
-    "title": "Integrations and support",
-    "section": "What libraries beyond XGBoost are supported?",
-    "text": "What libraries beyond XGBoost are supported?\nValidMind supports the most popular open-source model development libraries in Python and R, such as:\n\nscikit-learn\nXGBoost\nstatsmodels\nPyTorch\nTensorFlow\n\nValidMind supports ingesting metrics and test results from your training and evaluation pipeline, such as using batch prediction or online prediction mechanisms. We are also implementing standard documentation via the Developer Framework for additional modeling techniques, check Do you include explainability-related testing and documentation? for more information."
-  },
-  {
-    "objectID": "guide/faq-integrations.html#what-other-programming-languages-and-development-environments-do-you-support-beyond-python-and-jupyter-notebook-such-as-r-and-sas",
-    "href": "guide/faq-integrations.html#what-other-programming-languages-and-development-environments-do-you-support-beyond-python-and-jupyter-notebook-such-as-r-and-sas",
-    "title": "Integrations and support",
-    "section": "What other programming languages and development environments do you support beyond Python and Jupyter notebook, such as R and SAS?",
-    "text": "What other programming languages and development environments do you support beyond Python and Jupyter notebook, such as R and SAS?\nValidMind’s Developer Framework is designed to be platform-agnostic and compatible with the most popular open-source programming languages and model development environments.\nCurrently, we support Python 3.8+ and the most popular AI/ML and data science libraries (scikit-learn, XGBoost, statsmodels, PyTorch, TensorFlow).\nWe are working on deploying support for R 4.0+ and associated libraries (roadmap item – Q2’2023).\nSupport for commercial and closed-source programming languages such as SAS and Matlab depends on specific deployment details and commercial agreements with customers."
-  },
-  {
-    "objectID": "guide/faq-integrations.html#do-you-support-integration-with-data-lakes-and-etl-solutions",
-    "href": "guide/faq-integrations.html#do-you-support-integration-with-data-lakes-and-etl-solutions",
-    "title": "Integrations and support",
-    "section": "Do you support integration with data lakes and ETL solutions?",
-    "text": "Do you support integration with data lakes and ETL solutions?\nSupport for connecting to data lakes and data processing or ETL pipelines is on our roadmap (Q3’2023+).\nWe will be implementing connector interfaces allowing extraction of relationships between raw data sources and final post-processed datasets for preloaded session instances received from Spark and Snowflake."
-  },
-  {
-    "objectID": "guide/faq-integrations.html#which-model-development-packageslibraries-are-supported-by-the-developer-framework-what-about-complexdistributed-models-built-with-tensorflow",
-    "href": "guide/faq-integrations.html#which-model-development-packageslibraries-are-supported-by-the-developer-framework-what-about-complexdistributed-models-built-with-tensorflow",
-    "title": "Integrations and support",
-    "section": "Which model development packages/libraries are supported by the Developer Framework? What about complex/distributed models built with TensorFlow?",
-    "text": "Which model development packages/libraries are supported by the Developer Framework? What about complex/distributed models built with TensorFlow?\nValidMind supports the most popular open-source model development libraries in Python and R, such as:\n\nscikit-learn\nXGBoost\nstatsmodels\nPyTorch\nTensorFlow\n\nFor distributed training pipelines built with frameworks like TensorFlow, ValidMind can directly access the trained model instance to extract metadata stored in the model object, if the framework is imported from within the pipeline’s code. ValidMind can also ingest metrics and test results from the customer’s training or evaluation pipeline, using batch prediction or online prediction mechanisms."
-  },
-  {
-    "objectID": "guide/faq-integrations.html#is-it-possible-for-us-to-integrate-the-tool-with-llms-like-gpt-3",
-    "href": "guide/faq-integrations.html#is-it-possible-for-us-to-integrate-the-tool-with-llms-like-gpt-3",
-    "title": "Integrations and support",
-    "section": "Is it possible for us to integrate the tool with LLMs like GPT-3?",
-    "text": "Is it possible for us to integrate the tool with LLMs like GPT-3?\nValidMind is integrating LLMs tools into our documentation features, enabling the following documentation features:\n\nGenerating content recommendations (or “starting points”) for model developers for specific sections of the documentation, based on historical documentations (roadmap item — Q3’2023).\nProviding insights to model developers and model reviewers on possible model risks, and mitigation actions/improvements to the model, based on historical model documentations (roadmap item currently in research – not scheduled)."
-  },
-  {
-    "objectID": "guide/faq-integrations.html#can-you-handle-more-sophisticated-aiml-libraries-such-as-pytorch-tensorflow",
-    "href": "guide/faq-integrations.html#can-you-handle-more-sophisticated-aiml-libraries-such-as-pytorch-tensorflow",
-    "title": "Integrations and support",
-    "section": "Can you handle more sophisticated AI/ML libraries such as Pytorch, TensorFlow?",
-    "text": "Can you handle more sophisticated AI/ML libraries such as Pytorch, TensorFlow?\nValidMind supports the most popular open-source model development libraries in Python, R, such as :\n\nscikit-learn\nXGBoost\nstatsmodels\nPyTorch\nTensorFlow\n\nFor distributed training pipelines built with frameworks, such as TensorFlow, ValidMind can directly access the trained model instance to extract metadata stored in the model object if the framework is imported from within the pipeline’s code. ValidMind can also ingest metrics and test results from the customer’s training/evaluation pipeline, such as using batch prediction or online prediction mechanisms."
-  },
-  {
-    "objectID": "guide/faq-integrations.html#does-validmind-support-data-dictionaries",
-    "href": "guide/faq-integrations.html#does-validmind-support-data-dictionaries",
-    "title": "Integrations and support",
-    "section": "Does ValidMind support data dictionaries?",
-    "text": "Does ValidMind support data dictionaries?\nYou can pass a data dictionary to ValidMind via the Developer Framework, such as in CSV format."
-  },
-  {
-    "objectID": "guide/license-agreement.html",
-    "href": "guide/license-agreement.html",
-    "title": "License agreement",
-    "section": "",
-    "text": "SOFTWARE LICENSE AGREEMENT\nIMPORTANT - READ CAREFULLY:\nThis software and associated media, printed materials, and “online” or electronic documentation files (the “Software”), is theproprietary information of ValidMind Inc. and its licensors (collectively, “Licensor”), and is protected under copyright and other intellectual property laws.\nNo part of this Software may be copied, reproduced, distributed, republished, downloaded, displayed, posted or transmitted in any form or by any means, including, but not limited to, electronic, mechanical, photocopying, recording, or otherwise, without the prior written permission of ValidMind Inc. or the respective copyright owner.\nBy installing, copying, or otherwise using the Software, the undersigned (“you”) agrees to be bound by the terms of this Software License Agreement (this “Agreement”). If you do not agree to the terms of this Agreement, do not install or use the Software.\nLICENSE GRANT. Subject to the terms and conditions of this Agreement, Licensor grants you a limited, personal, non-exclusive, non-transferable license to use the Software solely for the duration of the 4-week testing phase (the “Testing Period”) of the Software - starting on May 15th, 2023. You may install and use the Software on a single computer or device. You further agree to use the Software solely for internal testing purposes.\nOWNERSHIP. The Software is owned by Licensor and is protected by copyright laws and international copyright treaties, as well as other intellectual property laws and treaties. Licensor retains all right, title, and interest in and to the Software, including all intellectual property rights.\nRESTRICTIONS. You may not modify, adapt, translate, reverse engineer, decompile, disassemble, or otherwise attempt to discover the source code of the Software including (without limitation) for the purpose of obtaining unauthorized access to the Software. You may not distribute, sublicense, rent, lease, or lend the Software to any third party.\nSUPPORT. Licensor may, at its discretion, provide technical support for the Software. Technical support is provided on a best-effort basis and is subject to Licensor’s support policies.\nCONFIDENTIALITY. You agree to safeguard the Software and its related materials with that degree of normal due care commensurate with reasonable standards of industrial security for the protection of trade secrets and proprietary information so that no unauthorized use is made of them and no disclosure of any part of their contents is made to anyone other than your employees, agents or consultants whose duties reasonably require such disclosure, or as necessary in the ordinary course of business. You shall make all such persons fully aware of their responsibility to fulfill your obligations under this Agreement and agree to be responsible for any breach of this Agreement by such persons. You agree to promptly notify Licensor if you obtain information as to any unauthorized possession, use or disclosure of the Software by any person or entity, and further agrees to cooperate with Licensor in protecting Licensor’s proprietary rights.\nTERMINATION. This Agreement will terminate automatically after the Testing Period, or if you fail to comply with any of the terms and conditions of this Agreement. Upon termination, you must immediately cease all use of the Software and destroy all copies of the Software in your possession.\nDISCLAIMER OF WARRANTY. THE SOFTWARE IS PROVIDED “AS IS” WITHOUT WARRANTY OF ANY KIND, EITHER EXPRESS OR IMPLIED, INCLUDING, BUT NOT LIMITED TO, THE IMPLIED WARRANTIES OF MERCHANTABILITY AND FITNESS FOR A PARTICULAR PURPOSE. LICENSOR DOES NOT WARRANT THAT THE SOFTWARE WILL MEET YOUR REQUIREMENTS OR THAT OPERATION OF THE SOFTWARE WILL BE UNINTERRUPTED OR ERROR-FREE.\nLIMITATION OF LIABILITY. IN NO EVENT SHALL LICENSOR BE LIABLE FOR ANY INDIRECT, SPECIAL, INCIDENTAL, OR CONSEQUENTIAL DAMAGES ARISING OUT OF OR IN CONNECTION WITH THE USE OR INABILITY TO USE THE SOFTWARE, EVEN IF LICENSOR HAS BEEN ADVISED OF THE POSSIBILITY OF SUCH DAMAGES. IN NO EVENT SHALL LICENSOR’S LIABILITY EXCEED THE AMOUNT PAID BY YOU FOR THE SOFTWARE.\nINDEMNIFICATION. You agree to indemnify and hold Licensor harmless from and against all loss, cost, expense or liability (including reasonable attorney’s fees) (i) arising out of a claim by a third party against Licensor based upon your use of the Software, or (ii) related to, or associated with your customizations, updates and/or corrections to the Software. Licensor shall have no liability to you for any damage sustained by you as a result of your use of the Software, whether such damages would arise as a result of breach of contract, tort or otherwise.\nGOVERNING LAW. This Agreement shall be governed by and construed in accordance with the laws of the State of California and the federal laws of the United States of America, without giving effect to any principles of conflicts of law.\nENTIRE AGREEMENT. This Agreement constitutes the entire agreement between you and Licensor with respect to the Software and supersedes all prior or contemporaneous communications and proposals, whether oral or written, between you and Licensor.\nBy installing or using the Software, you acknowledge that you have read this Agreement, understand it, and agree to be bound by its terms and conditions.\nCopyright © 2023 ValidMind Inc. All rights reserved."
-  },
-  {
-    "objectID": "guide/release-notes-2023-jun-22.html",
-    "href": "guide/release-notes-2023-jun-22.html",
-    "title": "June 22, 2023",
-    "section": "",
-    "text": "This release includes a number of major enhancements to the ValidMind Developer Framework that will make it easier for users to edit templates and add custom tests that can be reused across templates. In addition, this release also includes a new notebook to illustrate support for NLP models and PyTorch, as well as the ability to edit templates directly in the Platform UI.\n\n\n\nImplement your own custom tests. With support for custom tests, you can now go beyond the default set of documentation and testing components provided by ValidMind, and use our Developer Framework to document any type of model or use case. Learn more …\nIntegrate external test providers. With test providers, you can now integrate external test libraries to expand the set of tests available through the ValidMind Developer Framework, or create your own test libraries. This enables registering custom tests under a namespace to make them available globally. We provide a couple of demo scenarios with such test providers and show how you can register them with Validmind so that they can run a template utilizing your tests. Learn more …\nSimplified documentation and testing using templates. Templates now function as dynamic test suites, allowing you to identify all the documentation components & test results mapped to a specific template. This makes it easier to fill a pre-configured template (including boilerplates and spaces designated for documentation and test results) with a single command, instead of running multiple test plans. Learn more …\nNew notebook to illustrate natural language processing (NLP) data analysis and text classification use case. Learn how to use the ValidMind Framework to document and test an NLP data analysis and text classification model built with the PyTorch library. The emphasis of this notebook is on documenting and testing the in-depth analysis and preprocessing of the text data, in this case, COVID-19 related tweets. Learn more …\n\n\n\n\n\nYou can now edit the documentation templates that get used for model documentation or for validation reports. This feature is relevant for administrators who need to configure templates for specific use cases, or where the existing templates supplied by ValidMind need to be customized. Editing allows to configure sections, sub-sections, and content blocks inside a template. Learn more …\nWe improved the search feature in the Platform UI to make search results more compact."
-  },
-  {
-    "objectID": "guide/release-notes-2023-jun-22.html#release-highlights",
-    "href": "guide/release-notes-2023-jun-22.html#release-highlights",
-    "title": "June 22, 2023",
-    "section": "",
-    "text": "This release includes a number of major enhancements to the ValidMind Developer Framework that will make it easier for users to edit templates and add custom tests that can be reused across templates. In addition, this release also includes a new notebook to illustrate support for NLP models and PyTorch, as well as the ability to edit templates directly in the Platform UI.\n\n\n\nImplement your own custom tests. With support for custom tests, you can now go beyond the default set of documentation and testing components provided by ValidMind, and use our Developer Framework to document any type of model or use case. Learn more …\nIntegrate external test providers. With test providers, you can now integrate external test libraries to expand the set of tests available through the ValidMind Developer Framework, or create your own test libraries. This enables registering custom tests under a namespace to make them available globally. We provide a couple of demo scenarios with such test providers and show how you can register them with Validmind so that they can run a template utilizing your tests. Learn more …\nSimplified documentation and testing using templates. Templates now function as dynamic test suites, allowing you to identify all the documentation components & test results mapped to a specific template. This makes it easier to fill a pre-configured template (including boilerplates and spaces designated for documentation and test results) with a single command, instead of running multiple test plans. Learn more …\nNew notebook to illustrate natural language processing (NLP) data analysis and text classification use case. Learn how to use the ValidMind Framework to document and test an NLP data analysis and text classification model built with the PyTorch library. The emphasis of this notebook is on documenting and testing the in-depth analysis and preprocessing of the text data, in this case, COVID-19 related tweets. Learn more …\n\n\n\n\n\nYou can now edit the documentation templates that get used for model documentation or for validation reports. This feature is relevant for administrators who need to configure templates for specific use cases, or where the existing templates supplied by ValidMind need to be customized. Editing allows to configure sections, sub-sections, and content blocks inside a template. Learn more …\nWe improved the search feature in the Platform UI to make search results more compact."
-  },
-  {
-    "objectID": "guide/release-notes-2023-jun-22.html#enhancements",
-    "href": "guide/release-notes-2023-jun-22.html#enhancements",
-    "title": "June 22, 2023",
-    "section": "Enhancements",
-    "text": "Enhancements\nWe revised our Quickstart guide to be more modular and to highlight that our suggested starting point with the ValidMind Developer Framework is now Jupyter Hub. Learn more …"
-  },
-  {
-    "objectID": "guide/release-notes-2023-jun-22.html#how-to-upgrade",
-    "href": "guide/release-notes-2023-jun-22.html#how-to-upgrade",
-    "title": "June 22, 2023",
-    "section": "How to upgrade",
-    "text": "How to upgrade\nTo access the latest version of the ValidMind Platform UI, reload your browser tab.\nTo upgrade the ValidMind Developer Framework:\n\nUsing Jupyter Hub: reload your browser tab and re-run the !pip install --upgrade validmind cell.\nUsing Docker: pull the latest Docker image:\ndocker pull validmind/validmind-jupyter-demo:latest\nIn your own developer environment: restart your notebook and re-run:\n!pip install validmind"
-  },
-  {
-    "objectID": "guide/document-models-with-ui.html",
-    "href": "guide/document-models-with-ui.html",
-    "title": "Document models with the ValidMind UI",
-    "section": "",
-    "text": "Learn how to use the ValidMind UI editor to edit the content of a documentation project. This topic is relevant for model developers who want to view make qualitative edits to their model documentation."
-  },
-  {
-    "objectID": "guide/document-models-with-ui.html#prerequisites",
-    "href": "guide/document-models-with-ui.html#prerequisites",
-    "title": "Document models with the ValidMind UI",
-    "section": "Prerequisites",
-    "text": "Prerequisites\n\nYou are a registered user on the ValidMind Platform\nThe model is already registered in the model inventory\nA model developer has provided some content on the documentation, either using the Developer Framework or via the online UI editor\nYou have already located the project identifier, API keuy and secret\nYou have already initialized the Developer Framework for your model\nYou are logged into the ValidMind Platform"
-  },
-  {
-    "objectID": "guide/document-models-with-ui.html#steps",
-    "href": "guide/document-models-with-ui.html#steps",
-    "title": "Document models with the ValidMind UI",
-    "section": "Steps",
-    "text": "Steps\n\nNavigate to the relevant model documentation project:\n\nIn the Documentation Projects page, select the project corresponding to the model for which you want to view documentation.\nFrom the Project Overview page, select Documentation on the left-hand side.\nYou can now jump to any section of the model documentation by expanding the table of contents on the left and selecting the relevant section you would like to view.\n\nIn any section of the documentation, hover over text content and click the  edit icon that appears on the right of the textbox. \nYou can now use the text editor functions to edit the content of the section.\nSave your edits when done by clicking on the  save icon to the right of the textbox to save your changes.\n\n\n\n\n\n\n\n\n\n\nTip\n\n\n\nThe section activity at the bottom of the page records a new event every time edits are made to the contents of the page."
-  },
-  {
-    "objectID": "guide/document-models-with-ui.html#related-topics",
-    "href": "guide/document-models-with-ui.html#related-topics",
-    "title": "Document models with the ValidMind UI",
-    "section": "Related topics",
-    "text": "Related topics\n\nReview and comment on documentation projects\nSubmit project for approval\nExport documentation"
-  },
-  {
-    "objectID": "guide/tutorials.html",
-    "href": "guide/tutorials.html",
-    "title": "Tutorials",
-    "section": "",
-    "text": "Our tutorials provide a more targeted learning experience and cover specific scenarios or use cases."
-  },
-  {
-    "objectID": "guide/tutorials.html#related-topics",
-    "href": "guide/tutorials.html#related-topics",
-    "title": "Tutorials",
-    "section": "Related topics",
-    "text": "Related topics\nBesides our tutorials, we also offer a Quickstart that walks you through the full experience from the Developer Framework to the Platform UI."
-  },
-  {
-    "objectID": "guide/supported-models.html",
-    "href": "guide/supported-models.html",
-    "title": "Supported models",
-    "section": "",
-    "text": "As of the current release (v1.15.4), the Developer Framework supports the following model types:\nThe following table presents an overview of libraries supported by each test plan, as well as the tests which comprise each test plan as of the current Developer Framework release."
-  },
-  {
-    "objectID": "guide/supported-models.html#related-topics",
-    "href": "guide/supported-models.html#related-topics",
-    "title": "Supported models",
-    "section": "Related Topics",
-    "text": "Related Topics\n\nCheck out our Developer Framework documentation for more details on how to use our documentation and testing functions with supported models."
-  },
-  {
-    "objectID": "guide/export-documentation.html",
-    "href": "guide/export-documentation.html",
-    "title": "Export documentation",
-    "section": "",
-    "text": "Learn how to export a model documentation project in Word or PDF format. This topic is relevant for both model developers and model validators who need to export the model documentation or validation report files to use them outside the ValidMind Platform."
-  },
-  {
-    "objectID": "guide/export-documentation.html#prerequisites",
-    "href": "guide/export-documentation.html#prerequisites",
-    "title": "Export documentation",
-    "section": "Prerequisites",
-    "text": "Prerequisites\n\nYou are a registered user on the ValidMind Platform\nThe model is already registered in the model inventory\nA model document project is completed or in progress\nYou are logged into the ValidMind Platform\n\nValidMind supports Word 365, Word 2019, Word 2016, and Word 2013."
-  },
-  {
-    "objectID": "guide/export-documentation.html#export-model-documentation",
-    "href": "guide/export-documentation.html#export-model-documentation",
-    "title": "Export documentation",
-    "section": "Export Model Documentation",
-    "text": "Export Model Documentation\n\nFrom the Documentation Projects page, select the project you want to export.\nClick Documentation on the left to view the model documentation table of contents.\nIn the table of contents sidebar, click Export.\nConfigure the export options:\n\n\nChoose the file format for export. We support exporting to .docx for Microsoft Word and .pdf for PDF format.\n\nClick Download file to download the file locally on your machine."
-  },
-  {
-    "objectID": "guide/export-documentation.html#export-validation-report",
-    "href": "guide/export-documentation.html#export-validation-report",
-    "title": "Export documentation",
-    "section": "Export Validation Report",
-    "text": "Export Validation Report\n\nFrom the Documentation Projects page, select the project you want to export.\nClick Validation Report on the left to view the model documentation table of contents.\nIn the table of contents sidebar, click Export.\nConfigure the export options:\n\n\nChoose the file format for export. We support exporting to .docx for Microsoft Word and .pdf for PDF format.\n\nClick Download file to download the file locally on your machine."
-  },
-  {
-    "objectID": "guide/export-documentation.html#related-topics",
-    "href": "guide/export-documentation.html#related-topics",
-    "title": "Export documentation",
-    "section": "Related topics",
-    "text": "Related topics\n\nDocument models\nReview and comment on documentation projects\nSubmit for approval"
-  },
-  {
-    "objectID": "guide/create-your-first-documentation-project.html",
-    "href": "guide/create-your-first-documentation-project.html",
-    "title": "Create Your First Documentation Project",
-    "section": "",
-    "text": "Let’s learn how to create your own documentation project. You can use this project to upload tests and documentation and then add that to the Quickstart notebook you looked at earlier."
-  },
-  {
-    "objectID": "guide/create-your-first-documentation-project.html#steps",
-    "href": "guide/create-your-first-documentation-project.html#steps",
-    "title": "Create Your First Documentation Project",
-    "section": "Steps",
-    "text": "Steps\n\nNavigate to the landing page by clicking on the ValidMind logo or Log in to the ValidMind UI.\nFrom the left sidebar, select Documentation Projects and on the page that opens, click the Create new Project button at top right of the screen.\nSelect the right options in the form:\n\n\nModel: [Quickstart] Customer Churn Model\nType: Initial Validation (selected automatically) \nProject name: Enter your preferred name\n\nClick Create Project.\nValidMind will create an empty documentation project associated with the customer churn model.\nYou can now access this project from the UI on the Documentation Projects page or by navigating to the relevant model - [Quickstart] Customer Churn Model - in the Model Inventory page.\nFrom the left sidebar, select Client Integration.\nThe page that opens provides you with the credentials for the newly created project to use with the ValidMind Developer Framework.\nLocate the project identifier, API key, and secret:\n\n\napi_host: The location of the ValidMind API\napi_key: The account API key\napi_secret: The account secret key\nproject: The project identifier\n\nThe code snippet can be copied and pasted directly into your developer source code to integrate the ValidMind Developer Framework and to be able to upload to the ValidMind Platform.\nTo follow best practices, you can also store the credentials in a .env file and pass them in via environment variables.\n\n\n\n\n\n\n\n\n\nMissing the API_SECRET?\n\n\n\nTry this: Use the  icon to copy the API_SECRET to your clipboard."
-  },
-  {
-    "objectID": "guide/create-your-first-documentation-project.html#whats-next",
-    "href": "guide/create-your-first-documentation-project.html#whats-next",
-    "title": "Create Your First Documentation Project",
-    "section": "What’s next",
-    "text": "What’s next\nContinue with Upload to your documentation project to learn about how you can use the ValidMind Platform for your projects."
-  },
-  {
-    "objectID": "guide/solutions.html",
-    "href": "guide/solutions.html",
-    "title": "ValidMind solutions",
-    "section": "",
-    "text": "These topics introduce the ValidMind architecture and basic requirements.\nKey Concepts & Architecture\nOverview of ValidMind architecture and basic concepts.\nSupported Cloud Platforms\nOverview of the cloud computing platforms on which ValidMind is offered.\nValdiMind Editions\nDescription of the services and features included with each edition of ValidMind.\nValidMind Releases\nDescription of the ValidMind release process and instructions for requesting 24-hour early access for Enterprise Edition (and higher) accounts.\nOverview of Key Features\nList of key/major features in the current release of ValidMind."
-  },
-  {
-    "objectID": "guide/solutions.html#compliance",
-    "href": "guide/solutions.html#compliance",
-    "title": "ValidMind solutions",
-    "section": "Compliance",
-    "text": "Compliance\nTBD"
-  },
-  {
-    "objectID": "guide/solutions.html#software-dependencies",
-    "href": "guide/solutions.html#software-dependencies",
-    "title": "ValidMind solutions",
-    "section": "Software dependencies",
-    "text": "Software dependencies\nTBD"
-  },
-  {
-    "objectID": "guide/faq-privacy.html",
-    "href": "guide/faq-privacy.html",
-    "title": "Data handling and privacy",
-    "section": "",
-    "text": "ValidMind provides a built-in user management interface that allows new users to be registered on the platform and assigned user roles. User roles and access permissions are configured during initial onboarding. In addition, ValidMind also provides support for Single Sign-On (SSO) integration as part of our Enterprise and our Virtual Private ValidMind (VPV) edition."
-  },
-  {
-    "objectID": "guide/faq-privacy.html#how-are-users-added-to-validmind",
-    "href": "guide/faq-privacy.html#how-are-users-added-to-validmind",
-    "title": "Data handling and privacy",
-    "section": "",
-    "text": "ValidMind provides a built-in user management interface that allows new users to be registered on the platform and assigned user roles. User roles and access permissions are configured during initial onboarding. In addition, ValidMind also provides support for Single Sign-On (SSO) integration as part of our Enterprise and our Virtual Private ValidMind (VPV) edition."
-  },
-  {
-    "objectID": "guide/faq-privacy.html#how-does-validmind-handle-end-user-computing-and-spreadsheet-models",
-    "href": "guide/faq-privacy.html#how-does-validmind-handle-end-user-computing-and-spreadsheet-models",
-    "title": "Data handling and privacy",
-    "section": "How does ValidMind handle end-user computing and spreadsheet models?",
-    "text": "How does ValidMind handle end-user computing and spreadsheet models?\nCustomers can register spreadsheet models in the model inventory and centralize tracking of the associated documentation files with the inventory metadata (roadmap item – Q3’2023). However, ValidMind cannot automate documentation generation for spreadsheet models."
-  },
-  {
-    "objectID": "guide/faq-privacy.html#what-model-artifacts-are-automatically-imported-into-documentation-and-how-are-they-retained",
-    "href": "guide/faq-privacy.html#what-model-artifacts-are-automatically-imported-into-documentation-and-how-are-they-retained",
-    "title": "Data handling and privacy",
-    "section": "What model artifacts are automatically imported into documentation and how are they retained?",
-    "text": "What model artifacts are automatically imported into documentation and how are they retained?\nValidMind stores the following artifacts in the documentation via our API:\n\nDataset and model metadata which allow generating documentation snippets programmatically (example: stored definition for “common logistic regression limitations” when a logistic regression model has been passed to the ValidMind test plan execution)\nQuality and performance metrics collected from the dataset and model\nOutputs from executed test plans\nImages, plots, and visuals generated as part of extracting metrics and running tests\n\nValidMind is a multi-tenant solution hosted on AWS. For organizations requiring the highest degree of data security, ValidMind offers a “Virtual Private ValidMind” option to host the solution in a dedicated single-tenant cloud instance on the ValidMind AWS account. Furthermore, ValidMind’s data retention policy complies with the SOC 2 security standard."
-  },
-  {
-    "objectID": "guide/faq-privacy.html#how-does-validmind-handle-large-datasets-what-about-the-confidentiality-of-data-sent-to-validmind",
-    "href": "guide/faq-privacy.html#how-does-validmind-handle-large-datasets-what-about-the-confidentiality-of-data-sent-to-validmind",
-    "title": "Data handling and privacy",
-    "section": "How does ValidMind handle large datasets? What about the confidentiality of data sent to ValidMind?",
-    "text": "How does ValidMind handle large datasets? What about the confidentiality of data sent to ValidMind?\nValidMind does not send datasets outside the client’s environment. The Developer Framework executes test plans and functions locally in your environment and is not limited by dataset size.\nAdditionally, ValidMind adheres to a strict data confidentiality and retention policy, compliant with the SOC 2 security standard."
-  },
-  {
-    "objectID": "guide/faq-privacy.html#what-solutions-do-you-offer-and-how-do-you-handle-privacy",
-    "href": "guide/faq-privacy.html#what-solutions-do-you-offer-and-how-do-you-handle-privacy",
-    "title": "Data handling and privacy",
-    "section": "What solutions do you offer and how do you handle privacy?",
-    "text": "What solutions do you offer and how do you handle privacy?\nValidMind is a Developer Framework and cloud platform available in multiple editions catering to different organizational needs:\n\nStandard Edition: Our introductory offering, providing essential features and services.\nEnterprise Edition: Builds upon the Standard Edition by adding features tailored for large-scale organizations.\nVirtual Private ValidMind (VPV): Our most secure offering for organizations requiring a higher level of privacy, such as financial services handling sensitive data. Includes all Enterprise Edition features but in a separate, isolated ValidMind environment. VPV accounts do not share resources with accounts outside the VPV.\n\nAccess to any edition is facilitated through AWS PrivateLink, which provides private connectivity between ValidMind and your on-premises networks without exposing your traffic to the public internet. To learn more, check Configure AWS PrivateLink. ValidMind does not send any personally identifiable information (PII) through our API."
-  },
-  {
-    "objectID": "guide/faq-privacy.html#can-the-tool-automatically-document-other-non-standard-etl-steps-or-performance-metrics-from-notebooks",
-    "href": "guide/faq-privacy.html#can-the-tool-automatically-document-other-non-standard-etl-steps-or-performance-metrics-from-notebooks",
-    "title": "Data handling and privacy",
-    "section": "Can the tool automatically document other non-standard ETL steps or performance metrics from notebooks?",
-    "text": "Can the tool automatically document other non-standard ETL steps or performance metrics from notebooks?\nSupport for more complex data processing pipelines is on our roadmap, currently scheduled for Q4’2023. We are implementing connector interfaces that will allow us to extract relationships between raw data sources and final post-processed datasets for Spark and Snowflake."
-  },
-  {
-    "objectID": "guide/faq-privacy.html#how-does-the-tool-manage-model-changes",
-    "href": "guide/faq-privacy.html#how-does-the-tool-manage-model-changes",
-    "title": "Data handling and privacy",
-    "section": "How does the tool manage model changes?",
-    "text": "How does the tool manage model changes?\nValidMind allows model developers to re-run documentation functions with the Developer Framework to capture changes in the model, such as changes in the number of features or hyperparameters.\nAfter a model developer has made a change in their development environment, such as to a Jupyter notebook, they can execute the relevant ValidMind documentation function to update the corresponding documentation section. ValidMind will then automatically recreate the relevant figures and tables and update them in the online documentation.\nValidMind is currently working on a version history function, which will allow users to see the history of changes made to the documentation."
-  },
-  {
-    "objectID": "guide/faq-privacy.html#can-you-accommodate-spark-dataframes",
-    "href": "guide/faq-privacy.html#can-you-accommodate-spark-dataframes",
-    "title": "Data handling and privacy",
-    "section": "Can you accommodate Spark DataFrames?",
-    "text": "Can you accommodate Spark DataFrames?\nOur Developer Framework can extract dataset quality metrics on Pandas DataFrame, NumPy arrays, or Spark DataFrame instances using standard metrics provided by popular open-source frameworks such as scikit-learn, statsmodels, and more. Each test defines a mapping to the different supported dataset and/or model interfaces: when passing a Spark DataFrame, our framework will directly call native evaluation metrics provided by the SparkML API or custom ones built by the developer (such as via UDFs)."
-  },
-  {
-    "objectID": "guide/create-documentation-project.html",
-    "href": "guide/create-documentation-project.html",
-    "title": "Create documentation projects",
-    "section": "",
-    "text": "Learn how to create a new documentation project in the ValidMind Platform. You can use this new project to upload tests and documentation to the ValidMind Platform, review and validate models, and generate validation reports."
-  },
-  {
-    "objectID": "guide/create-documentation-project.html#prerequisites",
-    "href": "guide/create-documentation-project.html#prerequisites",
-    "title": "Create documentation projects",
-    "section": "Prerequisites",
-    "text": "Prerequisites\n\nYou are a registered user on the ValidMind Platform\nThe model you are documenting is registered in the model inventory"
-  },
-  {
-    "objectID": "guide/create-documentation-project.html#steps",
-    "href": "guide/create-documentation-project.html#steps",
-    "title": "Create documentation projects",
-    "section": "Steps",
-    "text": "Steps\n\nLog in to the ValidMind UI.\nOn the Documentation Projects page, click Create new project.\nSelect the relevant details in the form:\n\nSelect the relevant model\nSelect the relevant type of documentation you are looking to generate\nEnter a name for the project\n\nClick Create Project.\n\n\n\n\n\n\n\n\n\nTip\n\n\n\nThe documentation template is automatically applied based on the selected model details and documentation requirements configured by an administrator, such as your model risk management team.\n\n\nValidMind has now created an empty documentation project associated with the model. You can access this project from the UI on the Documentation Projects page or by navigating to the relevant model details page in the Model Inventory page.\n\nLocating the project identifier, API key and secret:\nOn the Client Integration page of the newly created project, you can find the initialization code that enables the client library to associate documentation and tests with the appropriate project. The initialization code configures the following arguments:\n\n\napi_host: The location of the ValidMind API\napi_key: The account API key\napi_secret: The account secret key\nproject: The project identifier\n\nThe code snippet can be copied and pasted directly into your developer source code to integrate the ValidMind Developer Framework and to be able to upload to the ValidMind Platform."
-  },
-  {
-    "objectID": "guide/create-documentation-project.html#related-topics",
-    "href": "guide/create-documentation-project.html#related-topics",
-    "title": "Create documentation projects",
-    "section": "Related topics",
-    "text": "Related topics\n\nInstall and initialize the Developer Framework\nDocument models with the Developer Framework\nDocument models with the ValidMind UI"
-  },
-  {
-    "objectID": "guide/register-models.html",
-    "href": "guide/register-models.html",
-    "title": "Register models in the inventory",
-    "section": "",
-    "text": "Learn how to register a model you are documenting in the model inventory. This topic is relevant for model owners who want to enbale their model development teams to use ValidMind’s model documentation and validation features."
-  },
-  {
-    "objectID": "guide/register-models.html#prerequisites",
-    "href": "guide/register-models.html#prerequisites",
-    "title": "Register models in the inventory",
-    "section": "Prerequisites",
-    "text": "Prerequisites\n\nYou are a registered user on the ValidMind Platform\nYou are logged into the ValidMind Platform"
-  },
-  {
-    "objectID": "guide/register-models.html#steps",
-    "href": "guide/register-models.html#steps",
-    "title": "Register models in the inventory",
-    "section": "Steps",
-    "text": "Steps\n\nFrom the Home page, navigate to the Model Inventory page on the left. \nIn the Model Inventory page, click Register new model.\nFill in the required information on the registration form:\n\nProvide a model name\nSelect the relevant business unit\nSelect the relevant model methodology being used\nSelect the relevant model use case\nProvide a purpose statement to explain what the model will be used for\nselect the preliminary risk tier for the model\n\n\n\n\nClick Register new model to create a new entry in the model inventory.\nYou can now access the model details from the Model Inventory page."
-  },
-  {
-    "objectID": "guide/register-models.html#related-topics",
-    "href": "guide/register-models.html#related-topics",
-    "title": "Register models in the inventory",
-    "section": "Related topics",
-    "text": "Related topics\n\nEdit model inventory fields\nCreate a new documentation project"
-  },
-  {
-    "objectID": "guide/troubleshooting.html",
-    "href": "guide/troubleshooting.html",
-    "title": "Troubleshooting",
-    "section": "",
-    "text": "Learn how to resolve commonly encountered issues with the Developer Framework."
-  },
-  {
-    "objectID": "guide/troubleshooting.html#cannot-install-validmind",
-    "href": "guide/troubleshooting.html#cannot-install-validmind",
-    "title": "Troubleshooting",
-    "section": "Cannot install ValidMind",
-    "text": "Cannot install ValidMind\nYou may encounter an error message when running pip install validmind or import validmind as vm in the ValidMind Developer Framework notebooks.\nMake sure you are installing the latest version of the Developer Framework by running this command:\n%pip install --upgrade validmind"
-  },
-  {
-    "objectID": "guide/troubleshooting.html#cannot-initialize-validmind-library",
-    "href": "guide/troubleshooting.html#cannot-initialize-validmind-library",
-    "title": "Troubleshooting",
-    "section": "Cannot initialize ValidMind library",
-    "text": "Cannot initialize ValidMind library\nIf you encounter an error message when running vm.init(), it may be because you are not using the correct initialization code for the project you are trying to connect to.\nFollow the steps in Install and initialize the Developer Framework for detailed instructions on how to integrate the Developer Framework and upload to the ValidMind Platform."
-  },
-  {
-    "objectID": "guide/troubleshooting.html#additional-resources",
-    "href": "guide/troubleshooting.html#additional-resources",
-    "title": "Troubleshooting",
-    "section": "Additional resources",
-    "text": "Additional resources\nCheck out our FAQ page to browse through common questions, or contact our support team for more help troubleshooting technical issues."
-  },
-  {
     "objectID": "guide/install-and-initialize-developer-framework.html",
     "href": "guide/install-and-initialize-developer-framework.html",
     "title": "Install and initialize the Developer Framework",
@@ -2223,67 +1645,11 @@
     "text": "Initialize the client library\nTo initialize the client library, paste the code snippet with the client integration details directly into your development source code, replacing this example with your own:\nimport validmind as vm\n\nvm.init(\n  api_host = \"https://api.dev.vm.validmind.ai/api/v1/tracking/tracking\",\n  api_key = \"xxxxxxxxxxxxxxxxxxxxxxxxxxxxxxxx\",\n  api_secret = \"xxxxxxxxxxxxxxxxxxxxxxxxxxxxxxxx\",\n  project = \"&lt;project-identifier&gt;\"\n)\n\n\n\n\n\n\n\n\nDon’t forget\n\n\n\nReplace the API key and secret shown in these steps with your own.\n\n\nAfter you have pasted the code snippet into your development source code and executed the code, the Python client library will register with ValidMind. You can now use the Developer Framework to document and test your models, and to upload to the ValidMind Platform."
   },
   {
-    "objectID": "guide/review-documentation-project.html",
-    "href": "guide/review-documentation-project.html",
-    "title": "Review and comment on documentation projects",
-    "section": "",
-    "text": "Learn how to use the ValidMind UI editor to review, and comment on a documentation project. This topic is relevant for:"
-  },
-  {
-    "objectID": "guide/review-documentation-project.html#prerequisites",
-    "href": "guide/review-documentation-project.html#prerequisites",
-    "title": "Review and comment on documentation projects",
-    "section": "Prerequisites",
-    "text": "Prerequisites\n\nYou are a registered user on the ValidMind Platform\nThe model you are documenting is registered in the model inventory\nA documentation project has already been created for this project\nA model developer has started generating documentation, either using the Developer Framework or via the online UI editor\nYou are logged into the ValidMind Platform"
-  },
-  {
-    "objectID": "guide/review-documentation-project.html#view-model-documentation",
-    "href": "guide/review-documentation-project.html#view-model-documentation",
-    "title": "Review and comment on documentation projects",
-    "section": "View model documentation",
-    "text": "View model documentation\n\nNavigate to the relevant model documentation project:\nIn the Documentation Projects page, select the project corresponding to the model for which you want to view documentation.\nFrom the Overview page, select Documentation on the left.\nYou can now jump to any section of the model documentation by expanding the table of contents on the left and selecting the relevant section you would like to view."
-  },
-  {
-    "objectID": "guide/review-documentation-project.html#post-comments-on-the-documentation",
-    "href": "guide/review-documentation-project.html#post-comments-on-the-documentation",
-    "title": "Review and comment on documentation projects",
-    "section": "Post comments on the documentation",
-    "text": "Post comments on the documentation\n\nIn any section of the documentation, select a portion of text that you would like to comment on, and click the Add comment button that appears.\n\n\n\nEnter your comment and click Submit.\nYou can now view the comment by highlighting the corresponding portion of text or by clicking the Comments tab in the ValidMind Insights right sidebar."
-  },
-  {
-    "objectID": "guide/review-documentation-project.html#whats-next",
-    "href": "guide/review-documentation-project.html#whats-next",
-    "title": "Review and comment on documentation projects",
-    "section": "What’s Next",
-    "text": "What’s Next\n\nDocument models with the ValidMind UI\nView documentation guidelines\nSubmit for approval"
-  },
-  {
     "objectID": "guide/faq-workflows.html",
     "href": "guide/faq-workflows.html",
     "title": "Workflows",
     "section": "",
     "text": "How are parallel editing and version control handled?\nValidMind currently allows multiple users to simultaneously edit documentation in the ValidMind UI. If two users are editing the same cell on the UI, the most recently saved version of the content will prevail.\nValidMind is implementing more sophisticated version control features:\n\nValidMind will provide a detailed version and revision history, and notification system, for you to view what changes have been applied to the documentation (roadmap item for Q2’2023).\nThe platform will provide an indication if another user is currently editing the same cell on the online UI (roadmap item for Q3’2023).\nAdministrators will be given the ability to configure content syncing and session management preferences (roadmap item currently scheduled for Q4’2023).\n\n\n\nCan we work with disconnected workflows?\nValidMind supports disconnected workflows natively at the data-collection level since the Developer Framework creates individual test runs every time a new test iteration is executed. This allows for running parallel/disconnected tests that individually send results to the ValidMind API.\nVisualizing the disconnected workflow in terms of model testing and documentation will depend on requirements at the use-case level.\n\n\nCan the workflow accommodate an additional review step, before the documentation gets sent to the 2nd line model validation team?\nWith ValidMind, administrators can create custom workflows for the review and approval of documentation.\nThese workflows can be configured to include any number of review stages before submission, and administrators can configure which stakeholders will be involved at each stage.\nValidMind is also implementing the ability for administrators to configure default user roles and user groups or teams as part of initial onboarding onto the tool (roadmap item – Q2 2023).\n\n\n\nHow flexible is ValidMind to accommodate our own model development and review workflows?\nValidMind allows administrators to create custom workflows for the review and approval of documentation, once the user decides it is ready for review.\nThese workflows can be configured to include any number of review stages before submission, and administrators can configure which stakeholders are involved at each stage.\nYou can also leverage ValidMind’s Developer Framework once you are ready to document a specific model for review and validation. That is, you do not need to use ValidMind while you are in the exploration or R&D phase of model development."
-  },
-  {
-    "objectID": "guide/before-you-begin.html",
-    "href": "guide/before-you-begin.html",
-    "title": "Before you begin",
-    "section": "",
-    "text": "Don’t have access?\n\n\n\nRequest a trial to try out ValidMind for free.\n\n\nTo try out ValidMind, you need to be a registered user on the ValidMind Platform.\nTo connect the ValidMind Developer Framework to the ValidMind Platform and to access the web user interface, you must be able to access our domains:\n\nvalidmind.ai\nvalidmind.com\n\nIf necessary, ask a network administrator to add these domains to your firewall allowlist (whitelist).\nIf your company has strict security requirements and requires you to connect via VPN or AWS PrivateLink, please contact your IT/InfoSec team. For additional help setting up a VPN or PrivateLink with ValidMind’s MRM platform please visit configure AWS PrivateLink or send an email to support@validmind.ai.\n\n\nTo follow the Quickstart, you need access to ONE of the following:\n\nJupyter Hub (recommended)\nGoogle Colaboratory (Colab)\nDocker Desktop\n\nTo run our sample Jupyter notebooks locally, your developer environment must support Python 3.8+.\n\n\n\n\nYou need to be able to access our ValidMind Web UI from a modern browser such as Microsoft Edge, Google Chrome, Apple Safari, or Mozilla Firefox."
-  },
-  {
-    "objectID": "guide/before-you-begin.html#prerequisites",
-    "href": "guide/before-you-begin.html#prerequisites",
-    "title": "Before you begin",
-    "section": "",
-    "text": "Don’t have access?\n\n\n\nRequest a trial to try out ValidMind for free.\n\n\nTo try out ValidMind, you need to be a registered user on the ValidMind Platform.\nTo connect the ValidMind Developer Framework to the ValidMind Platform and to access the web user interface, you must be able to access our domains:\n\nvalidmind.ai\nvalidmind.com\n\nIf necessary, ask a network administrator to add these domains to your firewall allowlist (whitelist).\nIf your company has strict security requirements and requires you to connect via VPN or AWS PrivateLink, please contact your IT/InfoSec team. For additional help setting up a VPN or PrivateLink with ValidMind’s MRM platform please visit configure AWS PrivateLink or send an email to support@validmind.ai.\n\n\nTo follow the Quickstart, you need access to ONE of the following:\n\nJupyter Hub (recommended)\nGoogle Colaboratory (Colab)\nDocker Desktop\n\nTo run our sample Jupyter notebooks locally, your developer environment must support Python 3.8+.\n\n\n\n\nYou need to be able to access our ValidMind Web UI from a modern browser such as Microsoft Edge, Google Chrome, Apple Safari, or Mozilla Firefox."
-  },
-  {
-    "objectID": "guide/before-you-begin.html#whats-next",
-    "href": "guide/before-you-begin.html#whats-next",
-    "title": "Before you begin",
-    "section": "What’s Next",
-    "text": "What’s Next\nContinue with Explore the Developer Framework. We recommend using Jupyter Hub."
   },
   {
     "objectID": "guide/view-documentation-guidelines.html",
@@ -2314,34 +1680,6 @@
     "text": "Related topics\n\nReview and comment on documentation projects\nDocument models with the Developer Framework\nDocument models with the ValidMind UI"
   },
   {
-    "objectID": "guide/quickstart.html",
-    "href": "guide/quickstart.html",
-    "title": "Quickstarts",
-    "section": "",
-    "text": "The easiest way to get started with ValidMind is to try out our Developer Framework in Jupyter Hub and to explore the ValidMind Platform UI online."
-  },
-  {
-    "objectID": "guide/quickstart.html#before-you-begin",
-    "href": "guide/quickstart.html#before-you-begin",
-    "title": "Quickstarts",
-    "section": "Before you begin",
-    "text": "Before you begin\n\n\n\n\n\n\nDon’t have access?\n\n\n\nRequest a trial to try out ValidMind for free.\n\n\nTo try out ValidMind, you need to be a registered user on the ValidMind Platform.\nTo connect the ValidMind Developer Framework to the ValidMind Platform and to access the web user interface, you must be able to access our domains:\n\nvalidmind.ai\nvalidmind.com\n\nIf necessary, ask a network administrator to add these domains to your firewall allowlist (whitelist).\nIf your company has strict security requirements and requires you to connect via VPN or AWS PrivateLink, please contact your IT/InfoSec team. For additional help setting up a VPN or PrivateLink with ValidMind’s MRM platform please visit configure AWS PrivateLink or send an email to support@validmind.ai.\n\nQuickstart requirements\nTo follow the Quickstart, you need access to ONE of the following:\n\nJupyter Hub (recommended)\nGoogle Colaboratory (Colab)\nDocker Desktop\n\nTo run our sample Jupyter notebooks locally, your developer environment must support Python 3.8+.\n\n\nAccess to the ValidMind Platform UI\nYou need to be able to access our ValidMind Web UI from a modern browser such as Microsoft Edge, Google Chrome, Apple Safari, or Mozilla Firefox."
-  },
-  {
-    "objectID": "guide/quickstart.html#steps",
-    "href": "guide/quickstart.html#steps",
-    "title": "Quickstarts",
-    "section": "Steps",
-    "text": "Steps\n\nTry the Developer Framework (10 minutes)\nTry our introductory Jupyter notebook to see the Developer Framework in action.\nExplore the Platform UI (15 minutes)\nExplore our Platform UI to work with a documentation project and see the results of tests you run."
-  },
-  {
-    "objectID": "guide/quickstart.html#next-steps",
-    "href": "guide/quickstart.html#next-steps",
-    "title": "Quickstarts",
-    "section": "Next Steps",
-    "text": "Next Steps\nReady to use ValidMind for production with your own use cases? Our documentation includes how-to instructions for the following user roles:\n\nFor platform administrators — Learn how to configure the platform, from setting up connectivity via AWS PrivateLink, to customizing the ValidMind Platform to suit your existing workflows, and more.\nFor model developers — Find information for ValidMind test plans and tests, additional Jupyter notebooks, and the ValidMind Developer Framework reference.\nAlso check the Guides for how to integrate the Developer Framework in your own environment, add documentation, and collaborate with model validators.\nFor model validators — Learn how to step through the approval process after review and generate validation reports as you collaborate with model developers.\n\n\nHave more questions?\nWe curate several lists of frequently asked questions (FAQs) that might be of help:\n\nModel registration, configuration, and customization\nModel inventory, tracking, and reporting\nDocumentation and templates\nWorkflows and collaboration\nTesting and thresholds\nIntegrations and support\nData handling and privacy\n\nDon’t see what you are looking for? Email support@validmind.com to get help from a human.\n\n\nNeed help?\nIf you would like help from a human, check our Support page. You can also send us your feedback on product features or our documentation.\n\n\nRelated topics\n\nAdditional Jupyter notebooks\nIntroduction to the ValidMind Developer Framework\nReview and comment on documentation projects"
-  },
-  {
     "objectID": "guide/next-steps.html",
     "href": "guide/next-steps.html",
     "title": "Next steps",
@@ -2370,41 +1708,6 @@
     "text": "Related topics\n\nAdditional Jupyter notebooks\nIntroduction to the ValidMind Developer Framework\nReview and comment on documentation projects"
   },
   {
-    "objectID": "guide/faq-inventory.html",
-    "href": "guide/faq-inventory.html",
-    "title": "Model Inventory",
-    "section": "",
-    "text": "ValidMind allows you to configure view and edit permissions for the model inventory and documentation or validation reports based on user roles."
-  },
-  {
-    "objectID": "guide/faq-inventory.html#can-permissions-for-the-model-inventory-be-configured",
-    "href": "guide/faq-inventory.html#can-permissions-for-the-model-inventory-be-configured",
-    "title": "Model Inventory",
-    "section": "",
-    "text": "ValidMind allows you to configure view and edit permissions for the model inventory and documentation or validation reports based on user roles."
-  },
-  {
-    "objectID": "guide/faq-inventory.html#is-it-possible-to-track-or-view-a-summary-of-questions-asked-by-validators",
-    "href": "guide/faq-inventory.html#is-it-possible-to-track-or-view-a-summary-of-questions-asked-by-validators",
-    "title": "Model Inventory",
-    "section": "Is it possible to track or view a summary of questions asked by validators?",
-    "text": "Is it possible to track or view a summary of questions asked by validators?\nQuestions, comments, and findings from model validations are centrally tracked and accessible within the ValidMind UI."
-  },
-  {
-    "objectID": "guide/faq-inventory.html#can-the-model-inventory-track-revalidation-periodic-validation-dates-and-more",
-    "href": "guide/faq-inventory.html#can-the-model-inventory-track-revalidation-periodic-validation-dates-and-more",
-    "title": "Model Inventory",
-    "section": "Can the model inventory track revalidation, periodic validation dates, and more?",
-    "text": "Can the model inventory track revalidation, periodic validation dates, and more?\nIn addition to initial validation exercises, ValidMind can manage activities throughout the entire model risk management lifecycle, including periodic reviews, change validations, and ongoing monitoring deadlines (roadmap item – Q3 2023)."
-  },
-  {
-    "objectID": "guide/faq-inventory.html#do-you-support-executive-reporting-for-senior-leaders-in-our-bus",
-    "href": "guide/faq-inventory.html#do-you-support-executive-reporting-for-senior-leaders-in-our-bus",
-    "title": "Model Inventory",
-    "section": "Do you support executive reporting for senior leaders in our BUs?",
-    "text": "Do you support executive reporting for senior leaders in our BUs?\nValidMind is working on a dashboard feature that provides executive metrics, such as model documentation compliance reporting across BUs, findings by status and model use case, and more.\nThese metrics can be exported into a customizable report for the customer."
-  },
-  {
     "objectID": "guide/edit-model-inventory-fields.html",
     "href": "guide/edit-model-inventory-fields.html",
     "title": "Edit model inventory fields",
@@ -2440,67 +1743,11 @@
     "text": "How to upgrade\nTo access the latest version of the ValidMind Platform UI, reload your browser tab.\nTo upgrade the ValidMind Developer Framework:\n\nUsing Jupyter Hub: reload your browser tab and re-run the !pip install --upgrade validmind cell.\nUsing Docker: pull the latest Docker image:\ndocker pull validmind/validmind-jupyter-demo:latest\nIn your own developer environment: restart your notebook and re-run:\n!pip install validmind"
   },
   {
-    "objectID": "index.html",
-    "href": "index.html",
-    "title": "The guide to elevating your MRM workflow",
-    "section": "",
-    "text": "Trial 2\n    \n    \n\n\n\n    \n        \n            \n                \n                    \n                        \n                            Documentation\n                            The guide to elevating your MRM workflow\n                            Need help? Find all the information you need to use our platform for model risk management (MRM).\n                            \n                            \n                                \n                                    \n                                        \n                                            \n                                        \n                                        \n                                                                \n                                        \n                                    \n                                \n                            \n\n                        \n                    \n                \n                \n                \n            \n        \n    \n    \n        \n            \n                \n                    Overview\n                    Automating key aspects of the model risk management process, ValidMind is an MRM solution designed for the unique needs documentation and validation needs of model developers and validators.\n                    Model Documentation Automation\n                    MRM Lifecycle and Workflow\n                    Communication & TrackingInstructional GuidesGet Started\n                \n                \n                \n                    \n                        \n                            Model Developers\n                            Automate your model documentation and testing tasks with our Developer Framework.Collaboration for Model Developers\n                        \n                    \n                    \n                \n                \n                \n                    \n                        \n                            Model Validators\n                            Review and evaluate models and documentation to ensure they comply with organizational & regulatory requirements.Collaboration for Model Validators\n                        \n                    \n                \n            \n        \n    \n    \n        \n            \n                \n                    Support & Training\n                    You can learn more about effective model risk management by requesting a demo with the ValidMind Platform.\n                    Need some help? Try our self-service documentation or email us at: support@validmind.comFrequently Asked QuestionsRequest A Demo"
-  },
-  {
     "objectID": "notebooks/external_test_providers_demo.html",
     "href": "notebooks/external_test_providers_demo.html",
     "title": "Integrate an External Test Provider",
     "section": "",
     "text": "This notebook demonstrates how to use a custom test provider to be able to use custom tests with the Validmind Developer Framework. In the notebook, we load a couple different demo test providers and register them with the Validmind framework to be able to run a template that utilizes those tests.\n\n# install validmind if its not already installed\n# %pip install validmind\n\n\nUpdate your template\nWithin the project you would like to use, create a new Content Block in the documentation template and add the following code:\n      - content_type: metric\n        content_id: my_local_provider.tests.MyCustomTest\n      - content_type: metric\n        content_id: my_inline_provider.tests.MyCustomTest\nSee the section below on setting up and registering test providers for more info on how these content_id’s get mapped to the actual test providers and tests.\n\n\nSet up the Validmind connection\nget your api_key and api_secret from the Validmind UI\n\nimport validmind as vm\n\nvm.init(\n    api_host = \"http://localhost:3000/api/v1/tracking\",\n    api_key = \"e22b89a6b9c2a27da47cb0a09febc001\",\n    api_secret = \"a61be901b5596e3c528d94231e4a3c504ef0bb803d16815f8dfd6857fac03e57\",\n    project = \"clj1vl7l9000lahztzgtj5aqj\"\n)\n\n2023-06-20 15:08:36,290 - INFO - api_client - Connected to ValidMind. Project: External Test Provider Demo (clj1vl7l9000lahztzgtj5aqj)\n\n\n\n\nPreview the template for the current project to validate that it looks correct\n\n# we should see two custom content blocks in the template whose IDs are under the namespaces registered below (`my_inline_provider` and `my_local_provider`)\n# the ID should match the path to the `tests` directory in this repo\nvm.preview_template()\n\n\n\n\n\n\nRegister external test providers\nWe will now instantiate and register the Test Provider classes that we imported above.\nFor the Github provider, we will need to specify the org and repo to pull from as well as optionally pass a token if the repo is private.\nFor the Local Filesystem provider, we will just need to specify the root folder under which the provider class will look for tests. In this case, it is the current directory for this demo so you may have to adjust the path for your machine.\nImport the Local File System Test Provider from the validmind.tests module\n\nfrom validmind.tests import LocalTestProvider\n\nCreate an inline TestProvider Class that just returns a single test\n\nclass MySecondCustomTest(vm.vm_models.Metric):\n    def description(self):\n        return \"This is a custom test from an external test provider.\"\n\n    def run(self):\n        return self.cache_results({\"foo\": \"bar\"})\n\n    def summary(self, results):\n        return vm.vm_models.ResultSummary(\n            results=[\n                vm.vm_models.ResultTable(\n                    data=[{\"results\": results}],\n                    metadata=vm.vm_models.ResultTableMetadata(\n                        title=\"Custom Test from External Test Provider\"\n                    ),\n                )\n            ]\n        )\n\n\nclass TestProviderInline:\n    def load_test(self, test_id):\n        # ignore the test_id and just return the single test above\n        return MySecondCustomTest\n\n\n# instantiate the test provider\ninline_test_provider = TestProviderInline()\nlocal_test_provider = LocalTestProvider(root_folder=\".\")\n\n# register the test providers\nvm.tests.register_test_provider(\n    namespace=\"my_inline_provider\",\n    test_provider=inline_test_provider,\n) # validmind will now call the `TestProviderInline.load_test` method whenever it encounters a test ID that starts with `my_inline_provider`\nvm.tests.register_test_provider(\n    namespace=\"my_local_provider\",\n    test_provider=local_test_provider,\n) # validmind will now call the `LocalTestProvider.load_test` method whenever it encounters a test ID that starts with `my_local_provider`\n\n\n\nRunning the template\nNow we can run the template as usual and it will use the external test providers to load the appropriate tests.\n\nvm.run_template()"
-  },
-  {
-    "objectID": "notebooks/Quickstart_Customer Churn_full_suite.html",
-    "href": "notebooks/Quickstart_Customer Churn_full_suite.html",
-    "title": "Quickstart - Customer Churn Full Suite Model Documentation",
-    "section": "",
-    "text": "This interactive notebook will guide you through documenting a model using the ValidMind Developer framework. We will use sample datasets provided by the library and train a simple classification model.\nFor this simple demonstration, we will use the following bank customer churn dataset from Kaggle: https://www.kaggle.com/code/kmalit/bank-customer-churn-prediction/data.\nWe will train a sample model and demonstrate the following documentation functionalities:"
-  },
-  {
-    "objectID": "notebooks/Quickstart_Customer Churn_full_suite.html#before-you-begin",
-    "href": "notebooks/Quickstart_Customer Churn_full_suite.html#before-you-begin",
-    "title": "Quickstart - Customer Churn Full Suite Model Documentation",
-    "section": "Before you begin",
-    "text": "Before you begin\nClick File &gt; Save a copy in Drive &gt; to make your own copy in Google Drive so that you can modify the notebook.\nAlternatively, you can download the notebook source and work with it in your own developer environment.\nTo use the ValidMind Developer Framework with a Jupyter notebook, you need to install and initialize the client library first, along with getting your Python environment ready.\nIf you don’t already have one, you should also create a documentation project on the ValidMind platform. You will use this project to upload your documentation and test results."
-  },
-  {
-    "objectID": "notebooks/Quickstart_Customer Churn_full_suite.html#install-the-client-library",
-    "href": "notebooks/Quickstart_Customer Churn_full_suite.html#install-the-client-library",
-    "title": "Quickstart - Customer Churn Full Suite Model Documentation",
-    "section": "Install the client library",
-    "text": "Install the client library\n\n%pip install --upgrade validmind\n\nCollecting validmind\n  Downloading validmind-1.15.5-py3-none-any.whl (6.1 MB)\n     ━━━━━━━━━━━━━━━━━━━━━━━━━━━━━━━━━━━━━━━━ 6.1/6.1 MB 5.9 MB/s eta 0:00:0000:0100:01\nCollecting tqdm&lt;5.0.0,&gt;=4.64.0\n  Downloading tqdm-4.65.0-py3-none-any.whl (77 kB)\n     ━━━━━━━━━━━━━━━━━━━━━━━━━━━━━━━━━━━━━━━━ 77.1/77.1 KB 1.7 MB/s eta 0:00:00a 0:00:01\nCollecting pandas-profiling&lt;4.0.0,&gt;=3.6.6\n  Downloading pandas_profiling-3.6.6-py2.py3-none-any.whl (324 kB)\n     ━━━━━━━━━━━━━━━━━━━━━━━━━━━━━━━━━━━━━━━ 324.4/324.4 KB 5.3 MB/s eta 0:00:0000:01\nCollecting tabulate&lt;0.9.0,&gt;=0.8.9\n  Downloading tabulate-0.8.10-py3-none-any.whl (29 kB)\nCollecting catboost&lt;2.0,&gt;=1.2\n  Downloading catboost-1.2-cp310-cp310-macosx_11_0_universal2.whl (25.6 MB)\n     ━━━━━━━━━━━━━━━━━━━━━━━━━━━━━━━━━━━━━━━━ 25.6/25.6 MB 4.9 MB/s eta 0:00:0000:0100:01\nCollecting kaleido==0.2.1\n  Downloading kaleido-0.2.1-py2.py3-none-macosx_10_11_x86_64.whl (85.2 MB)\n     ━━━━━━━━━━━━━━━━━━━━━━━━━━━━━━━━━━━━━━━━ 85.2/85.2 MB 4.7 MB/s eta 0:00:0000:0100:01\nCollecting myst-parser&lt;2.0.0,&gt;=1.0.0\n  Downloading myst_parser-1.0.0-py3-none-any.whl (77 kB)\n     ━━━━━━━━━━━━━━━━━━━━━━━━━━━━━━━━━━━━━━━━ 77.3/77.3 KB 1.9 MB/s eta 0:00:00\nCollecting pypmml&lt;0.10.0,&gt;=0.9.17\n  Downloading pypmml-0.9.17.tar.gz (14.2 MB)\n     ━━━━━━━━━━━━━━━━━━━━━━━━━━━━━━━━━━━━━━━━ 14.2/14.2 MB 6.7 MB/s eta 0:00:0000:0100:01\n  Preparing metadata (setup.py) ... done\nCollecting sphinx-rtd-theme&lt;2.0.0,&gt;=1.2.0\n  Downloading sphinx_rtd_theme-1.2.2-py2.py3-none-any.whl (2.8 MB)\n     ━━━━━━━━━━━━━━━━━━━━━━━━━━━━━━━━━━━━━━━━ 2.8/2.8 MB 9.3 MB/s eta 0:00:00:00:0100:01\nCollecting statsmodels&lt;0.14.0,&gt;=0.13.5\n  Downloading statsmodels-0.13.5-cp310-cp310-macosx_10_9_x86_64.whl (9.7 MB)\n     ━━━━━━━━━━━━━━━━━━━━━━━━━━━━━━━━━━━━━━━━ 9.7/9.7 MB 6.1 MB/s eta 0:00:0000:0100:01\nCollecting ipython==7.34.0\n  Downloading ipython-7.34.0-py3-none-any.whl (793 kB)\n     ━━━━━━━━━━━━━━━━━━━━━━━━━━━━━━━━━━━━━━━ 793.8/793.8 KB 5.9 MB/s eta 0:00:0000:0100:01\nCollecting shap&lt;0.42.0,&gt;=0.41.0\n  Downloading shap-0.41.0-cp310-cp310-macosx_10_9_x86_64.whl (436 kB)\n     ━━━━━━━━━━━━━━━━━━━━━━━━━━━━━━━━━━━━━━━ 436.5/436.5 KB 5.8 MB/s eta 0:00:00a 0:00:01\nCollecting sphinx&lt;7.0.0,&gt;=6.1.3\n  Downloading sphinx-6.2.1-py3-none-any.whl (3.0 MB)\n     ━━━━━━━━━━━━━━━━━━━━━━━━━━━━━━━━━━━━━━━━ 3.0/3.0 MB 8.5 MB/s eta 0:00:0000:0100:01m\nCollecting numpy==1.22.3\n  Downloading numpy-1.22.3-cp310-cp310-macosx_10_14_x86_64.whl (17.6 MB)\n     ━━━━━━━━━━━━━━━━━━━━━━━━━━━━━━━━━━━━━━━━ 17.6/17.6 MB 7.4 MB/s eta 0:00:0000:0100:01\nCollecting scikit-learn&lt;2.0.0,&gt;=1.0.2\n  Downloading scikit_learn-1.3.0-cp310-cp310-macosx_10_9_x86_64.whl (10.2 MB)\n     ━━━━━━━━━━━━━━━━━━━━━━━━━━━━━━━━━━━━━━━━ 10.2/10.2 MB 9.4 MB/s eta 0:00:00:00:01:01m\nCollecting pandas==1.5.3\n  Downloading pandas-1.5.3-cp310-cp310-macosx_10_9_x86_64.whl (12.0 MB)\n     ━━━━━━━━━━━━━━━━━━━━━━━━━━━━━━━━━━━━━━━━ 12.0/12.0 MB 7.1 MB/s eta 0:00:0000:0100:01\nCollecting xgboost&lt;2.0.0,&gt;=1.5.2\n  Downloading xgboost-1.7.6-py3-none-macosx_10_15_x86_64.macosx_11_0_x86_64.macosx_12_0_x86_64.whl (1.8 MB)\n     ━━━━━━━━━━━━━━━━━━━━━━━━━━━━━━━━━━━━━━━━ 1.8/1.8 MB 8.6 MB/s eta 0:00:00:00:0100:01\nCollecting click&lt;9.0.0,&gt;=8.0.4\n  Downloading click-8.1.4-py3-none-any.whl (98 kB)\n     ━━━━━━━━━━━━━━━━━━━━━━━━━━━━━━━━━━━━━━━━ 98.2/98.2 KB 2.9 MB/s eta 0:00:00\nCollecting markdown&lt;4.0.0,&gt;=3.4.3\n  Downloading Markdown-3.4.3-py3-none-any.whl (93 kB)\n     ━━━━━━━━━━━━━━━━━━━━━━━━━━━━━━━━━━━━━━━━ 93.9/93.9 KB 2.4 MB/s eta 0:00:00\nCollecting python-dotenv&lt;0.21.0,&gt;=0.20.0\n  Downloading python_dotenv-0.20.0-py3-none-any.whl (17 kB)\nCollecting pydantic&lt;2.0.0,&gt;=1.9.1\n  Downloading pydantic-1.10.11-cp310-cp310-macosx_10_9_x86_64.whl (2.9 MB)\n     ━━━━━━━━━━━━━━━━━━━━━━━━━━━━━━━━━━━━━━━━ 2.9/2.9 MB 8.1 MB/s eta 0:00:0000:0100:01m\nCollecting sphinx-markdown-builder&lt;0.6.0,&gt;=0.5.5\n  Downloading sphinx_markdown_builder-0.5.5-py2.py3-none-any.whl (15 kB)\nCollecting aiohttp[speedups]&lt;4.0.0,&gt;=3.8.4\n  Downloading aiohttp-3.8.4-cp310-cp310-macosx_10_9_x86_64.whl (358 kB)\n     ━━━━━━━━━━━━━━━━━━━━━━━━━━━━━━━━━━━━━━━ 358.1/358.1 KB 5.2 MB/s eta 0:00:00a 0:00:01\nCollecting requests&lt;3.0.0,&gt;=2.27.1\n  Downloading requests-2.31.0-py3-none-any.whl (62 kB)\n     ━━━━━━━━━━━━━━━━━━━━━━━━━━━━━━━━━━━━━━━━ 62.6/62.6 KB 1.7 MB/s eta 0:00:00\nCollecting arch&lt;6.0.0,&gt;=5.4.0\n  Downloading arch-5.6.0-cp310-cp310-macosx_10_9_x86_64.whl (894 kB)\n     ━━━━━━━━━━━━━━━━━━━━━━━━━━━━━━━━━━━━━━━ 894.7/894.7 KB 5.5 MB/s eta 0:00:0000:0100:01\nCollecting nltk&lt;4.0.0,&gt;=3.8.1\n  Downloading nltk-3.8.1-py3-none-any.whl (1.5 MB)\n     ━━━━━━━━━━━━━━━━━━━━━━━━━━━━━━━━━━━━━━━━ 1.5/1.5 MB 3.6 MB/s eta 0:00:0000:0100:01m\nCollecting dython&lt;0.8.0,&gt;=0.7.1\n  Downloading dython-0.7.4-py3-none-any.whl (24 kB)\nCollecting pdoc&lt;14.0.0,&gt;=13.1.1\n  Downloading pdoc-13.1.1-py3-none-any.whl (132 kB)\n     ━━━━━━━━━━━━━━━━━━━━━━━━━━━━━━━━━━━━━ 132.6/132.6 KB 965.9 kB/s eta 0:00:00a 0:00:01\nCollecting plotly&lt;6.0.0,&gt;=5.14.1\n  Downloading plotly-5.15.0-py2.py3-none-any.whl (15.5 MB)\n     ━━━━━━━━━━━━━━━━━━━━━━━━━━━━━━━━━━━━━━━━ 15.5/15.5 MB 7.5 MB/s eta 0:00:0000:0100:01\nCollecting seaborn&lt;0.12.0,&gt;=0.11.2\n  Downloading seaborn-0.11.2-py3-none-any.whl (292 kB)\n     ━━━━━━━━━━━━━━━━━━━━━━━━━━━━━━━━━━━━━━━ 292.8/292.8 KB 1.4 MB/s eta 0:00:0000:01\nCollecting sentry-sdk&lt;2.0.0,&gt;=1.24.0\n  Downloading sentry_sdk-1.27.1-py2.py3-none-any.whl (211 kB)\n     ━━━━━━━━━━━━━━━━━━━━━━━━━━━━━━━━━━━━━━━ 211.7/211.7 KB 1.6 MB/s eta 0:00:00a 0:00:01\nCollecting ipywidgets&lt;9.0.0,&gt;=8.0.6\n  Downloading ipywidgets-8.0.7-py3-none-any.whl (138 kB)\n     ━━━━━━━━━━━━━━━━━━━━━━━━━━━━━━━━━━━━━━━ 138.3/138.3 KB 2.9 MB/s eta 0:00:00a 0:00:01\nRequirement already satisfied: prompt-toolkit!=3.0.0,!=3.0.1,&lt;3.1.0,&gt;=2.0.0 in /Users/sydneysugar/Library/Python/3.10/lib/python/site-packages (from ipython==7.34.0-&gt;validmind) (3.0.38)\nRequirement already satisfied: backcall in /Users/sydneysugar/Library/Python/3.10/lib/python/site-packages (from ipython==7.34.0-&gt;validmind) (0.2.0)\nRequirement already satisfied: matplotlib-inline in /Users/sydneysugar/Library/Python/3.10/lib/python/site-packages (from ipython==7.34.0-&gt;validmind) (0.1.6)\nRequirement already satisfied: setuptools&gt;=18.5 in /Library/Frameworks/Python.framework/Versions/3.10/lib/python3.10/site-packages (from ipython==7.34.0-&gt;validmind) (58.1.0)\nRequirement already satisfied: pygments in /Users/sydneysugar/Library/Python/3.10/lib/python/site-packages (from ipython==7.34.0-&gt;validmind) (2.15.1)\nRequirement already satisfied: pexpect&gt;4.3 in /Users/sydneysugar/Library/Python/3.10/lib/python/site-packages (from ipython==7.34.0-&gt;validmind) (4.8.0)\nRequirement already satisfied: decorator in /Users/sydneysugar/Library/Python/3.10/lib/python/site-packages (from ipython==7.34.0-&gt;validmind) (5.1.1)\nRequirement already satisfied: appnope in /Users/sydneysugar/Library/Python/3.10/lib/python/site-packages (from ipython==7.34.0-&gt;validmind) (0.1.3)\nRequirement already satisfied: pickleshare in /Users/sydneysugar/Library/Python/3.10/lib/python/site-packages (from ipython==7.34.0-&gt;validmind) (0.7.5)\nRequirement already satisfied: traitlets&gt;=4.2 in /Users/sydneysugar/Library/Python/3.10/lib/python/site-packages (from ipython==7.34.0-&gt;validmind) (5.9.0)\nRequirement already satisfied: jedi&gt;=0.16 in /Users/sydneysugar/Library/Python/3.10/lib/python/site-packages (from ipython==7.34.0-&gt;validmind) (0.18.2)\nRequirement already satisfied: python-dateutil&gt;=2.8.1 in /Users/sydneysugar/Library/Python/3.10/lib/python/site-packages (from pandas==1.5.3-&gt;validmind) (2.8.2)\nCollecting pytz&gt;=2020.1\n  Downloading pytz-2023.3-py2.py3-none-any.whl (502 kB)\n     ━━━━━━━━━━━━━━━━━━━━━━━━━━━━━━━━━━━━━━━ 502.3/502.3 KB 4.6 MB/s eta 0:00:0000:0100:01\nCollecting frozenlist&gt;=1.1.1\n  Downloading frozenlist-1.3.3-cp310-cp310-macosx_10_9_x86_64.whl (35 kB)\nCollecting yarl&lt;2.0,&gt;=1.0\n  Downloading yarl-1.9.2-cp310-cp310-macosx_10_9_x86_64.whl (65 kB)\n     ━━━━━━━━━━━━━━━━━━━━━━━━━━━━━━━━━━━━━━━━ 65.7/65.7 KB 1.7 MB/s eta 0:00:00\nCollecting multidict&lt;7.0,&gt;=4.5\n  Downloading multidict-6.0.4-cp310-cp310-macosx_10_9_x86_64.whl (29 kB)\nCollecting attrs&gt;=17.3.0\n  Downloading attrs-23.1.0-py3-none-any.whl (61 kB)\n     ━━━━━━━━━━━━━━━━━━━━━━━━━━━━━━━━━━━━━━━━ 61.2/61.2 KB 1.6 MB/s eta 0:00:00\nCollecting async-timeout&lt;5.0,&gt;=4.0.0a3\n  Downloading async_timeout-4.0.2-py3-none-any.whl (5.8 kB)\nCollecting aiosignal&gt;=1.1.2\n  Downloading aiosignal-1.3.1-py3-none-any.whl (7.6 kB)\nCollecting charset-normalizer&lt;4.0,&gt;=2.0\n  Downloading charset_normalizer-3.1.0-cp310-cp310-macosx_10_9_x86_64.whl (124 kB)\n     ━━━━━━━━━━━━━━━━━━━━━━━━━━━━━━━━━━━━━━━ 124.8/124.8 KB 4.1 MB/s eta 0:00:00\nCollecting Brotli\n  Downloading Brotli-1.0.9-cp310-cp310-macosx_10_9_x86_64.whl (421 kB)\n     ━━━━━━━━━━━━━━━━━━━━━━━━━━━━━━━━━━━━━━━ 421.8/421.8 KB 6.2 MB/s eta 0:00:00a 0:00:01\nCollecting aiodns\n  Downloading aiodns-3.0.0-py3-none-any.whl (5.0 kB)\nCollecting property-cached&gt;=1.6.4\n  Downloading property_cached-1.6.4-py2.py3-none-any.whl (7.8 kB)\nCollecting scipy&gt;=1.3\n  Downloading scipy-1.11.1-cp310-cp310-macosx_10_9_x86_64.whl (37.2 MB)\n     ━━━━━━━━━━━━━━━━━━━━━━━━━━━━━━━━━━━━━━━━ 37.2/37.2 MB 7.3 MB/s eta 0:00:00:00:0100:01\nCollecting graphviz\n  Downloading graphviz-0.20.1-py3-none-any.whl (47 kB)\n     ━━━━━━━━━━━━━━━━━━━━━━━━━━━━━━━━━━━━━━━━ 47.0/47.0 KB 1.2 MB/s eta 0:00:00\nRequirement already satisfied: six in /Users/sydneysugar/Library/Python/3.10/lib/python/site-packages (from catboost&lt;2.0,&gt;=1.2-&gt;validmind) (1.16.0)\nCollecting matplotlib\n  Downloading matplotlib-3.7.2-cp310-cp310-macosx_10_12_x86_64.whl (7.4 MB)\n     ━━━━━━━━━━━━━━━━━━━━━━━━━━━━━━━━━━━━━━━━ 7.4/7.4 MB 9.1 MB/s eta 0:00:00:00:0100:01\nCollecting dython&lt;0.8.0,&gt;=0.7.1\n  Downloading dython-0.7.3-py3-none-any.whl (23 kB)\n  Downloading dython-0.7.2-py3-none-any.whl (22 kB)\nRequirement already satisfied: psutil&gt;=5.9.1 in /Users/sydneysugar/Library/Python/3.10/lib/python/site-packages (from dython&lt;0.8.0,&gt;=0.7.1-&gt;validmind) (5.9.5)\nCollecting scikit-plot&gt;=0.3.7\n  Downloading scikit_plot-0.3.7-py3-none-any.whl (33 kB)\nCollecting widgetsnbextension~=4.0.7\n  Downloading widgetsnbextension-4.0.8-py3-none-any.whl (2.3 MB)\n     ━━━━━━━━━━━━━━━━━━━━━━━━━━━━━━━━━━━━━━━━ 2.3/2.3 MB 8.8 MB/s eta 0:00:00:00:0100:01\nCollecting jupyterlab-widgets~=3.0.7\n  Downloading jupyterlab_widgets-3.0.8-py3-none-any.whl (214 kB)\n     ━━━━━━━━━━━━━━━━━━━━━━━━━━━━━━━━━━━━━━━ 215.0/215.0 KB 4.6 MB/s eta 0:00:00a 0:00:01\nRequirement already satisfied: ipykernel&gt;=4.5.1 in /Users/sydneysugar/Library/Python/3.10/lib/python/site-packages (from ipywidgets&lt;9.0.0,&gt;=8.0.6-&gt;validmind) (6.23.1)\nCollecting pyyaml\n  Downloading PyYAML-6.0-cp310-cp310-macosx_10_9_x86_64.whl (197 kB)\n     ━━━━━━━━━━━━━━━━━━━━━━━━━━━━━━━━━━━━━━━ 197.6/197.6 KB 2.7 MB/s eta 0:00:0000:01\nCollecting mdit-py-plugins~=0.3.4\n  Downloading mdit_py_plugins-0.3.5-py3-none-any.whl (52 kB)\n     ━━━━━━━━━━━━━━━━━━━━━━━━━━━━━━━━━━━━━━━━ 52.1/52.1 KB 1.3 MB/s eta 0:00:00\nCollecting jinja2\n  Downloading Jinja2-3.1.2-py3-none-any.whl (133 kB)\n     ━━━━━━━━━━━━━━━━━━━━━━━━━━━━━━━━━━━━━━━ 133.1/133.1 KB 4.2 MB/s eta 0:00:00\nCollecting docutils&lt;0.20,&gt;=0.15\n  Downloading docutils-0.19-py3-none-any.whl (570 kB)\n     ━━━━━━━━━━━━━━━━━━━━━━━━━━━━━━━━━━━━━━━ 570.5/570.5 KB 6.7 MB/s eta 0:00:0000:0100:01\nCollecting markdown-it-py&lt;3.0.0,&gt;=1.0.0\n  Downloading markdown_it_py-2.2.0-py3-none-any.whl (84 kB)\n     ━━━━━━━━━━━━━━━━━━━━━━━━━━━━━━━━━━━━━━━━ 84.5/84.5 KB 1.8 MB/s eta 0:00:00ta 0:00:01\nCollecting regex&gt;=2021.8.3\n  Downloading regex-2023.6.3-cp310-cp310-macosx_10_9_x86_64.whl (294 kB)\n     ━━━━━━━━━━━━━━━━━━━━━━━━━━━━━━━━━━━━━━━ 294.6/294.6 KB 6.5 MB/s eta 0:00:00a 0:00:01\nCollecting joblib\n  Downloading joblib-1.3.1-py3-none-any.whl (301 kB)\n     ━━━━━━━━━━━━━━━━━━━━━━━━━━━━━━━━━━━━━━━ 302.0/302.0 KB 5.0 MB/s eta 0:00:0000:01\nCollecting ydata-profiling\n  Downloading ydata_profiling-4.3.1-py2.py3-none-any.whl (352 kB)\n     ━━━━━━━━━━━━━━━━━━━━━━━━━━━━━━━━━━━━━━━ 353.0/353.0 KB 3.5 MB/s eta 0:00:0000:0100:01\nCollecting MarkupSafe\n  Downloading MarkupSafe-2.1.3-cp310-cp310-macosx_10_9_x86_64.whl (13 kB)\nCollecting tenacity&gt;=6.2.0\n  Downloading tenacity-8.2.2-py3-none-any.whl (24 kB)\nRequirement already satisfied: packaging in /Users/sydneysugar/Library/Python/3.10/lib/python/site-packages (from plotly&lt;6.0.0,&gt;=5.14.1-&gt;validmind) (23.1)\nCollecting typing-extensions&gt;=4.2.0\n  Downloading typing_extensions-4.7.1-py3-none-any.whl (33 kB)\nCollecting py4j&gt;=0.10.7\n  Downloading py4j-0.10.9.7-py2.py3-none-any.whl (200 kB)\n     ━━━━━━━━━━━━━━━━━━━━━━━━━━━━━━━━━━━━━━━ 200.5/200.5 KB 4.0 MB/s eta 0:00:00a 0:00:01\nCollecting urllib3&lt;3,&gt;=1.21.1\n  Downloading urllib3-2.0.3-py3-none-any.whl (123 kB)\n     ━━━━━━━━━━━━━━━━━━━━━━━━━━━━━━━━━━━━━━━ 123.6/123.6 KB 4.0 MB/s eta 0:00:00\nCollecting certifi&gt;=2017.4.17\n  Downloading certifi-2023.5.7-py3-none-any.whl (156 kB)\n     ━━━━━━━━━━━━━━━━━━━━━━━━━━━━━━━━━━━━━━━ 157.0/157.0 KB 3.1 MB/s eta 0:00:0000:01\nCollecting idna&lt;4,&gt;=2.5\n  Downloading idna-3.4-py3-none-any.whl (61 kB)\n     ━━━━━━━━━━━━━━━━━━━━━━━━━━━━━━━━━━━━━━━━ 61.5/61.5 KB 2.0 MB/s eta 0:00:00\nCollecting threadpoolctl&gt;=2.0.0\n  Downloading threadpoolctl-3.1.0-py3-none-any.whl (14 kB)\nCollecting numba\n  Downloading numba-0.57.1-cp310-cp310-macosx_10_9_x86_64.whl (2.5 MB)\n     ━━━━━━━━━━━━━━━━━━━━━━━━━━━━━━━━━━━━━━━━ 2.5/2.5 MB 6.4 MB/s eta 0:00:0000:0100:01m\nCollecting cloudpickle\n  Downloading cloudpickle-2.2.1-py3-none-any.whl (25 kB)\nCollecting slicer==0.0.7\n  Downloading slicer-0.0.7-py3-none-any.whl (14 kB)\nCollecting sphinxcontrib-applehelp\n  Downloading sphinxcontrib_applehelp-1.0.4-py3-none-any.whl (120 kB)\n     ━━━━━━━━━━━━━━━━━━━━━━━━━━━━━━━━━━━━━ 120.6/120.6 KB 703.9 kB/s eta 0:00:00a 0:00:01\nCollecting sphinxcontrib-qthelp\n  Downloading sphinxcontrib_qthelp-1.0.3-py2.py3-none-any.whl (90 kB)\n     ━━━━━━━━━━━━━━━━━━━━━━━━━━━━━━━━━━━━━━━━ 90.6/90.6 KB 1.5 MB/s eta 0:00:00ta 0:00:01\nCollecting babel&gt;=2.9\n  Downloading Babel-2.12.1-py3-none-any.whl (10.1 MB)\n     ━━━━━━━━━━━━━━━━━━━━━━━━━━━━━━━━━━━━━━━━ 10.1/10.1 MB 8.0 MB/s eta 0:00:0000:010:01m\nCollecting imagesize&gt;=1.3\n  Downloading imagesize-1.4.1-py2.py3-none-any.whl (8.8 kB)\nCollecting alabaster&lt;0.8,&gt;=0.7\n  Downloading alabaster-0.7.13-py3-none-any.whl (13 kB)\nCollecting snowballstemmer&gt;=2.0\n  Downloading snowballstemmer-2.2.0-py2.py3-none-any.whl (93 kB)\n     ━━━━━━━━━━━━━━━━━━━━━━━━━━━━━━━━━━━━━━━━ 93.0/93.0 KB 1.4 MB/s eta 0:00:00:00:01\nCollecting sphinxcontrib-serializinghtml&gt;=1.1.5\n  Downloading sphinxcontrib_serializinghtml-1.1.5-py2.py3-none-any.whl (94 kB)\n     ━━━━━━━━━━━━━━━━━━━━━━━━━━━━━━━━━━━━━━━━ 94.0/94.0 KB 2.3 MB/s eta 0:00:00:00:01\nCollecting sphinxcontrib-htmlhelp&gt;=2.0.0\n  Downloading sphinxcontrib_htmlhelp-2.0.1-py3-none-any.whl (99 kB)\n     ━━━━━━━━━━━━━━━━━━━━━━━━━━━━━━━━━━━━━━━━ 99.8/99.8 KB 2.1 MB/s eta 0:00:00ta 0:00:01\nCollecting sphinxcontrib-jsmath\n  Downloading sphinxcontrib_jsmath-1.0.1-py2.py3-none-any.whl (5.1 kB)\nCollecting sphinxcontrib-devhelp\n  Downloading sphinxcontrib_devhelp-1.0.2-py2.py3-none-any.whl (84 kB)\n     ━━━━━━━━━━━━━━━━━━━━━━━━━━━━━━━━━━━━━━━━ 84.7/84.7 KB 2.7 MB/s eta 0:00:00\nCollecting pydash\n  Downloading pydash-7.0.5-py3-none-any.whl (109 kB)\n     ━━━━━━━━━━━━━━━━━━━━━━━━━━━━━━━━━━━━━━━ 109.7/109.7 KB 2.3 MB/s eta 0:00:00a 0:00:01\nCollecting html2text\n  Downloading html2text-2020.1.16-py3-none-any.whl (32 kB)\nCollecting yapf\n  Downloading yapf-0.40.1-py3-none-any.whl (250 kB)\n     ━━━━━━━━━━━━━━━━━━━━━━━━━━━━━━━━━━━━━━━ 250.3/250.3 KB 3.8 MB/s eta 0:00:0000:01\nCollecting unify\n  Downloading unify-0.5.tar.gz (4.4 kB)\n  Preparing metadata (setup.py) ... done\nCollecting sphinxcontrib-jquery&lt;5,&gt;=4\n  Downloading sphinxcontrib_jquery-4.1-py2.py3-none-any.whl (121 kB)\n     ━━━━━━━━━━━━━━━━━━━━━━━━━━━━━━━━━━━━━━━ 121.1/121.1 KB 3.2 MB/s eta 0:00:00\nCollecting docutils&lt;0.20,&gt;=0.15\n  Downloading docutils-0.18.1-py2.py3-none-any.whl (570 kB)\n     ━━━━━━━━━━━━━━━━━━━━━━━━━━━━━━━━━━━━━━━ 570.0/570.0 KB 2.2 MB/s eta 0:00:0000:0100:01\nCollecting patsy&gt;=0.5.2\n  Downloading patsy-0.5.3-py2.py3-none-any.whl (233 kB)\n     ━━━━━━━━━━━━━━━━━━━━━━━━━━━━━━━━━━━━━━━ 233.8/233.8 KB 5.0 MB/s eta 0:00:00a 0:00:01\nRequirement already satisfied: comm&gt;=0.1.1 in /Users/sydneysugar/Library/Python/3.10/lib/python/site-packages (from ipykernel&gt;=4.5.1-&gt;ipywidgets&lt;9.0.0,&gt;=8.0.6-&gt;validmind) (0.1.3)\nRequirement already satisfied: pyzmq&gt;=20 in /Users/sydneysugar/Library/Python/3.10/lib/python/site-packages (from ipykernel&gt;=4.5.1-&gt;ipywidgets&lt;9.0.0,&gt;=8.0.6-&gt;validmind) (25.1.0)\nRequirement already satisfied: debugpy&gt;=1.6.5 in /Users/sydneysugar/Library/Python/3.10/lib/python/site-packages (from ipykernel&gt;=4.5.1-&gt;ipywidgets&lt;9.0.0,&gt;=8.0.6-&gt;validmind) (1.6.7)\nRequirement already satisfied: nest-asyncio in /Users/sydneysugar/Library/Python/3.10/lib/python/site-packages (from ipykernel&gt;=4.5.1-&gt;ipywidgets&lt;9.0.0,&gt;=8.0.6-&gt;validmind) (1.5.6)\nRequirement already satisfied: tornado&gt;=6.1 in /Users/sydneysugar/Library/Python/3.10/lib/python/site-packages (from ipykernel&gt;=4.5.1-&gt;ipywidgets&lt;9.0.0,&gt;=8.0.6-&gt;validmind) (6.3.2)\nRequirement already satisfied: jupyter-client&gt;=6.1.12 in /Users/sydneysugar/Library/Python/3.10/lib/python/site-packages (from ipykernel&gt;=4.5.1-&gt;ipywidgets&lt;9.0.0,&gt;=8.0.6-&gt;validmind) (8.2.0)\nRequirement already satisfied: jupyter-core!=5.0.*,&gt;=4.12 in /Users/sydneysugar/Library/Python/3.10/lib/python/site-packages (from ipykernel&gt;=4.5.1-&gt;ipywidgets&lt;9.0.0,&gt;=8.0.6-&gt;validmind) (5.3.0)\nRequirement already satisfied: parso&lt;0.9.0,&gt;=0.8.0 in /Users/sydneysugar/Library/Python/3.10/lib/python/site-packages (from jedi&gt;=0.16-&gt;ipython==7.34.0-&gt;validmind) (0.8.3)\nCollecting mdurl~=0.1\n  Downloading mdurl-0.1.2-py3-none-any.whl (10.0 kB)\nCollecting fonttools&gt;=4.22.0\n  Downloading fonttools-4.40.0-cp310-cp310-macosx_10_9_x86_64.whl (2.1 MB)\n     ━━━━━━━━━━━━━━━━━━━━━━━━━━━━━━━━━━━━━━━━ 2.1/2.1 MB 8.1 MB/s eta 0:00:00:00:0100:01\nCollecting pillow&gt;=6.2.0\n  Downloading Pillow-10.0.0-cp310-cp310-macosx_10_10_x86_64.whl (3.4 MB)\n     ━━━━━━━━━━━━━━━━━━━━━━━━━━━━━━━━━━━━━━━━ 3.4/3.4 MB 7.9 MB/s eta 0:00:00:00:0100:01\nCollecting contourpy&gt;=1.0.1\n  Downloading contourpy-1.1.0-cp310-cp310-macosx_10_9_x86_64.whl (243 kB)\n     ━━━━━━━━━━━━━━━━━━━━━━━━━━━━━━━━━━━━━━━ 243.6/243.6 KB 6.9 MB/s eta 0:00:00\nCollecting pyparsing&lt;3.1,&gt;=2.3.1\n  Downloading pyparsing-3.0.9-py3-none-any.whl (98 kB)\n     ━━━━━━━━━━━━━━━━━━━━━━━━━━━━━━━━━━━━━━━━ 98.3/98.3 KB 2.3 MB/s eta 0:00:00ta 0:00:01\nCollecting cycler&gt;=0.10\n  Downloading cycler-0.11.0-py3-none-any.whl (6.4 kB)\nCollecting kiwisolver&gt;=1.0.1\n  Downloading kiwisolver-1.4.4-cp310-cp310-macosx_10_9_x86_64.whl (65 kB)\n     ━━━━━━━━━━━━━━━━━━━━━━━━━━━━━━━━━━━━━━━ 65.5/65.5 KB 308.8 kB/s eta 0:00:00a 0:00:01\nRequirement already satisfied: ptyprocess&gt;=0.5 in /Users/sydneysugar/Library/Python/3.10/lib/python/site-packages (from pexpect&gt;4.3-&gt;ipython==7.34.0-&gt;validmind) (0.7.0)\nRequirement already satisfied: wcwidth in /Users/sydneysugar/Library/Python/3.10/lib/python/site-packages (from prompt-toolkit!=3.0.0,!=3.0.1,&lt;3.1.0,&gt;=2.0.0-&gt;ipython==7.34.0-&gt;validmind) (0.2.6)\nCollecting pycares&gt;=4.0.0\n  Downloading pycares-4.3.0-cp310-cp310-macosx_10_9_x86_64.whl (75 kB)\n     ━━━━━━━━━━━━━━━━━━━━━━━━━━━━━━━━━━━━━━━━ 75.5/75.5 KB 1.1 MB/s eta 0:00:00a 0:00:01\n\n\nNote: Colab may generate the following warning after running the first cell:\nWARNING [...]\nYou must restart the runtime in order to use newly installed versions\nIf you see this, please click on “Restart runtime” and continue with the next cell."
-  },
-  {
-    "objectID": "notebooks/Quickstart_Customer Churn_full_suite.html#initialize-the-client-library",
-    "href": "notebooks/Quickstart_Customer Churn_full_suite.html#initialize-the-client-library",
-    "title": "Quickstart - Customer Churn Full Suite Model Documentation",
-    "section": "Initialize the client library",
-    "text": "Initialize the client library\nIn a browser, go to the Client Integration page of your documentation project and click Copy to clipboard next to the code snippet. This code snippet gives you the API key, API secret, and project identifier to link your notebook to your documentation project.\n\n\n\n\n\n\n\n\nTip\n\n\n\nThis step requires a documentation project. Learn how you can create one.\n\n\nNext, replace this placeholder with your own code snippet:\n\n## Replace with code snippet from your documentation project ##\n\nimport validmind as vm\n\nvm.init(\n  api_host = \"https://api.prod.validmind.ai/api/v1/tracking\",\n  api_key = \"xxxxxxxxxxxxxxxxxxxxxxxxxxxxxxxx\",\n  api_secret = \"API_SECRET\",\n  project = \"xxxxxxxxxxxxxxxxxxxxxxxxx\"\n)"
-  },
-  {
-    "objectID": "notebooks/Quickstart_Customer Churn_full_suite.html#initializing-the-python-environment",
-    "href": "notebooks/Quickstart_Customer Churn_full_suite.html#initializing-the-python-environment",
-    "title": "Quickstart - Customer Churn Full Suite Model Documentation",
-    "section": "Initializing the Python environment",
-    "text": "Initializing the Python environment\n\nimport pandas as pd\nimport xgboost as xgb\n\nfrom sklearn.metrics import accuracy_score\nfrom sklearn.model_selection import train_test_split\n\n%matplotlib inline"
-  },
-  {
-    "objectID": "notebooks/Quickstart_Customer Churn_full_suite.html#load-the-demo-dataset",
-    "href": "notebooks/Quickstart_Customer Churn_full_suite.html#load-the-demo-dataset",
-    "title": "Quickstart - Customer Churn Full Suite Model Documentation",
-    "section": "Load the Demo Dataset",
-    "text": "Load the Demo Dataset\nFor the purpose of this demonstration, we will use a sample dataset provided by the ValidMind library.\n\n# Import the sample dataset from the library\nfrom validmind.datasets.classification import customer_churn as demo_dataset\n# You can try a different dataset with: \n#from validmind.datasets.classification import taiwan_credit as demo_dataset\n\ndf = demo_dataset.load_data()\n\n\nInitialize a dataset object for ValidMind\nBefore running the test plan, we must first initialize a ValidMind dataset object using the init_dataset function from the vm module. This function takes in arguements: dataset which is the dataset that we want to analyze; target_column which is used to identify the target variable; class_labels which is used to identify the labels used for classification model training.\n\nvm_dataset = vm.init_dataset(\n    dataset=df,\n    target_column=demo_dataset.target_column,\n    class_labels=demo_dataset.class_labels\n)"
-  },
-  {
-    "objectID": "notebooks/Quickstart_Customer Churn_full_suite.html#run-the-full-data-and-model-validation-test-suite",
-    "href": "notebooks/Quickstart_Customer Churn_full_suite.html#run-the-full-data-and-model-validation-test-suite",
-    "title": "Quickstart - Customer Churn Full Suite Model Documentation",
-    "section": "Run the Full Data and Model Validation Test Suite",
-    "text": "Run the Full Data and Model Validation Test Suite\nWe will need to preprocess the dataset and produce the training, test and validation splits first.\n\nPrepocess the Raw Dataset\nFor demonstration purposes, we simplified the preprocessing using demo_dataset.preprocess which executes the following operations:\n\ntrain_df, validation_df, test_df = demo_dataset.preprocess(df)\n\nx_train = train_df.drop(demo_dataset.target_column, axis=1)\ny_train = train_df[demo_dataset.target_column]\nx_val = validation_df.drop(demo_dataset.target_column, axis=1)\ny_val = validation_df[demo_dataset.target_column]\n\nmodel = xgb.XGBClassifier(early_stopping_rounds=10)\nmodel.set_params(\n    eval_metric=[\"error\", \"logloss\", \"auc\"],\n)\nmodel.fit(\n    x_train,\n    y_train,\n    eval_set=[(x_val, y_val)],\n    verbose=False,\n)\n\nWe can now initialize the training and test datasets into dataset objects using vm.init_dataset():\n\nvm_train_ds = vm.init_dataset(\n    dataset=train_df,\n    type=\"generic\",\n    target_column=demo_dataset.target_column\n)\n\nvm_test_ds = vm.init_dataset(\n    dataset=test_df,\n    type=\"generic\",\n    target_column=demo_dataset.target_column\n)\n\nWe also initialize a model object using vm.init_model():\n\n\nvm_model = vm.init_model(\n    model,\n    train_ds=vm_train_ds,\n    test_ds=vm_test_ds,\n)\n\n\n\nRun the Full Suite\nWe are now ready to run the test suite for binary classifier with tabular datasets. This function will run test plans on the dataset and model objects, and will document the results in the ValidMind UI.\n\nfull_suite = vm.run_test_suite(\n    \"binary_classifier_full_suite\",\n    dataset=vm_dataset,\n    model=vm_model\n)\n\n\nvm.test_plans.list_tests()\n\n\nvm.test_plans.describe_plan(\"tabular_data_quality\")\n\n\nfull_suite = vm.run_test_suite(\n    \"binary_classifier_full_suite\",\n    dataset=vm_dataset,\n    model=vm_model\n)\n\nYou can access and review the resulting documentation in the ValidMind UI, in the “Model Development” section of the model documentation."
   },
   {
     "objectID": "notebooks/Introduction_Customer_Churn.html",
@@ -2538,34 +1785,6 @@
     "text": "Training an Example Model\nWe will now train an example model that will be used to demonstrate the ValidMind Developer Framework functions. The following demo datasets are available to use, and on this notebook we’ll train a model for the Bank Customer Churn dataset.\n\nLoading demo dataset\n\nfrom validmind.datasets.classification import customer_churn as demo_dataset\n\ndf = demo_dataset.load_data()\n\n\n\nPreparing the training dataset\nBefore we train a model, we need to run some common minimal feature selection and engineering steps on the dataset:\n\nDropping irrelevant variables\nEncoding categorical variables\n\n\nDropping irrelevant variables\nThe following variables will be dropped from the dataset:\n\nRowNumber: it’s a unique identifier to the record\nCustomerId: it’s a unique identifier to the customer\nSurname: no predictive power for this variable\nCreditScore: we didn’t observer any correlation between CreditScore and our target column Exited\n\n\ndf.drop([\"RowNumber\", \"CustomerId\", \"Surname\", \"CreditScore\"], axis=1, inplace=True)\n\n\n\nEncoding categorical variables\nWe will apply one-hot or dummy encoding to the following variables:\n\nGeography: only 3 unique values found in the dataset\nGender: convert from string to integer\n\n\ngenders = {\"Male\": 0, \"Female\": 1}\ndf.replace({\"Gender\": genders}, inplace=True)\n\ndf = pd.concat([df, pd.get_dummies(df[\"Geography\"], prefix=\"Geography\")], axis=1)\ndf.drop(\"Geography\", axis=1, inplace=True)\n\nWe are now ready to train our model with the preprocessed dataset:\n\ndf.head()\n\n\n\nDataset preparation\nFor training our model, we will randomly split the dataset in 3 parts:\n\ntraining split with 60% of the rows\nvalidation split with 20% of the rows\ntest split with 20% of the rows\n\nThe test dataset will be our held out dataset for model evaluation.\n\ntrain_df, test_df = train_test_split(df, test_size=0.20)\n\n# This guarantees a 60/20/20 split\ntrain_ds, val_ds = train_test_split(train_df, test_size=0.25)\n\n# For training\nx_train = train_ds.drop(\"Exited\", axis=1)\ny_train = train_ds.loc[:, \"Exited\"].astype(int)\nx_val = val_ds.drop(\"Exited\", axis=1)\ny_val = val_ds.loc[:, \"Exited\"].astype(int)\n\n# For testing\nx_test = test_df.drop(\"Exited\", axis=1)\ny_test = test_df.loc[:, \"Exited\"].astype(int)\n\n\n\n\nModel training\nWe will train a simple XGBoost model and set its eval_set to [(x_train, y_train), (x_val, y_val)] in order to collect validation datasets metrics on every round. The ValidMind library supports collecting any type of “in training” metrics so model developers can provide additional context to model validators if necessary.\n\nmodel = xgb.XGBClassifier(early_stopping_rounds=10)\nmodel.set_params(\n    eval_metric=[\"error\", \"logloss\", \"auc\"],\n)\nmodel.fit(\n    x_train,\n    y_train,\n    eval_set=[(x_train, y_train), (x_val, y_val)],\n    verbose=False,\n)\n\n\ny_pred = model.predict_proba(x_val)[:, -1]\npredictions = [round(value) for value in y_pred]\naccuracy = accuracy_score(y_val, predictions)\n\nprint(f\"Accuracy: {accuracy}\")\n\nNow that we are satisfied with our model, we can begin using the ValidMind Library to generate test and document it.\n\n\nViewing all test plans available in the developer framework\nWe can find all the test plans and tests available in the developer framework by calling the following functions:\n\nAll test plans: vm.test_plans.list_plans()\nList all available tests: vm.test_plans.list_tests()\nDescribe a test plan: vm.test_plans.describe_plan(\"tabular_data_quality\")\n\nHere is an example:\n\nvm.test_plans.list_plans()\n\n\nvm.test_plans.list_tests()\n\n\nvm.test_plans.describe_plan(\"tabular_data_quality\")\n\n\n\nRunning a data quality test plan\nWe will now run the default data quality test plan that will collect the following metadata from a dataset:\n\nField types and descriptions\nDescriptive statistics\nData distribution histograms\nFeature correlations\n\nand will run a collection of data quality tests such as:\n\nClass imbalance\nDuplicates\nHigh cardinality\nMissing values\nSkewness\n\nValidMind evaluates if the data quality metrics are within expected ranges. These thresholds or ranges can be further configured by model validators.\n\nInitialize a dataset object for ValidMind\nBefore running the test plan, we must first initialize a ValidMind dataset object using the init_dataset function from the vm module. This function takes in arguements: dataset which is the dataset that we want to analyze; target_column which is used to identify the target variable; class_labels which is used to identify the labels used for classification model training.\n\nvm_dataset = vm.init_dataset(\n    dataset=df,\n    target_column=\"Exited\",\n    class_labels={\n        \"0\": \"Did not exit\",\n        \"1\": \"Exited\",\n    }\n)\n\n\n\nInitialize and run the TabularDataset test plan\nWe can now initialize the TabularDataset test suite. The primary method of doing this is with the run_test_suite function from the vm module. This function takes in a test suite name (in this case tabular_dataset) and a dataset keyword argument (the vm_dataset object we created earlier):\n\ntabular_suite = vm.run_test_suite(\"tabular_dataset\", dataset=vm_dataset)\n\nYou can access and review the resulting documentation in the ValidMind UI, in the “Data Preparation” section of the model documentation.\n\n\n\nRunning a model evaluation test plan\nWe will now run a basic model evaluation test plan that is compatible with the model we have trained. Since we have trained an XGBoost model with a sklearn-like API, we will use the SKLearnClassifier test plan. This test plan will collect model metadata and metrics, and run a variety of model evaluation tests, according to the modeling objective (binary classification for this example).\nThe following model metadata is collected:\n\nModel framework and architecture (e.g. XGBoost, Random Forest, Logistic Regression, etc.)\nModel task details (e.g. binary classification, regression, etc.)\nModel hyperparameters (e.g. number of trees, max depth, etc.)\n\nThe model metrics that are collected depend on the model type, use case, etc. For example, for a binary classification model, the following metrics could be collected (again, depending on configuration):\n\nAUC\nError rate\nLogloss\nFeature importance\n\nSimilarly, different model evaluation tests are run depending on the model type, use case, etc. For example, for a binary classification model, the following tests could be executed:\n\nSimple training/test overfit test\nTraining/test performance degradation\nBaseline test dataset performance test\n\n\nInitialize VM model object and train/test datasets\nIn order to run our SKLearnClassifier test plan, we need to initialize ValidMind object instances for the trained model and the training and test datasets:\n\nvm_train_ds = vm.init_dataset(\n    dataset=train_df,\n    type=\"generic\",\n    target_column=\"Exited\"\n)\n\nvm_test_ds = vm.init_dataset(\n    dataset=test_df,\n    type=\"generic\",\n    target_column=\"Exited\"\n)\n\nvm_model = vm.init_model(\n    model,\n    train_ds=vm_train_ds,\n    test_ds=vm_test_ds,\n)\n\nWe can now run the BinaryClassifierModelValidation test plan:\n\nmodel_suite = vm.run_test_suite(\"binary_classifier_model_validation\", model=vm_model)\n\nYou can access and review the resulting documentation in the ValidMind UI, in the “Model Development” section of the model documentation."
   },
   {
-    "objectID": "notebooks/how_to/run_a_template.html",
-    "href": "notebooks/how_to/run_a_template.html",
-    "title": "Run a Documentation Template",
-    "section": "",
-    "text": "This notebook shows how to run all tests defined in a documentation template."
-  },
-  {
-    "objectID": "notebooks/how_to/run_a_template.html#structure-of-a-documentation-template",
-    "href": "notebooks/how_to/run_a_template.html#structure-of-a-documentation-template",
-    "title": "Run a Documentation Template",
-    "section": "Structure of a documentation template",
-    "text": "Structure of a documentation template\nAll projects created in ValidMind are based on a documentation template. A documentation template is a collection of content blocks that, when rendered, produce a document that model developers can use for model validation.\nThe template structure is a simple combination of content sections where each section can have one or more content blocks. We currently support text-based content blocks (that are populated with the ValidMind UI) and test-driven content blocks. Under the hood, a template is represented as a YAML file. For more information about a template’s structure, please refer to this page."
-  },
-  {
-    "objectID": "notebooks/how_to/run_a_template.html#previewing-a-template",
-    "href": "notebooks/how_to/run_a_template.html#previewing-a-template",
-    "title": "Run a Documentation Template",
-    "section": "Previewing a template",
-    "text": "Previewing a template\nWe can use the preview_template() function to preview the content blocks that will be populated by the developer framework. Before we do that, let’s first initialize the ValidMind client:\n\n# Load environment variables required by the developer framework\n%load_ext dotenv\n\nimport validmind as vm\n\nvm.init(\n  api_host = \"http://localhost:3000/api/v1/tracking\",\n  project = \"clj6bou4u0000kg8h6lxa1807\"\n)\n\n2023-06-21 16:34:17,517 - INFO - api_client - Connected to ValidMind. Project: Customer Churn Demo - 4 (clj6bou4u0000kg8h6lxa1807)\n\n\n\nvm.preview_template()"
-  },
-  {
-    "objectID": "notebooks/how_to/run_a_template.html#running-a-template",
-    "href": "notebooks/how_to/run_a_template.html#running-a-template",
-    "title": "Run a Documentation Template",
-    "section": "Running a template",
-    "text": "Running a template\nWe can use the run_template() function to run all tests defined in a documentation template. Note that each test in the template will have specific context requirements. Each context object can be passed as a function argument. For example, if a test requires a model object, we can pass it as a function argument:\nvm.run_template(model=vm_model) # vm_model is a validmind Model instance\nLet’s run through our customer churn demo to illustrate how to run a template and pass a model and dataset context to the run_template() function.\n\n# Load a demo dataset and train a simple model\nimport xgboost as xgb\nfrom validmind.datasets.classification import customer_churn as demo_dataset\n\ndf = demo_dataset.load_data()\n\nvm_dataset = vm.init_dataset(\n    dataset=df,\n    target_column=demo_dataset.target_column,\n    class_labels=demo_dataset.class_labels\n)\n\ntrain_df, validation_df, test_df = demo_dataset.preprocess(df)\n\nx_train = train_df.drop(demo_dataset.target_column, axis=1)\ny_train = train_df[demo_dataset.target_column]\nx_val = validation_df.drop(demo_dataset.target_column, axis=1)\ny_val = validation_df[demo_dataset.target_column]\n\nmodel = xgb.XGBClassifier(early_stopping_rounds=10)\nmodel.set_params(\n    eval_metric=[\"error\", \"logloss\", \"auc\"],\n)\nmodel.fit(\n    x_train,\n    y_train,\n    eval_set=[(x_val, y_val)],\n    verbose=False,\n)\n\n2023-06-21 16:34:17,845 - INFO - client - Pandas dataset detected. Initializing VM Dataset instance...\n2023-06-21 16:34:17,846 - INFO - dataset - Inferring dataset types...\n\n\nXGBClassifier(base_score=None, booster=None, callbacks=None,\n              colsample_bylevel=None, colsample_bynode=None,\n              colsample_bytree=None, early_stopping_rounds=10,\n              enable_categorical=False, eval_metric=['error', 'logloss', 'auc'],\n              feature_types=None, gamma=None, gpu_id=None, grow_policy=None,\n              importance_type=None, interaction_constraints=None,\n              learning_rate=None, max_bin=None, max_cat_threshold=None,\n              max_cat_to_onehot=None, max_delta_step=None, max_depth=None,\n              max_leaves=None, min_child_weight=None, missing=nan,\n              monotone_constraints=None, n_estimators=100, n_jobs=None,\n              num_parallel_tree=None, predictor=None, random_state=None, ...)In a Jupyter environment, please rerun this cell to show the HTML representation or trust the notebook. On GitHub, the HTML representation is unable to render, please try loading this page with nbviewer.org.XGBClassifierXGBClassifier(base_score=None, booster=None, callbacks=None,\n              colsample_bylevel=None, colsample_bynode=None,\n              colsample_bytree=None, early_stopping_rounds=10,\n              enable_categorical=False, eval_metric=['error', 'logloss', 'auc'],\n              feature_types=None, gamma=None, gpu_id=None, grow_policy=None,\n              importance_type=None, interaction_constraints=None,\n              learning_rate=None, max_bin=None, max_cat_threshold=None,\n              max_cat_to_onehot=None, max_delta_step=None, max_depth=None,\n              max_leaves=None, min_child_weight=None, missing=nan,\n              monotone_constraints=None, n_estimators=100, n_jobs=None,\n              num_parallel_tree=None, predictor=None, random_state=None, ...)\n\n\n\nvm_train_ds = vm.init_dataset(\n    dataset=train_df,\n    type=\"generic\",\n    target_column=demo_dataset.target_column\n)\n\nvm_test_ds = vm.init_dataset(\n    dataset=test_df,\n    type=\"generic\",\n    target_column=demo_dataset.target_column\n)\n\nvm_model = vm.init_model(\n    model,\n    train_ds=vm_train_ds,\n    test_ds=vm_test_ds,\n)\n\n2023-06-21 16:34:18,069 - INFO - client - Pandas dataset detected. Initializing VM Dataset instance...\n2023-06-21 16:34:18,072 - INFO - dataset - Inferring dataset types...\n2023-06-21 16:34:18,157 - INFO - client - Pandas dataset detected. Initializing VM Dataset instance...\n2023-06-21 16:34:18,159 - INFO - dataset - Inferring dataset types...\n\n\nNow we can run this project’s documentation template by passing the required dataset and model context:\n\nmodel_suite = vm.run_template(model=vm_model, dataset=vm_dataset)"
-  },
-  {
     "objectID": "notebooks/how_to/run_a_test_plan.html",
     "href": "notebooks/how_to/run_a_test_plan.html",
     "title": "Running an Individual Test Plan",
@@ -2594,55 +1813,6 @@
     "text": "Import and Run the Individual Test Plan\n\nInitialize ValidMind objects\nWe initize the objects required to run test plans using the ValidMind framework\n\nvm_train_ds = vm.init_dataset(\n    dataset=train_df,\n    type=\"generic\",\n    target_column=demo_dataset.target_column\n)\n\nvm_test_ds = vm.init_dataset(\n    dataset=test_df,\n    type=\"generic\",\n    target_column=demo_dataset.target_column\n)\n\nvm_model = vm.init_model(\n    model,\n    train_ds=vm_train_ds,\n    test_ds=vm_test_ds,\n)\n\nPandas dataset detected. Initializing VM Dataset instance...\nInferring dataset types...\nPandas dataset detected. Initializing VM Dataset instance...\nInferring dataset types...\n\n\n\n\nList of available Test Plans\nThe interface to show list of test plans available in the ValidMind development framework\n\nvm.test_plans.list_plans()\n\n\n\n\n\n\nID\nName\nDescription\n\n\n\n\nbinary_classifier_metrics\nBinaryClassifierMetrics\nTest plan for sklearn classifier metrics\n\n\nbinary_classifier_validation\nBinaryClassifierPerformance\nTest plan for sklearn classifier models\n\n\nbinary_classifier_model_diagnosis\nBinaryClassifierDiagnosis\nTest plan for sklearn classifier model diagnosis tests\n\n\ntabular_dataset_description\nTabularDatasetDescription\nTest plan to extract metadata and descriptive statistics from a tabular dataset\n\n\ntabular_data_quality\nTabularDataQuality\nTest plan for data quality on tabular datasets\n\n\ntime_series_data_quality\nTimeSeriesDataQuality\nTest plan for data quality on time series datasets\n\n\ntime_series_univariate\nTimeSeriesUnivariate\nTest plan to perform time series univariate analysis.\n\n\ntime_series_multivariate\nTimeSeriesMultivariate\nTest plan to perform time series multivariate analysis.\n\n\ntime_series_forecast\nTimeSeriesForecast\nTest plan to perform time series forecast tests.\n\n\nregression_model_description\nRegressionModelDescription\nTest plan for performance metric of regression model of statsmodels library\n\n\nregression_models_evaluation\nRegressionModelsEvaluation\nTest plan for metrics comparison of regression model of statsmodels library\n\n\n\n\n\n\n\nDetail of an individual Test Plan\nThe interface will get detail of a specific test plan\n\nvm.test_plans.describe_plan(\"binary_classifier_model_diagnosis\")\n\n\n\n\n\n\nID\nName\nDescription\nRequired Context\nTests\n\n\n\n\nbinary_classifier_model_diagnosis\nBinaryClassifierDiagnosis\nTest plan for sklearn classifier model diagnosis tests\nmodel\nOverfitDiagnosis (ThresholdTest), WeakspotsDiagnosis (ThresholdTest), RobustnessDiagnosis (ThresholdTest)\n\n\n\n\n\n\n\nDefine the required config parameters\nThe config can be apply to specific test to override the default configuration parameters.\nThe format of a config is:\nconfig = {\n    \"&lt;test1_id&gt;\": {\n        \"&lt;default_param_1&gt;\": value,\n        \"&lt;default_param_2&gt;\": value,\n    },\n     \"&lt;test2_id&gt;\": {\n        \"&lt;default_param_1&gt;\": value,\n        \"&lt;default_param_2&gt;\": value,\n    },\n}\nUsers can input the configuration to test plan using config, allowing fine-tuning the suite according to their specific data requirements.\n\nconfig={\n    \"overfit_regions\": {\n        \"cut_off_percentage\": 3,\n        \"feature_columns\": [\"Age\", \"Balance\", \"Tenure\", \"NumOfProducts\"]\n    },\n    \"weak_spots\":{\n        \"features_columns\": [\"Age\", \"Balance\"],\n        \"accuracy_gap_threshold\": 85,\n    },\n    \"robustness\":{\n        \"features_columns\": [ \"Balance\", \"Tenure\"],\n        \"scaling_factor_std_dev_list\": [0.0, 0.1, 0.2, 0.3, 0.4, 0.5],\n        \"accuracy_decay_threshold\": 4,\n    }\n}\n\n\n\nRun the test plan and display results\n\nmodel_diagnosis_test_plan = vm.run_test_plan(\"binary_classifier_model_diagnosis\", \n                                             model=vm_model,\n                                             config=config)\n\n\n\n\n\n\n\n\n\nAccessing the test plan results\nWe can now access all the results of the test plan, including subtest plans using test_plan.get_results().\n\ntest_plan.get_results(): With no arguments, this returns a list of all results\ntest_plan.get_results(test_id): If provided with a test id, this returns the all results that match the given test id\n\nBy default, get_results() returns a list, in case there are multiple tests with the same id.\n\nmodel_diagnosis_test_plan.get_results()\n\n[TestPlanTestResult(result_id=\"overfit_regions\", test_results),\n TestPlanTestResult(result_id=\"weak_spots\", test_results),\n TestPlanTestResult(result_id=\"robustness\", test_results)]\n\n\n\nmodel_robustness = model_diagnosis_test_plan.get_results(\"robustness\")[0]\nmodel_robustness.show()"
   },
   {
-    "objectID": "notebooks/how_to/run_a_test_suite.html",
-    "href": "notebooks/how_to/run_a_test_suite.html",
-    "title": "Running an Individual Test Suite",
-    "section": "",
-    "text": "This notebook shows how to run an individual test suite"
-  },
-  {
-    "objectID": "notebooks/how_to/run_a_test_suite.html#initialize-validmind",
-    "href": "notebooks/how_to/run_a_test_suite.html#initialize-validmind",
-    "title": "Running an Individual Test Suite",
-    "section": "Initialize ValidMind",
-    "text": "Initialize ValidMind\n\n%load_ext dotenv\n%dotenv .env\n%matplotlib inline\n\nimport validmind as vm\nimport xgboost as xgb\n\nvm.init(\n  api_host = \"http://localhost:3000/api/v1/tracking\",\n  project = \"clhsvn7va0000kgrl0nwybdff\"\n)\n  \n\nConnected to ValidMind. Project: Customer Churn Model dev - Initial Validation (clhsvn7va0000kgrl0nwybdff)"
-  },
-  {
-    "objectID": "notebooks/how_to/run_a_test_suite.html#load-the-demo-dataset",
-    "href": "notebooks/how_to/run_a_test_suite.html#load-the-demo-dataset",
-    "title": "Running an Individual Test Suite",
-    "section": "Load the Demo Dataset",
-    "text": "Load the Demo Dataset\n\n# You can also import taiwan_credit like this:\n# from validmind.datasets.classification import taiwan_credit as demo_dataset\nfrom validmind.datasets.classification import customer_churn as demo_dataset\n\ndf = demo_dataset.load_data()\n\n\nvm_dataset = vm.init_dataset(\n    dataset=df,\n    target_column=demo_dataset.target_column,\n    class_labels=demo_dataset.class_labels\n)\n\nPandas dataset detected. Initializing VM Dataset instance...\nInferring dataset types..."
-  },
-  {
-    "objectID": "notebooks/how_to/run_a_test_suite.html#list-available-test-suites",
-    "href": "notebooks/how_to/run_a_test_suite.html#list-available-test-suites",
-    "title": "Running an Individual Test Suite",
-    "section": "List available test suites",
-    "text": "List available test suites\n\nvm.test_suites.list_suites()\n\n\n\n\n\n\nID\nName\nDescription\nTest Plans\n\n\n\n\nbinary_classifier_full_suite\nBinaryClassifierFullSuite\nFull test suite for binary classification models.\ntabular_dataset_description, tabular_data_quality, binary_classifier_metrics, binary_classifier_validation, binary_classifier_model_diagnosis\n\n\nbinary_classifier_model_validation\nBinaryClassifierModelValidation\nTest suite for binary classification models.\nbinary_classifier_metrics, binary_classifier_validation, binary_classifier_model_diagnosis\n\n\ntabular_dataset\nTabularDataset\nTest suite for tabular datasets.\ntabular_dataset_description, tabular_data_quality\n\n\ntime_series_dataset\nTimeSeriesDataset\nTest suite for time series datasets.\ntime_series_data_quality, time_series_univariate, time_series_multivariate\n\n\ntime_series_model_validation\nTimeSeriesModelValidation\nTest suite for time series model validation.\nregression_model_description, regression_models_evaluation, time_series_forecast"
-  },
-  {
-    "objectID": "notebooks/how_to/run_a_test_suite.html#run-the-data-validation-test-suite",
-    "href": "notebooks/how_to/run_a_test_suite.html#run-the-data-validation-test-suite",
-    "title": "Running an Individual Test Suite",
-    "section": "Run the Data Validation Test suite",
-    "text": "Run the Data Validation Test suite\n\ntabular_suite = vm.run_test_suite(\"tabular_dataset\", dataset=vm_dataset)"
-  },
-  {
-    "objectID": "notebooks/how_to/run_a_test_suite.html#run-the-model-validation-test-suite",
-    "href": "notebooks/how_to/run_a_test_suite.html#run-the-model-validation-test-suite",
-    "title": "Running an Individual Test Suite",
-    "section": "Run the Model Validation Test suite",
-    "text": "Run the Model Validation Test suite\nWe will need to preprocess the dataset and produce the training, test and validation splits first.\n\nPrepocess the Raw Dataset\n\ntrain_df, validation_df, test_df = demo_dataset.preprocess(df)\n\n\n\nTrain a Model for Testing\nWe train a simple customer churn model for our test.\n\nx_train = train_df.drop(demo_dataset.target_column, axis=1)\ny_train = train_df[demo_dataset.target_column]\nx_val = validation_df.drop(demo_dataset.target_column, axis=1)\ny_val = validation_df[demo_dataset.target_column]\n\nmodel = xgb.XGBClassifier(early_stopping_rounds=10)\nmodel.set_params(\n    eval_metric=[\"error\", \"logloss\", \"auc\"],\n)\nmodel.fit(\n    x_train,\n    y_train,\n    eval_set=[(x_val, y_val)],\n    verbose=False,\n)\n\nXGBClassifier(base_score=None, booster=None, callbacks=None,\n              colsample_bylevel=None, colsample_bynode=None,\n              colsample_bytree=None, early_stopping_rounds=10,\n              enable_categorical=False, eval_metric=['error', 'logloss', 'auc'],\n              feature_types=None, gamma=None, gpu_id=None, grow_policy=None,\n              importance_type=None, interaction_constraints=None,\n              learning_rate=None, max_bin=None, max_cat_threshold=None,\n              max_cat_to_onehot=None, max_delta_step=None, max_depth=None,\n              max_leaves=None, min_child_weight=None, missing=nan,\n              monotone_constraints=None, n_estimators=100, n_jobs=None,\n              num_parallel_tree=None, predictor=None, random_state=None, ...)In a Jupyter environment, please rerun this cell to show the HTML representation or trust the notebook. On GitHub, the HTML representation is unable to render, please try loading this page with nbviewer.org.XGBClassifierXGBClassifier(base_score=None, booster=None, callbacks=None,\n              colsample_bylevel=None, colsample_bynode=None,\n              colsample_bytree=None, early_stopping_rounds=10,\n              enable_categorical=False, eval_metric=['error', 'logloss', 'auc'],\n              feature_types=None, gamma=None, gpu_id=None, grow_policy=None,\n              importance_type=None, interaction_constraints=None,\n              learning_rate=None, max_bin=None, max_cat_threshold=None,\n              max_cat_to_onehot=None, max_delta_step=None, max_depth=None,\n              max_leaves=None, min_child_weight=None, missing=nan,\n              monotone_constraints=None, n_estimators=100, n_jobs=None,\n              num_parallel_tree=None, predictor=None, random_state=None, ...)"
-  },
-  {
-    "objectID": "notebooks/how_to/run_a_test_suite.html#import-and-run-the-individual-test-suite",
-    "href": "notebooks/how_to/run_a_test_suite.html#import-and-run-the-individual-test-suite",
-    "title": "Running an Individual Test Suite",
-    "section": "Import and Run the Individual Test Suite",
-    "text": "Import and Run the Individual Test Suite\n\nInitialize ValidMind objects\nWe initize the objects required to run test plans using the ValidMind framework\n\nvm_train_ds = vm.init_dataset(\n    dataset=train_df,\n    type=\"generic\",\n    target_column=demo_dataset.target_column\n)\n\nvm_test_ds = vm.init_dataset(\n    dataset=test_df,\n    type=\"generic\",\n    target_column=demo_dataset.target_column\n)\n\nvm_model = vm.init_model(\n    model,\n    train_ds=vm_train_ds,\n    test_ds=vm_test_ds,\n)\n\nPandas dataset detected. Initializing VM Dataset instance...\nInferring dataset types...\nPandas dataset detected. Initializing VM Dataset instance...\nInferring dataset types...\n\n\n\n\nRun the Binary Classification Test Suite\n\nmodel_suite = vm.run_test_suite(\"binary_classifier_model_validation\", model=vm_model)"
-  },
-  {
     "objectID": "notebooks/how_to/explore_test_suites_test_plans_and_tests.html",
     "href": "notebooks/how_to/explore_test_suites_test_plans_and_tests.html",
     "title": "Viewing all available Test suites, Test plans and tests",
@@ -2678,13 +1848,6 @@
     "text": "Available test suites\n\nvm.tests.list_tests()\n\n\n\n\n\n\nTest Type\nName\nDescription\nID\n\n\n\n\nMetric\nModelMetadata\nCustom class to collect the following metadata for a model: - Model architecture - Model hyperparameters - Model task type\nvalidmind.model_validation.ModelMetadata\n\n\nMetric\nClassifierOutOfSamplePerformance\nTest that outputs the performance of the model on the test data.\nvalidmind.model_validation.sklearn.ClassifierOutOfSamplePerformance\n\n\nThresholdTest\nRobustnessDiagnosis\nTest robustness of model by perturbing the features column values by adding noise within scale stardard deviation.\nvalidmind.model_validation.sklearn.RobustnessDiagnosis\n\n\nMetric\nSHAPGlobalImportance\nSHAP Global Importance\nvalidmind.model_validation.sklearn.SHAPGlobalImportance\n\n\nMetric\nConfusionMatrix\nConfusion Matrix\nvalidmind.model_validation.sklearn.ConfusionMatrix\n\n\nMetric\nClassifierInSamplePerformance\nTest that outputs the performance of the model on the training data.\nvalidmind.model_validation.sklearn.ClassifierInSamplePerformance\n\n\nThresholdTest\nOverfitDiagnosis\nTest that identify overfit regions with high residuals by histogram slicing techniques.\nvalidmind.model_validation.sklearn.OverfitDiagnosis\n\n\nMetric\nPermutationFeatureImportance\nPermutation Feature Importance\nvalidmind.model_validation.sklearn.PermutationFeatureImportance\n\n\nThresholdTest\nMinimumROCAUCScore\nTest that the model's ROC AUC score on the validation dataset meets or exceeds a predefined threshold.\nvalidmind.model_validation.sklearn.MinimumROCAUCScore\n\n\nMetric\nPrecisionRecallCurve\nPrecision Recall Curve\nvalidmind.model_validation.sklearn.PrecisionRecallCurve\n\n\nMetric\nClassifierPerformance\nTest that outputs the performance of the model on the training or test data.\nvalidmind.model_validation.sklearn.ClassifierPerformance\n\n\nThresholdTest\nMinimumF1Score\nTest that the model's F1 score on the validation dataset meets or exceeds a predefined threshold.\nvalidmind.model_validation.sklearn.MinimumF1Score\n\n\nMetric\nROCCurve\nROC Curve\nvalidmind.model_validation.sklearn.ROCCurve\n\n\nThresholdTest\nTrainingTestDegradation\nTest that the degradation in performance between the training and test datasets does not exceed a predefined threshold.\nvalidmind.model_validation.sklearn.TrainingTestDegradation\n\n\nThresholdTest\nWeakspotsDiagnosis\nTest that identify weak regions with high residuals by histogram slicing techniques.\nvalidmind.model_validation.sklearn.WeakspotsDiagnosis\n\n\nMetric\nPopulationStabilityIndex\nPopulation Stability Index between two datasets\nvalidmind.model_validation.sklearn.PopulationStabilityIndex\n\n\nThresholdTest\nMinimumAccuracy\nTest that the model's prediction accuracy on a dataset meets or exceeds a predefined threshold.\nvalidmind.model_validation.sklearn.MinimumAccuracy\n\n\nMetric\nRegressionModelsCoeffs\nTest that outputs the coefficients of stats library regression models.\nvalidmind.model_validation.statsmodels.RegressionModelsCoeffs\n\n\nMetric\nBoxPierce\nThe Box-Pierce test is a statistical test used to determine whether a given set of data has autocorrelations that are different from zero.\nvalidmind.model_validation.statsmodels.BoxPierce\n\n\nMetric\nRegressionModelSensitivityPlot\nThis metric performs sensitivity analysis applying shocks to one variable at a time.\nvalidmind.model_validation.statsmodels.RegressionModelSensitivityPlot\n\n\nMetric\nRegressionModelsPerformance\nTest that outputs the comparison of stats library regression models.\nvalidmind.model_validation.statsmodels.RegressionModelsPerformance\n\n\nMetric\nZivotAndrewsArch\nZivot-Andrews unit root test for establishing the order of integration of time series\nvalidmind.model_validation.statsmodels.ZivotAndrewsArch\n\n\nMetric\nRegressionModelOutsampleComparison\nTest that evaluates the performance of different regression models on a separate test dataset that was not used to train the models.\nvalidmind.model_validation.statsmodels.RegressionModelOutsampleComparison\n\n\nMetric\nRegressionModelForecastPlotLevels\nThis metric creates a plot of forecast vs observed for each model in the list.\nvalidmind.model_validation.statsmodels.RegressionModelForecastPlotLevels\n\n\nMetric\nLJungBox\nThe Ljung-Box test is a statistical test used to determine whether a given set of data has autocorrelations that are different from zero.\nvalidmind.model_validation.statsmodels.LJungBox\n\n\nMetric\nJarqueBera\nThe Jarque-Bera test is a statistical test used to determine whether a given set of data follows a normal distribution.\nvalidmind.model_validation.statsmodels.JarqueBera\n\n\nMetric\nPhillipsPerronArch\nPhillips-Perron (PP) unit root test for establishing the order of integration of time series\nvalidmind.model_validation.statsmodels.PhillipsPerronArch\n\n\nMetric\nKolmogorovSmirnov\nThe Kolmogorov-Smirnov metric is a statistical test used to determine whether a given set of data follows a normal distribution.\nvalidmind.model_validation.statsmodels.KolmogorovSmirnov\n\n\nMetric\nResidualsVisualInspection\nLog plots for visual inspection of residuals\nvalidmind.model_validation.statsmodels.ResidualsVisualInspection\n\n\nMetric\nShapiroWilk\nThe Shapiro-Wilk test is a statistical test used to determine whether a given set of data follows a normal distribution.\nvalidmind.model_validation.statsmodels.ShapiroWilk\n\n\nMetric\nRegressionModelInsampleComparison\nTest that output the comparison of stats library regression models.\nvalidmind.model_validation.statsmodels.RegressionModelInsampleComparison\n\n\nMetric\nRegressionModelSummary\nTest that output the summary of regression models of statsmodel library.\nvalidmind.model_validation.statsmodels.RegressionModelSummary\n\n\nMetric\nKPSS\nKwiatkowski-Phillips-Schmidt-Shin (KPSS) unit root test for establishing the order of integration of time series\nvalidmind.model_validation.statsmodels.KPSS\n\n\nMetric\nLilliefors\nThe Lilliefors test is a statistical test used to determine whether a given set of data follows a normal distribution.\nvalidmind.model_validation.statsmodels.Lilliefors\n\n\nMetric\nRunsTest\nThe runs test is a statistical test used to determine whether a given set of data has runs of positive and negative values that are longer than expected under the null hypothesis of randomness.\nvalidmind.model_validation.statsmodels.RunsTest\n\n\nMetric\nDFGLSArch\nDickey-Fuller GLS unit root test for establishing the order of integration of time series\nvalidmind.model_validation.statsmodels.DFGLSArch\n\n\nMetric\nAutoARIMA\nAutomatically fits multiple ARIMA models for each variable and ranks them by BIC and AIC.\nvalidmind.model_validation.statsmodels.AutoARIMA\n\n\nThresholdTest\nADFTest\nAugmented Dickey-Fuller Metric for establishing the order of integration of time series\nvalidmind.model_validation.statsmodels.ADFTest\n\n\nMetric\nRegressionModelForecastPlot\nThis metric creates a plot of forecast vs observed for each model in the list.\nvalidmind.model_validation.statsmodels.RegressionModelForecastPlot\n\n\nMetric\nADF\nAugmented Dickey-Fuller unit root test for establishing the order of integration of time series\nvalidmind.model_validation.statsmodels.ADF\n\n\nMetric\nDurbinWatsonTest\nThe Durbin-Watson Metric is a statistical test that can be used to detect autocorrelation in a time series.\nvalidmind.model_validation.statsmodels.DurbinWatsonTest\n\n\nThresholdTest\nSkewness\nThe skewness test measures the extent to which a distribution of values differs from a normal distribution. A positive skew describes a longer tail of values in the right and a negative skew describes a longer tail of values in the left.\nvalidmind.data_validation.Skewness\n\n\nThresholdTest\nDuplicates\nThe duplicates test measures the number of duplicate rows found in the dataset. If a primary key column is specified, the dataset is checked for duplicate primary keys as well.\nvalidmind.data_validation.Duplicates\n\n\nMetric\nDatasetDescription\nCollects a set of descriptive statistics for a dataset\nvalidmind.data_validation.DatasetDescription\n\n\nMetric\nScatterPlot\nGenerates a visual analysis of data by plotting a scatter plot matrix for all columns in the dataset. The input dataset can have multiple columns (features) if necessary.\nvalidmind.data_validation.ScatterPlot\n\n\nThresholdTest\nTimeSeriesOutliers\nTest that find outliers for time series data using the z-score method\nvalidmind.data_validation.TimeSeriesOutliers\n\n\nMetric\nTabularCategoricalBarPlots\nGenerates a visual analysis of categorical data by plotting bar plots. The input dataset can have multiple categorical variables if necessary. In this case, we produce a separate plot for each categorical variable.\nvalidmind.data_validation.TabularCategoricalBarPlots\n\n\nMetric\nAutoStationarity\nAutomatically detects stationarity for each time series in a DataFrame using the Augmented Dickey-Fuller (ADF) test.\nvalidmind.data_validation.AutoStationarity\n\n\nMetric\nDescriptiveStatistics\nCollects a set of descriptive statistics for a dataset, both for numerical and categorical variables\nvalidmind.data_validation.DescriptiveStatistics\n\n\nMetric\nPearsonCorrelationMatrix\nExtracts the Pearson correlation coefficient for all pairs of numerical variables in the dataset. This metric is useful to identify highly correlated variables that can be removed from the dataset to reduce dimensionality.\nvalidmind.data_validation.PearsonCorrelationMatrix\n\n\nMetric\nTabularNumericalHistograms\nGenerates a visual analysis of numerical data by plotting the histogram. The input dataset can have multiple numerical variables if necessary. In this case, we produce a separate plot for each numerical variable.\nvalidmind.data_validation.TabularNumericalHistograms\n\n\nThresholdTest\nHighCardinality\nThe high cardinality test measures the number of unique values found in categorical columns.\nvalidmind.data_validation.HighCardinality\n\n\nThresholdTest\nMissingValues\nTest that the number of missing values in the dataset across all features is less than a threshold\nvalidmind.data_validation.MissingValues\n\n\nMetric\nRollingStatsPlot\nThis class provides a metric to visualize the stationarity of a given time series dataset by plotting the rolling mean and rolling standard deviation. The rolling mean represents the average of the time series data over a fixed-size sliding window, which helps in identifying trends in the data. The rolling standard deviation measures the variability of the data within the sliding window, showing any changes in volatility over time. By analyzing these plots, users can gain insights into the stationarity of the time series data and determine if any transformations or differencing operations are required before applying time series models.\nvalidmind.data_validation.RollingStatsPlot\n\n\nMetric\nDatasetCorrelations\nExtracts the correlation matrix for a dataset. The following coefficients are calculated: - Pearson's R for numerical variables - Cramer's V for categorical variables - Correlation ratios for categorical-numerical variables\nvalidmind.data_validation.DatasetCorrelations\n\n\nMetric\nTabularDescriptionTables\nCollects a set of descriptive statistics for a tabular dataset, for numerical, categorical and datetime variables.\nvalidmind.data_validation.TabularDescriptionTables\n\n\nMetric\nAutoMA\nAutomatically detects the MA order of a time series using both BIC and AIC.\nvalidmind.data_validation.AutoMA\n\n\nThresholdTest\nUniqueRows\nTest that the number of unique rows is greater than a threshold\nvalidmind.data_validation.UniqueRows\n\n\nThresholdTest\nTooManyZeroValues\nThe zeros test finds columns that have too many zero values.\nvalidmind.data_validation.TooManyZeroValues\n\n\nThresholdTest\nHighPearsonCorrelation\nTest that the pairwise Pearson correlation coefficients between the features in the dataset do not exceed a specified threshold.\nvalidmind.data_validation.HighPearsonCorrelation\n\n\nMetric\nACFandPACFPlot\nPlots ACF and PACF for a given time series dataset.\nvalidmind.data_validation.ACFandPACFPlot\n\n\nThresholdTest\nTimeSeriesFrequency\nTest that detect frequencies in the data\nvalidmind.data_validation.TimeSeriesFrequency\n\n\nMetric\nDatasetSplit\nAttempts to extract information about the dataset split from the provided training, test and validation datasets.\nvalidmind.data_validation.DatasetSplit\n\n\nMetric\nSpreadPlot\nThis class provides a metric to visualize the spread between pairs of time series variables in a given dataset. By plotting the spread of each pair of variables in separate figures, users can assess the relationship between the variables and determine if any cointegration or other time series relationships exist between them.\nvalidmind.data_validation.SpreadPlot\n\n\nMetric\nTimeSeriesLinePlot\nGenerates a visual analysis of time series data by plotting the raw time series. The input dataset can have multiple time series if necessary. In this case we produce a separate plot for each time series.\nvalidmind.data_validation.TimeSeriesLinePlot\n\n\nMetric\nAutoSeasonality\nAutomatically detects the optimal seasonal order for a time series dataset using the seasonal_decompose method.\nvalidmind.data_validation.AutoSeasonality\n\n\nMetric\nEngleGrangerCoint\nTest for cointegration between pairs of time series variables in a given dataset using the Engle-Granger test.\nvalidmind.data_validation.EngleGrangerCoint\n\n\nThresholdTest\nTimeSeriesMissingValues\nTest that the number of missing values is less than a threshold\nvalidmind.data_validation.TimeSeriesMissingValues\n\n\nDatasetMetadata\nDatasetMetadata\nCustom class to collect a set of descriptive statistics for a dataset. This class will log dataset metadata via `log_dataset` instead of a metric. Dataset metadata is necessary to initialize dataset object that can be related to different metrics and test results\nvalidmind.data_validation.DatasetMetadata\n\n\nMetric\nTimeSeriesHistogram\nGenerates a visual analysis of time series data by plotting the histogram. The input dataset can have multiple time series if necessary. In this case we produce a separate plot for each time series.\nvalidmind.data_validation.TimeSeriesHistogram\n\n\nMetric\nLaggedCorrelationHeatmap\nGenerates a heatmap of correlations between the target variable and the lags of independent variables in the dataset.\nvalidmind.data_validation.LaggedCorrelationHeatmap\n\n\nMetric\nSeasonalDecompose\nCalculates seasonal_decompose metric for each of the dataset features\nvalidmind.data_validation.SeasonalDecompose\n\n\nThresholdTest\nClassImbalance\nThe class imbalance test measures the disparity between the majority class and the minority class in the target column.\nvalidmind.data_validation.ClassImbalance\n\n\nMetric\nAutoAR\nAutomatically detects the AR order of a time series using both BIC and AIC.\nvalidmind.data_validation.AutoAR\n\n\nMetric\nTabularDateTimeHistograms\nGenerates a visual analysis of datetime data by plotting histograms of differences between consecutive dates. The input dataset can have multiple datetime variables if necessary. In this case, we produce a separate plot for each datetime variable.\nvalidmind.data_validation.TabularDateTimeHistograms"
   },
   {
-    "objectID": "notebooks/how_to/listing-and-loading-tests.html",
-    "href": "notebooks/how_to/listing-and-loading-tests.html",
-    "title": "ValidMind",
-    "section": "",
-    "text": "from validmind.tests import list_tests, load_test, describe_test\n\nlist_tests()\n\n\n\n\n\n\nTest Type\nName\nDescription\nID\n\n\n\n\nMetric\nModelMetadata\nCustom class to collect the following metadata for a model: - Model architecture - Model hyperparameters - Model task type\nvalidmind.model_validation.ModelMetadata\n\n\nMetric\nClassifierOutOfSamplePerformance\nTest that outputs the performance of the model on the test data.\nvalidmind.model_validation.sklearn.ClassifierOutOfSamplePerformance\n\n\nThresholdTest\nRobustnessDiagnosis\nTest robustness of model by perturbing the features column values by adding noise within scale stardard deviation.\nvalidmind.model_validation.sklearn.RobustnessDiagnosis\n\n\nMetric\nSHAPGlobalImportance\nSHAP Global Importance\nvalidmind.model_validation.sklearn.SHAPGlobalImportance\n\n\nMetric\nConfusionMatrix\nConfusion Matrix\nvalidmind.model_validation.sklearn.ConfusionMatrix\n\n\nMetric\nClassifierInSamplePerformance\nTest that outputs the performance of the model on the training data.\nvalidmind.model_validation.sklearn.ClassifierInSamplePerformance\n\n\nThresholdTest\nOverfitDiagnosis\nTest that identify overfit regions with high residuals by histogram slicing techniques.\nvalidmind.model_validation.sklearn.OverfitDiagnosis\n\n\nMetric\nPermutationFeatureImportance\nPermutation Feature Importance\nvalidmind.model_validation.sklearn.PermutationFeatureImportance\n\n\nThresholdTest\nMinimumROCAUCScore\nTest that the model's ROC AUC score on the validation dataset meets or exceeds a predefined threshold.\nvalidmind.model_validation.sklearn.MinimumROCAUCScore\n\n\nMetric\nPrecisionRecallCurve\nPrecision Recall Curve\nvalidmind.model_validation.sklearn.PrecisionRecallCurve\n\n\nMetric\nClassifierPerformance\nTest that outputs the performance of the model on the training or test data.\nvalidmind.model_validation.sklearn.ClassifierPerformance\n\n\nThresholdTest\nMinimumF1Score\nTest that the model's F1 score on the validation dataset meets or exceeds a predefined threshold.\nvalidmind.model_validation.sklearn.MinimumF1Score\n\n\nMetric\nROCCurve\nROC Curve\nvalidmind.model_validation.sklearn.ROCCurve\n\n\nThresholdTest\nTrainingTestDegradation\nTest that the degradation in performance between the training and test datasets does not exceed a predefined threshold.\nvalidmind.model_validation.sklearn.TrainingTestDegradation\n\n\nThresholdTest\nWeakspotsDiagnosis\nTest that identify weak regions with high residuals by histogram slicing techniques.\nvalidmind.model_validation.sklearn.WeakspotsDiagnosis\n\n\nMetric\nPopulationStabilityIndex\nPopulation Stability Index between two datasets\nvalidmind.model_validation.sklearn.PopulationStabilityIndex\n\n\nThresholdTest\nMinimumAccuracy\nTest that the model's prediction accuracy on a dataset meets or exceeds a predefined threshold.\nvalidmind.model_validation.sklearn.MinimumAccuracy\n\n\nMetric\nRegressionModelsCoeffs\nTest that outputs the coefficients of stats library regression models.\nvalidmind.model_validation.statsmodels.RegressionModelsCoeffs\n\n\nMetric\nBoxPierce\nThe Box-Pierce test is a statistical test used to determine whether a given set of data has autocorrelations that are different from zero.\nvalidmind.model_validation.statsmodels.BoxPierce\n\n\nMetric\nRegressionModelSensitivityPlot\nThis metric performs sensitivity analysis applying shocks to one variable at a time.\nvalidmind.model_validation.statsmodels.RegressionModelSensitivityPlot\n\n\nMetric\nRegressionModelsPerformance\nTest that outputs the comparison of stats library regression models.\nvalidmind.model_validation.statsmodels.RegressionModelsPerformance\n\n\nMetric\nZivotAndrewsArch\nZivot-Andrews unit root test for establishing the order of integration of time series\nvalidmind.model_validation.statsmodels.ZivotAndrewsArch\n\n\nMetric\nRegressionModelOutsampleComparison\nTest that evaluates the performance of different regression models on a separate test dataset that was not used to train the models.\nvalidmind.model_validation.statsmodels.RegressionModelOutsampleComparison\n\n\nMetric\nRegressionModelForecastPlotLevels\nThis metric creates a plot of forecast vs observed for each model in the list.\nvalidmind.model_validation.statsmodels.RegressionModelForecastPlotLevels\n\n\nMetric\nLJungBox\nThe Ljung-Box test is a statistical test used to determine whether a given set of data has autocorrelations that are different from zero.\nvalidmind.model_validation.statsmodels.LJungBox\n\n\nMetric\nJarqueBera\nThe Jarque-Bera test is a statistical test used to determine whether a given set of data follows a normal distribution.\nvalidmind.model_validation.statsmodels.JarqueBera\n\n\nMetric\nPhillipsPerronArch\nPhillips-Perron (PP) unit root test for establishing the order of integration of time series\nvalidmind.model_validation.statsmodels.PhillipsPerronArch\n\n\nMetric\nKolmogorovSmirnov\nThe Kolmogorov-Smirnov metric is a statistical test used to determine whether a given set of data follows a normal distribution.\nvalidmind.model_validation.statsmodels.KolmogorovSmirnov\n\n\nMetric\nResidualsVisualInspection\nLog plots for visual inspection of residuals\nvalidmind.model_validation.statsmodels.ResidualsVisualInspection\n\n\nMetric\nShapiroWilk\nThe Shapiro-Wilk test is a statistical test used to determine whether a given set of data follows a normal distribution.\nvalidmind.model_validation.statsmodels.ShapiroWilk\n\n\nMetric\nRegressionModelInsampleComparison\nTest that output the comparison of stats library regression models.\nvalidmind.model_validation.statsmodels.RegressionModelInsampleComparison\n\n\nMetric\nRegressionModelSummary\nTest that output the summary of regression models of statsmodel library.\nvalidmind.model_validation.statsmodels.RegressionModelSummary\n\n\nMetric\nKPSS\nKwiatkowski-Phillips-Schmidt-Shin (KPSS) unit root test for establishing the order of integration of time series\nvalidmind.model_validation.statsmodels.KPSS\n\n\nMetric\nLilliefors\nThe Lilliefors test is a statistical test used to determine whether a given set of data follows a normal distribution.\nvalidmind.model_validation.statsmodels.Lilliefors\n\n\nMetric\nRunsTest\nThe runs test is a statistical test used to determine whether a given set of data has runs of positive and negative values that are longer than expected under the null hypothesis of randomness.\nvalidmind.model_validation.statsmodels.RunsTest\n\n\nMetric\nDFGLSArch\nDickey-Fuller GLS unit root test for establishing the order of integration of time series\nvalidmind.model_validation.statsmodels.DFGLSArch\n\n\nMetric\nAutoARIMA\nAutomatically fits multiple ARIMA models for each variable and ranks them by BIC and AIC.\nvalidmind.model_validation.statsmodels.AutoARIMA\n\n\nThresholdTest\nADFTest\nAugmented Dickey-Fuller Metric for establishing the order of integration of time series\nvalidmind.model_validation.statsmodels.ADFTest\n\n\nMetric\nRegressionModelForecastPlot\nThis metric creates a plot of forecast vs observed for each model in the list.\nvalidmind.model_validation.statsmodels.RegressionModelForecastPlot\n\n\nMetric\nADF\nAugmented Dickey-Fuller unit root test for establishing the order of integration of time series\nvalidmind.model_validation.statsmodels.ADF\n\n\nMetric\nDurbinWatsonTest\nThe Durbin-Watson Metric is a statistical test that can be used to detect autocorrelation in a time series.\nvalidmind.model_validation.statsmodels.DurbinWatsonTest\n\n\nThresholdTest\nSkewness\nThe skewness test measures the extent to which a distribution of values differs from a normal distribution. A positive skew describes a longer tail of values in the right and a negative skew describes a longer tail of values in the left.\nvalidmind.data_validation.Skewness\n\n\nThresholdTest\nDuplicates\nThe duplicates test measures the number of duplicate rows found in the dataset. If a primary key column is specified, the dataset is checked for duplicate primary keys as well.\nvalidmind.data_validation.Duplicates\n\n\nMetric\nDatasetDescription\nCollects a set of descriptive statistics for a dataset\nvalidmind.data_validation.DatasetDescription\n\n\nMetric\nScatterPlot\nGenerates a visual analysis of data by plotting a scatter plot matrix for all columns in the dataset. The input dataset can have multiple columns (features) if necessary.\nvalidmind.data_validation.ScatterPlot\n\n\nThresholdTest\nTimeSeriesOutliers\nTest that find outliers for time series data using the z-score method\nvalidmind.data_validation.TimeSeriesOutliers\n\n\nMetric\nTabularCategoricalBarPlots\nGenerates a visual analysis of categorical data by plotting bar plots. The input dataset can have multiple categorical variables if necessary. In this case, we produce a separate plot for each categorical variable.\nvalidmind.data_validation.TabularCategoricalBarPlots\n\n\nMetric\nAutoStationarity\nAutomatically detects stationarity for each time series in a DataFrame using the Augmented Dickey-Fuller (ADF) test.\nvalidmind.data_validation.AutoStationarity\n\n\nMetric\nDescriptiveStatistics\nCollects a set of descriptive statistics for a dataset, both for numerical and categorical variables\nvalidmind.data_validation.DescriptiveStatistics\n\n\nMetric\nPearsonCorrelationMatrix\nExtracts the Pearson correlation coefficient for all pairs of numerical variables in the dataset. This metric is useful to identify highly correlated variables that can be removed from the dataset to reduce dimensionality.\nvalidmind.data_validation.PearsonCorrelationMatrix\n\n\nMetric\nTabularNumericalHistograms\nGenerates a visual analysis of numerical data by plotting the histogram. The input dataset can have multiple numerical variables if necessary. In this case, we produce a separate plot for each numerical variable.\nvalidmind.data_validation.TabularNumericalHistograms\n\n\nThresholdTest\nHighCardinality\nThe high cardinality test measures the number of unique values found in categorical columns.\nvalidmind.data_validation.HighCardinality\n\n\nThresholdTest\nMissingValues\nTest that the number of missing values in the dataset across all features is less than a threshold\nvalidmind.data_validation.MissingValues\n\n\nMetric\nRollingStatsPlot\nThis class provides a metric to visualize the stationarity of a given time series dataset by plotting the rolling mean and rolling standard deviation. The rolling mean represents the average of the time series data over a fixed-size sliding window, which helps in identifying trends in the data. The rolling standard deviation measures the variability of the data within the sliding window, showing any changes in volatility over time. By analyzing these plots, users can gain insights into the stationarity of the time series data and determine if any transformations or differencing operations are required before applying time series models.\nvalidmind.data_validation.RollingStatsPlot\n\n\nMetric\nDatasetCorrelations\nExtracts the correlation matrix for a dataset. The following coefficients are calculated: - Pearson's R for numerical variables - Cramer's V for categorical variables - Correlation ratios for categorical-numerical variables\nvalidmind.data_validation.DatasetCorrelations\n\n\nMetric\nTabularDescriptionTables\nCollects a set of descriptive statistics for a tabular dataset, for numerical, categorical and datetime variables.\nvalidmind.data_validation.TabularDescriptionTables\n\n\nMetric\nAutoMA\nAutomatically detects the MA order of a time series using both BIC and AIC.\nvalidmind.data_validation.AutoMA\n\n\nThresholdTest\nUniqueRows\nTest that the number of unique rows is greater than a threshold\nvalidmind.data_validation.UniqueRows\n\n\nThresholdTest\nTooManyZeroValues\nThe zeros test finds columns that have too many zero values.\nvalidmind.data_validation.TooManyZeroValues\n\n\nThresholdTest\nHighPearsonCorrelation\nTest that the pairwise Pearson correlation coefficients between the features in the dataset do not exceed a specified threshold.\nvalidmind.data_validation.HighPearsonCorrelation\n\n\nMetric\nACFandPACFPlot\nPlots ACF and PACF for a given time series dataset.\nvalidmind.data_validation.ACFandPACFPlot\n\n\nThresholdTest\nTimeSeriesFrequency\nTest that detect frequencies in the data\nvalidmind.data_validation.TimeSeriesFrequency\n\n\nMetric\nDatasetSplit\nAttempts to extract information about the dataset split from the provided training, test and validation datasets.\nvalidmind.data_validation.DatasetSplit\n\n\nMetric\nSpreadPlot\nThis class provides a metric to visualize the spread between pairs of time series variables in a given dataset. By plotting the spread of each pair of variables in separate figures, users can assess the relationship between the variables and determine if any cointegration or other time series relationships exist between them.\nvalidmind.data_validation.SpreadPlot\n\n\nMetric\nTimeSeriesLinePlot\nGenerates a visual analysis of time series data by plotting the raw time series. The input dataset can have multiple time series if necessary. In this case we produce a separate plot for each time series.\nvalidmind.data_validation.TimeSeriesLinePlot\n\n\nMetric\nAutoSeasonality\nAutomatically detects the optimal seasonal order for a time series dataset using the seasonal_decompose method.\nvalidmind.data_validation.AutoSeasonality\n\n\nMetric\nEngleGrangerCoint\nTest for cointegration between pairs of time series variables in a given dataset using the Engle-Granger test.\nvalidmind.data_validation.EngleGrangerCoint\n\n\nThresholdTest\nTimeSeriesMissingValues\nTest that the number of missing values is less than a threshold\nvalidmind.data_validation.TimeSeriesMissingValues\n\n\nDatasetMetadata\nDatasetMetadata\nCustom class to collect a set of descriptive statistics for a dataset. This class will log dataset metadata via `log_dataset` instead of a metric. Dataset metadata is necessary to initialize dataset object that can be related to different metrics and test results\nvalidmind.data_validation.DatasetMetadata\n\n\nMetric\nTimeSeriesHistogram\nGenerates a visual analysis of time series data by plotting the histogram. The input dataset can have multiple time series if necessary. In this case we produce a separate plot for each time series.\nvalidmind.data_validation.TimeSeriesHistogram\n\n\nMetric\nLaggedCorrelationHeatmap\nGenerates a heatmap of correlations between the target variable and the lags of independent variables in the dataset.\nvalidmind.data_validation.LaggedCorrelationHeatmap\n\n\nMetric\nSeasonalDecompose\nCalculates seasonal_decompose metric for each of the dataset features\nvalidmind.data_validation.SeasonalDecompose\n\n\nThresholdTest\nClassImbalance\nThe class imbalance test measures the disparity between the majority class and the minority class in the target column.\nvalidmind.data_validation.ClassImbalance\n\n\nMetric\nAutoAR\nAutomatically detects the AR order of a time series using both BIC and AIC.\nvalidmind.data_validation.AutoAR\n\n\nMetric\nTabularDateTimeHistograms\nGenerates a visual analysis of datetime data by plotting histograms of differences between consecutive dates. The input dataset can have multiple datetime variables if necessary. In this case, we produce a separate plot for each datetime variable.\nvalidmind.data_validation.TabularDateTimeHistograms\n\n\n\n\n\n\nlist_tests(filter=\"model_validation.sklearn\")\n\n\n\n\n\n\nTest Type\nName\nDescription\nID\n\n\n\n\nMetric\nClassifierOutOfSamplePerformance\nTest that outputs the performance of the model on the test data.\nvalidmind.model_validation.sklearn.ClassifierOutOfSamplePerformance\n\n\nThresholdTest\nRobustnessDiagnosis\nTest robustness of model by perturbing the features column values by adding noise within scale stardard deviation.\nvalidmind.model_validation.sklearn.RobustnessDiagnosis\n\n\nMetric\nSHAPGlobalImportance\nSHAP Global Importance\nvalidmind.model_validation.sklearn.SHAPGlobalImportance\n\n\nMetric\nConfusionMatrix\nConfusion Matrix\nvalidmind.model_validation.sklearn.ConfusionMatrix\n\n\nMetric\nClassifierInSamplePerformance\nTest that outputs the performance of the model on the training data.\nvalidmind.model_validation.sklearn.ClassifierInSamplePerformance\n\n\nThresholdTest\nOverfitDiagnosis\nTest that identify overfit regions with high residuals by histogram slicing techniques.\nvalidmind.model_validation.sklearn.OverfitDiagnosis\n\n\nMetric\nPermutationFeatureImportance\nPermutation Feature Importance\nvalidmind.model_validation.sklearn.PermutationFeatureImportance\n\n\nThresholdTest\nMinimumROCAUCScore\nTest that the model's ROC AUC score on the validation dataset meets or exceeds a predefined threshold.\nvalidmind.model_validation.sklearn.MinimumROCAUCScore\n\n\nMetric\nPrecisionRecallCurve\nPrecision Recall Curve\nvalidmind.model_validation.sklearn.PrecisionRecallCurve\n\n\nMetric\nClassifierPerformance\nTest that outputs the performance of the model on the training or test data.\nvalidmind.model_validation.sklearn.ClassifierPerformance\n\n\nThresholdTest\nMinimumF1Score\nTest that the model's F1 score on the validation dataset meets or exceeds a predefined threshold.\nvalidmind.model_validation.sklearn.MinimumF1Score\n\n\nMetric\nROCCurve\nROC Curve\nvalidmind.model_validation.sklearn.ROCCurve\n\n\nThresholdTest\nTrainingTestDegradation\nTest that the degradation in performance between the training and test datasets does not exceed a predefined threshold.\nvalidmind.model_validation.sklearn.TrainingTestDegradation\n\n\nThresholdTest\nWeakspotsDiagnosis\nTest that identify weak regions with high residuals by histogram slicing techniques.\nvalidmind.model_validation.sklearn.WeakspotsDiagnosis\n\n\nMetric\nPopulationStabilityIndex\nPopulation Stability Index between two datasets\nvalidmind.model_validation.sklearn.PopulationStabilityIndex\n\n\nThresholdTest\nMinimumAccuracy\nTest that the model's prediction accuracy on a dataset meets or exceeds a predefined threshold.\nvalidmind.model_validation.sklearn.MinimumAccuracy\n\n\n\n\n\n\nlist_tests(pretty=False)\n\n['validmind.model_validation.ModelMetadata',\n 'validmind.model_validation.sklearn.ClassifierOutOfSamplePerformance',\n 'validmind.model_validation.sklearn.RobustnessDiagnosis',\n 'validmind.model_validation.sklearn.SHAPGlobalImportance',\n 'validmind.model_validation.sklearn.ConfusionMatrix',\n 'validmind.model_validation.sklearn.ClassifierInSamplePerformance',\n 'validmind.model_validation.sklearn.OverfitDiagnosis',\n 'validmind.model_validation.sklearn.PermutationFeatureImportance',\n 'validmind.model_validation.sklearn.MinimumROCAUCScore',\n 'validmind.model_validation.sklearn.PrecisionRecallCurve',\n 'validmind.model_validation.sklearn.ClassifierPerformance',\n 'validmind.model_validation.sklearn.MinimumF1Score',\n 'validmind.model_validation.sklearn.ROCCurve',\n 'validmind.model_validation.sklearn.TrainingTestDegradation',\n 'validmind.model_validation.sklearn.WeakspotsDiagnosis',\n 'validmind.model_validation.sklearn.PopulationStabilityIndex',\n 'validmind.model_validation.sklearn.MinimumAccuracy',\n 'validmind.model_validation.statsmodels.RegressionModelsCoeffs',\n 'validmind.model_validation.statsmodels.BoxPierce',\n 'validmind.model_validation.statsmodels.RegressionModelSensitivityPlot',\n 'validmind.model_validation.statsmodels.RegressionModelsPerformance',\n 'validmind.model_validation.statsmodels.ZivotAndrewsArch',\n 'validmind.model_validation.statsmodels.RegressionModelOutsampleComparison',\n 'validmind.model_validation.statsmodels.RegressionModelForecastPlotLevels',\n 'validmind.model_validation.statsmodels.LJungBox',\n 'validmind.model_validation.statsmodels.JarqueBera',\n 'validmind.model_validation.statsmodels.PhillipsPerronArch',\n 'validmind.model_validation.statsmodels.KolmogorovSmirnov',\n 'validmind.model_validation.statsmodels.ResidualsVisualInspection',\n 'validmind.model_validation.statsmodels.ShapiroWilk',\n 'validmind.model_validation.statsmodels.RegressionModelInsampleComparison',\n 'validmind.model_validation.statsmodels.RegressionModelSummary',\n 'validmind.model_validation.statsmodels.KPSS',\n 'validmind.model_validation.statsmodels.Lilliefors',\n 'validmind.model_validation.statsmodels.RunsTest',\n 'validmind.model_validation.statsmodels.DFGLSArch',\n 'validmind.model_validation.statsmodels.AutoARIMA',\n 'validmind.model_validation.statsmodels.ADFTest',\n 'validmind.model_validation.statsmodels.RegressionModelForecastPlot',\n 'validmind.model_validation.statsmodels.ADF',\n 'validmind.model_validation.statsmodels.DurbinWatsonTest',\n 'validmind.data_validation.Skewness',\n 'validmind.data_validation.Duplicates',\n 'validmind.data_validation.DatasetDescription',\n 'validmind.data_validation.ScatterPlot',\n 'validmind.data_validation.TimeSeriesOutliers',\n 'validmind.data_validation.TabularCategoricalBarPlots',\n 'validmind.data_validation.AutoStationarity',\n 'validmind.data_validation.DescriptiveStatistics',\n 'validmind.data_validation.PearsonCorrelationMatrix',\n 'validmind.data_validation.TabularNumericalHistograms',\n 'validmind.data_validation.HighCardinality',\n 'validmind.data_validation.MissingValues',\n 'validmind.data_validation.RollingStatsPlot',\n 'validmind.data_validation.DatasetCorrelations',\n 'validmind.data_validation.TabularDescriptionTables',\n 'validmind.data_validation.AutoMA',\n 'validmind.data_validation.UniqueRows',\n 'validmind.data_validation.TooManyZeroValues',\n 'validmind.data_validation.HighPearsonCorrelation',\n 'validmind.data_validation.ACFandPACFPlot',\n 'validmind.data_validation.TimeSeriesFrequency',\n 'validmind.data_validation.DatasetSplit',\n 'validmind.data_validation.SpreadPlot',\n 'validmind.data_validation.TimeSeriesLinePlot',\n 'validmind.data_validation.AutoSeasonality',\n 'validmind.data_validation.EngleGrangerCoint',\n 'validmind.data_validation.TimeSeriesMissingValues',\n 'validmind.data_validation.DatasetMetadata',\n 'validmind.data_validation.TimeSeriesHistogram',\n 'validmind.data_validation.LaggedCorrelationHeatmap',\n 'validmind.data_validation.SeasonalDecompose',\n 'validmind.data_validation.ClassImbalance',\n 'validmind.data_validation.AutoAR',\n 'validmind.data_validation.TabularDateTimeHistograms']\n\n\n\ndescribe_test(\"validmind.model_validation.ModelMetadata\")\n\n\n\n\n\n\nID\nTest Type\nName\nDescription\n\n\n\n\nvalidmind.model_validation.ModelMetadata\nMetric\nModelMetadata\nCustom class to collect the following metadata for a model: - Model architecture - Model hyperparameters - Model task type\n\n\n\n\n\n\ndescribe_test(\"ModelMetadata\")\n\n\n\n\n\n\nID\nTest Type\nName\nDescription\n\n\n\n\nvalidmind.model_validation.ModelMetadata\nMetric\nModelMetadata\nCustom class to collect the following metadata for a model: - Model architecture - Model hyperparameters - Model task type\n\n\n\n\n\n\ntest = load_test(\"validmind.model_validation.ModelMetadata\")\nprint(test)\nprint(f\"Test name is: {test.name}\")\nprint(test.__doc__)\nprint(test.required_context)\n\n&lt;class 'validmind.tests.model_validation.ModelMetadata.ModelMetadata'&gt;\nTest name is: model_metadata\n\n    Custom class to collect the following metadata for a model:\n    - Model architecture\n    - Model hyperparameters\n    - Model task type\n    \n['model']\n\n\n\nload_test(\"validmind.model_validation.sklearn.ConfusionMatrix\")\n\nvalidmind.tests.model_validation.sklearn.ConfusionMatrix.ConfusionMatrix\n\n\n\nload_test(\"validmind.data_validation.ClassImbalance\")\n\nvalidmind.tests.data_validation.ClassImbalance.ClassImbalance\n\n\n\nfor test in list_tests(pretty=False, filter=\"validmind.model_validation\"):\n    print(load_test(test))\n\n&lt;class 'validmind.tests.model_validation.ModelMetadata.ModelMetadata'&gt;\n&lt;class 'validmind.tests.model_validation.sklearn.ClassifierOutOfSamplePerformance.ClassifierOutOfSamplePerformance'&gt;\n&lt;class 'validmind.tests.model_validation.sklearn.RobustnessDiagnosis.RobustnessDiagnosis'&gt;\n&lt;class 'validmind.tests.model_validation.sklearn.SHAPGlobalImportance.SHAPGlobalImportance'&gt;\n&lt;class 'validmind.tests.model_validation.sklearn.ConfusionMatrix.ConfusionMatrix'&gt;\n&lt;class 'validmind.tests.model_validation.sklearn.ClassifierInSamplePerformance.ClassifierInSamplePerformance'&gt;\n&lt;class 'validmind.tests.model_validation.sklearn.OverfitDiagnosis.OverfitDiagnosis'&gt;\n&lt;class 'validmind.tests.model_validation.sklearn.PermutationFeatureImportance.PermutationFeatureImportance'&gt;\n&lt;class 'validmind.tests.model_validation.sklearn.MinimumROCAUCScore.MinimumROCAUCScore'&gt;\n&lt;class 'validmind.tests.model_validation.sklearn.PrecisionRecallCurve.PrecisionRecallCurve'&gt;\n&lt;class 'validmind.tests.model_validation.sklearn.ClassifierPerformance.ClassifierPerformance'&gt;\n&lt;class 'validmind.tests.model_validation.sklearn.MinimumF1Score.MinimumF1Score'&gt;\n&lt;class 'validmind.tests.model_validation.sklearn.ROCCurve.ROCCurve'&gt;\n&lt;class 'validmind.tests.model_validation.sklearn.TrainingTestDegradation.TrainingTestDegradation'&gt;\n&lt;class 'validmind.tests.model_validation.sklearn.WeakspotsDiagnosis.WeakspotsDiagnosis'&gt;\n&lt;class 'validmind.tests.model_validation.sklearn.PopulationStabilityIndex.PopulationStabilityIndex'&gt;\n&lt;class 'validmind.tests.model_validation.sklearn.MinimumAccuracy.MinimumAccuracy'&gt;\n&lt;class 'validmind.tests.model_validation.statsmodels.RegressionModelsCoeffs.RegressionModelsCoeffs'&gt;\n&lt;class 'validmind.tests.model_validation.statsmodels.BoxPierce.BoxPierce'&gt;\n&lt;class 'validmind.tests.model_validation.statsmodels.RegressionModelSensitivityPlot.RegressionModelSensitivityPlot'&gt;\n&lt;class 'validmind.tests.model_validation.statsmodels.RegressionModelsPerformance.RegressionModelsPerformance'&gt;\n&lt;class 'validmind.tests.model_validation.statsmodels.ZivotAndrewsArch.ZivotAndrewsArch'&gt;\n&lt;class 'validmind.tests.model_validation.statsmodels.RegressionModelOutsampleComparison.RegressionModelOutsampleComparison'&gt;\n&lt;class 'validmind.tests.model_validation.statsmodels.RegressionModelForecastPlotLevels.RegressionModelForecastPlotLevels'&gt;\n&lt;class 'validmind.tests.model_validation.statsmodels.LJungBox.LJungBox'&gt;\n&lt;class 'validmind.tests.model_validation.statsmodels.JarqueBera.JarqueBera'&gt;\n&lt;class 'validmind.tests.model_validation.statsmodels.PhillipsPerronArch.PhillipsPerronArch'&gt;\n&lt;class 'validmind.tests.model_validation.statsmodels.KolmogorovSmirnov.KolmogorovSmirnov'&gt;\n&lt;class 'validmind.tests.model_validation.statsmodels.ResidualsVisualInspection.ResidualsVisualInspection'&gt;\n&lt;class 'validmind.tests.model_validation.statsmodels.ShapiroWilk.ShapiroWilk'&gt;\n&lt;class 'validmind.tests.model_validation.statsmodels.RegressionModelInsampleComparison.RegressionModelInsampleComparison'&gt;\n&lt;class 'validmind.tests.model_validation.statsmodels.RegressionModelSummary.RegressionModelSummary'&gt;\n&lt;class 'validmind.tests.model_validation.statsmodels.KPSS.KPSS'&gt;\n&lt;class 'validmind.tests.model_validation.statsmodels.Lilliefors.Lilliefors'&gt;\n&lt;class 'validmind.tests.model_validation.statsmodels.RunsTest.RunsTest'&gt;\n&lt;class 'validmind.tests.model_validation.statsmodels.DFGLSArch.DFGLSArch'&gt;\n&lt;class 'validmind.tests.model_validation.statsmodels.AutoARIMA.AutoARIMA'&gt;\n&lt;class 'validmind.tests.model_validation.statsmodels.ADFTest.ADFTest'&gt;\n&lt;class 'validmind.tests.model_validation.statsmodels.RegressionModelForecastPlot.RegressionModelForecastPlot'&gt;\n&lt;class 'validmind.tests.model_validation.statsmodels.ADF.ADF'&gt;\n&lt;class 'validmind.tests.model_validation.statsmodels.DurbinWatsonTest.DurbinWatsonTest'&gt;\n\n\n\nfrom validmind.tests.data_validation.ClassImbalance import ClassImbalance\nClassImbalance\n\nvalidmind.tests.data_validation.ClassImbalance.ClassImbalance\n\n\n\nfrom validmind.tests.model_validation.sklearn.ConfusionMatrix import ConfusionMatrix\nConfusionMatrix\n\nvalidmind.tests.model_validation.sklearn.ConfusionMatrix.ConfusionMatrix"
-  },
-  {
     "objectID": "notebooks/how_to/run_a_test.html",
     "href": "notebooks/how_to/run_a_test.html",
     "title": "Running an Individual Test",
@@ -2713,20 +1876,6 @@
     "text": "Import and Run the Individual Test\n\nInitialize ValidMind objects\n\nvm_train_ds = vm.init_dataset(\n    dataset=train_df,\n    type=\"generic\",\n    target_column=demo_dataset.target_column\n)\n\nvm_test_ds = vm.init_dataset(\n    dataset=test_df,\n    type=\"generic\",\n    target_column=demo_dataset.target_column\n)\n\nvm_model = vm.init_model(\n    model,\n    train_ds=vm_train_ds,\n    test_ds=vm_test_ds,\n)\n\nPandas dataset detected. Initializing VM Dataset instance...\nInferring dataset types...\nPandas dataset detected. Initializing VM Dataset instance...\nInferring dataset types...\n\n\n\n\nImport the individual test\n\nfrom validmind.vm_models.test_context import TestContext\nfrom validmind.model_validation.sklearn.threshold_tests import TrainingTestDegradation\n\n\n\nPass the required context and config parameters\n\ntest_context = TestContext(model=vm_model)\nws_diagnostic = TrainingTestDegradation(test_context)\n\n\n\nRun the test\n\nws_diagnostic.run()\n\nTestPlanTestResult(result_id=\"training_test_degradation\", test_results)\n\n\n\n\nDisplay results\n\nws_diagnostic.result.show()"
   },
   {
-    "objectID": "notebooks/how_to/implementing_custom_tests.html",
-    "href": "notebooks/how_to/implementing_custom_tests.html",
-    "title": "Implementing Custom Tests",
-    "section": "",
-    "text": "%load_ext dotenv\n%dotenv .env\n\nimport validmind as vm\n\nvm.init(\n  api_host = \"http://localhost:3000/api/v1/tracking\",\n  project = \"...\"\n)"
-  },
-  {
-    "objectID": "notebooks/how_to/implementing_custom_tests.html#implementing-custom-metrics-and-threshold-tests",
-    "href": "notebooks/how_to/implementing_custom_tests.html#implementing-custom-metrics-and-threshold-tests",
-    "title": "Implementing Custom Tests",
-    "section": "Implementing custom metrics and threshold tests",
-    "text": "Implementing custom metrics and threshold tests\nCustom metrics allow you to extend the default set of metrics provided by ValidMind and provide full flexibility for documenting any type of model or use case. Metrics and threshold tests are similar in that they both provide a way to evaluate a model. The difference is that metrics capture any arbitrary set of values that measure a behavior in a dataset(s) or model(s), while threshold tests are Boolean tests that evaluate whether a behavior passes or fails a set of criteria.\n\nDocumentation components of a metric and threshold test\nA metric is composed of the following documentation elements:\n\nTitle\nDescription\nResults Table(s)\nPlot(s)\n\nA threshold test is composed of the following documentation elements:\n\nTitle\nDescription\nTest Parameters\nResults Table(s)\nPlot(s)\n\n\n\nMetric class signature\nIn order to implement a custom metric or threshold test, you must create a class that inherits from the Metric or ThresholdTest class. The class signatures below show the different methods that need to be implemented in order to provide the required documentation elements:\n@dataclass\nclass ExampleMetric(Metric):\n    name = \"mean_of_values\"\n\n    # Markdown compatible description of the metric\n    def description(self):\n\n    # Code to compute the metric and cache its results and Figures\n    def run(self):\n\n    # Code to build a list of ResultSummaries that form the results tables\n    def summary(self, metric_values):\nWe’ll now implement a sample metric to illustrate their different documentation components.\n\n\nImplementing a custom metric\nThe following example shows how to implement a custom metric that calculates the mean of a list of numbers.\n\nBasic metric implementation\nAt its most basic, a metric implementation requires a run() method that computes the metric and caches its results and Figures. The run() method is called by the ValidMind client when the metric is executed. The run() should return any value that can be serialized to JSON.\nIn the example below we also provide a simple description for the metric:\n\nfrom dataclasses import dataclass\nfrom validmind.vm_models import Metric\n\n@dataclass\nclass MeanMetric(Metric):\n    name = \"mean_of_values\"\n\n    def description(self):\n        return \"Calculates the mean of the provided values\"\n\n    def run(self):\n        if \"values\" not in self.params:\n            raise ValueError(\"values must be provided in params\")\n\n        if not isinstance(self.params[\"values\"], list):\n            raise ValueError(\"values must be a list\")\n        \n        values = self.params[\"values\"]\n        mean = sum(values) / len(values)\n        \n        return self.cache_results(mean)\n\n\n\nTesting the custom metric\nWe should run a metric first without running an entire test plan and test its behavior.\nThe only requirement to run a metric is build a TestContext object and pass it to the metric initializer. Test context objects allow metrics and tests to access data inside their class methods in a predictable way. By default, ValidMind provides support for the following special keys in a test context objects:\n\ndataset\nmodel\nmodels\n\nWhen a test context object is build with one of these keys, the corresponding value is automatically added to the object as an attribute. For example, if you build a test context object with the dataset key, you can access the dataset inside the metric’s run() method as self.dataset. We’ll illustrate this in detail in the next section.\nIn our simple example, we don’t need to pass any arguments to the TestContext initializer.\n\nfrom validmind.vm_models.test_context import TestContext\n\ntest_context = TestContext()\nmean_metric = MeanMetric(test_context=test_context, params={\n    \"values\": [1, 2, 3, 4, 5]\n})\nmean_metric.run()\n\nYou can also inspect the results of the metric by accessing the result variable:\n\nmean_metric.result.show()\n\n\n\n\nAdd a summary() method to the custom metric\nThe summary() method is used to build a ResultSummary object that can display the results of our test as a list of one or more summray tables. The ResultSummary class takes a results argument that is a list of ResultTable objects.\nEach ResultTable object is composed of a data and metadata attribute. The data attribute is any valid Pandas tabular DataFrame and metadata is a ResultTableMetadata instance that takes title as the table description.\n\nfrom dataclasses import dataclass\n\nimport pandas as pd\nfrom validmind.vm_models import Metric, ResultSummary, ResultTable, ResultTableMetadata\n\n@dataclass\nclass MeanMetric(Metric):\n    name = \"mean_of_values\"\n\n    def description(self):\n        return \"Calculates the mean of the provided values\"\n\n    def summary(self, metric_value):\n        # Create a dataframe structure that can be rendered as a table\n        simple_df = pd.DataFrame({\"Mean of Values\": [metric_value]})\n\n        return ResultSummary(\n            results=[\n                ResultTable(\n                    data=simple_df,\n                    metadata=ResultTableMetadata(title=\"Example Table\"),\n                ),                \n            ]\n        )        \n        \n    def run(self):\n        if \"values\" not in self.params:\n            raise ValueError(\"values must be provided in params\")\n\n        if not isinstance(self.params[\"values\"], list):\n            raise ValueError(\"values must be a list\")\n        \n        values = self.params[\"values\"]\n        mean = sum(values) / len(values)\n        return self.cache_results(mean)\n\n\nfrom validmind.vm_models.test_context import TestContext\n\ntest_context = TestContext()\nmean_metric = MeanMetric(test_context=test_context, params={\n    \"values\": [1, 2, 3, 4, 5]\n})\nmean_metric.run()\n\n\nmean_metric.result.show()\n\n\n\nAdd figures to a metric\nYou can also add figures to a metric by passing a figures list to cache_results(). Each figure is a Figure object that takes the following arguments:\n\nfor_object: The name of the object that the figure is for. Usually defaults to self\nfigure: A Matplotlib or Plotly figure object\nkey: A unique key for the figure\n\nThe developer framework uses for_object and key to link figures to the corresponding metric or test.\n\nfrom dataclasses import dataclass\n\nimport matplotlib.pyplot as plt\nimport numpy as np\nimport pandas as pd\nfrom validmind.vm_models import Figure, Metric, ResultSummary, ResultTable, ResultTableMetadata\n\n@dataclass\nclass MeanMetric(Metric):\n    name = \"mean_of_values\"\n\n    def description(self):\n        return \"Calculates the mean of the provided values\"\n\n    def summary(self, metric_value):\n        # Create a dataframe structure that can be rendered as a table\n        simple_df = pd.DataFrame({\"Mean of Values\": [metric_value]})\n\n        return ResultSummary(\n            results=[\n                ResultTable(\n                    data=simple_df,\n                    metadata=ResultTableMetadata(title=\"Example Table\"),\n                ),\n            ]\n        )        \n\n        \n    def run(self):\n        if \"values\" not in self.params:\n            raise ValueError(\"values must be provided in params\")\n\n        if not isinstance(self.params[\"values\"], list):\n            raise ValueError(\"values must be a list\")\n        \n        values = self.params[\"values\"]\n        mean = sum(values) / len(values)\n\n        # Create a random histogram with matplotlib\n        fig, ax = plt.subplots()\n        ax.hist(np.random.randn(1000), bins=20, color=\"blue\")\n        ax.set_title(\"Histogram of random numbers\")\n        ax.set_xlabel(\"Value\")\n        ax.set_ylabel(\"Frequency\")\n\n        # Do this if you want to prevent the figure from being displayed\n        plt.close(\"all\")\n        \n        figure = Figure(\n            for_object=self,\n            key=self.key,\n            figure=fig\n        )\n\n        return self.cache_results(mean, figures=[figure])\n\n\nfrom validmind.vm_models.test_context import TestContext\n\ntest_context = TestContext()\nmean_metric = MeanMetric(test_context=test_context, params={\n    \"values\": [1, 2, 3, 4, 5]\n})\nmean_metric.run()\n\n\nmean_metric.result.show()\n\n\nfrom validmind.vm_models import TestPlan\n\nclass MyCustomTestPlan(TestPlan):\n    \"\"\"\n    Custom test plan\n    \"\"\"\n\n    name = \"my_custom_test_plan\"\n    required_context = []\n    tests = [MeanMetric]\n\nmy_custom_test_plan = MyCustomTestPlan(config={\n    \"mean_of_values\": {\n        \"values\": [1, 2, 3, 4, 5, 6, 7, 8, 9, 10]\n    },\n})\nresults = my_custom_test_plan.run()"
-  },
-  {
     "objectID": "notebooks/nlp/nlp_sentiment_analysis_demo.html",
     "href": "notebooks/nlp/nlp_sentiment_analysis_demo.html",
     "title": "Sensitivity Analysis",
@@ -2767,693 +1916,5 @@
     "title": "Sensitivity Analysis",
     "section": "4. Modeling",
     "text": "4. Modeling\n\nTraining, validation, test\nWith our data in nice shape, we’ll split it into training, validation, and test sets.\nCreate the training, validation, and test sets. * You’ll need to create sets for the features and the labels, train_x and train_y, for example. * Define a split fraction, split_frac as the fraction of data to keep in the training set. Usually this is set to 0.8 or 0.9. * Whatever data is left will be split in half to create the validation and testing data.\n\nsplit_frac = 0.8\n\n## split data into training, validation, and test data (features and labels, x and y)\nsplit_idx = 25000\ntrain_x, remaining_x = features[:split_idx], features[split_idx:]\ntrain_y, remaining_y = encoded_labels[:split_idx], encoded_labels[split_idx:]\n\ntest_idx = int(len(remaining_x)* 0.53449)\nval_x, test_x = remaining_x[:test_idx], remaining_x[test_idx:]\nval_y, test_y = remaining_y[:test_idx], remaining_y[test_idx:]\n\n## print out the shapes of your resultant feature data\nprint(\"\\t\\t\\tFeatures Shapes:\")\nprint(\"Train set: \\t\\t{}\".format(train_x.shape),\n      \"\\nValidation set: \\t{}\".format(val_x.shape),\n      \"\\nTest set: \\t\\t{}\".format(test_x.shape))\n\n\n\n\nDataloaders and batching\nAfter creating training, test, and validation data, we can create DataLoaders for this data by following two steps: 1. Create a known format for accessing our data, using TensorDataset which takes in an input set of data and a target set of data with the same first dimension, and creates a dataset. 2. Create DataLoaders and batch our training, validation, and test Tensor datasets.\ntrain_data = TensorDataset(torch.from_numpy(train_x), torch.from_numpy(train_y))\ntrain_loader = DataLoader(train_data, batch_size=batch_size)\nThis is an alternative to creating a generator function for batching our data into full batches.\n\nimport torch\nfrom torch.utils.data import TensorDataset, DataLoader\n\n# create Tensor datasets\ntrain_data = TensorDataset(torch.from_numpy(train_x).to(device), torch.from_numpy(train_y).to(device))\nvalid_data = TensorDataset(torch.from_numpy(val_x).to(device), torch.from_numpy(val_y).to(device))\ntest_data = TensorDataset(torch.from_numpy(test_x).to(device), torch.from_numpy(test_y).to(device))\n\n# dataloaders\nbatch_size = 50\n\n# make sure to SHUFFLE your data\ntrain_loader = DataLoader(train_data, shuffle=True, batch_size=batch_size)\nvalid_loader = DataLoader(valid_data, shuffle=True, batch_size=batch_size)\ntest_loader = DataLoader(test_data, shuffle=True, batch_size=batch_size)\n\n\n# obtain one batch of training data\ndataiter = iter(train_loader)\nsample_x, sample_y = next(dataiter)\n\nprint('Sample input size: ', sample_x.size()) # batch_size, seq_length\nprint('Sample input: \\n', sample_x)\nprint()\nprint('Sample label size: ', sample_y.size()) # batch_size\nprint('Sample label: \\n', sample_y)\n\n\n\nSentiment network with PyTorch\nBelow is where you’ll define the network. ### Network architecture\nThe architecture for this network is shown below.\n    Input (Word Tokens)\" --&gt; \"Embedding Layer\" --&gt; \"LSTM Layer\" --&gt; \"Fully-Connected Layer\" --&gt; \"Sigmoid Activation\" --&gt; \"Output (Last Sigmoid)\";\nFirst, we’ll pass in words to an embedding layer. We need an embedding layer because we have tens of thousands of words, so we’ll need a more efficient representation for our input data than one-hot encoded vectors. You should have seen this before from the Word2Vec lesson. You can actually train an embedding with the Skip-gram Word2Vec model and use those embeddings as input, here. However, it’s good enough to just have an embedding layer and let the network learn a different embedding table on its own.\nAfter input words are passed to an embedding layer, the new embeddings will be passed to LSTM cells. The LSTM cells will add recurrent connections to the network and give us the ability to include information about the sequence of words in the covid twitter data.\nFinally, the LSTM outputs will go to a sigmoid output layer. We’re using a sigmoid function because positive and negative = 1 and 0, respectively, and a sigmoid will output predicted, sentiment values between 0-1.\nWe don’t care about the sigmoid outputs except for the very last one; we can ignore the rest. We’ll calculate the loss by comparing the output at the last time step and the training label (pos or neg).\nThe layers are as follows: 1. An embedding layer that converts our word tokens (integers) into embeddings of a specific size. 2. An lstm layer defined by a hidden_state size and number of layers 3. A fully-connected output layer that maps the LSTM layer outputs to a desired output_size 4. A sigmoid activation layer which turns all outputs into a value 0-1; return only the last sigmoid output as the output of this network.\n\n\nThe embedding layer\nWe need to add an embedding layer because there are 53000+ words in our vocabulary. It is massively inefficient to one-hot encode that many classes. So, instead of one-hot encoding, we can have an embedding layer and use that layer as a lookup table. You could train an embedding layer using Word2Vec, then load it here. But, it’s fine to just make a new layer, using it for only dimensionality reduction, and let the network learn the weights.\n\n\nThe LSTM layer(s)\nWe’ll create an LSTM to use in our recurrent network, which takes in an input_size, a hidden_dim, a number of layers, a dropout probability (for dropout between multiple layers), and a batch_first parameter.\nMost of the time, you’re network will have better performance with more layers; between 2-3. Adding more layers allows the network to learn really complex relationships.\nComplete the __init__, forward, and init_hidden functions for the SentimentRNN model class.\nNote: init_hidden should initialize the hidden and cell state of an lstm layer to all zeros, and move those state to GPU, if available.\n\nif(lower(device) == \"gpu\"):\n    print('Training on GPU.')\nelif (lower(device) == \"mps\"):\n    print('Training on mps.')\nelse:\n    print('No GPU available, training on CPU.')\n\n\nimport torch.nn as nn\n\nclass SentimentRNN(nn.Module):\n    \"\"\"\n    The RNN model that will be used to perform Sentiment analysis.\n    \"\"\"\n\n    def __init__(self, vocab_size, output_size, embedding_dim, hidden_dim, n_layers, drop_prob=0.5):\n        \"\"\"\n        Initialize the model by setting up the layers.\n        \"\"\"\n        super(SentimentRNN, self).__init__()\n\n        self.output_size = output_size\n        self.n_layers = n_layers\n        self.hidden_dim = hidden_dim\n        \n        # embedding and LSTM layers\n        self.embedding = nn.Embedding(vocab_size, embedding_dim)\n        self.lstm = nn.LSTM(embedding_dim, hidden_dim, n_layers,\n                            dropout=drop_prob, batch_first=True)\n        \n        # dropout layer\n        self.dropout = nn.Dropout(0.5)\n        \n        # linear and sigmoid layer\n        self.fc = nn.Linear(hidden_dim, output_size)\n        self.sig = nn.Sigmoid()\n\n    def forward(self, x, hidden):\n        \"\"\"\n        Perform a forward pass of our model on some input and hidden state.\n        \"\"\"\n        batch_size = x.size(0)\n        \n        # embeddings and lstm_out\n        embeds = self.embedding(x)\n        lstm_out, hidden = self.lstm(embeds, hidden)\n        \n        # stack up lstm outputs\n        lstm_out = lstm_out.contiguous().view(-1, self.hidden_dim)\n        \n        # dropout and fully connected layer\n        out = self.dropout(lstm_out)\n        out = self.fc(out)\n        \n        # sigmoid function\n        sig_out = self.sig(out)\n        \n        # reshape to be batch_size first\n        sig_out = sig_out.view(batch_size, -1)\n        sig_out = sig_out[:, -1] # get last batch of labels\n        \n        # return last sigmoid output and hidden state\n        return sig_out, hidden\n    \n    \n    def init_hidden(self, batch_size):\n        ''' Initializes hidden state '''\n        # Create two new tensors with sizes n_layers x batch_size x hidden_dim,\n        # initialized to zero, for hidden state and cell state of LSTM\n        weight = next(self.parameters()).data\n        \n        if(lower(device) == \"gpu\"):\n          hidden = (weight.new(self.n_layers, batch_size, self.hidden_dim).zero_().cuda(),\n                   weight.new(self.n_layers, batch_size, self.hidden_dim).zero_().cuda())\n        elif(lower(device) == \"mps\"):\n           hidden = (weight.new(self.n_layers, batch_size, self.hidden_dim).zero_().to(device),\n                   weight.new(self.n_layers, batch_size, self.hidden_dim).zero_().to(device))\n        else:\n          hidden = (weight.new(self.n_layers, batch_size, self.hidden_dim).zero_(),\n                   weight.new(self.n_layers, batch_size, self.hidden_dim).zero_())\n        \n        return hidden\n    \n    def predict(self, x_data):\n\n        test_loader = DataLoader(x_data, shuffle=False, batch_size=batch_size)\n\n        # init hidden state\n        h = self.init_hidden(batch_size)\n\n        self.eval()\n        predictions = torch.empty((0), dtype=torch.float32)\n\n        # iterate over test data\n        for inputs in test_loader:\n\n            # Creating new variables for the hidden state, otherwise\n            # we'd backprop through the entire training history\n            h = tuple([each.data for each in h])\n\n            if(lower(device) == \"gpu\"):\n                inputs = inputs.cuda()\n            if(lower(device) == \"mps\"):\n                inputs = inputs.to(device)\n            # get predicted outputs\n            output, h = self(inputs, h)\n            \n            # convert output probabilities to predicted class (0 or 1)\n            pred = torch.round(output.squeeze())  # rounds to the nearest integer\n            \n            # compare predictions to true label\n            # correct_tensor = pred.eq(labels.float().view_as(pred))\n            if(lower(device) == \"mps\"):\n                pred = pred.cpu()\n            elif lower(device) == \"gpu\":\n                pred = pred\n            else:\n                pred = pred.cpu()\n            predictions = torch.cat((predictions, pred), 0)\n\n        return predictions.detach().numpy()\n\n\nWeights and hyper parameters\n\n# Instantiate the model w/ hyperparams\nvocab_size = len(vocab_to_int) + 1 # +1 for zero padding + our word tokens\noutput_size = 1\nembedding_dim = 400 \nhidden_dim = 256\nn_layers = 4\n\nnet = SentimentRNN(vocab_size, output_size, embedding_dim, hidden_dim, n_layers)\nprint(net)\n\n\n\nLoss and optimization functions\n\n# loss and optimization functions\nlr=0.001\n\ncriterion = nn.BCELoss()\noptimizer = torch.optim.Adam(net.parameters(), lr=lr)\n\n\nif train_model:\n    # training params\n\n    epochs = 4 # 3-4 is approx where I noticed the validation loss stop decreasing\n\n    counter = 0\n    print_every = 100\n    clip=5 # gradient clipping\n\n    # move model to GPU, if available\n    if(lower(device) == \"gpu\"):\n        net.cuda()\n    if(lower(device) == \"mps\"):\n        net = net.to(device)\n\n    net.train()\n    # train for some number of epochs\n    for e in range(epochs):\n        # initialize hidden state\n        h = net.init_hidden(batch_size)\n\n        # batch loop\n        for inputs, labels in train_loader:\n            counter += 1\n\n            if(lower(device) == \"gpu\"):\n                inputs, labels = inputs.cuda(), labels.cuda()\n            if(lower(device) == \"mps\"):\n                inputs, labels = inputs.to(device), labels.to(device)\n\n            # Creating new variables for the hidden state, otherwise\n            # we'd backprop through the entire training history\n            h = tuple([each.data for each in h])\n\n            # zero accumulated gradients\n            net.zero_grad()\n\n            # get the output from the model\n            output, h = net(inputs, h)\n\n            # calculate the loss and perform backprop\n            loss = criterion(output.squeeze(), labels.float())\n            loss.backward()\n            # `clip_grad_norm` helps prevent the exploding gradient problem in RNNs / LSTMs.\n            nn.utils.clip_grad_norm_(net.parameters(), clip)\n            optimizer.step()\n\n            # loss stats\n            if counter % print_every == 0:\n                # Get validation loss\n                val_h = net.init_hidden(batch_size)\n                val_losses = []\n                net.eval()\n                for inputs, labels in valid_loader:\n\n                    # Creating new variables for the hidden state, otherwise\n                    # we'd backprop through the entire training history\n                    val_h = tuple([each.data for each in val_h])\n\n                    if(lower(device) == \"gpu\"):\n                        inputs, labels = inputs.cuda(), labels.cuda()\n                    if(lower(device) == \"mps\"):\n                        inputs, labels = inputs.to(device), labels.to(device)\n\n                    output, val_h = net(inputs, val_h)\n                    val_loss = criterion(output.squeeze(), labels.float())\n\n                    val_losses.append(val_loss.item())\n\n                net.train()\n                print(\"Epoch: {}/{}...\".format(e+1, epochs),\n                    \"Step: {}...\".format(counter),\n                    \"Loss: {:.6f}...\".format(loss.item()),\n                    \"Val Loss: {:.6f}\".format(np.mean(val_losses)))\n\n    torch.save(net, os.path.join('./model/', 'model.pt'))\n\n\nnet = torch.load(os.path.join('./model/', 'model.pt'))\nnet = net.to(device)\nnet.eval()\n\n\n\nTraning accuracy\n\ndef compute_accuracy(net, data_loader, batch_size, device, criterion):\n    # Get test data loss and accuracy\n\n    test_losses = [] # track loss\n    num_correct = 0\n\n    # init hidden state\n    h = net.init_hidden(batch_size)\n\n    net.eval()\n    # iterate over test data\n    for inputs, labels in data_loader:\n\n        # Creating new variables for the hidden state, otherwise\n        # we'd backprop through the entire training history\n        h = tuple([each.data for each in h])\n\n        if(lower(device) == \"gpu\"):\n            inputs, labels = inputs.cuda(), labels.cuda()\n        if(lower(device) == \"mps\"):\n            inputs, labels = inputs.to(device), labels.to(device)\n        # get predicted outputs\n        output, h = net(inputs, h)\n        \n        # calculate loss\n        test_loss = criterion(output.squeeze(), labels.float())\n        test_losses.append(test_loss.item())\n        \n        # convert output probabilities to predicted class (0 or 1)\n        pred = torch.round(output.squeeze())  # rounds to the nearest integer\n        \n        # compare predictions to true label\n        correct_tensor = pred.eq(labels.float().view_as(pred))\n        if(lower(device) == \"mps\"):\n            correct = np.squeeze(correct_tensor.cpu().numpy())\n        elif lower(device) == \"gpu\":\n            correct = np.squeeze(correct_tensor.numpy())\n        else:\n            correct = np.squeeze(correct_tensor.cpu().numpy())\n\n        num_correct += np.sum(correct)\n\n\n    # -- stats! -- ##\n    # avg test loss\n    avg_loss = np.mean(test_losses)\n    test_acc = num_correct/len(data_loader.dataset) * 100\n    return test_acc, avg_loss\n\n\ntrain_model = True\nif train_model:\n    training_accuracy, avg_loss  = compute_accuracy(net, train_loader, batch_size, device, criterion)\n    print(f\"Training loss: {avg_loss}\")\n    print(f\"Training accuracy: {training_accuracy}\")\n\n\n\nTest accuracy\n\nif train_model:\n    test_accuracy, avg_loss  = compute_accuracy(net, test_loader, batch_size, device, criterion)\n    print(f\"Test loss: {avg_loss}\")\n    print(f\"Test accuracy: {test_accuracy}\")\n\n\n\n\nInitialize validmind objects\n\ntrain_data = TensorDataset(torch.from_numpy(train_x[:15000]).to(device), torch.from_numpy(train_y[:15000]).to(device))\n\nvm_train_ds = vm.init_dataset(dataset=train_data, type=\"generic\")\n\n\nvm_test_ds = vm.init_dataset(dataset=test_data, type=\"generic\")\n\n\n\nvm_model = vm.init_model(net, train_ds=vm_train_ds, test_ds=vm_test_ds)\n\n\nRun model metrics test plan\n\nmodel_metrics_test_plan = vm.run_test_plan(\"binary_classifier_metrics\", \n                                             model=vm_model\n                                            )\n\n\n\nRun model validation test plan\n\n\nmodel_validation_test_plan = vm.run_test_plan(\"binary_classifier_validation\", \n                                             model=vm_model\n                                            )"
-  },
-  {
-    "objectID": "notebooks/time_series/tutorial_time_series_forecasting.html",
-    "href": "notebooks/time_series/tutorial_time_series_forecasting.html",
-    "title": "Time Series Forecasting Model Tutorial",
-    "section": "",
-    "text": "This tutorial shows Model Developers on how to use and configure the Developer Framework and the MRM ValidMind Platform. The following steps will guide you to automatically document and test Time Series Forecasting models:\n\nStep 1: Connect Notebook to ValidMind Project\nStep 2: Import Raw Data\nStep 3: Run Data Validation Test Suite on Raw Data\nStep 4: Preprocess Data\nStep 5: Run Data Validation Test Suite on Processed Data\nStep 6: Load Pre-Trained Models\nStep 7: Run Model Validation Test Suite on Models"
-  },
-  {
-    "objectID": "notebooks/time_series/tutorial_time_series_forecasting.html#introduction",
-    "href": "notebooks/time_series/tutorial_time_series_forecasting.html#introduction",
-    "title": "Time Series Forecasting Model Tutorial",
-    "section": "",
-    "text": "This tutorial shows Model Developers on how to use and configure the Developer Framework and the MRM ValidMind Platform. The following steps will guide you to automatically document and test Time Series Forecasting models:\n\nStep 1: Connect Notebook to ValidMind Project\nStep 2: Import Raw Data\nStep 3: Run Data Validation Test Suite on Raw Data\nStep 4: Preprocess Data\nStep 5: Run Data Validation Test Suite on Processed Data\nStep 6: Load Pre-Trained Models\nStep 7: Run Model Validation Test Suite on Models"
-  },
-  {
-    "objectID": "notebooks/time_series/tutorial_time_series_forecasting.html#step-1-connect-notebook-to-validmind-project",
-    "href": "notebooks/time_series/tutorial_time_series_forecasting.html#step-1-connect-notebook-to-validmind-project",
-    "title": "Time Series Forecasting Model Tutorial",
-    "section": "Step 1: Connect Notebook to ValidMind Project",
-    "text": "Step 1: Connect Notebook to ValidMind Project\nPrepare the environment for our analysis. First, import all necessary libraries and modules required for our analysis. Next, connect to the ValidMind MRM platform, which provides a comprehensive suite of tools and services for model validation.\nFinally, define and configure the specific use case we are working on by setting up any required parameters, data sources, or other settings that will be used throughout the analysis.\n\nImport Libraries\n\n# Load API key and secret from environment variables\n%load_ext dotenv\n%dotenv .env\n\n\n\nConnect Notebook to ValidMind Project\n\n\nimport validmind as vm\n\nvm.init(\n  api_host = \"http://localhost:3000/api/v1/tracking\",\n  api_key = \"2494c3838f48efe590d531bfe225d90b\",\n  api_secret = \"4f692f8161f128414fef542cab2a4e74834c75d01b3a8e088a1834f2afcfe838\",\n  project = \"cli4fylps0000s5y6oi5z06xy\"\n)\n  \n\n2023-06-07 14:29:41,383 - INFO - api_client - Connected to ValidMind. Project: [3] FRED Loan Rates Model - Periodic Review (cli4fylps0000s5y6oi5z06xy)\n\n\n\n\nExplore Test Suites, Test Plans and Tests\n\nvm.test_suites.list_suites()\n\n\n\n\n\n\nID\nName\nDescription\nTest Plans\n\n\n\n\nbinary_classifier_full_suite\nBinaryClassifierFullSuite\nFull test suite for binary classification models.\ntabular_dataset_description, tabular_data_quality, binary_classifier_metrics, binary_classifier_validation, binary_classifier_model_diagnosis\n\n\nbinary_classifier_model_validation\nBinaryClassifierModelValidation\nTest suite for binary classification models.\nbinary_classifier_metrics, binary_classifier_validation, binary_classifier_model_diagnosis\n\n\ntabular_dataset\nTabularDataset\nTest suite for tabular datasets.\ntabular_dataset_description, tabular_data_quality\n\n\ntime_series_dataset\nTimeSeriesDataset\nTest suite for time series datasets.\ntime_series_data_quality, time_series_univariate, time_series_multivariate\n\n\ntime_series_model_validation\nTimeSeriesModelValidation\nTest suite for time series model validation.\nregression_model_description, regression_models_evaluation, time_series_forecast, time_series_sensitivity\n\n\n\n\n\n\nvm.test_plans.list_plans()\n\n\n\n\n\n\nID\nName\nDescription\n\n\n\n\nbinary_classifier_metrics\nBinaryClassifierMetrics\nTest plan for sklearn classifier metrics\n\n\nbinary_classifier_validation\nBinaryClassifierPerformance\nTest plan for sklearn classifier models\n\n\nbinary_classifier_model_diagnosis\nBinaryClassifierDiagnosis\nTest plan for sklearn classifier model diagnosis tests\n\n\ntabular_dataset_description\nTabularDatasetDescription\nTest plan to extract metadata and descriptive statistics from a tabular dataset\n\n\ntabular_data_quality\nTabularDataQuality\nTest plan for data quality on tabular datasets\n\n\ntime_series_data_quality\nTimeSeriesDataQuality\nTest plan for data quality on time series datasets\n\n\ntime_series_univariate\nTimeSeriesUnivariate\nTest plan to perform time series univariate analysis.\n\n\ntime_series_multivariate\nTimeSeriesMultivariate\nTest plan to perform time series multivariate analysis.\n\n\ntime_series_forecast\nTimeSeriesForecast\nTest plan to perform time series forecast tests.\n\n\ntime_series_sensitivity\nTimeSeriesSensitivity\nTest plan to perform time series forecast tests.\n\n\nregression_model_description\nRegressionModelDescription\nTest plan for performance metric of regression model of statsmodels library\n\n\nregression_models_evaluation\nRegressionModelsEvaluation\nTest plan for metrics comparison of regression model of statsmodels library\n\n\n\n\n\n\nvm.tests.list_tests()\n\n\n\n\n\n\nTest Type\nID\nName\nDescription\n\n\n\n\nMetric\nacf_pacf_plot\nACFandPACFPlot\nPlots ACF and PACF for a given time series dataset.\n\n\nMetric\nauto_ar\nAutoAR\nAutomatically detects the AR order of a time series using both BIC and AIC.\n\n\nMetric\nauto_ma\nAutoMA\nAutomatically detects the MA order of a time series using both BIC and AIC.\n\n\nMetric\nauto_seasonality\nAutoSeasonality\nAutomatically detects the optimal seasonal order for a time series dataset using the seasonal_decompose method.\n\n\nMetric\nauto_stationarity\nAutoStationarity\nAutomatically detects stationarity for each time series in a DataFrame using the Augmented Dickey-Fuller (ADF) test.\n\n\nMetric\nclassifier_in_sample_performance\nClassifierInSamplePerformance\nTest that outputs the performance of the model on the training data.\n\n\nMetric\nclassifier_out_of_sample_performance\nClassifierOutOfSamplePerformance\nTest that outputs the performance of the model on the test data.\n\n\nMetric\nconfusion_matrix\nConfusionMatrix\nConfusion Matrix\n\n\nMetric\ndataset_correlations\nDatasetCorrelations\nExtracts the correlation matrix for a dataset. The following coefficients are calculated: - Pearson's R for numerical variables - Cramer's V for categorical variables - Correlation ratios for categorical-numerical variables\n\n\nMetric\ndataset_description\nDatasetDescription\nCollects a set of descriptive statistics for a dataset\n\n\nMetric\ndataset_split\nDatasetSplit\nAttempts to extract information about the dataset split from the provided training, test and validation datasets.\n\n\nMetric\ndescriptive_statistics\nDescriptiveStatistics\nCollects a set of descriptive statistics for a dataset, both for numerical and categorical variables\n\n\nMetric\nengle_granger_coint\nEngleGrangerCoint\nTest for cointegration between pairs of time series variables in a given dataset using the Engle-Granger test.\n\n\nMetric\nlagged_correlation_heatmap\nLaggedCorrelationHeatmap\nGenerates a heatmap of correlations between the target variable and the lags of independent variables in the dataset.\n\n\nMetric\nmodel_metadata\nModelMetadata\nCustom class to collect the following metadata for a model: - Model architecture - Model hyperparameters - Model task type\n\n\nMetric\npearson_correlation_matrix\nPearsonCorrelationMatrix\nExtracts the Pearson correlation coefficient for all pairs of numerical variables in the dataset. This metric is useful to identify highly correlated variables that can be removed from the dataset to reduce dimensionality.\n\n\nMetric\npfi\nPermutationFeatureImportance\nPermutation Feature Importance\n\n\nMetric\npsi\nPopulationStabilityIndex\nPopulation Stability Index between two datasets\n\n\nMetric\npr_curve\nPrecisionRecallCurve\nPrecision Recall Curve\n\n\nMetric\nroc_curve\nROCCurve\nROC Curve\n\n\nMetric\nregression_forecast_plot_levels\nRegressionModelForecastPlotLevels\nThis metric creates a plot of forecast vs observed for each model in the list.\n\n\nMetric\nregression_sensitivity_plot\nRegressionModelSensitivityPlot\nThis metric performs sensitivity analysis applying shocks to one variable at a time.\n\n\nMetric\nregression_models_coefficients\nRegressionModelsCoeffs\nTest that outputs the coefficients of stats library regression models.\n\n\nMetric\nregression_models_performance\nRegressionModelsPerformance\nTest that outputs the comparison of stats library regression models.\n\n\nMetric\nrolling_stats_plot\nRollingStatsPlot\nThis class provides a metric to visualize the stationarity of a given time series dataset by plotting the rolling mean and rolling standard deviation. The rolling mean represents the average of the time series data over a fixed-size sliding window, which helps in identifying trends in the data. The rolling standard deviation measures the variability of the data within the sliding window, showing any changes in volatility over time. By analyzing these plots, users can gain insights into the stationarity of the time series data and determine if any transformations or differencing operations are required before applying time series models.\n\n\nMetric\nshap\nSHAPGlobalImportance\nSHAP Global Importance\n\n\nMetric\nscatter_plot\nScatterPlot\nGenerates a visual analysis of data by plotting a scatter plot matrix for all columns in the dataset. The input dataset can have multiple columns (features) if necessary.\n\n\nMetric\nseasonal_decompose\nSeasonalDecompose\nCalculates seasonal_decompose metric for each of the dataset features\n\n\nMetric\nspread_plot\nSpreadPlot\nThis class provides a metric to visualize the spread between pairs of time series variables in a given dataset. By plotting the spread of each pair of variables in separate figures, users can assess the relationship between the variables and determine if any cointegration or other time series relationships exist between them.\n\n\nMetric\ntime_series_histogram\nTimeSeriesHistogram\nGenerates a visual analysis of time series data by plotting the histogram. The input dataset can have multiple time series if necessary. In this case we produce a separate plot for each time series.\n\n\nMetric\ntime_series_line_plot\nTimeSeriesLinePlot\nGenerates a visual analysis of time series data by plotting the raw time series. The input dataset can have multiple time series if necessary. In this case we produce a separate plot for each time series.\n\n\nNone\ndataset_metadata\nDatasetMetadata\nCustom class to collect a set of descriptive statistics for a dataset. This class will log dataset metadata via `log_dataset` instead of a metric. Dataset metadata is necessary to initialize dataset object that can be related to different metrics and test results\n\n\nThresholdTest\nclass_imbalance\nClassImbalance\nThe class imbalance test measures the disparity between the majority class and the minority class in the target column.\n\n\nThresholdTest\nduplicates\nDuplicates\nThe duplicates test measures the number of duplicate rows found in the dataset. If a primary key column is specified, the dataset is checked for duplicate primary keys as well.\n\n\nThresholdTest\ncardinality\nHighCardinality\nThe high cardinality test measures the number of unique values found in categorical columns.\n\n\nThresholdTest\npearson_correlation\nHighPearsonCorrelation\nTest that the pairwise Pearson correlation coefficients between the features in the dataset do not exceed a specified threshold.\n\n\nThresholdTest\naccuracy_score\nMinimumAccuracy\nTest that the model's prediction accuracy on a dataset meets or exceeds a predefined threshold.\n\n\nThresholdTest\nf1_score\nMinimumF1Score\nTest that the model's F1 score on the validation dataset meets or exceeds a predefined threshold.\n\n\nThresholdTest\nroc_auc_score\nMinimumROCAUCScore\nTest that the model's ROC AUC score on the validation dataset meets or exceeds a predefined threshold.\n\n\nThresholdTest\nmissing\nMissingValues\nTest that the number of missing values in the dataset across all features is less than a threshold\n\n\nThresholdTest\noverfit_regions\nOverfitDiagnosis\nTest that identify overfit regions with high residuals by histogram slicing techniques.\n\n\nThresholdTest\nrobustness\nRobustnessDiagnosis\nTest robustness of model by perturbing the features column values by adding noise within scale stardard deviation.\n\n\nThresholdTest\nskewness\nSkewness\nThe skewness test measures the extent to which a distribution of values differs from a normal distribution. A positive skew describes a longer tail of values in the right and a negative skew describes a longer tail of values in the left.\n\n\nThresholdTest\ntime_series_frequency\nTimeSeriesFrequency\nTest that detect frequencies in the data\n\n\nThresholdTest\ntime_series_missing_values\nTimeSeriesMissingValues\nTest that the number of missing values is less than a threshold\n\n\nThresholdTest\ntime_series_outliers\nTimeSeriesOutliers\nTest that find outliers for time series data using the z-score method\n\n\nThresholdTest\nzeros\nTooManyZeroValues\nThe zeros test finds columns that have too many zero values.\n\n\nThresholdTest\ntraining_test_degradation\nTrainingTestDegradation\nTest that the degradation in performance between the training and test datasets does not exceed a predefined threshold.\n\n\nThresholdTest\nunique\nUniqueRows\nTest that the number of unique rows is greater than a threshold\n\n\nThresholdTest\nweak_spots\nWeakspotsDiagnosis\nTest that identify weak regions with high residuals by histogram slicing techniques."
-  },
-  {
-    "objectID": "notebooks/time_series/tutorial_time_series_forecasting.html#step-2-import-raw-data",
-    "href": "notebooks/time_series/tutorial_time_series_forecasting.html#step-2-import-raw-data",
-    "title": "Time Series Forecasting Model Tutorial",
-    "section": "Step 2: Import Raw Data",
-    "text": "Step 2: Import Raw Data\n\nImport FRED Dataset\n\nfrom validmind.datasets.regression import fred as demo_dataset\n\ntarget_column = demo_dataset.target_column\nfeature_columns = demo_dataset.feature_columns\n\ndf = demo_dataset.load_data()\ndf.tail(10)\n\n\n\n\n\n\n\n\nMORTGAGE30US\nFEDFUNDS\nGS10\nUNRATE\n\n\nDATE\n\n\n\n\n\n\n\n\n2023-03-02\n6.65\nNaN\nNaN\nNaN\n\n\n2023-03-09\n6.73\nNaN\nNaN\nNaN\n\n\n2023-03-16\n6.60\nNaN\nNaN\nNaN\n\n\n2023-03-23\n6.42\nNaN\nNaN\nNaN\n\n\n2023-03-30\n6.32\nNaN\nNaN\nNaN\n\n\n2023-04-01\nNaN\nNaN\n3.46\nNaN\n\n\n2023-04-06\n6.28\nNaN\nNaN\nNaN\n\n\n2023-04-13\n6.27\nNaN\nNaN\nNaN\n\n\n2023-04-20\n6.39\nNaN\nNaN\nNaN\n\n\n2023-04-27\n6.43\nNaN\nNaN\nNaN"
-  },
-  {
-    "objectID": "notebooks/time_series/tutorial_time_series_forecasting.html#step-3-run-data-validation-test-suite-on-raw-data",
-    "href": "notebooks/time_series/tutorial_time_series_forecasting.html#step-3-run-data-validation-test-suite-on-raw-data",
-    "title": "Time Series Forecasting Model Tutorial",
-    "section": "Step 3: Run Data Validation Test Suite on Raw Data",
-    "text": "Step 3: Run Data Validation Test Suite on Raw Data\n\nExplore the Time Series Dataset Test Suite\n\nvm.test_suites.describe_suite(\"time_series_dataset\")\n\n\n\n\n\n\nID\nName\nDescription\nTest Plans\n\n\n\n\ntime_series_dataset\nTimeSeriesDataset\nTest suite for time series datasets.\ntime_series_data_quality, time_series_univariate, time_series_multivariate\n\n\n\n\n\n\n\nExplore Test Plans\n\nvm.test_plans.describe_plan(\"time_series_data_quality\")\n\n\n\n\n\n\nID\nName\nDescription\nRequired Context\nTests\n\n\n\n\ntime_series_data_quality\nTimeSeriesDataQuality\nTest plan for data quality on time series datasets\ndataset\nTimeSeriesOutliers (ThresholdTest), TimeSeriesMissingValues (ThresholdTest), TimeSeriesFrequency (ThresholdTest)\n\n\n\n\n\n\nvm.test_plans.describe_plan(\"time_series_univariate\")\n\n\n\n\n\n\nID\nName\nDescription\nRequired Context\nTests\n\n\n\n\ntime_series_univariate\nTimeSeriesUnivariate\nTest plan to perform time series univariate analysis.\ndataset\nTimeSeriesLinePlot (Metric), TimeSeriesHistogram (Metric), ACFandPACFPlot (Metric), SeasonalDecompose (Metric), AutoSeasonality (Metric), AutoStationarity (Metric), RollingStatsPlot (Metric), AutoAR (Metric), AutoMA (Metric)\n\n\n\n\n\n\nConnect Raw Dataset to ValidMind Platform\n\nvm_dataset = vm.init_dataset(\n    dataset=df,\n    target_column=demo_dataset.target_column,\n)\n\nPandas dataset detected. Initializing VM Dataset instance...\nInferring dataset types...\n\n\n\n\nRun Time Series Dataset Test Suite on Raw Dataset\n\nconfig={\n    \n    # TIME SERIES DATA QUALITY PARAMS\n    \"time_series_outliers\": {\n        \"zscore_threshold\": 3,\n    },\n    \"time_series_missing_values\":{\n        \"min_threshold\": 2,\n    },\n    \n    # TIME SERIES UNIVARIATE PARAMS \n    \"rolling_stats_plot\": {\n        \"window_size\": 12    \n    },\n     \"seasonal_decompose\": {\n        \"seasonal_model\": 'additive'\n    },\n     \"auto_seasonality\": {\n        \"min_period\": 1,\n        \"max_period\": 3\n    },\n      \"auto_stationarity\": {\n        \"max_order\": 3,\n        \"threshold\": 0.05\n    },\n    \"auto_ar\": {\n        \"max_ar_order\": 2\n    },\n    \"auto_ma\": {\n        \"max_ma_order\": 2\n    },\n\n    # TIME SERIES MULTIVARIATE PARAMS \n    \"lagged_correlation_heatmap\": {\n        \"target_col\": demo_dataset.target_column,\n        \"independent_vars\": demo_dataset.feature_columns\n    },\n    \"engle_granger_coint\": {\n        \"threshold\": 0.05\n    },\n}\n\nfull_suite = vm.run_test_suite(\n    \"time_series_dataset\",\n    dataset=vm_dataset,\n    config = config,\n)\n\n\n\n\nNo artists with labels found to put in legend.  Note that artists whose label start with an underscore are ignored when legend() is called with no argument.\nNo artists with labels found to put in legend.  Note that artists whose label start with an underscore are ignored when legend() is called with no argument.\nNo artists with labels found to put in legend.  Note that artists whose label start with an underscore are ignored when legend() is called with no argument.\nThe default method 'yw' can produce PACF values outside of the [-1,1] interval. After 0.13, the default will change tounadjusted Yule-Walker ('ywm'). You can use this method now by setting method='ywm'.\nNo frequency could be inferred for variable 'MORTGAGE30US'. Skipping seasonal decomposition and plots for this variable.\nNo artists with labels found to put in legend.  Note that artists whose label start with an underscore are ignored when legend() is called with no argument.\nNo artists with labels found to put in legend.  Note that artists whose label start with an underscore are ignored when legend() is called with no argument.\nNo artists with labels found to put in legend.  Note that artists whose label start with an underscore are ignored when legend() is called with no argument.\nNo artists with labels found to put in legend.  Note that artists whose label start with an underscore are ignored when legend() is called with no argument.\nA date index has been provided, but it has no associated frequency information and so will be ignored when e.g. forecasting.\nA date index has been provided, but it has no associated frequency information and so will be ignored when e.g. forecasting.\nA date index has been provided, but it has no associated frequency information and so will be ignored when e.g. forecasting.\nNo frequency information was provided, so inferred frequency MS will be used.\nNo frequency information was provided, so inferred frequency MS will be used.\nNo frequency information was provided, so inferred frequency MS will be used.\nNo frequency information was provided, so inferred frequency MS will be used.\nNo frequency information was provided, so inferred frequency MS will be used.\nNo frequency information was provided, so inferred frequency MS will be used.\nNo frequency information was provided, so inferred frequency MS will be used.\nNo frequency information was provided, so inferred frequency MS will be used.\nNo frequency information was provided, so inferred frequency MS will be used.\nA date index has been provided, but it has no associated frequency information and so will be ignored when e.g. forecasting.\nA date index has been provided, but it has no associated frequency information and so will be ignored when e.g. forecasting.\nA date index has been provided, but it has no associated frequency information and so will be ignored when e.g. forecasting.\nA date index has been provided, but it has no associated frequency information and so will be ignored when e.g. forecasting.\nA date index has been provided, but it has no associated frequency information and so will be ignored when e.g. forecasting.\nA date index has been provided, but it has no associated frequency information and so will be ignored when e.g. forecasting.\nNon-invertible starting MA parameters found. Using zeros as starting parameters.\nA date index has been provided, but it has no associated frequency information and so will be ignored when e.g. forecasting.\nA date index has been provided, but it has no associated frequency information and so will be ignored when e.g. forecasting.\nA date index has been provided, but it has no associated frequency information and so will be ignored when e.g. forecasting.\nNon-invertible starting MA parameters found. Using zeros as starting parameters.\nNo frequency information was provided, so inferred frequency MS will be used.\nNo frequency information was provided, so inferred frequency MS will be used.\nNo frequency information was provided, so inferred frequency MS will be used.\nNo frequency information was provided, so inferred frequency MS will be used.\nNo frequency information was provided, so inferred frequency MS will be used.\nNo frequency information was provided, so inferred frequency MS will be used.\nNon-invertible starting MA parameters found. Using zeros as starting parameters.\nNo frequency information was provided, so inferred frequency MS will be used.\nNo frequency information was provided, so inferred frequency MS will be used.\nNo frequency information was provided, so inferred frequency MS will be used.\nNon-invertible starting MA parameters found. Using zeros as starting parameters.\nNo frequency information was provided, so inferred frequency MS will be used.\nNo frequency information was provided, so inferred frequency MS will be used.\nNo frequency information was provided, so inferred frequency MS will be used.\nNo frequency information was provided, so inferred frequency MS will be used.\nNo frequency information was provided, so inferred frequency MS will be used.\nNo frequency information was provided, so inferred frequency MS will be used.\nNon-invertible starting MA parameters found. Using zeros as starting parameters.\nNo frequency information was provided, so inferred frequency MS will be used.\nNo frequency information was provided, so inferred frequency MS will be used.\nNo frequency information was provided, so inferred frequency MS will be used.\nNon-invertible starting MA parameters found. Using zeros as starting parameters.\nNo frequency information was provided, so inferred frequency MS will be used.\nNo frequency information was provided, so inferred frequency MS will be used.\nNo frequency information was provided, so inferred frequency MS will be used.\nNo frequency information was provided, so inferred frequency MS will be used.\nNo frequency information was provided, so inferred frequency MS will be used.\nNo frequency information was provided, so inferred frequency MS will be used.\nNon-invertible starting MA parameters found. Using zeros as starting parameters.\nNo frequency information was provided, so inferred frequency MS will be used.\nNo frequency information was provided, so inferred frequency MS will be used.\nNo frequency information was provided, so inferred frequency MS will be used.\n\n\nFrequency of FEDFUNDS: MS\nFrequency of GS10: MS\nFrequency of UNRATE: MS\nWarning: MORTGAGE30US is not stationary. Results may be inaccurate.\nWarning: GS10 is not stationary. Results may be inaccurate.\nWarning: MORTGAGE30US is not stationary. Results may be inaccurate.\nWarning: GS10 is not stationary. Results may be inaccurate."
-  },
-  {
-    "objectID": "notebooks/time_series/tutorial_time_series_forecasting.html#step-4-preprocess-data",
-    "href": "notebooks/time_series/tutorial_time_series_forecasting.html#step-4-preprocess-data",
-    "title": "Time Series Forecasting Model Tutorial",
-    "section": "Step 4: Preprocess Data",
-    "text": "Step 4: Preprocess Data\n\nHandle Frequencies, Missing Values and Stationairty\n\n# Sample frequencies to Monthly\nresampled_df = df.resample(\"MS\").last()\n\n# Remove all missing values\nnona_df = resampled_df.dropna()\n\n# Take the first different across all variables\npreprocessed_df = nona_df.diff().dropna()"
-  },
-  {
-    "objectID": "notebooks/time_series/tutorial_time_series_forecasting.html#step-5-run-data-validation-test-suite-on-processed-data",
-    "href": "notebooks/time_series/tutorial_time_series_forecasting.html#step-5-run-data-validation-test-suite-on-processed-data",
-    "title": "Time Series Forecasting Model Tutorial",
-    "section": "Step 5: Run Data Validation Test Suite on Processed Data",
-    "text": "Step 5: Run Data Validation Test Suite on Processed Data\n\nvm_dataset = vm.init_dataset(\n    dataset=preprocessed_df,\n    target_column=demo_dataset.target_column,\n)\n\nfull_suite = vm.run_test_suite(\n    \"time_series_dataset\",\n    dataset=vm_dataset,\n    config = config,\n)"
-  },
-  {
-    "objectID": "notebooks/time_series/tutorial_time_series_forecasting.html#step-6-load-pre-trained-models",
-    "href": "notebooks/time_series/tutorial_time_series_forecasting.html#step-6-load-pre-trained-models",
-    "title": "Time Series Forecasting Model Tutorial",
-    "section": "Step 6: Load Pre-Trained Models",
-    "text": "Step 6: Load Pre-Trained Models\n\nLoad Pre-Trained Models\n\nfrom validmind.datasets.regression import fred as demo_dataset\nmodel_A, train_df_A, test_df_A = demo_dataset.load_model('fred_loan_rates_model_3')\nmodel_B, train_df_B, test_df_B = demo_dataset.load_model('fred_loan_rates_model_4')\n\n\nConnect a List of Models To the ValidMind Platform\n\n# Initialize training and testing datasets for model A\nvm_train_ds_A = vm.init_dataset(dataset=train_df_A, type=\"generic\", target_column=demo_dataset.target_column)\nvm_test_ds_A = vm.init_dataset(dataset=test_df_A, type=\"generic\", target_column=demo_dataset.target_column)\n\n# Initialize training and testing datasets for model B\nvm_train_ds_B = vm.init_dataset(dataset=train_df_B, type=\"generic\", target_column=demo_dataset.target_column)\nvm_test_ds_B = vm.init_dataset(dataset=test_df_B, type=\"generic\", target_column=demo_dataset.target_column)\n\n# Initialize model A\nvm_model_A = vm.init_model(\n    model = model_A, \n    train_ds=vm_train_ds_A, \n    test_ds=vm_test_ds_A)\n\n# Initialize model B\nvm_model_B = vm.init_model(\n    model = model_B,\n    train_ds=vm_train_ds_B,\n    test_ds=vm_test_ds_B)\n\n\nlist_of_models = [vm_model_A, vm_model_B]"
-  },
-  {
-    "objectID": "notebooks/time_series/tutorial_time_series_forecasting.html#step-7-run-model-validation-test-suite-on-models",
-    "href": "notebooks/time_series/tutorial_time_series_forecasting.html#step-7-run-model-validation-test-suite-on-models",
-    "title": "Time Series Forecasting Model Tutorial",
-    "section": "Step 7: Run Model Validation Test Suite on Models",
-    "text": "Step 7: Run Model Validation Test Suite on Models\n\nExplore the Time Series Model Validation Test Suite\n\nvm.test_suites.describe_test_suite(\"time_series_model_validation\")\n\n\n\nExplore Test Plans\n\nvm.test_plans.describe_plan(\"regression_model_description\")\n\n\nvm.test_plans.describe_plan(\"regression_models_evaluation\")\n\n\nvm.test_plans.describe_plan(\"time_series_forecast\")\n\n\nvm.test_plans.describe_plan(\"time_series_sensitivity\")\n\n\n\nRun Model Validation Test Suite on a List of Models\n\nconfig= {\n    \"regression_forecast_plot_levels\": {\n        \"transformation\": \"integrate\",\n    },\n    \"regression_sensitivity_plot\": {\n        \"transformation\": \"integrate\",\n        \"shocks\": [0.3],\n    }\n}\n\nfull_suite = vm.run_test_suite(\n    \"time_series_model_validation\",\n    model = vm_model_B,\n    models = list_of_models,\n    config = config,\n)"
-=======
-  },
-  {
-    "objectID": "guide/configure-aws-privatelink.html#prerequisites",
-    "href": "guide/configure-aws-privatelink.html#prerequisites",
-    "title": "Configure AWS PrivateLink",
-    "section": "Prerequisites",
-    "text": "Prerequisites\nYou must have access to the AWS Console for your company and the necessary expertise to set up, configure, and maintain AWS services.\nThese steps assume that you already have established connectivity between your own company network and AWS VPC and know which company VPC you want to connect to.\n\nVPC service information\n\n\n\n\nRegion\nService name\nPrivate DNS name\n\n\n\n\nus-west-2\nEmail support@validmind.com\nEmail support@validmind.com"
-  },
-  {
-    "objectID": "guide/configure-aws-privatelink.html#steps",
-    "href": "guide/configure-aws-privatelink.html#steps",
-    "title": "Configure AWS PrivateLink",
-    "section": "Steps",
-    "text": "Steps\n\nCreate a VPC endpoint for ValidMind:\n\nLog into the AWS Console.\nIn the VPC dashboard, click Endpoints in the navigation pane.\nClick Create endpoint.\nSelect Other endpoint services.\nEnter the service name from the VPC service information and click Verify service.\nSelect the company VPC that you want to create the endpoint in.\nSelect the subnets where you want to create the endpoint network interfaces.\nConfigure the security group for the VPC endpoint. Make sure to allow traffic between your network and the endpoint.\nClick Create endpoint.\n\nThe status for the endpoint should show Pending.\nContact ValidMind at support@validmind.ai to get your new VPC endpoint connection request accepted. Include the following information:\n\nThe owner or account ID\nThe VPC endpoint ID\n\nAfter ValidMind has accepted your endpoint connection request, verify the endpoint is available:\n\nIn the VPC console, go to the Endpoints section.\nVerify that status for the endpoint shows Available.\n\nEnable the private DNS name:\n\nCheck the VPC endpoint you created, click the Actions menu, and select Modify private DNS name.\nSelect Enable for this endpoint.\nClick Save changes.\nVerify that Private DNS names shows the name shown in the VPC service information.\n\nTest the connection:\n\nFrom your company network, access ValidMind using the private DNS name from the VPC service information.\nIn a browser, confirm that you can successfully connect to ValidMind and log in.\nFrom your developer environment, confirm that you can connect to ValidMind with the Developer Framework."
-  },
-  {
-    "objectID": "guide/configure-aws-privatelink.html#whats-next",
-    "href": "guide/configure-aws-privatelink.html#whats-next",
-    "title": "Configure AWS PrivateLink",
-    "section": "What’s Next",
-    "text": "What’s Next\nAfter completing these steps, users on your company network can connect to ValidMind via AWS PrivateLink using the private DNS name from the VPC service information."
-  },
-  {
-    "objectID": "guide/faq-models.html",
-    "href": "guide/faq-models.html",
-    "title": "Model registration",
-    "section": "",
-    "text": "Models get registered into ValidMind via the Model Inventory. To add a model into the Inventory, you need to fill out a customizable registration questionnaire capturing the required registration metadata, such as:\n\nModel Name\nModel Use\nModel Owner\nModel Dependencies\nAnd more"
-  },
-  {
-    "objectID": "guide/faq-models.html#how-do-models-get-registered-in-validmind",
-    "href": "guide/faq-models.html#how-do-models-get-registered-in-validmind",
-    "title": "Model registration",
-    "section": "",
-    "text": "Models get registered into ValidMind via the Model Inventory. To add a model into the Inventory, you need to fill out a customizable registration questionnaire capturing the required registration metadata, such as:\n\nModel Name\nModel Use\nModel Owner\nModel Dependencies\nAnd more"
-  },
-  {
-    "objectID": "guide/faq-models.html#can-the-fields-for-project-registration-questionnaires-be-configured",
-    "href": "guide/faq-models.html#can-the-fields-for-project-registration-questionnaires-be-configured",
-    "title": "Model registration",
-    "section": "Can the fields for project registration questionnaires be configured?",
-    "text": "Can the fields for project registration questionnaires be configured?\nValidMind enables you to configure project registration fields, including dropdown options for model risk tiers, model use cases, and documentation templates.\nYou can modify these fields as needed and on an ongoing basis."
-  },
-  {
-    "objectID": "guide/faq-models.html#can-we-leverage-content-from-historical-documentations",
-    "href": "guide/faq-models.html#can-we-leverage-content-from-historical-documentations",
-    "title": "Model registration",
-    "section": "Can we leverage content from historical documentations? ",
-    "text": "Can we leverage content from historical documentations? \nValidMind is in the process of developing features that allow you to benefit from content in historical documentation by:\n\nAllowing users to select definitions and specific documentation artifacts from previous model documentation for particular model use cases\nOffering users AI-generated content suggestions for specific areas of the documentation (e.g., qualitative sections) based on high-quality historical documentation\n\nThese features are currently on the roadmap and under research, no release schedule is set yet."
-  },
-  {
-    "objectID": "guide/faq-models.html#can-we-customize-illustrations",
-    "href": "guide/faq-models.html#can-we-customize-illustrations",
-    "title": "Model registration",
-    "section": "Can we customize illustrations?",
-    "text": "Can we customize illustrations?\nValidMind utilizes open-source libraries (such as Seaborn and Matplotlib) to generate plots and illustrations. We are working on implementing the ability for model developers to customize styling parameters for these libraries directly within the Developer Framework.\nThis feature is currently scheduled for Q4 2023.\nAdditionally, ValidMind is developing a feature that enables developers to create custom visualization widgets by writing JavaScript-based rendering code."
-  },
-  {
-    "objectID": "guide/faq-models.html#can-validmind-manage-complex-model-hierarchies-or-use-cases-with-multiple-models",
-    "href": "guide/faq-models.html#can-validmind-manage-complex-model-hierarchies-or-use-cases-with-multiple-models",
-    "title": "Model registration",
-    "section": "Can ValidMind manage complex model hierarchies or use cases with multiple models?",
-    "text": "Can ValidMind manage complex model hierarchies or use cases with multiple models?\nValidMind is enhancing support for complex or modular models in two ways:\n\nBy adding parent/sub-model relational attributes to the model inventory. This is a roadmap item currently scheduled for Q2’2023.\nBy enabling tests to run on multiple models simultaneously and aggregating the results. This is a roadmap item currently scheduled for Q3’2023."
-  },
-  {
-    "objectID": "guide/work-with-validation-reports.html",
-    "href": "guide/work-with-validation-reports.html",
-    "title": "Work with validation reports",
-    "section": "",
-    "text": "Learn how to use the ValidMind UI editor to create, edit, and publish a validation report for a given model. This topic is relevant for model validators who want to capture their observations and conclusions on the model documentation prepared by a model developer."
-  },
-  {
-    "objectID": "guide/work-with-validation-reports.html#prerequisites",
-    "href": "guide/work-with-validation-reports.html#prerequisites",
-    "title": "Work with validation reports",
-    "section": "Prerequisites",
-    "text": "Prerequisites\n\nYou are a registered user on the ValidMind Platform\nThe model you are documenting is registered in the model inventory\nA model developer has marked their model documentation project as Ready for Validation\nYou are logged into the ValidMind Platform"
-  },
-  {
-    "objectID": "guide/work-with-validation-reports.html#view-a-validation-report",
-    "href": "guide/work-with-validation-reports.html#view-a-validation-report",
-    "title": "Work with validation reports",
-    "section": "View a validation report",
-    "text": "View a validation report\n\nNavigate to the relevant model documentation project:\nIn the Documentation Projects page, select the project corresponding to the model for which you want to view documentation.\nFrom the Overview page, select Validation Report on the left.\nYou can now jump to any section of the Validation Report by expanding the table of contents on the left and selecting the relevant section you would like to view."
-  },
-  {
-    "objectID": "guide/work-with-validation-reports.html#add-content-to-or-edit-a-validation-report",
-    "href": "guide/work-with-validation-reports.html#add-content-to-or-edit-a-validation-report",
-    "title": "Work with validation reports",
-    "section": "Add content to or edit a validation report",
-    "text": "Add content to or edit a validation report\n\nIn any section of the validation report, hover over text content and click the  edit icon that appears on the right of the textbox. \nYou can now use the text editor functions to edit the content of the section.\nWhen done, click the  save icon."
-  },
-  {
-    "objectID": "guide/work-with-validation-reports.html#post-a-comment-on-a-validation-report",
-    "href": "guide/work-with-validation-reports.html#post-a-comment-on-a-validation-report",
-    "title": "Work with validation reports",
-    "section": "Post a comment on a validation report",
-    "text": "Post a comment on a validation report\n\nIn any section of the validation report, select a portion of text that you would like to comment on and click the Add comment button that appears. \nEnter your comment and click Submit.\nYou can now view the comment by highlighting the corresponding portion of text, or by clicking the Comments tab in the ValidMind Insights right sidebar."
-  },
-  {
-    "objectID": "guide/work-with-validation-reports.html#view-validation-guidelines-and-comments",
-    "href": "guide/work-with-validation-reports.html#view-validation-guidelines-and-comments",
-    "title": "Work with validation reports",
-    "section": "View validation guidelines and comments",
-    "text": "View validation guidelines and comments\n\nIn any section of the validation report, click the ValidMind Insights button in the top-right to expand the ValidMind Insights right sidebar. \n\nThe Validation Guidelines tab shows the validation report guidelines associated with this template that have been configured by the model validation team.\nThe Comments tab shows the comment threads associated with this section of the model documentation."
-  },
-  {
-    "objectID": "guide/work-with-validation-reports.html#related-topics",
-    "href": "guide/work-with-validation-reports.html#related-topics",
-    "title": "Work with validation reports",
-    "section": "Related topics",
-    "text": "Related topics\n\nSubmit for approval"
-  },
-  {
-    "objectID": "guide/try-developer-framework-with-jupyterhub.html",
-    "href": "guide/try-developer-framework-with-jupyterhub.html",
-    "title": "Try it with Jupyter Hub (recommended)",
-    "section": "",
-    "text": "Learn how to access our introductory Jupyter notebook with Jupyter Hub (recommended)."
-  },
-  {
-    "objectID": "guide/try-developer-framework-with-jupyterhub.html#steps",
-    "href": "guide/try-developer-framework-with-jupyterhub.html#steps",
-    "title": "Try it with Jupyter Hub (recommended)",
-    "section": "Steps",
-    "text": "Steps\n\nIn a web browser, go to https://jupyterhub.validmind.ai.\nClick Sign in with Auth0, enter your ValidMind email address and password credentials, and click Continue.\nIn the sidebar, double click the Quickstart_Customer Churn_full_suite.ipynb notebook:\n\nAfter the notebook opens, run the first few cells in the notebook:\n\nHover over each cell and click the  icon; OR\nPress Shift + Enter on Windows or Cmd + Enter if you are on a Mac\n\nThe notebook will guide you through installing the ValidMind Developer Framework, initializing the Python environment, and finally initializing the ValidMind Client Library by connecting to your own documentation project in the ValidMind Platform.\nNear the bottom of the Initialize ValidMind section, you should see a message like this:\nConnected to ValidMind. Project: Customer Churn Model - Initial Validation (xxxxxxxxxxxxxxxxxxxxxxxxx)\nThis message confirms that the Developer Framework works as expected.\n\nYou can now continue running the rest of the cells if you want to see how the demo notebook works or, to save some time, you can move on to the next section to explore the Platform UI."
-  },
-  {
-    "objectID": "guide/try-developer-framework-with-jupyterhub.html#whats-next",
-    "href": "guide/try-developer-framework-with-jupyterhub.html#whats-next",
-    "title": "Try it with Jupyter Hub (recommended)",
-    "section": "What’s Next",
-    "text": "What’s Next\nContinue with Explore the Platform UI to learn how you can use the sample notebook."
-  },
-  {
-    "objectID": "guide/faq-integrations.html",
-    "href": "guide/faq-integrations.html",
-    "title": "Integrations and support",
-    "section": "",
-    "text": "ValidMind is planning to provide integration with JIRA tickets via the JIRA Python API. You will be able to configure ValidMind to update the status of a particular JIRA ticket when a specific state or approval is triggered from the workflow (roadmap item – Q3’2023)."
-  },
-  {
-    "objectID": "guide/faq-integrations.html#can-you-integrate-with-jira-to-connect-with-our-model-development-pipeline",
-    "href": "guide/faq-integrations.html#can-you-integrate-with-jira-to-connect-with-our-model-development-pipeline",
-    "title": "Integrations and support",
-    "section": "",
-    "text": "ValidMind is planning to provide integration with JIRA tickets via the JIRA Python API. You will be able to configure ValidMind to update the status of a particular JIRA ticket when a specific state or approval is triggered from the workflow (roadmap item – Q3’2023)."
-  },
-  {
-    "objectID": "guide/faq-integrations.html#what-libraries-beyond-xgboost-are-supported",
-    "href": "guide/faq-integrations.html#what-libraries-beyond-xgboost-are-supported",
-    "title": "Integrations and support",
-    "section": "What libraries beyond XGBoost are supported?",
-    "text": "What libraries beyond XGBoost are supported?\nValidMind supports the most popular open-source model development libraries in Python and R, such as:\n\nscikit-learn\nXGBoost\nstatsmodels\nPyTorch\nTensorFlow\n\nValidMind supports ingesting metrics and test results from your training and evaluation pipeline, such as using batch prediction or online prediction mechanisms. We are also implementing standard documentation via the Developer Framework for additional modeling techniques, check Do you include explainability-related testing and documentation? for more information."
-  },
-  {
-    "objectID": "guide/faq-integrations.html#what-other-programming-languages-and-development-environments-do-you-support-beyond-python-and-jupyter-notebook-such-as-r-and-sas",
-    "href": "guide/faq-integrations.html#what-other-programming-languages-and-development-environments-do-you-support-beyond-python-and-jupyter-notebook-such-as-r-and-sas",
-    "title": "Integrations and support",
-    "section": "What other programming languages and development environments do you support beyond Python and Jupyter notebook, such as R and SAS?",
-    "text": "What other programming languages and development environments do you support beyond Python and Jupyter notebook, such as R and SAS?\nValidMind’s Developer Framework is designed to be platform-agnostic and compatible with the most popular open-source programming languages and model development environments.\nCurrently, we support Python 3.8+ and the most popular AI/ML and data science libraries (scikit-learn, XGBoost, statsmodels, PyTorch, TensorFlow).\nWe are working on deploying support for R 4.0+ and associated libraries (roadmap item – Q2’2023).\nSupport for commercial and closed-source programming languages such as SAS and Matlab depends on specific deployment details and commercial agreements with customers."
-  },
-  {
-    "objectID": "guide/faq-integrations.html#do-you-support-integration-with-data-lakes-and-etl-solutions",
-    "href": "guide/faq-integrations.html#do-you-support-integration-with-data-lakes-and-etl-solutions",
-    "title": "Integrations and support",
-    "section": "Do you support integration with data lakes and ETL solutions?",
-    "text": "Do you support integration with data lakes and ETL solutions?\nSupport for connecting to data lakes and data processing or ETL pipelines is on our roadmap (Q3’2023+).\nWe will be implementing connector interfaces allowing extraction of relationships between raw data sources and final post-processed datasets for preloaded session instances received from Spark and Snowflake."
-  },
-  {
-    "objectID": "guide/faq-integrations.html#which-model-development-packageslibraries-are-supported-by-the-developer-framework-what-about-complexdistributed-models-built-with-tensorflow",
-    "href": "guide/faq-integrations.html#which-model-development-packageslibraries-are-supported-by-the-developer-framework-what-about-complexdistributed-models-built-with-tensorflow",
-    "title": "Integrations and support",
-    "section": "Which model development packages/libraries are supported by the Developer Framework? What about complex/distributed models built with TensorFlow?",
-    "text": "Which model development packages/libraries are supported by the Developer Framework? What about complex/distributed models built with TensorFlow?\nValidMind supports the most popular open-source model development libraries in Python and R, such as:\n\nscikit-learn\nXGBoost\nstatsmodels\nPyTorch\nTensorFlow\n\nFor distributed training pipelines built with frameworks like TensorFlow, ValidMind can directly access the trained model instance to extract metadata stored in the model object, if the framework is imported from within the pipeline’s code. ValidMind can also ingest metrics and test results from the customer’s training or evaluation pipeline, using batch prediction or online prediction mechanisms."
-  },
-  {
-    "objectID": "guide/faq-integrations.html#is-it-possible-for-us-to-integrate-the-tool-with-llms-like-gpt-3",
-    "href": "guide/faq-integrations.html#is-it-possible-for-us-to-integrate-the-tool-with-llms-like-gpt-3",
-    "title": "Integrations and support",
-    "section": "Is it possible for us to integrate the tool with LLMs like GPT-3?",
-    "text": "Is it possible for us to integrate the tool with LLMs like GPT-3?\nValidMind is integrating LLMs tools into our documentation features, enabling the following documentation features:\n\nGenerating content recommendations (or “starting points”) for model developers for specific sections of the documentation, based on historical documentations (roadmap item — Q3’2023).\nProviding insights to model developers and model reviewers on possible model risks, and mitigation actions/improvements to the model, based on historical model documentations (roadmap item currently in research – not scheduled)."
-  },
-  {
-    "objectID": "guide/faq-integrations.html#can-you-handle-more-sophisticated-aiml-libraries-such-as-pytorch-tensorflow",
-    "href": "guide/faq-integrations.html#can-you-handle-more-sophisticated-aiml-libraries-such-as-pytorch-tensorflow",
-    "title": "Integrations and support",
-    "section": "Can you handle more sophisticated AI/ML libraries such as Pytorch, TensorFlow?",
-    "text": "Can you handle more sophisticated AI/ML libraries such as Pytorch, TensorFlow?\nValidMind supports the most popular open-source model development libraries in Python, R, such as :\n\nscikit-learn\nXGBoost\nstatsmodels\nPyTorch\nTensorFlow\n\nFor distributed training pipelines built with frameworks, such as TensorFlow, ValidMind can directly access the trained model instance to extract metadata stored in the model object if the framework is imported from within the pipeline’s code. ValidMind can also ingest metrics and test results from the customer’s training/evaluation pipeline, such as using batch prediction or online prediction mechanisms."
-  },
-  {
-    "objectID": "guide/faq-integrations.html#does-validmind-support-data-dictionaries",
-    "href": "guide/faq-integrations.html#does-validmind-support-data-dictionaries",
-    "title": "Integrations and support",
-    "section": "Does ValidMind support data dictionaries?",
-    "text": "Does ValidMind support data dictionaries?\nYou can pass a data dictionary to ValidMind via the Developer Framework, such as in CSV format."
-  },
-  {
-    "objectID": "guide/release-notes-2023-jun-22.html",
-    "href": "guide/release-notes-2023-jun-22.html",
-    "title": "June 22, 2023",
-    "section": "",
-    "text": "This release includes a number of major enhancements to the ValidMind Developer Framework that will make it easier for users to edit templates and add custom tests that can be reused across templates. In addition, this release also includes a new notebook to illustrate support for NLP models and PyTorch, as well as the ability to edit templates directly in the Platform UI.\n\n\n\nImplement your own custom tests. With support for custom tests, you can now go beyond the default set of documentation and testing components provided by ValidMind, and use our Developer Framework to document any type of model or use case. Learn more …\nIntegrate external test providers. With test providers, you can now integrate external test libraries to expand the set of tests available through the ValidMind Developer Framework, or create your own test libraries. This enables registering custom tests under a namespace to make them available globally. We provide a couple of demo scenarios with such test providers and show how you can register them with Validmind so that they can run a template utilizing your tests. Learn more …\nSimplified documentation and testing using templates. Templates now function as dynamic test suites, allowing you to identify all the documentation components & test results mapped to a specific template. This makes it easier to fill a pre-configured template (including boilerplates and spaces designated for documentation and test results) with a single command, instead of running multiple test plans. Learn more …\nNew notebook to illustrate natural language processing (NLP) data analysis and text classification use case. Learn how to use the ValidMind Framework to document and test an NLP data analysis and text classification model built with the PyTorch library. The emphasis of this notebook is on documenting and testing the in-depth analysis and preprocessing of the text data, in this case, COVID-19 related tweets. Learn more …\n\n\n\n\n\nYou can now edit the documentation templates that get used for model documentation or for validation reports. This feature is relevant for administrators who need to configure templates for specific use cases, or where the existing templates supplied by ValidMind need to be customized. Editing allows to configure sections, sub-sections, and content blocks inside a template. Learn more …\nWe improved the search feature in the Platform UI to make search results more compact."
-  },
-  {
-    "objectID": "guide/release-notes-2023-jun-22.html#release-highlights",
-    "href": "guide/release-notes-2023-jun-22.html#release-highlights",
-    "title": "June 22, 2023",
-    "section": "",
-    "text": "This release includes a number of major enhancements to the ValidMind Developer Framework that will make it easier for users to edit templates and add custom tests that can be reused across templates. In addition, this release also includes a new notebook to illustrate support for NLP models and PyTorch, as well as the ability to edit templates directly in the Platform UI.\n\n\n\nImplement your own custom tests. With support for custom tests, you can now go beyond the default set of documentation and testing components provided by ValidMind, and use our Developer Framework to document any type of model or use case. Learn more …\nIntegrate external test providers. With test providers, you can now integrate external test libraries to expand the set of tests available through the ValidMind Developer Framework, or create your own test libraries. This enables registering custom tests under a namespace to make them available globally. We provide a couple of demo scenarios with such test providers and show how you can register them with Validmind so that they can run a template utilizing your tests. Learn more …\nSimplified documentation and testing using templates. Templates now function as dynamic test suites, allowing you to identify all the documentation components & test results mapped to a specific template. This makes it easier to fill a pre-configured template (including boilerplates and spaces designated for documentation and test results) with a single command, instead of running multiple test plans. Learn more …\nNew notebook to illustrate natural language processing (NLP) data analysis and text classification use case. Learn how to use the ValidMind Framework to document and test an NLP data analysis and text classification model built with the PyTorch library. The emphasis of this notebook is on documenting and testing the in-depth analysis and preprocessing of the text data, in this case, COVID-19 related tweets. Learn more …\n\n\n\n\n\nYou can now edit the documentation templates that get used for model documentation or for validation reports. This feature is relevant for administrators who need to configure templates for specific use cases, or where the existing templates supplied by ValidMind need to be customized. Editing allows to configure sections, sub-sections, and content blocks inside a template. Learn more …\nWe improved the search feature in the Platform UI to make search results more compact."
-  },
-  {
-    "objectID": "guide/release-notes-2023-jun-22.html#enhancements",
-    "href": "guide/release-notes-2023-jun-22.html#enhancements",
-    "title": "June 22, 2023",
-    "section": "Enhancements",
-    "text": "Enhancements\nWe revised our Quickstart guide to be more modular and to highlight that our suggested starting point with the ValidMind Developer Framework is now Jupyter Hub. Learn more …"
-  },
-  {
-    "objectID": "guide/release-notes-2023-jun-22.html#how-to-upgrade",
-    "href": "guide/release-notes-2023-jun-22.html#how-to-upgrade",
-    "title": "June 22, 2023",
-    "section": "How to upgrade",
-    "text": "How to upgrade\nTo access the latest version of the ValidMind Platform UI, reload your browser tab.\nTo upgrade the ValidMind Developer Framework:\n\nUsing Jupyter Hub: reload your browser tab and re-run the !pip install --upgrade validmind cell.\nUsing Docker: pull the latest Docker image:\ndocker pull validmind/validmind-jupyter-demo:latest\nIn your own developer environment: restart your notebook and re-run:\n!pip install validmind"
-  },
-  {
-    "objectID": "guide/tutorials.html",
-    "href": "guide/tutorials.html",
-    "title": "Tutorials",
-    "section": "",
-    "text": "Our tutorials provide a more targeted learning experience and cover specific scenarios or use cases."
-  },
-  {
-    "objectID": "guide/tutorials.html#related-topics",
-    "href": "guide/tutorials.html#related-topics",
-    "title": "Tutorials",
-    "section": "Related topics",
-    "text": "Related topics\nBesides our tutorials, we also offer a Quickstart that walks you through the full experience from the Developer Framework to the Platform UI."
-  },
-  {
-    "objectID": "guide/export-documentation.html",
-    "href": "guide/export-documentation.html",
-    "title": "Export documentation",
-    "section": "",
-    "text": "Learn how to export a model documentation project in Word or PDF format. This topic is relevant for both model developers and model validators who need to export the model documentation or validation report files to use them outside the ValidMind Platform."
-  },
-  {
-    "objectID": "guide/export-documentation.html#prerequisites",
-    "href": "guide/export-documentation.html#prerequisites",
-    "title": "Export documentation",
-    "section": "Prerequisites",
-    "text": "Prerequisites\n\nYou are a registered user on the ValidMind Platform\nThe model is already registered in the model inventory\nA model document project is completed or in progress\nYou are logged into the ValidMind Platform\n\nValidMind supports Word 365, Word 2019, Word 2016, and Word 2013."
-  },
-  {
-    "objectID": "guide/export-documentation.html#export-model-documentation",
-    "href": "guide/export-documentation.html#export-model-documentation",
-    "title": "Export documentation",
-    "section": "Export Model Documentation",
-    "text": "Export Model Documentation\n\nFrom the Documentation Projects page, select the project you want to export.\nClick Documentation on the left to view the model documentation table of contents.\nIn the table of contents sidebar, click Export.\nConfigure the export options:\n\n\nChoose the file format for export. We support exporting to .docx for Microsoft Word and .pdf for PDF format.\n\nClick Download file to download the file locally on your machine."
-  },
-  {
-    "objectID": "guide/export-documentation.html#export-validation-report",
-    "href": "guide/export-documentation.html#export-validation-report",
-    "title": "Export documentation",
-    "section": "Export Validation Report",
-    "text": "Export Validation Report\n\nFrom the Documentation Projects page, select the project you want to export.\nClick Validation Report on the left to view the model documentation table of contents.\nIn the table of contents sidebar, click Export.\nConfigure the export options:\n\n\nChoose the file format for export. We support exporting to .docx for Microsoft Word and .pdf for PDF format.\n\nClick Download file to download the file locally on your machine."
-  },
-  {
-    "objectID": "guide/export-documentation.html#related-topics",
-    "href": "guide/export-documentation.html#related-topics",
-    "title": "Export documentation",
-    "section": "Related topics",
-    "text": "Related topics\n\nDocument models\nReview and comment on documentation projects\nSubmit for approval"
-  },
-  {
-    "objectID": "guide/solutions.html",
-    "href": "guide/solutions.html",
-    "title": "ValidMind solutions",
-    "section": "",
-    "text": "These topics introduce the ValidMind architecture and basic requirements.\nKey Concepts & Architecture\nOverview of ValidMind architecture and basic concepts.\nSupported Cloud Platforms\nOverview of the cloud computing platforms on which ValidMind is offered.\nValdiMind Editions\nDescription of the services and features included with each edition of ValidMind.\nValidMind Releases\nDescription of the ValidMind release process and instructions for requesting 24-hour early access for Enterprise Edition (and higher) accounts.\nOverview of Key Features\nList of key/major features in the current release of ValidMind."
-  },
-  {
-    "objectID": "guide/solutions.html#compliance",
-    "href": "guide/solutions.html#compliance",
-    "title": "ValidMind solutions",
-    "section": "Compliance",
-    "text": "Compliance\nTBD"
-  },
-  {
-    "objectID": "guide/solutions.html#software-dependencies",
-    "href": "guide/solutions.html#software-dependencies",
-    "title": "ValidMind solutions",
-    "section": "Software dependencies",
-    "text": "Software dependencies\nTBD"
-  },
-  {
-    "objectID": "guide/create-documentation-project.html",
-    "href": "guide/create-documentation-project.html",
-    "title": "Create documentation projects",
-    "section": "",
-    "text": "Learn how to create a new documentation project in the ValidMind Platform. You can use this new project to upload tests and documentation to the ValidMind Platform, review and validate models, and generate validation reports."
-  },
-  {
-    "objectID": "guide/create-documentation-project.html#prerequisites",
-    "href": "guide/create-documentation-project.html#prerequisites",
-    "title": "Create documentation projects",
-    "section": "Prerequisites",
-    "text": "Prerequisites\n\nYou are a registered user on the ValidMind Platform\nThe model you are documenting is registered in the model inventory"
-  },
-  {
-    "objectID": "guide/create-documentation-project.html#steps",
-    "href": "guide/create-documentation-project.html#steps",
-    "title": "Create documentation projects",
-    "section": "Steps",
-    "text": "Steps\n\nLog in to the ValidMind UI.\nOn the Documentation Projects page, click Create new project.\nSelect the relevant details in the form:\n\nSelect the relevant model\nSelect the relevant type of documentation you are looking to generate\nEnter a name for the project\n\nClick Create Project.\n\n\n\n\n\n\n\n\n\nTip\n\n\n\nThe documentation template is automatically applied based on the selected model details and documentation requirements configured by an administrator, such as your model risk management team.\n\n\nValidMind has now created an empty documentation project associated with the model. You can access this project from the UI on the Documentation Projects page or by navigating to the relevant model details page in the Model Inventory page.\n\nLocating the project identifier, API key and secret:\nOn the Client Integration page of the newly created project, you can find the initialization code that enables the client library to associate documentation and tests with the appropriate project. The initialization code configures the following arguments:\n\n\napi_host: The location of the ValidMind API\napi_key: The account API key\napi_secret: The account secret key\nproject: The project identifier\n\nThe code snippet can be copied and pasted directly into your developer source code to integrate the ValidMind Developer Framework and to be able to upload to the ValidMind Platform."
-  },
-  {
-    "objectID": "guide/create-documentation-project.html#related-topics",
-    "href": "guide/create-documentation-project.html#related-topics",
-    "title": "Create documentation projects",
-    "section": "Related topics",
-    "text": "Related topics\n\nInstall and initialize the Developer Framework\nDocument models with the Developer Framework\nDocument models with the ValidMind UI"
-  },
-  {
-    "objectID": "guide/install-and-initialize-developer-framework.html",
-    "href": "guide/install-and-initialize-developer-framework.html",
-    "title": "Install and initialize the Developer Framework",
-    "section": "",
-    "text": "These steps show how a model developer can integrate the Developer Framework in our own developer environment by installing and initializing it.\nFor example, you can use these steps to initialize the Developer Framework as part of a Jupyter notebook or use it in other parts of your customer infrastructure, such as MLOps."
-  },
-  {
-    "objectID": "guide/install-and-initialize-developer-framework.html#prerequisites",
-    "href": "guide/install-and-initialize-developer-framework.html#prerequisites",
-    "title": "Install and initialize the Developer Framework",
-    "section": "Prerequisites",
-    "text": "Prerequisites\nIn order to integrate the Developer Framework and to be able to upload to the ValidMind Platform, you must provide the following information:\n\n\n\nArgument\nDescription\n\n\n\n\napi_host\nThe location of the ValidMind API\n\n\napi_key\nThe account API key\n\n\napi_secret\nThe account secret key\n\n\nproject\nThe project identifier\n\n\n\nFor existing projects, this information can be found in the ValidMind UI:\n\nGo to the Documentation Projects page and select the project.\nClick Client integration and scroll down to Initializing the client library.\nLocate the code snippet and click Copy to clipboard.\n\nIf you do not have an existing project, you can create one.\nThe Developer Framework also requires access to the data sources where data sets used for training, testing, and trained model files are stored. This access is needed to run model documentation and validation tests, and to upload to the ValidMind Platform to populate the model documentation and validation reports."
-  },
-  {
-    "objectID": "guide/install-and-initialize-developer-framework.html#install-the-client-library",
-    "href": "guide/install-and-initialize-developer-framework.html#install-the-client-library",
-    "title": "Install and initialize the Developer Framework",
-    "section": "Install the client library",
-    "text": "Install the client library\nTo install the client library:\npip install validmind"
-  },
-  {
-    "objectID": "guide/install-and-initialize-developer-framework.html#initialize-the-client-library",
-    "href": "guide/install-and-initialize-developer-framework.html#initialize-the-client-library",
-    "title": "Install and initialize the Developer Framework",
-    "section": "Initialize the client library",
-    "text": "Initialize the client library\nTo initialize the client library, paste the code snippet with the client integration details directly into your development source code, replacing this example with your own:\nimport validmind as vm\n\nvm.init(\n  api_host = \"https://api.dev.vm.validmind.ai/api/v1/tracking/tracking\",\n  api_key = \"xxxxxxxxxxxxxxxxxxxxxxxxxxxxxxxx\",\n  api_secret = \"xxxxxxxxxxxxxxxxxxxxxxxxxxxxxxxx\",\n  project = \"&lt;project-identifier&gt;\"\n)\n\n\n\n\n\n\n\n\nDon’t forget\n\n\n\nReplace the API key and secret shown in these steps with your own.\n\n\nAfter you have pasted the code snippet into your development source code and executed the code, the Python client library will register with ValidMind. You can now use the Developer Framework to document and test your models, and to upload to the ValidMind Platform."
-  },
-  {
-    "objectID": "guide/faq-workflows.html",
-    "href": "guide/faq-workflows.html",
-    "title": "Workflows",
-    "section": "",
-    "text": "How are parallel editing and version control handled?\nValidMind currently allows multiple users to simultaneously edit documentation in the ValidMind UI. If two users are editing the same cell on the UI, the most recently saved version of the content will prevail.\nValidMind is implementing more sophisticated version control features:\n\nValidMind will provide a detailed version and revision history, and notification system, for you to view what changes have been applied to the documentation (roadmap item for Q2’2023).\nThe platform will provide an indication if another user is currently editing the same cell on the online UI (roadmap item for Q3’2023).\nAdministrators will be given the ability to configure content syncing and session management preferences (roadmap item currently scheduled for Q4’2023).\n\n\n\nCan we work with disconnected workflows?\nValidMind supports disconnected workflows natively at the data-collection level since the Developer Framework creates individual test runs every time a new test iteration is executed. This allows for running parallel/disconnected tests that individually send results to the ValidMind API.\nVisualizing the disconnected workflow in terms of model testing and documentation will depend on requirements at the use-case level.\n\n\nCan the workflow accommodate an additional review step, before the documentation gets sent to the 2nd line model validation team?\nWith ValidMind, administrators can create custom workflows for the review and approval of documentation.\nThese workflows can be configured to include any number of review stages before submission, and administrators can configure which stakeholders will be involved at each stage.\nValidMind is also implementing the ability for administrators to configure default user roles and user groups or teams as part of initial onboarding onto the tool (roadmap item – Q2 2023).\n\n\n\nHow flexible is ValidMind to accommodate our own model development and review workflows?\nValidMind allows administrators to create custom workflows for the review and approval of documentation, once the user decides it is ready for review.\nThese workflows can be configured to include any number of review stages before submission, and administrators can configure which stakeholders are involved at each stage.\nYou can also leverage ValidMind’s Developer Framework once you are ready to document a specific model for review and validation. That is, you do not need to use ValidMind while you are in the exploration or R&D phase of model development."
-  },
-  {
-    "objectID": "guide/view-documentation-guidelines.html",
-    "href": "guide/view-documentation-guidelines.html",
-    "title": "View documentation guidelines",
-    "section": "",
-    "text": "Learn how to view the guidelines for model documentation associated with a template. This topic is relevant for model developers who need to ensure that they are following the guidelines for a template."
-  },
-  {
-    "objectID": "guide/view-documentation-guidelines.html#prerequisites",
-    "href": "guide/view-documentation-guidelines.html#prerequisites",
-    "title": "View documentation guidelines",
-    "section": "Prerequisites",
-    "text": "Prerequisites\n\nYou are a registered user on the ValidMind Platform\nThe model you are documenting is registered in the model inventory\nA documentation project has already been created for this project\nA model developer has started generating documentation, either using the Developer Framework or via the online editor in the ValidMind Platform UI\nYou are logged into the ValidMind Platform"
-  },
-  {
-    "objectID": "guide/view-documentation-guidelines.html#steps",
-    "href": "guide/view-documentation-guidelines.html#steps",
-    "title": "View documentation guidelines",
-    "section": "Steps",
-    "text": "Steps\n\nFrom the Documentation Projects page, select a model and go to the Documentation page.\nIn any section of the documentation for a model, click the ValidMind Insights button on the top right to expand the ValidMind Insights right sidebar: \n\nThe Documentation Guidelines tab shows the documentation guidelines associated with this documentation template that have been configured by your model validation team.\nThe Comments tab shows the comment threads associated with this section of the model documentation.\n\n\n\n\n\n\n\n\n\n\n\nTip\n\n\n\nThe documentation guidelines for each template can be configured by an administrator."
-  },
-  {
-    "objectID": "guide/view-documentation-guidelines.html#related-topics",
-    "href": "guide/view-documentation-guidelines.html#related-topics",
-    "title": "View documentation guidelines",
-    "section": "Related topics",
-    "text": "Related topics\n\nReview and comment on documentation projects\nDocument models with the Developer Framework\nDocument models with the ValidMind UI"
-  },
-  {
-    "objectID": "guide/next-steps.html",
-    "href": "guide/next-steps.html",
-    "title": "Next steps",
-    "section": "",
-    "text": "Ready to use ValidMind for production with your own use cases? Our documentation includes how-to instructions for the following user roles:"
-  },
-  {
-    "objectID": "guide/next-steps.html#have-more-questions",
-    "href": "guide/next-steps.html#have-more-questions",
-    "title": "Next steps",
-    "section": "Have more questions?",
-    "text": "Have more questions?\nWe curate several lists of frequently asked questions (FAQs) that might be of help:\n\nModel registration, configuration, and customization\nModel inventory, tracking, and reporting\nDocumentation and templates\nWorkflows and collaboration\nTesting and thresholds\nIntegrations and support\nData handling and privacy\n\nDon’t see what you are looking for? Email support@validmind.com to get help from a human."
-  },
-  {
-    "objectID": "guide/next-steps.html#need-help",
-    "href": "guide/next-steps.html#need-help",
-    "title": "Next steps",
-    "section": "Need help?",
-    "text": "Need help?\nIf you would like help from a human, check our Support page. You can also send us your feedback on product features or our documentation."
-  },
-  {
-    "objectID": "guide/next-steps.html#related-topics",
-    "href": "guide/next-steps.html#related-topics",
-    "title": "Next steps",
-    "section": "Related topics",
-    "text": "Related topics\n\nAdditional Jupyter notebooks\nIntroduction to the ValidMind Developer Framework\nReview and comment on documentation projects"
-  },
-  {
-    "objectID": "guide/edit-model-inventory-fields.html",
-    "href": "guide/edit-model-inventory-fields.html",
-    "title": "Edit model inventory fields",
-    "section": "",
-    "text": "Learn how to edit individual model detailed fields in the model inventory. This topic is relevant for model owners who want to make model details are accurate and up to date in the Inventory."
-  },
-  {
-    "objectID": "guide/edit-model-inventory-fields.html#prerequisites",
-    "href": "guide/edit-model-inventory-fields.html#prerequisites",
-    "title": "Edit model inventory fields",
-    "section": "Prerequisites",
-    "text": "Prerequisites\n\nYou are a registered user on the ValidMind Platform\nThe model is already registered in the model inventory\nYou are the Model Owner for the specific model you would like edit the details of, or an administrator\nYou are logged into the ValidMind Platform"
-  },
-  {
-    "objectID": "guide/edit-model-inventory-fields.html#steps",
-    "href": "guide/edit-model-inventory-fields.html#steps",
-    "title": "Edit model inventory fields",
-    "section": "Steps",
-    "text": "Steps\n\n\nNavigate to the relevant model details in the model inventory:\n\nFrom the ValidMind Home page, click Model Inventory on the left.\nClick the relevant model entry to view the model details.\n\nUse the Edit buttons to edit specific fields on the model details page:\n\nMake the Edit button appear by hovering over a data field you would like to edit.\nClick the Edit button to modify entries in each field.\n\nClick Done to save your edits.\n\n\n\n\n\n\n\n\n\n\nTip\n\n\n\nThe following fields cannot be edited:\n\nID\nModel Validators"
-  },
-  {
-    "objectID": "guide/edit-model-inventory-fields.html#related-topics",
-    "href": "guide/edit-model-inventory-fields.html#related-topics",
-    "title": "Edit model inventory fields",
-    "section": "Related topics",
-    "text": "Related topics\n\nCreate a new documentation project"
-  },
-  {
-    "objectID": "release_highlights_template.html#how-to-upgrade",
-    "href": "release_highlights_template.html#how-to-upgrade",
-    "title": "Release date",
-    "section": "How to upgrade",
-    "text": "How to upgrade\nTo access the latest version of the ValidMind Platform UI, reload your browser tab.\nTo upgrade the ValidMind Developer Framework:\n\nUsing Jupyter Hub: reload your browser tab and re-run the !pip install --upgrade validmind cell.\nUsing Docker: pull the latest Docker image:\ndocker pull validmind/validmind-jupyter-demo:latest\nIn your own developer environment: restart your notebook and re-run:\n!pip install validmind"
-  },
-  {
-    "objectID": "notebooks/external_test_providers_demo.html",
-    "href": "notebooks/external_test_providers_demo.html",
-    "title": "Integrate an External Test Provider",
-    "section": "",
-    "text": "This notebook demonstrates how to use a custom test provider to be able to use custom tests with the Validmind Developer Framework. In the notebook, we load a couple different demo test providers and register them with the Validmind framework to be able to run a template that utilizes those tests.\n\n# install validmind if its not already installed\n# %pip install validmind\n\n\nUpdate your template\nWithin the project you would like to use, create a new Content Block in the documentation template and add the following code:\n      - content_type: metric\n        content_id: my_local_provider.tests.MyCustomTest\n      - content_type: metric\n        content_id: my_inline_provider.tests.MyCustomTest\nSee the section below on setting up and registering test providers for more info on how these content_id’s get mapped to the actual test providers and tests.\n\n\nSet up the Validmind connection\nget your api_key and api_secret from the Validmind UI\n\nimport validmind as vm\n\nvm.init(\n    api_host = \"http://localhost:3000/api/v1/tracking\",\n    api_key = \"e22b89a6b9c2a27da47cb0a09febc001\",\n    api_secret = \"a61be901b5596e3c528d94231e4a3c504ef0bb803d16815f8dfd6857fac03e57\",\n    project = \"clj1vl7l9000lahztzgtj5aqj\"\n)\n\n2023-06-20 15:08:36,290 - INFO - api_client - Connected to ValidMind. Project: External Test Provider Demo (clj1vl7l9000lahztzgtj5aqj)\n\n\n\n\nPreview the template for the current project to validate that it looks correct\n\n# we should see two custom content blocks in the template whose IDs are under the namespaces registered below (`my_inline_provider` and `my_local_provider`)\n# the ID should match the path to the `tests` directory in this repo\nvm.preview_template()\n\n\n\n\n\n\nRegister external test providers\nWe will now instantiate and register the Test Provider classes that we imported above.\nFor the Github provider, we will need to specify the org and repo to pull from as well as optionally pass a token if the repo is private.\nFor the Local Filesystem provider, we will just need to specify the root folder under which the provider class will look for tests. In this case, it is the current directory for this demo so you may have to adjust the path for your machine.\nImport the Local File System Test Provider from the validmind.tests module\n\nfrom validmind.tests import LocalTestProvider\n\nCreate an inline TestProvider Class that just returns a single test\n\nclass MySecondCustomTest(vm.vm_models.Metric):\n    def description(self):\n        return \"This is a custom test from an external test provider.\"\n\n    def run(self):\n        return self.cache_results({\"foo\": \"bar\"})\n\n    def summary(self, results):\n        return vm.vm_models.ResultSummary(\n            results=[\n                vm.vm_models.ResultTable(\n                    data=[{\"results\": results}],\n                    metadata=vm.vm_models.ResultTableMetadata(\n                        title=\"Custom Test from External Test Provider\"\n                    ),\n                )\n            ]\n        )\n\n\nclass TestProviderInline:\n    def load_test(self, test_id):\n        # ignore the test_id and just return the single test above\n        return MySecondCustomTest\n\n\n# instantiate the test provider\ninline_test_provider = TestProviderInline()\nlocal_test_provider = LocalTestProvider(root_folder=\".\")\n\n# register the test providers\nvm.tests.register_test_provider(\n    namespace=\"my_inline_provider\",\n    test_provider=inline_test_provider,\n) # validmind will now call the `TestProviderInline.load_test` method whenever it encounters a test ID that starts with `my_inline_provider`\nvm.tests.register_test_provider(\n    namespace=\"my_local_provider\",\n    test_provider=local_test_provider,\n) # validmind will now call the `LocalTestProvider.load_test` method whenever it encounters a test ID that starts with `my_local_provider`\n\n\n\nRunning the template\nNow we can run the template as usual and it will use the external test providers to load the appropriate tests.\n\nvm.run_template()"
-  },
-  {
-    "objectID": "notebooks/Introduction_Customer_Churn.html",
-    "href": "notebooks/Introduction_Customer_Churn.html",
-    "title": "Introduction - Customer Churn Model Documentation (Data and Model)",
-    "section": "",
-    "text": "This interactive notebook will guide you through using the ValidMind Developer Framework to document a model built in Python.\nFor this simple demonstration, we will use the following bank customer churn dataset from Kaggle: https://www.kaggle.com/code/kmalit/bank-customer-churn-prediction/data.\nWe will train a sample model and demonstrate the following documentation functionalities:"
-  },
-  {
-    "objectID": "notebooks/Introduction_Customer_Churn.html#before-you-begin",
-    "href": "notebooks/Introduction_Customer_Churn.html#before-you-begin",
-    "title": "Introduction - Customer Churn Model Documentation (Data and Model)",
-    "section": "Before you begin",
-    "text": "Before you begin\nClick File &gt; Save a copy in Drive &gt; to make your own copy in Google Drive so that you can modify the notebook.\nAlternatively, you can download the notebook source and work with it in your own developer environment.\nTo use the ValidMind Developer Framework with a Jupyter notebook, you need to install and initialize the client library first, along with getting your Python environment ready.\nIf you don’t already have one, you should also create a documentation project on the ValidMind platform. You will use this project to upload your documentation and test results."
-  },
-  {
-    "objectID": "notebooks/Introduction_Customer_Churn.html#install-the-client-library",
-    "href": "notebooks/Introduction_Customer_Churn.html#install-the-client-library",
-    "title": "Introduction - Customer Churn Model Documentation (Data and Model)",
-    "section": "Install the client library",
-    "text": "Install the client library\n\n%pip install --upgrade validmind\n\nLooking in indexes: https://pypi.org/simple, https://us-python.pkg.dev/colab-wheels/public/simple/\nCollecting validmind\n  Downloading validmind-1.11.7-py3-none-any.whl (1.4 MB)\n     ━━━━━━━━━━━━━━━━━━━━━━━━━━━━━━━━━━━━━━━━ 1.4/1.4 MB 11.9 MB/s eta 0:00:00\nCollecting arch&lt;6.0.0,&gt;=5.4.0 (from validmind)\n  Downloading arch-5.5.0-cp310-cp310-manylinux_2_17_x86_64.manylinux2014_x86_64.whl (918 kB)\n     ━━━━━━━━━━━━━━━━━━━━━━━━━━━━━━━━━━━━━━ 918.2/918.2 kB 67.3 MB/s eta 0:00:00\nCollecting catboost&lt;2.0,&gt;=1.2 (from validmind)\n  Downloading catboost-1.2-cp310-cp310-manylinux2014_x86_64.whl (98.6 MB)\n     ━━━━━━━━━━━━━━━━━━━━━━━━━━━━━━━━━━━━━━━━ 98.6/98.6 MB 8.2 MB/s eta 0:00:00\nRequirement already satisfied: click&lt;9.0.0,&gt;=8.0.4 in /usr/local/lib/python3.10/dist-packages (from validmind) (8.1.3)\nCollecting dython&lt;0.8.0,&gt;=0.7.1 (from validmind)\n  Downloading dython-0.7.4-py3-none-any.whl (24 kB)\nRequirement already satisfied: ipython==7.34.0 in /usr/local/lib/python3.10/dist-packages (from validmind) (7.34.0)\nRequirement already satisfied: markdown&lt;4.0.0,&gt;=3.4.3 in /usr/local/lib/python3.10/dist-packages (from validmind) (3.4.3)\nCollecting myst-parser&lt;2.0.0,&gt;=1.0.0 (from validmind)\n  Downloading myst_parser-1.0.0-py3-none-any.whl (77 kB)\n     ━━━━━━━━━━━━━━━━━━━━━━━━━━━━━━━━━━━━━━━━ 77.3/77.3 kB 8.5 MB/s eta 0:00:00\nCollecting numpy==1.22.3 (from validmind)\n  Downloading numpy-1.22.3-cp310-cp310-manylinux_2_17_x86_64.manylinux2014_x86_64.whl (16.8 MB)\n     ━━━━━━━━━━━━━━━━━━━━━━━━━━━━━━━━━━━━━━━━ 16.8/16.8 MB 83.5 MB/s eta 0:00:00\nRequirement already satisfied: pandas==1.5.3 in /usr/local/lib/python3.10/dist-packages (from validmind) (1.5.3)\nCollecting pandas-profiling&lt;4.0.0,&gt;=3.6.6 (from validmind)\n  Downloading pandas_profiling-3.6.6-py2.py3-none-any.whl (324 kB)\n     ━━━━━━━━━━━━━━━━━━━━━━━━━━━━━━━━━━━━━━ 324.4/324.4 kB 24.5 MB/s eta 0:00:00\nRequirement already satisfied: pydantic&lt;2.0.0,&gt;=1.9.1 in /usr/local/lib/python3.10/dist-packages (from validmind) (1.10.7)\nCollecting pypmml&lt;0.10.0,&gt;=0.9.17 (from validmind)\n  Downloading pypmml-0.9.17.tar.gz (14.2 MB)\n     ━━━━━━━━━━━━━━━━━━━━━━━━━━━━━━━━━━━━━━━━ 14.2/14.2 MB 93.2 MB/s eta 0:00:00\n  Preparing metadata (setup.py) ... done\nCollecting python-dotenv&lt;0.21.0,&gt;=0.20.0 (from validmind)\n  Downloading python_dotenv-0.20.0-py3-none-any.whl (17 kB)\nRequirement already satisfied: requests&lt;3.0.0,&gt;=2.27.1 in /usr/local/lib/python3.10/dist-packages (from validmind) (2.27.1)\nRequirement already satisfied: scikit-learn&lt;2.0.0,&gt;=1.0.2 in /usr/local/lib/python3.10/dist-packages (from validmind) (1.2.2)\nCollecting seaborn&lt;0.12.0,&gt;=0.11.2 (from validmind)\n  Downloading seaborn-0.11.2-py3-none-any.whl (292 kB)\n     ━━━━━━━━━━━━━━━━━━━━━━━━━━━━━━━━━━━━━━ 292.8/292.8 kB 32.6 MB/s eta 0:00:00\nCollecting shap&lt;0.42.0,&gt;=0.41.0 (from validmind)\n  Downloading shap-0.41.0-cp310-cp310-manylinux_2_12_x86_64.manylinux2010_x86_64.whl (572 kB)\n     ━━━━━━━━━━━━━━━━━━━━━━━━━━━━━━━━━━━━━━ 572.6/572.6 kB 53.1 MB/s eta 0:00:00\nCollecting sphinx&lt;7.0.0,&gt;=6.1.3 (from validmind)\n  Downloading sphinx-6.2.1-py3-none-any.whl (3.0 MB)\n     ━━━━━━━━━━━━━━━━━━━━━━━━━━━━━━━━━━━━━━━━ 3.0/3.0 MB 84.8 MB/s eta 0:00:00\nCollecting sphinx-markdown-builder&lt;0.6.0,&gt;=0.5.5 (from validmind)\n  Downloading sphinx_markdown_builder-0.5.5-py2.py3-none-any.whl (15 kB)\nCollecting sphinx-rtd-theme&lt;2.0.0,&gt;=1.2.0 (from validmind)\n  Downloading sphinx_rtd_theme-1.2.0-py2.py3-none-any.whl (2.8 MB)\n     ━━━━━━━━━━━━━━━━━━━━━━━━━━━━━━━━━━━━━━━━ 2.8/2.8 MB 85.9 MB/s eta 0:00:00\nRequirement already satisfied: statsmodels&lt;0.14.0,&gt;=0.13.5 in /usr/local/lib/python3.10/dist-packages (from validmind) (0.13.5)\nRequirement already satisfied: tabulate&lt;0.9.0,&gt;=0.8.9 in /usr/local/lib/python3.10/dist-packages (from validmind) (0.8.10)\nRequirement already satisfied: tqdm&lt;5.0.0,&gt;=4.64.0 in /usr/local/lib/python3.10/dist-packages (from validmind) (4.65.0)\nRequirement already satisfied: xgboost&lt;2.0.0,&gt;=1.5.2 in /usr/local/lib/python3.10/dist-packages (from validmind) (1.7.5)\nRequirement already satisfied: setuptools&gt;=18.5 in /usr/local/lib/python3.10/dist-packages (from ipython==7.34.0-&gt;validmind) (67.7.2)\nCollecting jedi&gt;=0.16 (from ipython==7.34.0-&gt;validmind)\n  Downloading jedi-0.18.2-py2.py3-none-any.whl (1.6 MB)\n     ━━━━━━━━━━━━━━━━━━━━━━━━━━━━━━━━━━━━━━━━ 1.6/1.6 MB 87.6 MB/s eta 0:00:00\nRequirement already satisfied: decorator in /usr/local/lib/python3.10/dist-packages (from ipython==7.34.0-&gt;validmind) (4.4.2)\nRequirement already satisfied: pickleshare in /usr/local/lib/python3.10/dist-packages (from ipython==7.34.0-&gt;validmind) (0.7.5)\nRequirement already satisfied: traitlets&gt;=4.2 in /usr/local/lib/python3.10/dist-packages (from ipython==7.34.0-&gt;validmind) (5.7.1)\nRequirement already satisfied: prompt-toolkit!=3.0.0,!=3.0.1,&lt;3.1.0,&gt;=2.0.0 in /usr/local/lib/python3.10/dist-packages (from ipython==7.34.0-&gt;validmind) (3.0.38)\nRequirement already satisfied: pygments in /usr/local/lib/python3.10/dist-packages (from ipython==7.34.0-&gt;validmind) (2.14.0)\nRequirement already satisfied: backcall in /usr/local/lib/python3.10/dist-packages (from ipython==7.34.0-&gt;validmind) (0.2.0)\nRequirement already satisfied: matplotlib-inline in /usr/local/lib/python3.10/dist-packages (from ipython==7.34.0-&gt;validmind) (0.1.6)\nRequirement already satisfied: pexpect&gt;4.3 in /usr/local/lib/python3.10/dist-packages (from ipython==7.34.0-&gt;validmind) (4.8.0)\nRequirement already satisfied: python-dateutil&gt;=2.8.1 in /usr/local/lib/python3.10/dist-packages (from pandas==1.5.3-&gt;validmind) (2.8.2)\nRequirement already satisfied: pytz&gt;=2020.1 in /usr/local/lib/python3.10/dist-packages (from pandas==1.5.3-&gt;validmind) (2022.7.1)\nRequirement already satisfied: scipy&gt;=1.3 in /usr/local/lib/python3.10/dist-packages (from arch&lt;6.0.0,&gt;=5.4.0-&gt;validmind) (1.10.1)\nCollecting property-cached&gt;=1.6.4 (from arch&lt;6.0.0,&gt;=5.4.0-&gt;validmind)\n  Downloading property_cached-1.6.4-py2.py3-none-any.whl (7.8 kB)\nRequirement already satisfied: graphviz in /usr/local/lib/python3.10/dist-packages (from catboost&lt;2.0,&gt;=1.2-&gt;validmind) (0.20.1)\nRequirement already satisfied: matplotlib in /usr/local/lib/python3.10/dist-packages (from catboost&lt;2.0,&gt;=1.2-&gt;validmind) (3.7.1)\nRequirement already satisfied: plotly in /usr/local/lib/python3.10/dist-packages (from catboost&lt;2.0,&gt;=1.2-&gt;validmind) (5.13.1)\nRequirement already satisfied: six in /usr/local/lib/python3.10/dist-packages (from catboost&lt;2.0,&gt;=1.2-&gt;validmind) (1.16.0)\nINFO: pip is looking at multiple versions of dython to determine which version is compatible with other requirements. This could take a while.\nCollecting dython&lt;0.8.0,&gt;=0.7.1 (from validmind)\n  Downloading dython-0.7.3-py3-none-any.whl (23 kB)\n  Downloading dython-0.7.2-py3-none-any.whl (22 kB)\nCollecting scikit-plot&gt;=0.3.7 (from dython&lt;0.8.0,&gt;=0.7.1-&gt;validmind)\n  Downloading scikit_plot-0.3.7-py3-none-any.whl (33 kB)\nRequirement already satisfied: psutil&gt;=5.9.1 in /usr/local/lib/python3.10/dist-packages (from dython&lt;0.8.0,&gt;=0.7.1-&gt;validmind) (5.9.5)\nRequirement already satisfied: docutils&lt;0.20,&gt;=0.15 in /usr/local/lib/python3.10/dist-packages (from myst-parser&lt;2.0.0,&gt;=1.0.0-&gt;validmind) (0.16)\nRequirement already satisfied: jinja2 in /usr/local/lib/python3.10/dist-packages (from myst-parser&lt;2.0.0,&gt;=1.0.0-&gt;validmind) (3.1.2)\nRequirement already satisfied: markdown-it-py&lt;3.0.0,&gt;=1.0.0 in /usr/local/lib/python3.10/dist-packages (from myst-parser&lt;2.0.0,&gt;=1.0.0-&gt;validmind) (2.2.0)\nCollecting mdit-py-plugins~=0.3.4 (from myst-parser&lt;2.0.0,&gt;=1.0.0-&gt;validmind)\n  Downloading mdit_py_plugins-0.3.5-py3-none-any.whl (52 kB)\n     ━━━━━━━━━━━━━━━━━━━━━━━━━━━━━━━━━━━━━━━━ 52.1/52.1 kB 6.6 MB/s eta 0:00:00\nRequirement already satisfied: pyyaml in /usr/local/lib/python3.10/dist-packages (from myst-parser&lt;2.0.0,&gt;=1.0.0-&gt;validmind) (6.0)\nCollecting ydata-profiling (from pandas-profiling&lt;4.0.0,&gt;=3.6.6-&gt;validmind)\n  Downloading ydata_profiling-4.1.2-py2.py3-none-any.whl (345 kB)\n     ━━━━━━━━━━━━━━━━━━━━━━━━━━━━━━━━━━━━━━ 345.9/345.9 kB 39.2 MB/s eta 0:00:00\nRequirement already satisfied: typing-extensions&gt;=4.2.0 in /usr/local/lib/python3.10/dist-packages (from pydantic&lt;2.0.0,&gt;=1.9.1-&gt;validmind) (4.5.0)\nRequirement already satisfied: py4j&gt;=0.10.7 in /usr/local/lib/python3.10/dist-packages (from pypmml&lt;0.10.0,&gt;=0.9.17-&gt;validmind) (0.10.9.7)\nRequirement already satisfied: urllib3&lt;1.27,&gt;=1.21.1 in /usr/local/lib/python3.10/dist-packages (from requests&lt;3.0.0,&gt;=2.27.1-&gt;validmind) (1.26.15)\nRequirement already satisfied: certifi&gt;=2017.4.17 in /usr/local/lib/python3.10/dist-packages (from requests&lt;3.0.0,&gt;=2.27.1-&gt;validmind) (2022.12.7)\nRequirement already satisfied: charset-normalizer~=2.0.0 in /usr/local/lib/python3.10/dist-packages (from requests&lt;3.0.0,&gt;=2.27.1-&gt;validmind) (2.0.12)\nRequirement already satisfied: idna&lt;4,&gt;=2.5 in /usr/local/lib/python3.10/dist-packages (from requests&lt;3.0.0,&gt;=2.27.1-&gt;validmind) (3.4)\nRequirement already satisfied: joblib&gt;=1.1.1 in /usr/local/lib/python3.10/dist-packages (from scikit-learn&lt;2.0.0,&gt;=1.0.2-&gt;validmind) (1.2.0)\nRequirement already satisfied: threadpoolctl&gt;=2.0.0 in /usr/local/lib/python3.10/dist-packages (from scikit-learn&lt;2.0.0,&gt;=1.0.2-&gt;validmind) (3.1.0)\nRequirement already satisfied: packaging&gt;20.9 in /usr/local/lib/python3.10/dist-packages (from shap&lt;0.42.0,&gt;=0.41.0-&gt;validmind) (23.1)\nCollecting slicer==0.0.7 (from shap&lt;0.42.0,&gt;=0.41.0-&gt;validmind)\n  Downloading slicer-0.0.7-py3-none-any.whl (14 kB)\nRequirement already satisfied: numba in /usr/local/lib/python3.10/dist-packages (from shap&lt;0.42.0,&gt;=0.41.0-&gt;validmind) (0.56.4)\nRequirement already satisfied: cloudpickle in /usr/local/lib/python3.10/dist-packages (from shap&lt;0.42.0,&gt;=0.41.0-&gt;validmind) (2.2.1)\nRequirement already satisfied: sphinxcontrib-applehelp in /usr/local/lib/python3.10/dist-packages (from sphinx&lt;7.0.0,&gt;=6.1.3-&gt;validmind) (1.0.4)\nRequirement already satisfied: sphinxcontrib-devhelp in /usr/local/lib/python3.10/dist-packages (from sphinx&lt;7.0.0,&gt;=6.1.3-&gt;validmind) (1.0.2)\nRequirement already satisfied: sphinxcontrib-jsmath in /usr/local/lib/python3.10/dist-packages (from sphinx&lt;7.0.0,&gt;=6.1.3-&gt;validmind) (1.0.1)\nRequirement already satisfied: sphinxcontrib-htmlhelp&gt;=2.0.0 in /usr/local/lib/python3.10/dist-packages (from sphinx&lt;7.0.0,&gt;=6.1.3-&gt;validmind) (2.0.1)\nRequirement already satisfied: sphinxcontrib-serializinghtml&gt;=1.1.5 in /usr/local/lib/python3.10/dist-packages (from sphinx&lt;7.0.0,&gt;=6.1.3-&gt;validmind) (1.1.5)\nRequirement already satisfied: sphinxcontrib-qthelp in /usr/local/lib/python3.10/dist-packages (from sphinx&lt;7.0.0,&gt;=6.1.3-&gt;validmind) (1.0.3)\nCollecting docutils&lt;0.20,&gt;=0.15 (from myst-parser&lt;2.0.0,&gt;=1.0.0-&gt;validmind)\n  Downloading docutils-0.19-py3-none-any.whl (570 kB)\n     ━━━━━━━━━━━━━━━━━━━━━━━━━━━━━━━━━━━━━━ 570.5/570.5 kB 43.3 MB/s eta 0:00:00\nRequirement already satisfied: snowballstemmer&gt;=2.0 in /usr/local/lib/python3.10/dist-packages (from sphinx&lt;7.0.0,&gt;=6.1.3-&gt;validmind) (2.2.0)\nRequirement already satisfied: babel&gt;=2.9 in /usr/local/lib/python3.10/dist-packages (from sphinx&lt;7.0.0,&gt;=6.1.3-&gt;validmind) (2.12.1)\nRequirement already satisfied: alabaster&lt;0.8,&gt;=0.7 in /usr/local/lib/python3.10/dist-packages (from sphinx&lt;7.0.0,&gt;=6.1.3-&gt;validmind) (0.7.13)\nRequirement already satisfied: imagesize&gt;=1.3 in /usr/local/lib/python3.10/dist-packages (from sphinx&lt;7.0.0,&gt;=6.1.3-&gt;validmind) (1.4.1)\nCollecting html2text (from sphinx-markdown-builder&lt;0.6.0,&gt;=0.5.5-&gt;validmind)\n  Downloading html2text-2020.1.16-py3-none-any.whl (32 kB)\nCollecting pydash (from sphinx-markdown-builder&lt;0.6.0,&gt;=0.5.5-&gt;validmind)\n  Downloading pydash-7.0.3-py3-none-any.whl (109 kB)\n     ━━━━━━━━━━━━━━━━━━━━━━━━━━━━━━━━━━━━━━ 109.5/109.5 kB 13.0 MB/s eta 0:00:00\nCollecting unify (from sphinx-markdown-builder&lt;0.6.0,&gt;=0.5.5-&gt;validmind)\n  Downloading unify-0.5.tar.gz (4.4 kB)\n  Preparing metadata (setup.py) ... done\nCollecting yapf (from sphinx-markdown-builder&lt;0.6.0,&gt;=0.5.5-&gt;validmind)\n  Downloading yapf-0.33.0-py2.py3-none-any.whl (200 kB)\n     ━━━━━━━━━━━━━━━━━━━━━━━━━━━━━━━━━━━━━━━ 200.9/200.9 kB 1.4 MB/s eta 0:00:00\nCollecting docutils&lt;0.20,&gt;=0.15 (from myst-parser&lt;2.0.0,&gt;=1.0.0-&gt;validmind)\n  Downloading docutils-0.18.1-py2.py3-none-any.whl (570 kB)\n     ━━━━━━━━━━━━━━━━━━━━━━━━━━━━━━━━━━━━━━ 570.0/570.0 kB 33.8 MB/s eta 0:00:00\nCollecting sphinxcontrib-jquery!=3.0.0,&gt;=2.0.0 (from sphinx-rtd-theme&lt;2.0.0,&gt;=1.2.0-&gt;validmind)\n  Downloading sphinxcontrib_jquery-4.1-py2.py3-none-any.whl (121 kB)\n     ━━━━━━━━━━━━━━━━━━━━━━━━━━━━━━━━━━━━━━ 121.1/121.1 kB 15.4 MB/s eta 0:00:00\nRequirement already satisfied: patsy&gt;=0.5.2 in /usr/local/lib/python3.10/dist-packages (from statsmodels&lt;0.14.0,&gt;=0.13.5-&gt;validmind) (0.5.3)\nRequirement already satisfied: parso&lt;0.9.0,&gt;=0.8.0 in /usr/local/lib/python3.10/dist-packages (from jedi&gt;=0.16-&gt;ipython==7.34.0-&gt;validmind) (0.8.3)\nRequirement already satisfied: MarkupSafe&gt;=2.0 in /usr/local/lib/python3.10/dist-packages (from jinja2-&gt;myst-parser&lt;2.0.0,&gt;=1.0.0-&gt;validmind) (2.1.2)\nRequirement already satisfied: mdurl~=0.1 in /usr/local/lib/python3.10/dist-packages (from markdown-it-py&lt;3.0.0,&gt;=1.0.0-&gt;myst-parser&lt;2.0.0,&gt;=1.0.0-&gt;validmind) (0.1.2)\nRequirement already satisfied: contourpy&gt;=1.0.1 in /usr/local/lib/python3.10/dist-packages (from matplotlib-&gt;catboost&lt;2.0,&gt;=1.2-&gt;validmind) (1.0.7)\nRequirement already satisfied: cycler&gt;=0.10 in /usr/local/lib/python3.10/dist-packages (from matplotlib-&gt;catboost&lt;2.0,&gt;=1.2-&gt;validmind) (0.11.0)\nRequirement already satisfied: fonttools&gt;=4.22.0 in /usr/local/lib/python3.10/dist-packages (from matplotlib-&gt;catboost&lt;2.0,&gt;=1.2-&gt;validmind) (4.39.3)\nRequirement already satisfied: kiwisolver&gt;=1.0.1 in /usr/local/lib/python3.10/dist-packages (from matplotlib-&gt;catboost&lt;2.0,&gt;=1.2-&gt;validmind) (1.4.4)\nRequirement already satisfied: pillow&gt;=6.2.0 in /usr/local/lib/python3.10/dist-packages (from matplotlib-&gt;catboost&lt;2.0,&gt;=1.2-&gt;validmind) (8.4.0)\nRequirement already satisfied: pyparsing&gt;=2.3.1 in /usr/local/lib/python3.10/dist-packages (from matplotlib-&gt;catboost&lt;2.0,&gt;=1.2-&gt;validmind) (3.0.9)\nRequirement already satisfied: ptyprocess&gt;=0.5 in /usr/local/lib/python3.10/dist-packages (from pexpect&gt;4.3-&gt;ipython==7.34.0-&gt;validmind) (0.7.0)\nRequirement already satisfied: wcwidth in /usr/local/lib/python3.10/dist-packages (from prompt-toolkit!=3.0.0,!=3.0.1,&lt;3.1.0,&gt;=2.0.0-&gt;ipython==7.34.0-&gt;validmind) (0.2.6)\nRequirement already satisfied: llvmlite&lt;0.40,&gt;=0.39.0dev0 in /usr/local/lib/python3.10/dist-packages (from numba-&gt;shap&lt;0.42.0,&gt;=0.41.0-&gt;validmind) (0.39.1)\nRequirement already satisfied: tenacity&gt;=6.2.0 in /usr/local/lib/python3.10/dist-packages (from plotly-&gt;catboost&lt;2.0,&gt;=1.2-&gt;validmind) (8.2.2)\nCollecting untokenize (from unify-&gt;sphinx-markdown-builder&lt;0.6.0,&gt;=0.5.5-&gt;validmind)\n  Downloading untokenize-0.1.1.tar.gz (3.1 kB)\n  Preparing metadata (setup.py) ... done\nRequirement already satisfied: tomli&gt;=2.0.1 in /usr/local/lib/python3.10/dist-packages (from yapf-&gt;sphinx-markdown-builder&lt;0.6.0,&gt;=0.5.5-&gt;validmind) (2.0.1)\nCollecting scipy&gt;=1.3 (from arch&lt;6.0.0,&gt;=5.4.0-&gt;validmind)\n  Downloading scipy-1.9.3-cp310-cp310-manylinux_2_17_x86_64.manylinux2014_x86_64.whl (33.7 MB)\n     ━━━━━━━━━━━━━━━━━━━━━━━━━━━━━━━━━━━━━━━━ 33.7/33.7 MB 43.5 MB/s eta 0:00:00\nCollecting matplotlib (from catboost&lt;2.0,&gt;=1.2-&gt;validmind)\n  Downloading matplotlib-3.6.3-cp310-cp310-manylinux_2_17_x86_64.manylinux2014_x86_64.whl (11.8 MB)\n     ━━━━━━━━━━━━━━━━━━━━━━━━━━━━━━━━━━━━━━━━ 11.8/11.8 MB 93.9 MB/s eta 0:00:00\nCollecting visions[type_image_path]==0.7.5 (from ydata-profiling-&gt;pandas-profiling&lt;4.0.0,&gt;=3.6.6-&gt;validmind)\n  Downloading visions-0.7.5-py3-none-any.whl (102 kB)\n     ━━━━━━━━━━━━━━━━━━━━━━━━━━━━━━━━━━━━━━ 102.7/102.7 kB 13.8 MB/s eta 0:00:00\nCollecting htmlmin==0.1.12 (from ydata-profiling-&gt;pandas-profiling&lt;4.0.0,&gt;=3.6.6-&gt;validmind)\n  Downloading htmlmin-0.1.12.tar.gz (19 kB)\n  Preparing metadata (setup.py) ... done\nCollecting phik&lt;0.13,&gt;=0.11.1 (from ydata-profiling-&gt;pandas-profiling&lt;4.0.0,&gt;=3.6.6-&gt;validmind)\n  Downloading phik-0.12.3-cp310-cp310-manylinux_2_17_x86_64.manylinux2014_x86_64.whl (679 kB)\n     ━━━━━━━━━━━━━━━━━━━━━━━━━━━━━━━━━━━━━━ 679.5/679.5 kB 56.2 MB/s eta 0:00:00\nCollecting tqdm&lt;5.0.0,&gt;=4.64.0 (from validmind)\n  Downloading tqdm-4.64.1-py2.py3-none-any.whl (78 kB)\n     ━━━━━━━━━━━━━━━━━━━━━━━━━━━━━━━━━━━━━━━━ 78.5/78.5 kB 9.7 MB/s eta 0:00:00\nCollecting multimethod&lt;1.10,&gt;=1.4 (from ydata-profiling-&gt;pandas-profiling&lt;4.0.0,&gt;=3.6.6-&gt;validmind)\n  Downloading multimethod-1.9.1-py3-none-any.whl (10 kB)\nCollecting typeguard&lt;2.14,&gt;=2.13.2 (from ydata-profiling-&gt;pandas-profiling&lt;4.0.0,&gt;=3.6.6-&gt;validmind)\n  Downloading typeguard-2.13.3-py3-none-any.whl (17 kB)\nCollecting imagehash==4.3.1 (from ydata-profiling-&gt;pandas-profiling&lt;4.0.0,&gt;=3.6.6-&gt;validmind)\n  Downloading ImageHash-4.3.1-py2.py3-none-any.whl (296 kB)\n     ━━━━━━━━━━━━━━━━━━━━━━━━━━━━━━━━━━━━━━ 296.5/296.5 kB 35.5 MB/s eta 0:00:00\nRequirement already satisfied: PyWavelets in /usr/local/lib/python3.10/dist-packages (from imagehash==4.3.1-&gt;ydata-profiling-&gt;pandas-profiling&lt;4.0.0,&gt;=3.6.6-&gt;validmind) (1.4.1)\nRequirement already satisfied: attrs&gt;=19.3.0 in /usr/local/lib/python3.10/dist-packages (from visions[type_image_path]==0.7.5-&gt;ydata-profiling-&gt;pandas-profiling&lt;4.0.0,&gt;=3.6.6-&gt;validmind) (23.1.0)\nRequirement already satisfied: networkx&gt;=2.4 in /usr/local/lib/python3.10/dist-packages (from visions[type_image_path]==0.7.5-&gt;ydata-profiling-&gt;pandas-profiling&lt;4.0.0,&gt;=3.6.6-&gt;validmind) (3.1)\nCollecting tangled-up-in-unicode&gt;=0.0.4 (from visions[type_image_path]==0.7.5-&gt;ydata-profiling-&gt;pandas-profiling&lt;4.0.0,&gt;=3.6.6-&gt;validmind)\n  Downloading tangled_up_in_unicode-0.2.0-py3-none-any.whl (4.7 MB)\n     ━━━━━━━━━━━━━━━━━━━━━━━━━━━━━━━━━━━━━━━━ 4.7/4.7 MB 102.3 MB/s eta 0:00:00\nBuilding wheels for collected packages: pypmml, unify, htmlmin, untokenize\n  Building wheel for pypmml (setup.py) ... done\n  Created wheel for pypmml: filename=pypmml-0.9.17-py3-none-any.whl size=14215036 sha256=b063498209ef70ccfff6e68ff2443587e5783d68ee64efa51b180fd989759977\n  Stored in directory: /root/.cache/pip/wheels/8c/74/f1/946a04acaa6de2e9df0f02739511aba5a7aac52383c52ac900\n  Building wheel for unify (setup.py) ... done\n  Created wheel for unify: filename=unify-0.5-py3-none-any.whl size=5224 sha256=e90e221dffdeb63d42f729d865afa7754af0586422ac5ec5e53e897e22e9f0cf\n  Stored in directory: /root/.cache/pip/wheels/f1/d3/32/7f86dc94d89d1775b69018f1cb94e1ff77691cd676b1d6e99a\n  Building wheel for htmlmin (setup.py) ... done\n  Created wheel for htmlmin: filename=htmlmin-0.1.12-py3-none-any.whl size=27081 sha256=342eecb3263f09426ad33a7f390ace1b4947999829e532973402b9de2cac8507\n  Stored in directory: /root/.cache/pip/wheels/dd/91/29/a79cecb328d01739e64017b6fb9a1ab9d8cb1853098ec5966d\n  Building wheel for untokenize (setup.py) ... done\n  Created wheel for untokenize: filename=untokenize-0.1.1-py3-none-any.whl size=2874 sha256=7726ac802ce0b6b6f57dd42d85e9a125c96ee99d0b8e780ac96de3bc00065728\n  Stored in directory: /root/.cache/pip/wheels/dd/b6/d4/187059c19a28026b81e54afd260a63aab2e7ccddf2e05977eb\nSuccessfully built pypmml unify htmlmin untokenize\nInstalling collected packages: untokenize, htmlmin, yapf, unify, typeguard, tqdm, tangled-up-in-unicode, slicer, python-dotenv, pypmml, pydash, property-cached, numpy, multimethod, jedi, html2text, docutils, sphinx, scipy, mdit-py-plugins, visions, sphinxcontrib-jquery, sphinx-markdown-builder, myst-parser, matplotlib, imagehash, sphinx-rtd-theme, shap, seaborn, scikit-plot, phik, catboost, arch, ydata-profiling, dython, pandas-profiling, validmind\n  Attempting uninstall: tqdm\n    Found existing installation: tqdm 4.65.0\n    Uninstalling tqdm-4.65.0:\n      Successfully uninstalled tqdm-4.65.0\n  Attempting uninstall: numpy\n    Found existing installation: numpy 1.22.4\n    Uninstalling numpy-1.22.4:\n      Successfully uninstalled numpy-1.22.4\n  Attempting uninstall: docutils\n    Found existing installation: docutils 0.16\n    Uninstalling docutils-0.16:\n      Successfully uninstalled docutils-0.16\n  Attempting uninstall: sphinx\n    Found existing installation: Sphinx 3.5.4\n    Uninstalling Sphinx-3.5.4:\n      Successfully uninstalled Sphinx-3.5.4\n  Attempting uninstall: scipy\n    Found existing installation: scipy 1.10.1\n    Uninstalling scipy-1.10.1:\n      Successfully uninstalled scipy-1.10.1\n  Attempting uninstall: matplotlib\n    Found existing installation: matplotlib 3.7.1\n    Uninstalling matplotlib-3.7.1:\n      Successfully uninstalled matplotlib-3.7.1\n  Attempting uninstall: seaborn\n    Found existing installation: seaborn 0.12.2\n    Uninstalling seaborn-0.12.2:\n      Successfully uninstalled seaborn-0.12.2\nSuccessfully installed arch-5.5.0 catboost-1.2 docutils-0.18.1 dython-0.7.2 html2text-2020.1.16 htmlmin-0.1.12 imagehash-4.3.1 jedi-0.18.2 matplotlib-3.6.3 mdit-py-plugins-0.3.5 multimethod-1.9.1 myst-parser-1.0.0 numpy-1.22.3 pandas-profiling-3.6.6 phik-0.12.3 property-cached-1.6.4 pydash-7.0.3 pypmml-0.9.17 python-dotenv-0.20.0 scikit-plot-0.3.7 scipy-1.9.3 seaborn-0.11.2 shap-0.41.0 slicer-0.0.7 sphinx-6.2.1 sphinx-markdown-builder-0.5.5 sphinx-rtd-theme-1.2.0 sphinxcontrib-jquery-4.1 tangled-up-in-unicode-0.2.0 tqdm-4.64.1 typeguard-2.13.3 unify-0.5 untokenize-0.1.1 validmind-1.11.7 visions-0.7.5 yapf-0.33.0 ydata-profiling-4.1.2\n\n\nUnable to display output for mime type(s): application/vnd.colab-display-data+json\n\n\nNote: Colab may generate the following warning after running the first cell:\nWARNING [...]\nYou must restart the runtime in order to use newly installed versions\nIf you see this, please click on “Restart runtime” and continue on to the next cell."
-  },
-  {
-    "objectID": "notebooks/Introduction_Customer_Churn.html#initialize-the-client-library",
-    "href": "notebooks/Introduction_Customer_Churn.html#initialize-the-client-library",
-    "title": "Introduction - Customer Churn Model Documentation (Data and Model)",
-    "section": "Initialize the client library",
-    "text": "Initialize the client library\nIn a browser, go to the Client Integration page of your documentation project and click Copy to clipboard next to the code snippet. This code snippet gives you the API key, API secret, and project identifier to link your notebook to your documentation project.\n\n\n\n\n\n\n\n\nTip\n\n\n\nThis step requires a documentation project. Learn how you can create one.\n\n\nNext, replace this placeholder with your own code snippet:\n\n## Replace with code snippet from your documentation project ##\n\nimport validmind as vm\n\nvm.init(\n  api_host = \"https://api.prod.validmind.ai/api/v1/tracking\",\n  api_key = \"xxxxxxxxxxxxxxxxxxxxxxxxxxxxxxxx\",\n  api_secret = \"API_SECRET\",\n  project = \"xxxxxxxxxxxxxxxxxxxxxxxxx\"\n)\n  \n\n\nInitializing Python environment\n\nimport pandas as pd\nimport xgboost as xgb\n\nfrom sklearn.metrics import accuracy_score\nfrom sklearn.model_selection import train_test_split\n\n%matplotlib inline"
-  },
-  {
-    "objectID": "notebooks/Introduction_Customer_Churn.html#training-an-example-model",
-    "href": "notebooks/Introduction_Customer_Churn.html#training-an-example-model",
-    "title": "Introduction - Customer Churn Model Documentation (Data and Model)",
-    "section": "Training an Example Model",
-    "text": "Training an Example Model\nWe will now train an example model that will be used to demonstrate the ValidMind Developer Framework functions. The following demo datasets are available to use, and on this notebook we’ll train a model for the Bank Customer Churn dataset.\n\nLoading demo dataset\n\nfrom validmind.datasets.classification import customer_churn as demo_dataset\n\ndf = demo_dataset.load_data()\n\n\n\nPreparing the training dataset\nBefore we train a model, we need to run some common minimal feature selection and engineering steps on the dataset:\n\nDropping irrelevant variables\nEncoding categorical variables\n\n\nDropping irrelevant variables\nThe following variables will be dropped from the dataset:\n\nRowNumber: it’s a unique identifier to the record\nCustomerId: it’s a unique identifier to the customer\nSurname: no predictive power for this variable\nCreditScore: we didn’t observer any correlation between CreditScore and our target column Exited\n\n\ndf.drop([\"RowNumber\", \"CustomerId\", \"Surname\", \"CreditScore\"], axis=1, inplace=True)\n\n\n\nEncoding categorical variables\nWe will apply one-hot or dummy encoding to the following variables:\n\nGeography: only 3 unique values found in the dataset\nGender: convert from string to integer\n\n\ngenders = {\"Male\": 0, \"Female\": 1}\ndf.replace({\"Gender\": genders}, inplace=True)\n\ndf = pd.concat([df, pd.get_dummies(df[\"Geography\"], prefix=\"Geography\")], axis=1)\ndf.drop(\"Geography\", axis=1, inplace=True)\n\nWe are now ready to train our model with the preprocessed dataset:\n\ndf.head()\n\n\n\nDataset preparation\nFor training our model, we will randomly split the dataset in 3 parts:\n\ntraining split with 60% of the rows\nvalidation split with 20% of the rows\ntest split with 20% of the rows\n\nThe test dataset will be our held out dataset for model evaluation.\n\ntrain_df, test_df = train_test_split(df, test_size=0.20)\n\n# This guarantees a 60/20/20 split\ntrain_ds, val_ds = train_test_split(train_df, test_size=0.25)\n\n# For training\nx_train = train_ds.drop(\"Exited\", axis=1)\ny_train = train_ds.loc[:, \"Exited\"].astype(int)\nx_val = val_ds.drop(\"Exited\", axis=1)\ny_val = val_ds.loc[:, \"Exited\"].astype(int)\n\n# For testing\nx_test = test_df.drop(\"Exited\", axis=1)\ny_test = test_df.loc[:, \"Exited\"].astype(int)\n\n\n\n\nModel training\nWe will train a simple XGBoost model and set its eval_set to [(x_train, y_train), (x_val, y_val)] in order to collect validation datasets metrics on every round. The ValidMind library supports collecting any type of “in training” metrics so model developers can provide additional context to model validators if necessary.\n\nmodel = xgb.XGBClassifier(early_stopping_rounds=10)\nmodel.set_params(\n    eval_metric=[\"error\", \"logloss\", \"auc\"],\n)\nmodel.fit(\n    x_train,\n    y_train,\n    eval_set=[(x_train, y_train), (x_val, y_val)],\n    verbose=False,\n)\n\n\ny_pred = model.predict_proba(x_val)[:, -1]\npredictions = [round(value) for value in y_pred]\naccuracy = accuracy_score(y_val, predictions)\n\nprint(f\"Accuracy: {accuracy}\")\n\nNow that we are satisfied with our model, we can begin using the ValidMind Library to generate test and document it.\n\n\nViewing all test plans available in the developer framework\nWe can find all the test plans and tests available in the developer framework by calling the following functions:\n\nAll test plans: vm.test_plans.list_plans()\nList all available tests: vm.test_plans.list_tests()\nDescribe a test plan: vm.test_plans.describe_plan(\"tabular_data_quality\")\n\nHere is an example:\n\nvm.test_plans.list_plans()\n\n\nvm.test_plans.list_tests()\n\n\nvm.test_plans.describe_plan(\"tabular_data_quality\")\n\n\n\nRunning a data quality test plan\nWe will now run the default data quality test plan that will collect the following metadata from a dataset:\n\nField types and descriptions\nDescriptive statistics\nData distribution histograms\nFeature correlations\n\nand will run a collection of data quality tests such as:\n\nClass imbalance\nDuplicates\nHigh cardinality\nMissing values\nSkewness\n\nValidMind evaluates if the data quality metrics are within expected ranges. These thresholds or ranges can be further configured by model validators.\n\nInitialize a dataset object for ValidMind\nBefore running the test plan, we must first initialize a ValidMind dataset object using the init_dataset function from the vm module. This function takes in arguements: dataset which is the dataset that we want to analyze; target_column which is used to identify the target variable; class_labels which is used to identify the labels used for classification model training.\n\nvm_dataset = vm.init_dataset(\n    dataset=df,\n    target_column=\"Exited\",\n    class_labels={\n        \"0\": \"Did not exit\",\n        \"1\": \"Exited\",\n    }\n)\n\n\n\nInitialize and run the TabularDataset test plan\nWe can now initialize the TabularDataset test suite. The primary method of doing this is with the run_test_suite function from the vm module. This function takes in a test suite name (in this case tabular_dataset) and a dataset keyword argument (the vm_dataset object we created earlier):\n\ntabular_suite = vm.run_test_suite(\"tabular_dataset\", dataset=vm_dataset)\n\nYou can access and review the resulting documentation in the ValidMind UI, in the “Data Preparation” section of the model documentation.\n\n\n\nRunning a model evaluation test plan\nWe will now run a basic model evaluation test plan that is compatible with the model we have trained. Since we have trained an XGBoost model with a sklearn-like API, we will use the SKLearnClassifier test plan. This test plan will collect model metadata and metrics, and run a variety of model evaluation tests, according to the modeling objective (binary classification for this example).\nThe following model metadata is collected:\n\nModel framework and architecture (e.g. XGBoost, Random Forest, Logistic Regression, etc.)\nModel task details (e.g. binary classification, regression, etc.)\nModel hyperparameters (e.g. number of trees, max depth, etc.)\n\nThe model metrics that are collected depend on the model type, use case, etc. For example, for a binary classification model, the following metrics could be collected (again, depending on configuration):\n\nAUC\nError rate\nLogloss\nFeature importance\n\nSimilarly, different model evaluation tests are run depending on the model type, use case, etc. For example, for a binary classification model, the following tests could be executed:\n\nSimple training/test overfit test\nTraining/test performance degradation\nBaseline test dataset performance test\n\n\nInitialize VM model object and train/test datasets\nIn order to run our SKLearnClassifier test plan, we need to initialize ValidMind object instances for the trained model and the training and test datasets:\n\nvm_train_ds = vm.init_dataset(\n    dataset=train_df,\n    type=\"generic\",\n    target_column=\"Exited\"\n)\n\nvm_test_ds = vm.init_dataset(\n    dataset=test_df,\n    type=\"generic\",\n    target_column=\"Exited\"\n)\n\nvm_model = vm.init_model(\n    model,\n    train_ds=vm_train_ds,\n    test_ds=vm_test_ds,\n)\n\nWe can now run the BinaryClassifierModelValidation test plan:\n\nmodel_suite = vm.run_test_suite(\"binary_classifier_model_validation\", model=vm_model)\n\nYou can access and review the resulting documentation in the ValidMind UI, in the “Model Development” section of the model documentation."
-  },
-  {
-    "objectID": "notebooks/how_to/run_a_test_plan.html",
-    "href": "notebooks/how_to/run_a_test_plan.html",
-    "title": "Running an Individual Test Plan",
-    "section": "",
-    "text": "This notebook shows how to run an individual test plan and pass custom config parameters for the tests.\n%load_ext dotenv\n%dotenv dev.env\n\nimport pandas as pd\nimport xgboost as xgb\n\nfrom sklearn.metrics import accuracy_score\nfrom sklearn.model_selection import train_test_split\n\n%matplotlib inline\n\ncannot find .env file\nimport validmind as vm\n\n\nvm.init(\n  api_host = \"http://localhost:3000/api/v1/tracking\",\n  project = \"clhsvn7va0000kgrl0nwybdff\"\n)\n  \n  \n\nConnected to ValidMind. Project: Customer Churn Model dev - Initial Validation (clhsvn7va0000kgrl0nwybdff)"
-  },
-  {
-    "objectID": "notebooks/how_to/run_a_test_plan.html#load-the-demo-dataset",
-    "href": "notebooks/how_to/run_a_test_plan.html#load-the-demo-dataset",
-    "title": "Running an Individual Test Plan",
-    "section": "Load the Demo Dataset",
-    "text": "Load the Demo Dataset\n\n# You can also import customer_churn like this:\nfrom validmind.datasets.classification import customer_churn as demo_dataset\n# from validmind.datasets.classification import taiwan_credit as demo_dataset\n\ndf = demo_dataset.load_data()\n\n\nPrepocess the Raw Dataset\nWe will need to preprocess the dataset and produce the training, test and validation splits first.\n\ntrain_df, validation_df, test_df = demo_dataset.preprocess(df)"
-  },
-  {
-    "objectID": "notebooks/how_to/run_a_test_plan.html#train-a-model-for-testing",
-    "href": "notebooks/how_to/run_a_test_plan.html#train-a-model-for-testing",
-    "title": "Running an Individual Test Plan",
-    "section": "Train a Model for Testing",
-    "text": "Train a Model for Testing\nWe train a simple customer churn model for our test.\n\nx_train = train_df.drop(demo_dataset.target_column, axis=1)\ny_train = train_df[demo_dataset.target_column]\nx_val = validation_df.drop(demo_dataset.target_column, axis=1)\ny_val = validation_df[demo_dataset.target_column]\n\nmodel = xgb.XGBClassifier(early_stopping_rounds=10)\nmodel.set_params(\n    eval_metric=[\"error\", \"logloss\", \"auc\"],\n)\nmodel.fit(\n    x_train,\n    y_train,\n    eval_set=[(x_val, y_val)],\n    verbose=False,\n)\n\nXGBClassifier(base_score=None, booster=None, callbacks=None,\n              colsample_bylevel=None, colsample_bynode=None,\n              colsample_bytree=None, early_stopping_rounds=10,\n              enable_categorical=False, eval_metric=['error', 'logloss', 'auc'],\n              feature_types=None, gamma=None, gpu_id=None, grow_policy=None,\n              importance_type=None, interaction_constraints=None,\n              learning_rate=None, max_bin=None, max_cat_threshold=None,\n              max_cat_to_onehot=None, max_delta_step=None, max_depth=None,\n              max_leaves=None, min_child_weight=None, missing=nan,\n              monotone_constraints=None, n_estimators=100, n_jobs=None,\n              num_parallel_tree=None, predictor=None, random_state=None, ...)In a Jupyter environment, please rerun this cell to show the HTML representation or trust the notebook. On GitHub, the HTML representation is unable to render, please try loading this page with nbviewer.org.XGBClassifierXGBClassifier(base_score=None, booster=None, callbacks=None,\n              colsample_bylevel=None, colsample_bynode=None,\n              colsample_bytree=None, early_stopping_rounds=10,\n              enable_categorical=False, eval_metric=['error', 'logloss', 'auc'],\n              feature_types=None, gamma=None, gpu_id=None, grow_policy=None,\n              importance_type=None, interaction_constraints=None,\n              learning_rate=None, max_bin=None, max_cat_threshold=None,\n              max_cat_to_onehot=None, max_delta_step=None, max_depth=None,\n              max_leaves=None, min_child_weight=None, missing=nan,\n              monotone_constraints=None, n_estimators=100, n_jobs=None,\n              num_parallel_tree=None, predictor=None, random_state=None, ...)"
-  },
-  {
-    "objectID": "notebooks/how_to/run_a_test_plan.html#import-and-run-the-individual-test-plan",
-    "href": "notebooks/how_to/run_a_test_plan.html#import-and-run-the-individual-test-plan",
-    "title": "Running an Individual Test Plan",
-    "section": "Import and Run the Individual Test Plan",
-    "text": "Import and Run the Individual Test Plan\n\nInitialize ValidMind objects\nWe initize the objects required to run test plans using the ValidMind framework\n\nvm_train_ds = vm.init_dataset(\n    dataset=train_df,\n    type=\"generic\",\n    target_column=demo_dataset.target_column\n)\n\nvm_test_ds = vm.init_dataset(\n    dataset=test_df,\n    type=\"generic\",\n    target_column=demo_dataset.target_column\n)\n\nvm_model = vm.init_model(\n    model,\n    train_ds=vm_train_ds,\n    test_ds=vm_test_ds,\n)\n\nPandas dataset detected. Initializing VM Dataset instance...\nInferring dataset types...\nPandas dataset detected. Initializing VM Dataset instance...\nInferring dataset types...\n\n\n\n\nList of available Test Plans\nThe interface to show list of test plans available in the ValidMind development framework\n\nvm.test_plans.list_plans()\n\n\n\n\n\n\nID\nName\nDescription\n\n\n\n\nbinary_classifier_metrics\nBinaryClassifierMetrics\nTest plan for sklearn classifier metrics\n\n\nbinary_classifier_validation\nBinaryClassifierPerformance\nTest plan for sklearn classifier models\n\n\nbinary_classifier_model_diagnosis\nBinaryClassifierDiagnosis\nTest plan for sklearn classifier model diagnosis tests\n\n\ntabular_dataset_description\nTabularDatasetDescription\nTest plan to extract metadata and descriptive statistics from a tabular dataset\n\n\ntabular_data_quality\nTabularDataQuality\nTest plan for data quality on tabular datasets\n\n\ntime_series_data_quality\nTimeSeriesDataQuality\nTest plan for data quality on time series datasets\n\n\ntime_series_univariate\nTimeSeriesUnivariate\nTest plan to perform time series univariate analysis.\n\n\ntime_series_multivariate\nTimeSeriesMultivariate\nTest plan to perform time series multivariate analysis.\n\n\ntime_series_forecast\nTimeSeriesForecast\nTest plan to perform time series forecast tests.\n\n\nregression_model_description\nRegressionModelDescription\nTest plan for performance metric of regression model of statsmodels library\n\n\nregression_models_evaluation\nRegressionModelsEvaluation\nTest plan for metrics comparison of regression model of statsmodels library\n\n\n\n\n\n\n\nDetail of an individual Test Plan\nThe interface will get detail of a specific test plan\n\nvm.test_plans.describe_plan(\"binary_classifier_model_diagnosis\")\n\n\n\n\n\n\nID\nName\nDescription\nRequired Context\nTests\n\n\n\n\nbinary_classifier_model_diagnosis\nBinaryClassifierDiagnosis\nTest plan for sklearn classifier model diagnosis tests\nmodel\nOverfitDiagnosis (ThresholdTest), WeakspotsDiagnosis (ThresholdTest), RobustnessDiagnosis (ThresholdTest)\n\n\n\n\n\n\n\nDefine the required config parameters\nThe config can be apply to specific test to override the default configuration parameters.\nThe format of a config is:\nconfig = {\n    \"&lt;test1_id&gt;\": {\n        \"&lt;default_param_1&gt;\": value,\n        \"&lt;default_param_2&gt;\": value,\n    },\n     \"&lt;test2_id&gt;\": {\n        \"&lt;default_param_1&gt;\": value,\n        \"&lt;default_param_2&gt;\": value,\n    },\n}\nUsers can input the configuration to test plan using config, allowing fine-tuning the suite according to their specific data requirements.\n\nconfig={\n    \"overfit_regions\": {\n        \"cut_off_percentage\": 3,\n        \"feature_columns\": [\"Age\", \"Balance\", \"Tenure\", \"NumOfProducts\"]\n    },\n    \"weak_spots\":{\n        \"features_columns\": [\"Age\", \"Balance\"],\n        \"accuracy_gap_threshold\": 85,\n    },\n    \"robustness\":{\n        \"features_columns\": [ \"Balance\", \"Tenure\"],\n        \"scaling_factor_std_dev_list\": [0.0, 0.1, 0.2, 0.3, 0.4, 0.5],\n        \"accuracy_decay_threshold\": 4,\n    }\n}\n\n\n\nRun the test plan and display results\n\nmodel_diagnosis_test_plan = vm.run_test_plan(\"binary_classifier_model_diagnosis\", \n                                             model=vm_model,\n                                             config=config)\n\n\n\n\n\n\n\n\n\nAccessing the test plan results\nWe can now access all the results of the test plan, including subtest plans using test_plan.get_results().\n\ntest_plan.get_results(): With no arguments, this returns a list of all results\ntest_plan.get_results(test_id): If provided with a test id, this returns the all results that match the given test id\n\nBy default, get_results() returns a list, in case there are multiple tests with the same id.\n\nmodel_diagnosis_test_plan.get_results()\n\n[TestPlanTestResult(result_id=\"overfit_regions\", test_results),\n TestPlanTestResult(result_id=\"weak_spots\", test_results),\n TestPlanTestResult(result_id=\"robustness\", test_results)]\n\n\n\nmodel_robustness = model_diagnosis_test_plan.get_results(\"robustness\")[0]\nmodel_robustness.show()"
-  },
-  {
-    "objectID": "notebooks/how_to/explore_test_suites_test_plans_and_tests.html",
-    "href": "notebooks/how_to/explore_test_suites_test_plans_and_tests.html",
-    "title": "Viewing all available Test suites, Test plans and tests",
-    "section": "",
-    "text": "This notebook aim to demostrate the list of interfaces available to get details of test suites, test plans and tests"
-  },
-  {
-    "objectID": "notebooks/how_to/explore_test_suites_test_plans_and_tests.html#initialize-validmind",
-    "href": "notebooks/how_to/explore_test_suites_test_plans_and_tests.html#initialize-validmind",
-    "title": "Viewing all available Test suites, Test plans and tests",
-    "section": "Initialize ValidMind",
-    "text": "Initialize ValidMind\n\n%load_ext dotenv\n%dotenv .env\n\nimport validmind as vm\n\nvm.init(\n    api_host = \"http://localhost:3000/api/v1/tracking\",\n    project = \"clip4v3jl00031rry7h1bu5ul\"\n)\n\n2023-06-14 09:08:29,942 - INFO - api_client - Connected to ValidMind. Project: Test Project (clip4v3jl00031rry7h1bu5ul)\n\n\nThe dotenv extension is already loaded. To reload it, use:\n  %reload_ext dotenv"
-  },
-  {
-    "objectID": "notebooks/how_to/explore_test_suites_test_plans_and_tests.html#available-test-suites",
-    "href": "notebooks/how_to/explore_test_suites_test_plans_and_tests.html#available-test-suites",
-    "title": "Viewing all available Test suites, Test plans and tests",
-    "section": "Available test suites",
-    "text": "Available test suites\nThe interface will provide the list of test suites available in the ValidMind framework\n\nvm.test_suites.list_suites()\n\n\n\n\n\n\nID\nName\nDescription\nTest Plans\n\n\n\n\nbinary_classifier_full_suite\nBinaryClassifierFullSuite\nFull test suite for binary classification models.\ntabular_dataset_description, tabular_data_quality, binary_classifier_metrics, binary_classifier_validation, binary_classifier_model_diagnosis\n\n\nbinary_classifier_model_validation\nBinaryClassifierModelValidation\nTest suite for binary classification models.\nbinary_classifier_metrics, binary_classifier_validation, binary_classifier_model_diagnosis\n\n\ntabular_dataset\nTabularDataset\nTest suite for tabular datasets.\ntabular_dataset_description, tabular_data_quality\n\n\ntime_series_dataset\nTimeSeriesDataset\nTest suite for time series datasets.\ntime_series_data_quality, time_series_univariate, time_series_multivariate\n\n\ntime_series_model_validation\nTimeSeriesModelValidation\nTest suite for time series model validation.\nregression_model_description, regression_models_evaluation, time_series_forecast, time_series_sensitivity"
-  },
-  {
-    "objectID": "notebooks/how_to/explore_test_suites_test_plans_and_tests.html#test-plans",
-    "href": "notebooks/how_to/explore_test_suites_test_plans_and_tests.html#test-plans",
-    "title": "Viewing all available Test suites, Test plans and tests",
-    "section": "Test plans",
-    "text": "Test plans\nThe list of test plans available in a given test suite\n\nvm.test_suites.describe_suite(\"binary_classifier_full_suite\")\n\n\n\n\n\n\nID\nName\nDescription\nTest Plans\n\n\n\n\nbinary_classifier_full_suite\nBinaryClassifierFullSuite\nFull test suite for binary classification models.\ntabular_dataset_description, tabular_data_quality, binary_classifier_metrics, binary_classifier_validation, binary_classifier_model_diagnosis\n\n\n\n\n\n\nTest plan description and list of tests\nThe list of tests avaiable in a specific test plan\n\nvm.test_plans.describe_plan(\"tabular_dataset_description\")\n\n\n\n\n\n\n\n\n\n\n\n\n\nID\nName\nDescription\nRequired Context\nTests\n\n\n\n\ntabular_dataset_description\nTabularDatasetDescription\nTest plan to extract metadata and descriptive statistics from a tabular dataset\n['dataset']\nDatasetMetadata (DatasetMetadata)\nDatasetDescription (Metric)\nDescriptiveStatistics (Metric)\nPearsonCorrelationMatrix (Metric)\nDatasetCorrelations (Metric)\n\n\n\n\n\n\n\nTest detail\n\nvm.tests.describe_test('DescriptiveStatistics')\n\n\n\n\n\n\nID\nTest Type\nName\nDescription\n\n\n\n\nvalidmind.data_validation.DescriptiveStatistics\nMetric\nDescriptiveStatistics\nCollects a set of descriptive statistics for a dataset, both for numerical and categorical variables\n\n\n\n\n\n\n\nDetails of test suites, test plans and tests\nThis interface provide comprehensive details of test suites, test plans and tests\n\nvm.test_suites.describe_suite(\"binary_classifier_full_suite\", verbose=True)\n\n\n\n\n\n\nTest Suite ID\nTest Suite Name\nTest Plan ID\nTest Plan Name\nTest ID\nTest Name\nTest Type\n\n\n\n\nbinary_classifier_full_suite\nBinaryClassifierFullSuite\ntabular_dataset_description\nTabularDatasetDescription\nvalidmind.data_validation.DatasetMetadata\nDatasetMetadata\nDatasetMetadata\n\n\nbinary_classifier_full_suite\nBinaryClassifierFullSuite\ntabular_dataset_description\nTabularDatasetDescription\nvalidmind.data_validation.DatasetDescription\nDatasetDescription\nMetric\n\n\nbinary_classifier_full_suite\nBinaryClassifierFullSuite\ntabular_dataset_description\nTabularDatasetDescription\nvalidmind.data_validation.DescriptiveStatistics\nDescriptiveStatistics\nMetric\n\n\nbinary_classifier_full_suite\nBinaryClassifierFullSuite\ntabular_dataset_description\nTabularDatasetDescription\nvalidmind.data_validation.PearsonCorrelationMatrix\nPearsonCorrelationMatrix\nMetric\n\n\nbinary_classifier_full_suite\nBinaryClassifierFullSuite\ntabular_dataset_description\nTabularDatasetDescription\nvalidmind.data_validation.DatasetCorrelations\nDatasetCorrelations\nMetric\n\n\nbinary_classifier_full_suite\nBinaryClassifierFullSuite\ntabular_data_quality\nTabularDataQuality\nvalidmind.data_validation.ClassImbalance\nClassImbalance\nThresholdTest\n\n\nbinary_classifier_full_suite\nBinaryClassifierFullSuite\ntabular_data_quality\nTabularDataQuality\nvalidmind.data_validation.Duplicates\nDuplicates\nThresholdTest\n\n\nbinary_classifier_full_suite\nBinaryClassifierFullSuite\ntabular_data_quality\nTabularDataQuality\nvalidmind.data_validation.HighCardinality\nHighCardinality\nThresholdTest\n\n\nbinary_classifier_full_suite\nBinaryClassifierFullSuite\ntabular_data_quality\nTabularDataQuality\nvalidmind.data_validation.HighPearsonCorrelation\nHighPearsonCorrelation\nThresholdTest\n\n\nbinary_classifier_full_suite\nBinaryClassifierFullSuite\ntabular_data_quality\nTabularDataQuality\nvalidmind.data_validation.MissingValues\nMissingValues\nThresholdTest\n\n\nbinary_classifier_full_suite\nBinaryClassifierFullSuite\ntabular_data_quality\nTabularDataQuality\nvalidmind.data_validation.Skewness\nSkewness\nThresholdTest\n\n\nbinary_classifier_full_suite\nBinaryClassifierFullSuite\ntabular_data_quality\nTabularDataQuality\nvalidmind.data_validation.UniqueRows\nUniqueRows\nThresholdTest\n\n\nbinary_classifier_full_suite\nBinaryClassifierFullSuite\ntabular_data_quality\nTabularDataQuality\nvalidmind.data_validation.TooManyZeroValues\nTooManyZeroValues\nThresholdTest\n\n\nbinary_classifier_full_suite\nBinaryClassifierFullSuite\nbinary_classifier_metrics\nBinaryClassifierMetrics\nvalidmind.model_validation.ModelMetadata\nModelMetadata\nMetric\n\n\nbinary_classifier_full_suite\nBinaryClassifierFullSuite\nbinary_classifier_metrics\nBinaryClassifierMetrics\nvalidmind.data_validation.DatasetSplit\nDatasetSplit\nMetric\n\n\nbinary_classifier_full_suite\nBinaryClassifierFullSuite\nbinary_classifier_metrics\nBinaryClassifierMetrics\nvalidmind.model_validation.sklearn.ConfusionMatrix\nConfusionMatrix\nMetric\n\n\nbinary_classifier_full_suite\nBinaryClassifierFullSuite\nbinary_classifier_metrics\nBinaryClassifierMetrics\nvalidmind.model_validation.sklearn.ClassifierInSamplePerformance\nClassifierInSamplePerformance\nMetric\n\n\nbinary_classifier_full_suite\nBinaryClassifierFullSuite\nbinary_classifier_metrics\nBinaryClassifierMetrics\nvalidmind.model_validation.sklearn.ClassifierOutOfSamplePerformance\nClassifierOutOfSamplePerformance\nMetric\n\n\nbinary_classifier_full_suite\nBinaryClassifierFullSuite\nbinary_classifier_metrics\nBinaryClassifierMetrics\nvalidmind.model_validation.sklearn.PermutationFeatureImportance\nPermutationFeatureImportance\nMetric\n\n\nbinary_classifier_full_suite\nBinaryClassifierFullSuite\nbinary_classifier_metrics\nBinaryClassifierMetrics\nvalidmind.model_validation.sklearn.PrecisionRecallCurve\nPrecisionRecallCurve\nMetric\n\n\nbinary_classifier_full_suite\nBinaryClassifierFullSuite\nbinary_classifier_metrics\nBinaryClassifierMetrics\nvalidmind.model_validation.sklearn.ROCCurve\nROCCurve\nMetric\n\n\nbinary_classifier_full_suite\nBinaryClassifierFullSuite\nbinary_classifier_metrics\nBinaryClassifierMetrics\nvalidmind.model_validation.sklearn.PopulationStabilityIndex\nPopulationStabilityIndex\nMetric\n\n\nbinary_classifier_full_suite\nBinaryClassifierFullSuite\nbinary_classifier_metrics\nBinaryClassifierMetrics\nvalidmind.model_validation.sklearn.SHAPGlobalImportance\nSHAPGlobalImportance\nMetric\n\n\nbinary_classifier_full_suite\nBinaryClassifierFullSuite\nbinary_classifier_validation\nBinaryClassifierPerformance\nvalidmind.model_validation.sklearn.MinimumAccuracy\nMinimumAccuracy\nThresholdTest\n\n\nbinary_classifier_full_suite\nBinaryClassifierFullSuite\nbinary_classifier_validation\nBinaryClassifierPerformance\nvalidmind.model_validation.sklearn.MinimumF1Score\nMinimumF1Score\nThresholdTest\n\n\nbinary_classifier_full_suite\nBinaryClassifierFullSuite\nbinary_classifier_validation\nBinaryClassifierPerformance\nvalidmind.model_validation.sklearn.MinimumROCAUCScore\nMinimumROCAUCScore\nThresholdTest\n\n\nbinary_classifier_full_suite\nBinaryClassifierFullSuite\nbinary_classifier_validation\nBinaryClassifierPerformance\nvalidmind.model_validation.sklearn.TrainingTestDegradation\nTrainingTestDegradation\nThresholdTest\n\n\nbinary_classifier_full_suite\nBinaryClassifierFullSuite\nbinary_classifier_model_diagnosis\nBinaryClassifierDiagnosis\nvalidmind.model_validation.sklearn.OverfitDiagnosis\nOverfitDiagnosis\nThresholdTest\n\n\nbinary_classifier_full_suite\nBinaryClassifierFullSuite\nbinary_classifier_model_diagnosis\nBinaryClassifierDiagnosis\nvalidmind.model_validation.sklearn.WeakspotsDiagnosis\nWeakspotsDiagnosis\nThresholdTest\n\n\nbinary_classifier_full_suite\nBinaryClassifierFullSuite\nbinary_classifier_model_diagnosis\nBinaryClassifierDiagnosis\nvalidmind.model_validation.sklearn.RobustnessDiagnosis\nRobustnessDiagnosis\nThresholdTest"
-  },
-  {
-    "objectID": "notebooks/how_to/explore_test_suites_test_plans_and_tests.html#available-test-suites-1",
-    "href": "notebooks/how_to/explore_test_suites_test_plans_and_tests.html#available-test-suites-1",
-    "title": "Viewing all available Test suites, Test plans and tests",
-    "section": "Available test suites",
-    "text": "Available test suites\n\nvm.tests.list_tests()\n\n\n\n\n\n\nTest Type\nName\nDescription\nID\n\n\n\n\nMetric\nModelMetadata\nCustom class to collect the following metadata for a model: - Model architecture - Model hyperparameters - Model task type\nvalidmind.model_validation.ModelMetadata\n\n\nMetric\nClassifierOutOfSamplePerformance\nTest that outputs the performance of the model on the test data.\nvalidmind.model_validation.sklearn.ClassifierOutOfSamplePerformance\n\n\nThresholdTest\nRobustnessDiagnosis\nTest robustness of model by perturbing the features column values by adding noise within scale stardard deviation.\nvalidmind.model_validation.sklearn.RobustnessDiagnosis\n\n\nMetric\nSHAPGlobalImportance\nSHAP Global Importance\nvalidmind.model_validation.sklearn.SHAPGlobalImportance\n\n\nMetric\nConfusionMatrix\nConfusion Matrix\nvalidmind.model_validation.sklearn.ConfusionMatrix\n\n\nMetric\nClassifierInSamplePerformance\nTest that outputs the performance of the model on the training data.\nvalidmind.model_validation.sklearn.ClassifierInSamplePerformance\n\n\nThresholdTest\nOverfitDiagnosis\nTest that identify overfit regions with high residuals by histogram slicing techniques.\nvalidmind.model_validation.sklearn.OverfitDiagnosis\n\n\nMetric\nPermutationFeatureImportance\nPermutation Feature Importance\nvalidmind.model_validation.sklearn.PermutationFeatureImportance\n\n\nThresholdTest\nMinimumROCAUCScore\nTest that the model's ROC AUC score on the validation dataset meets or exceeds a predefined threshold.\nvalidmind.model_validation.sklearn.MinimumROCAUCScore\n\n\nMetric\nPrecisionRecallCurve\nPrecision Recall Curve\nvalidmind.model_validation.sklearn.PrecisionRecallCurve\n\n\nMetric\nClassifierPerformance\nTest that outputs the performance of the model on the training or test data.\nvalidmind.model_validation.sklearn.ClassifierPerformance\n\n\nThresholdTest\nMinimumF1Score\nTest that the model's F1 score on the validation dataset meets or exceeds a predefined threshold.\nvalidmind.model_validation.sklearn.MinimumF1Score\n\n\nMetric\nROCCurve\nROC Curve\nvalidmind.model_validation.sklearn.ROCCurve\n\n\nThresholdTest\nTrainingTestDegradation\nTest that the degradation in performance between the training and test datasets does not exceed a predefined threshold.\nvalidmind.model_validation.sklearn.TrainingTestDegradation\n\n\nThresholdTest\nWeakspotsDiagnosis\nTest that identify weak regions with high residuals by histogram slicing techniques.\nvalidmind.model_validation.sklearn.WeakspotsDiagnosis\n\n\nMetric\nPopulationStabilityIndex\nPopulation Stability Index between two datasets\nvalidmind.model_validation.sklearn.PopulationStabilityIndex\n\n\nThresholdTest\nMinimumAccuracy\nTest that the model's prediction accuracy on a dataset meets or exceeds a predefined threshold.\nvalidmind.model_validation.sklearn.MinimumAccuracy\n\n\nMetric\nRegressionModelsCoeffs\nTest that outputs the coefficients of stats library regression models.\nvalidmind.model_validation.statsmodels.RegressionModelsCoeffs\n\n\nMetric\nBoxPierce\nThe Box-Pierce test is a statistical test used to determine whether a given set of data has autocorrelations that are different from zero.\nvalidmind.model_validation.statsmodels.BoxPierce\n\n\nMetric\nRegressionModelSensitivityPlot\nThis metric performs sensitivity analysis applying shocks to one variable at a time.\nvalidmind.model_validation.statsmodels.RegressionModelSensitivityPlot\n\n\nMetric\nRegressionModelsPerformance\nTest that outputs the comparison of stats library regression models.\nvalidmind.model_validation.statsmodels.RegressionModelsPerformance\n\n\nMetric\nZivotAndrewsArch\nZivot-Andrews unit root test for establishing the order of integration of time series\nvalidmind.model_validation.statsmodels.ZivotAndrewsArch\n\n\nMetric\nRegressionModelOutsampleComparison\nTest that evaluates the performance of different regression models on a separate test dataset that was not used to train the models.\nvalidmind.model_validation.statsmodels.RegressionModelOutsampleComparison\n\n\nMetric\nRegressionModelForecastPlotLevels\nThis metric creates a plot of forecast vs observed for each model in the list.\nvalidmind.model_validation.statsmodels.RegressionModelForecastPlotLevels\n\n\nMetric\nLJungBox\nThe Ljung-Box test is a statistical test used to determine whether a given set of data has autocorrelations that are different from zero.\nvalidmind.model_validation.statsmodels.LJungBox\n\n\nMetric\nJarqueBera\nThe Jarque-Bera test is a statistical test used to determine whether a given set of data follows a normal distribution.\nvalidmind.model_validation.statsmodels.JarqueBera\n\n\nMetric\nPhillipsPerronArch\nPhillips-Perron (PP) unit root test for establishing the order of integration of time series\nvalidmind.model_validation.statsmodels.PhillipsPerronArch\n\n\nMetric\nKolmogorovSmirnov\nThe Kolmogorov-Smirnov metric is a statistical test used to determine whether a given set of data follows a normal distribution.\nvalidmind.model_validation.statsmodels.KolmogorovSmirnov\n\n\nMetric\nResidualsVisualInspection\nLog plots for visual inspection of residuals\nvalidmind.model_validation.statsmodels.ResidualsVisualInspection\n\n\nMetric\nShapiroWilk\nThe Shapiro-Wilk test is a statistical test used to determine whether a given set of data follows a normal distribution.\nvalidmind.model_validation.statsmodels.ShapiroWilk\n\n\nMetric\nRegressionModelInsampleComparison\nTest that output the comparison of stats library regression models.\nvalidmind.model_validation.statsmodels.RegressionModelInsampleComparison\n\n\nMetric\nRegressionModelSummary\nTest that output the summary of regression models of statsmodel library.\nvalidmind.model_validation.statsmodels.RegressionModelSummary\n\n\nMetric\nKPSS\nKwiatkowski-Phillips-Schmidt-Shin (KPSS) unit root test for establishing the order of integration of time series\nvalidmind.model_validation.statsmodels.KPSS\n\n\nMetric\nLilliefors\nThe Lilliefors test is a statistical test used to determine whether a given set of data follows a normal distribution.\nvalidmind.model_validation.statsmodels.Lilliefors\n\n\nMetric\nRunsTest\nThe runs test is a statistical test used to determine whether a given set of data has runs of positive and negative values that are longer than expected under the null hypothesis of randomness.\nvalidmind.model_validation.statsmodels.RunsTest\n\n\nMetric\nDFGLSArch\nDickey-Fuller GLS unit root test for establishing the order of integration of time series\nvalidmind.model_validation.statsmodels.DFGLSArch\n\n\nMetric\nAutoARIMA\nAutomatically fits multiple ARIMA models for each variable and ranks them by BIC and AIC.\nvalidmind.model_validation.statsmodels.AutoARIMA\n\n\nThresholdTest\nADFTest\nAugmented Dickey-Fuller Metric for establishing the order of integration of time series\nvalidmind.model_validation.statsmodels.ADFTest\n\n\nMetric\nRegressionModelForecastPlot\nThis metric creates a plot of forecast vs observed for each model in the list.\nvalidmind.model_validation.statsmodels.RegressionModelForecastPlot\n\n\nMetric\nADF\nAugmented Dickey-Fuller unit root test for establishing the order of integration of time series\nvalidmind.model_validation.statsmodels.ADF\n\n\nMetric\nDurbinWatsonTest\nThe Durbin-Watson Metric is a statistical test that can be used to detect autocorrelation in a time series.\nvalidmind.model_validation.statsmodels.DurbinWatsonTest\n\n\nThresholdTest\nSkewness\nThe skewness test measures the extent to which a distribution of values differs from a normal distribution. A positive skew describes a longer tail of values in the right and a negative skew describes a longer tail of values in the left.\nvalidmind.data_validation.Skewness\n\n\nThresholdTest\nDuplicates\nThe duplicates test measures the number of duplicate rows found in the dataset. If a primary key column is specified, the dataset is checked for duplicate primary keys as well.\nvalidmind.data_validation.Duplicates\n\n\nMetric\nDatasetDescription\nCollects a set of descriptive statistics for a dataset\nvalidmind.data_validation.DatasetDescription\n\n\nMetric\nScatterPlot\nGenerates a visual analysis of data by plotting a scatter plot matrix for all columns in the dataset. The input dataset can have multiple columns (features) if necessary.\nvalidmind.data_validation.ScatterPlot\n\n\nThresholdTest\nTimeSeriesOutliers\nTest that find outliers for time series data using the z-score method\nvalidmind.data_validation.TimeSeriesOutliers\n\n\nMetric\nTabularCategoricalBarPlots\nGenerates a visual analysis of categorical data by plotting bar plots. The input dataset can have multiple categorical variables if necessary. In this case, we produce a separate plot for each categorical variable.\nvalidmind.data_validation.TabularCategoricalBarPlots\n\n\nMetric\nAutoStationarity\nAutomatically detects stationarity for each time series in a DataFrame using the Augmented Dickey-Fuller (ADF) test.\nvalidmind.data_validation.AutoStationarity\n\n\nMetric\nDescriptiveStatistics\nCollects a set of descriptive statistics for a dataset, both for numerical and categorical variables\nvalidmind.data_validation.DescriptiveStatistics\n\n\nMetric\nPearsonCorrelationMatrix\nExtracts the Pearson correlation coefficient for all pairs of numerical variables in the dataset. This metric is useful to identify highly correlated variables that can be removed from the dataset to reduce dimensionality.\nvalidmind.data_validation.PearsonCorrelationMatrix\n\n\nMetric\nTabularNumericalHistograms\nGenerates a visual analysis of numerical data by plotting the histogram. The input dataset can have multiple numerical variables if necessary. In this case, we produce a separate plot for each numerical variable.\nvalidmind.data_validation.TabularNumericalHistograms\n\n\nThresholdTest\nHighCardinality\nThe high cardinality test measures the number of unique values found in categorical columns.\nvalidmind.data_validation.HighCardinality\n\n\nThresholdTest\nMissingValues\nTest that the number of missing values in the dataset across all features is less than a threshold\nvalidmind.data_validation.MissingValues\n\n\nMetric\nRollingStatsPlot\nThis class provides a metric to visualize the stationarity of a given time series dataset by plotting the rolling mean and rolling standard deviation. The rolling mean represents the average of the time series data over a fixed-size sliding window, which helps in identifying trends in the data. The rolling standard deviation measures the variability of the data within the sliding window, showing any changes in volatility over time. By analyzing these plots, users can gain insights into the stationarity of the time series data and determine if any transformations or differencing operations are required before applying time series models.\nvalidmind.data_validation.RollingStatsPlot\n\n\nMetric\nDatasetCorrelations\nExtracts the correlation matrix for a dataset. The following coefficients are calculated: - Pearson's R for numerical variables - Cramer's V for categorical variables - Correlation ratios for categorical-numerical variables\nvalidmind.data_validation.DatasetCorrelations\n\n\nMetric\nTabularDescriptionTables\nCollects a set of descriptive statistics for a tabular dataset, for numerical, categorical and datetime variables.\nvalidmind.data_validation.TabularDescriptionTables\n\n\nMetric\nAutoMA\nAutomatically detects the MA order of a time series using both BIC and AIC.\nvalidmind.data_validation.AutoMA\n\n\nThresholdTest\nUniqueRows\nTest that the number of unique rows is greater than a threshold\nvalidmind.data_validation.UniqueRows\n\n\nThresholdTest\nTooManyZeroValues\nThe zeros test finds columns that have too many zero values.\nvalidmind.data_validation.TooManyZeroValues\n\n\nThresholdTest\nHighPearsonCorrelation\nTest that the pairwise Pearson correlation coefficients between the features in the dataset do not exceed a specified threshold.\nvalidmind.data_validation.HighPearsonCorrelation\n\n\nMetric\nACFandPACFPlot\nPlots ACF and PACF for a given time series dataset.\nvalidmind.data_validation.ACFandPACFPlot\n\n\nThresholdTest\nTimeSeriesFrequency\nTest that detect frequencies in the data\nvalidmind.data_validation.TimeSeriesFrequency\n\n\nMetric\nDatasetSplit\nAttempts to extract information about the dataset split from the provided training, test and validation datasets.\nvalidmind.data_validation.DatasetSplit\n\n\nMetric\nSpreadPlot\nThis class provides a metric to visualize the spread between pairs of time series variables in a given dataset. By plotting the spread of each pair of variables in separate figures, users can assess the relationship between the variables and determine if any cointegration or other time series relationships exist between them.\nvalidmind.data_validation.SpreadPlot\n\n\nMetric\nTimeSeriesLinePlot\nGenerates a visual analysis of time series data by plotting the raw time series. The input dataset can have multiple time series if necessary. In this case we produce a separate plot for each time series.\nvalidmind.data_validation.TimeSeriesLinePlot\n\n\nMetric\nAutoSeasonality\nAutomatically detects the optimal seasonal order for a time series dataset using the seasonal_decompose method.\nvalidmind.data_validation.AutoSeasonality\n\n\nMetric\nEngleGrangerCoint\nTest for cointegration between pairs of time series variables in a given dataset using the Engle-Granger test.\nvalidmind.data_validation.EngleGrangerCoint\n\n\nThresholdTest\nTimeSeriesMissingValues\nTest that the number of missing values is less than a threshold\nvalidmind.data_validation.TimeSeriesMissingValues\n\n\nDatasetMetadata\nDatasetMetadata\nCustom class to collect a set of descriptive statistics for a dataset. This class will log dataset metadata via `log_dataset` instead of a metric. Dataset metadata is necessary to initialize dataset object that can be related to different metrics and test results\nvalidmind.data_validation.DatasetMetadata\n\n\nMetric\nTimeSeriesHistogram\nGenerates a visual analysis of time series data by plotting the histogram. The input dataset can have multiple time series if necessary. In this case we produce a separate plot for each time series.\nvalidmind.data_validation.TimeSeriesHistogram\n\n\nMetric\nLaggedCorrelationHeatmap\nGenerates a heatmap of correlations between the target variable and the lags of independent variables in the dataset.\nvalidmind.data_validation.LaggedCorrelationHeatmap\n\n\nMetric\nSeasonalDecompose\nCalculates seasonal_decompose metric for each of the dataset features\nvalidmind.data_validation.SeasonalDecompose\n\n\nThresholdTest\nClassImbalance\nThe class imbalance test measures the disparity between the majority class and the minority class in the target column.\nvalidmind.data_validation.ClassImbalance\n\n\nMetric\nAutoAR\nAutomatically detects the AR order of a time series using both BIC and AIC.\nvalidmind.data_validation.AutoAR\n\n\nMetric\nTabularDateTimeHistograms\nGenerates a visual analysis of datetime data by plotting histograms of differences between consecutive dates. The input dataset can have multiple datetime variables if necessary. In this case, we produce a separate plot for each datetime variable.\nvalidmind.data_validation.TabularDateTimeHistograms"
-  },
-  {
-    "objectID": "notebooks/how_to/run_a_test.html",
-    "href": "notebooks/how_to/run_a_test.html",
-    "title": "Running an Individual Test",
-    "section": "",
-    "text": "This notebook shows how to run individual metrics or thresholds tests.\n%load_ext dotenv\n%dotenv dev.env\n\nimport pandas as pd\nimport xgboost as xgb\n\nfrom sklearn.metrics import accuracy_score\nfrom sklearn.model_selection import train_test_split\n\n%matplotlib inline\n\ncannot find .env file\nimport validmind as vm\n\n\nvm.init(\n  api_host = \"http://localhost:3000/api/v1/tracking\",\n  project = \"clhsvn7va0000kgrl0nwybdff\"\n)\n  \n  \n\nConnected to ValidMind. Project: Customer Churn Model dev - Initial Validation (clhsvn7va0000kgrl0nwybdff)"
-  },
-  {
-    "objectID": "notebooks/how_to/run_a_test.html#load-the-demo-dataset",
-    "href": "notebooks/how_to/run_a_test.html#load-the-demo-dataset",
-    "title": "Running an Individual Test",
-    "section": "Load the Demo Dataset",
-    "text": "Load the Demo Dataset\n\n# You can also import customer_churn like this:\nfrom validmind.datasets.classification import customer_churn as demo_dataset\n# from validmind.datasets.classification import taiwan_credit as demo_dataset\n\ndf = demo_dataset.load_data()\n\n\nPrepocess the Raw Dataset\n\ntrain_df, validation_df, test_df = demo_dataset.preprocess(df)"
-  },
-  {
-    "objectID": "notebooks/how_to/run_a_test.html#train-a-model-for-testing",
-    "href": "notebooks/how_to/run_a_test.html#train-a-model-for-testing",
-    "title": "Running an Individual Test",
-    "section": "Train a Model for Testing",
-    "text": "Train a Model for Testing\nWe train a simple customer churn model for our test.\n\nx_train = train_df.drop(demo_dataset.target_column, axis=1)\ny_train = train_df[demo_dataset.target_column]\nx_val = validation_df.drop(demo_dataset.target_column, axis=1)\ny_val = validation_df[demo_dataset.target_column]\n\nmodel = xgb.XGBClassifier(early_stopping_rounds=10)\nmodel.set_params(\n    eval_metric=[\"error\", \"logloss\", \"auc\"],\n)\nmodel.fit(\n    x_train,\n    y_train,\n    eval_set=[(x_val, y_val)],\n    verbose=False,\n)\n\nXGBClassifier(base_score=None, booster=None, callbacks=None,\n              colsample_bylevel=None, colsample_bynode=None,\n              colsample_bytree=None, early_stopping_rounds=10,\n              enable_categorical=False, eval_metric=['error', 'logloss', 'auc'],\n              feature_types=None, gamma=None, gpu_id=None, grow_policy=None,\n              importance_type=None, interaction_constraints=None,\n              learning_rate=None, max_bin=None, max_cat_threshold=None,\n              max_cat_to_onehot=None, max_delta_step=None, max_depth=None,\n              max_leaves=None, min_child_weight=None, missing=nan,\n              monotone_constraints=None, n_estimators=100, n_jobs=None,\n              num_parallel_tree=None, predictor=None, random_state=None, ...)In a Jupyter environment, please rerun this cell to show the HTML representation or trust the notebook. On GitHub, the HTML representation is unable to render, please try loading this page with nbviewer.org.XGBClassifierXGBClassifier(base_score=None, booster=None, callbacks=None,\n              colsample_bylevel=None, colsample_bynode=None,\n              colsample_bytree=None, early_stopping_rounds=10,\n              enable_categorical=False, eval_metric=['error', 'logloss', 'auc'],\n              feature_types=None, gamma=None, gpu_id=None, grow_policy=None,\n              importance_type=None, interaction_constraints=None,\n              learning_rate=None, max_bin=None, max_cat_threshold=None,\n              max_cat_to_onehot=None, max_delta_step=None, max_depth=None,\n              max_leaves=None, min_child_weight=None, missing=nan,\n              monotone_constraints=None, n_estimators=100, n_jobs=None,\n              num_parallel_tree=None, predictor=None, random_state=None, ...)"
-  },
-  {
-    "objectID": "notebooks/how_to/run_a_test.html#import-and-run-the-individual-test",
-    "href": "notebooks/how_to/run_a_test.html#import-and-run-the-individual-test",
-    "title": "Running an Individual Test",
-    "section": "Import and Run the Individual Test",
-    "text": "Import and Run the Individual Test\n\nInitialize ValidMind objects\n\nvm_train_ds = vm.init_dataset(\n    dataset=train_df,\n    type=\"generic\",\n    target_column=demo_dataset.target_column\n)\n\nvm_test_ds = vm.init_dataset(\n    dataset=test_df,\n    type=\"generic\",\n    target_column=demo_dataset.target_column\n)\n\nvm_model = vm.init_model(\n    model,\n    train_ds=vm_train_ds,\n    test_ds=vm_test_ds,\n)\n\nPandas dataset detected. Initializing VM Dataset instance...\nInferring dataset types...\nPandas dataset detected. Initializing VM Dataset instance...\nInferring dataset types...\n\n\n\n\nImport the individual test\n\nfrom validmind.vm_models.test_context import TestContext\nfrom validmind.model_validation.sklearn.threshold_tests import TrainingTestDegradation\n\n\n\nPass the required context and config parameters\n\ntest_context = TestContext(model=vm_model)\nws_diagnostic = TrainingTestDegradation(test_context)\n\n\n\nRun the test\n\nws_diagnostic.run()\n\nTestPlanTestResult(result_id=\"training_test_degradation\", test_results)\n\n\n\n\nDisplay results\n\nws_diagnostic.result.show()"
-  },
-  {
-    "objectID": "notebooks/nlp/nlp_sentiment_analysis_demo.html",
-    "href": "notebooks/nlp/nlp_sentiment_analysis_demo.html",
-    "title": "Sensitivity Analysis",
-    "section": "",
-    "text": "This notebook aims to present NLP data analysis and binary classification using the PyTorch library on COVID-19 tweets. The emphasis is on the in-depth analysis and preprocessing of the text data (tweets). In the first section, the notebook introduces the manually tagged COVID-19 tweets, which range from Highly Negative to Highly Positive, representing five distinct classes. In this Exploratory Data Analysis (EDA), these five classes will be simplified to two classes: Positive and Negative."
-  },
-  {
-    "objectID": "notebooks/nlp/nlp_sentiment_analysis_demo.html#natural-language-processing-analysis-binary-classification-using-pytorch",
-    "href": "notebooks/nlp/nlp_sentiment_analysis_demo.html#natural-language-processing-analysis-binary-classification-using-pytorch",
-    "title": "Sensitivity Analysis",
-    "section": "",
-    "text": "This notebook aims to present NLP data analysis and binary classification using the PyTorch library on COVID-19 tweets. The emphasis is on the in-depth analysis and preprocessing of the text data (tweets). In the first section, the notebook introduces the manually tagged COVID-19 tweets, which range from Highly Negative to Highly Positive, representing five distinct classes. In this Exploratory Data Analysis (EDA), these five classes will be simplified to two classes: Positive and Negative."
-  },
-  {
-    "objectID": "notebooks/nlp/nlp_sentiment_analysis_demo.html#explorary-data-analysis-of-covid-tweets-data",
-    "href": "notebooks/nlp/nlp_sentiment_analysis_demo.html#explorary-data-analysis-of-covid-tweets-data",
-    "title": "Sensitivity Analysis",
-    "section": "1. Explorary Data Analysis of Covid tweets data",
-    "text": "1. Explorary Data Analysis of Covid tweets data\n\nValidMind project connection\n\n%load_ext dotenv\n%dotenv .env\nimport validmind as vm\n\nvm.init(\n  api_host = \"http://localhost:3000/api/v1/tracking\",\n  project = \"cliop8llc003x32rlklophmdl\"\n)\n\n\n\nLoad library\n\n%set_env PYTORCH_MPS_HIGH_WATERMARK_RATIO 0.8\n\nimport pandas as pd\nimport numpy as np\nimport os\n%matplotlib inline\n\nimport warnings\nwarnings.filterwarnings('ignore')\n\nimport torch\nif torch.backends.mps.is_available():\n    device = torch.device(\"mps\")\nelif torch.cuda.is_available():\n    device = torch.device(\"cuda\")\nelse:\n    device = torch.device(\"cpu\")\n\ndevice = \"cpu\"\n\ntrain_model = True\n\n\n\nLoad covid-19 tweets data\n\nfrom validmind.datasets.nlp import twitter_covid_19 as demo_data\ndf = demo_data.load_data()\ndf.head(10)\n\n\n\nRun text data quality test plan\n\nvm_ds = vm.init_dataset(dataset=df, type=\"generic\", text_column='OriginalTweet', target_column=\"Sentiment\")\n\n\nconfig = {\n    \"class_imbalance\":{\"min_percent_threshold\": 3}\n}\ntext_data_test_plan = vm.run_test_plan(\"text_data_quality\",\n                                       dataset=vm_ds,\n                                       config=config)"
-  },
-  {
-    "objectID": "notebooks/nlp/nlp_sentiment_analysis_demo.html#preprocess-data",
-    "href": "notebooks/nlp/nlp_sentiment_analysis_demo.html#preprocess-data",
-    "title": "Sensitivity Analysis",
-    "section": "2. Preprocess data",
-    "text": "2. Preprocess data\n\nHandle class bias\nOne way to handle class bias is to merge a specific class data with related class. Here, we will copy the text and class lables in separate columns so that the original text is also there for comparison.\n\nprint(\"Original Classes:\", df.Sentiment.unique())\n\ndf['text'] = df.OriginalTweet\ndf[\"text\"] = df[\"text\"].astype(str)\n\ndef classes_def(x):\n    if x ==  \"Extremely Positive\":\n        return \"positive\"\n    elif x == \"Extremely Negative\":\n        return \"negative\"\n    elif x == \"Negative\":\n        return \"negative\"\n    elif x ==  \"Positive\":\n        return \"positive\"\n    else:\n        return \"neutral\"\n    \ndf['sentiment']=df['Sentiment'].apply(lambda x:classes_def(x))\ntarget=df['sentiment']\n\nprint(df.sentiment.value_counts(normalize= True))\nprint(\"Modified Classes:\", df.sentiment.unique())\n\n\n\nRemove neutral class\n\ndf = df[df[\"sentiment\"] != \"neutral\"]\nprint(df.sentiment.unique())\nprint(df.sentiment.value_counts(normalize= True))\nprint(df.shape)\n\n\ndf\n\n\n\nRemove urls and html links\n\n#Remove Urls and HTML links\nimport re\n\ndef remove_urls(text):\n    url_remove = re.compile(r'https?://\\S+|www\\.\\S+')\n    return url_remove.sub(r'', text)\n\ndf['text']=df['text'].apply(lambda x:remove_urls(x))\n\ndef remove_html(text):\n    html=re.compile(r'&lt;.*?&gt;')\n    return html.sub(r'',text)\n\ndf['text']=df['text'].apply(lambda x:remove_html(x))\n\n\n\nConvert text to lower case\n\n# Lower casing\ndef lower(text):\n    low_text= text.lower()\n    return low_text\ndf['text']=df['text'].apply(lambda x:lower(x))\n\n\n\nRemove numbers\n\n# Number removal\ndef remove_num(text):\n    remove= re.sub(r'\\d+', '', text)\n    return remove\ndf['text']=df['text'].apply(lambda x:remove_num(x))\n\n\n\nRemove stopwords\n\n#Remove stopwords\nfrom nltk.corpus import stopwords\n\", \".join(stopwords.words('english'))\nSTOPWORDS = set(stopwords.words('english'))\n\ndef remove_stopwords(text):\n    \"\"\"custom function to remove the stopwords\"\"\"\n    return \" \".join([word for word in str(text).split() if word not in STOPWORDS])\ndf['text']=df['text'].apply(lambda x:remove_stopwords(x))\n\n\n\nRemove Punctuations\n\n#Remove Punctuations\n\ndef punct_remove(text):\n    punct = re.sub(r\"[^\\w\\s\\d]\",\"\", text)\n    return punct\ndf['text']=df['text'].apply(lambda x:punct_remove(x))\n\n\n\nRemove mentions\n\n#Remove mentions \ndef remove_mention(x):\n    text=re.sub(r'@\\w+','',x)\n    return text\ndf['text']=df['text'].apply(lambda x:remove_mention(x))\n\n\n\nRemove hashtags\n\n#Remove hashtags \n\ndef remove_hash(x):\n    text=re.sub(r'#\\w+','',x)\n    return text\ndf['text']=df['text'].apply(lambda x:remove_hash(x))\n\n\n\nRemove extra white space left while removing stuff\n\n#Remove extra white space left while removing stuff\ndef remove_space(text):\n    space_remove = re.sub(r\"\\s+\",\" \",text).strip()\n    return space_remove\ndf['text']=df['text'].apply(lambda x:remove_space(x))\n\n\ndf\n\n\n\nRun text data quality tests again\n\nvm_ds = vm.init_dataset(dataset=df, type=\"generic\", text_column='text', target_column=\"sentiment\")\n\nconfig = {\n    \"class_imbalance\":{\"min_percent_threshold\": 3}\n}\ntext_data_test_plan = vm.run_test_plan(\"text_data_quality\",\n                                       dataset=vm_ds,\n                                       config=config)"
-  },
-  {
-    "objectID": "notebooks/nlp/nlp_sentiment_analysis_demo.html#feature-engineering",
-    "href": "notebooks/nlp/nlp_sentiment_analysis_demo.html#feature-engineering",
-    "title": "Sensitivity Analysis",
-    "section": "3. Feature Engineering",
-    "text": "3. Feature Engineering\n\nEncoding the words\nThe embedding lookup requires that we pass in integers to our network. The easiest way to do this is to create dictionaries that map the words in the vocabulary to integers. Then we can convert each of our tweets into integers so they can be passed into the network.\nNow you’re going to encode the words with integers. Build a dictionary that maps words to integers. Later we’re going to pad our input vectors with zeros, so make sure the integers start at 1, not 0. Also, convert the tweets to integers and store the tweets in a new list called tweets_ints.\n\nText to words\n\nall_text = ' '.join(df.text)\n# create a list of words\nwords = all_text.split()\n\n\n\nBuild dictionary and map words to integers\n\n# feel free to use this import \nfrom collections import Counter\n\n## Build a dictionary that maps words to integers\ncounts = Counter(words)\nvocab = sorted(counts, key=counts.get, reverse=True)\nvocab_to_int = {word: ii for ii, word in enumerate(vocab,1)} \nvocab[1:10]\n\n\n\nTokenize each tweet\n\n## use the dict to tokenize each tweet in tweets_split\n## store the tokenized tweets in tweets_ints\ntweets_ints = []\nfor tweet in df.text:\n  tweets_ints.append([vocab_to_int[word] for word in tweet.split()])\n\n\n# stats about vocabulary\nprint('Unique words: ', len((vocab_to_int)))  # should ~ 74000+\nprint()\n\n# print tokens in first tweet\nprint('Tokenized tweet: \\n', tweets_ints[:1])\nprint(len(tweets_ints))\n\n\n\n\nEncoding the labels\nOur labels are “positive” or “negative”. To use these labels in our network, we need to convert them to 0 and 1.\nConvert labels from positive and negative to 1 and 0, respectively, and place those in a new list, encoded_labels.\n\n# 1=positive, 0=negative label conversion\nimport numpy as np\n\nlabels_split = df.sentiment.values\nencoded_labels = np.array([1 if label == 'positive' else 0 for label in labels_split])\nprint(len(encoded_labels))\n\n\nPadding sequences\nTo deal with both short and very long tweets, we’ll pad or truncate all our tweets to a specific length. For tweets shorter than some seq_length, we’ll pad with 0s. For tweets longer than seq_length, we can truncate them to the first seq_length words. A good seq_length, in this case, is 200.\nDefine a function that returns an array features that contains the padded data, of a standard size, that we’ll pass to the network. * The data should come from tweet_ints, since we want to feed integers to the network. * Each row should be seq_length elements long. * For tweets longer than seq_length, use only the first seq_length words as the feature vector.\nAs a small example, if the seq_length=10 and an input tweet is:\n[117, 18, 128]\nThe resultant, padded sequence should be:\n[0, 0, 0, 0, 0, 0, 0, 117, 18, 128]\nYour final features array should be a 2D array, with as many rows as there are tweets, and as many columns as the specified seq_length.\nThis isn’t trivial and there are a bunch of ways to do this. But, if you’re going to be building your own deep learning networks, you’re going to have to get used to preparing your data.\n\ndef pad_features(tweets_ints, seq_length):\n    ''' Return features of tweet_ints, where each tweet is padded with 0's \n        or truncated to the input seq_length.\n    '''\n    ## getting the correct rows x cols shape\n    features = np.zeros((len(tweets_ints), seq_length), dtype=int)\n    \n    ## for each tweet, I grab that tweet\n    for i, row in enumerate(tweets_ints):\n      features[i, -len(row):] = np.array(row)[:seq_length]\n    \n    return features\n\n\n# Test your implementation!\n\nseq_length = 100\n\nfeatures = pad_features(tweets_ints, seq_length=seq_length)\n\n## test statements - do not change - ##\nassert len(features)==len(tweets_ints), \"Your features should have as many rows as tweets.\"\nassert len(features[0])==seq_length, \"Each feature row should contain seq_length values.\"\n\n# print first 10 values of the first 30 batches \nprint(features[:10,-25:])\nfeatures = features[0:len(features)-23]\nencoded_labels = encoded_labels[0:len(encoded_labels)-23] \nprint(len(features),len(encoded_labels))"
-  },
-  {
-    "objectID": "notebooks/nlp/nlp_sentiment_analysis_demo.html#modeling",
-    "href": "notebooks/nlp/nlp_sentiment_analysis_demo.html#modeling",
-    "title": "Sensitivity Analysis",
-    "section": "4. Modeling",
-    "text": "4. Modeling\n\nTraining, validation, test\nWith our data in nice shape, we’ll split it into training, validation, and test sets.\nCreate the training, validation, and test sets. * You’ll need to create sets for the features and the labels, train_x and train_y, for example. * Define a split fraction, split_frac as the fraction of data to keep in the training set. Usually this is set to 0.8 or 0.9. * Whatever data is left will be split in half to create the validation and testing data.\n\nsplit_frac = 0.8\n\n## split data into training, validation, and test data (features and labels, x and y)\nsplit_idx = 25000\ntrain_x, remaining_x = features[:split_idx], features[split_idx:]\ntrain_y, remaining_y = encoded_labels[:split_idx], encoded_labels[split_idx:]\n\ntest_idx = int(len(remaining_x)* 0.53449)\nval_x, test_x = remaining_x[:test_idx], remaining_x[test_idx:]\nval_y, test_y = remaining_y[:test_idx], remaining_y[test_idx:]\n\n## print out the shapes of your resultant feature data\nprint(\"\\t\\t\\tFeatures Shapes:\")\nprint(\"Train set: \\t\\t{}\".format(train_x.shape),\n      \"\\nValidation set: \\t{}\".format(val_x.shape),\n      \"\\nTest set: \\t\\t{}\".format(test_x.shape))\n\n\n\n\nDataloaders and batching\nAfter creating training, test, and validation data, we can create DataLoaders for this data by following two steps: 1. Create a known format for accessing our data, using TensorDataset which takes in an input set of data and a target set of data with the same first dimension, and creates a dataset. 2. Create DataLoaders and batch our training, validation, and test Tensor datasets.\ntrain_data = TensorDataset(torch.from_numpy(train_x), torch.from_numpy(train_y))\ntrain_loader = DataLoader(train_data, batch_size=batch_size)\nThis is an alternative to creating a generator function for batching our data into full batches.\n\nimport torch\nfrom torch.utils.data import TensorDataset, DataLoader\n\n# create Tensor datasets\ntrain_data = TensorDataset(torch.from_numpy(train_x).to(device), torch.from_numpy(train_y).to(device))\nvalid_data = TensorDataset(torch.from_numpy(val_x).to(device), torch.from_numpy(val_y).to(device))\ntest_data = TensorDataset(torch.from_numpy(test_x).to(device), torch.from_numpy(test_y).to(device))\n\n# dataloaders\nbatch_size = 50\n\n# make sure to SHUFFLE your data\ntrain_loader = DataLoader(train_data, shuffle=True, batch_size=batch_size)\nvalid_loader = DataLoader(valid_data, shuffle=True, batch_size=batch_size)\ntest_loader = DataLoader(test_data, shuffle=True, batch_size=batch_size)\n\n\n# obtain one batch of training data\ndataiter = iter(train_loader)\nsample_x, sample_y = next(dataiter)\n\nprint('Sample input size: ', sample_x.size()) # batch_size, seq_length\nprint('Sample input: \\n', sample_x)\nprint()\nprint('Sample label size: ', sample_y.size()) # batch_size\nprint('Sample label: \\n', sample_y)\n\n\n\nSentiment network with PyTorch\nBelow is where you’ll define the network. ### Network architecture\nThe architecture for this network is shown below.\n    Input (Word Tokens)\" --&gt; \"Embedding Layer\" --&gt; \"LSTM Layer\" --&gt; \"Fully-Connected Layer\" --&gt; \"Sigmoid Activation\" --&gt; \"Output (Last Sigmoid)\";\nFirst, we’ll pass in words to an embedding layer. We need an embedding layer because we have tens of thousands of words, so we’ll need a more efficient representation for our input data than one-hot encoded vectors. You should have seen this before from the Word2Vec lesson. You can actually train an embedding with the Skip-gram Word2Vec model and use those embeddings as input, here. However, it’s good enough to just have an embedding layer and let the network learn a different embedding table on its own.\nAfter input words are passed to an embedding layer, the new embeddings will be passed to LSTM cells. The LSTM cells will add recurrent connections to the network and give us the ability to include information about the sequence of words in the covid twitter data.\nFinally, the LSTM outputs will go to a sigmoid output layer. We’re using a sigmoid function because positive and negative = 1 and 0, respectively, and a sigmoid will output predicted, sentiment values between 0-1.\nWe don’t care about the sigmoid outputs except for the very last one; we can ignore the rest. We’ll calculate the loss by comparing the output at the last time step and the training label (pos or neg).\nThe layers are as follows: 1. An embedding layer that converts our word tokens (integers) into embeddings of a specific size. 2. An lstm layer defined by a hidden_state size and number of layers 3. A fully-connected output layer that maps the LSTM layer outputs to a desired output_size 4. A sigmoid activation layer which turns all outputs into a value 0-1; return only the last sigmoid output as the output of this network.\n\n\nThe embedding layer\nWe need to add an embedding layer because there are 53000+ words in our vocabulary. It is massively inefficient to one-hot encode that many classes. So, instead of one-hot encoding, we can have an embedding layer and use that layer as a lookup table. You could train an embedding layer using Word2Vec, then load it here. But, it’s fine to just make a new layer, using it for only dimensionality reduction, and let the network learn the weights.\n\n\nThe LSTM layer(s)\nWe’ll create an LSTM to use in our recurrent network, which takes in an input_size, a hidden_dim, a number of layers, a dropout probability (for dropout between multiple layers), and a batch_first parameter.\nMost of the time, you’re network will have better performance with more layers; between 2-3. Adding more layers allows the network to learn really complex relationships.\nComplete the __init__, forward, and init_hidden functions for the SentimentRNN model class.\nNote: init_hidden should initialize the hidden and cell state of an lstm layer to all zeros, and move those state to GPU, if available.\n\nif(lower(device) == \"gpu\"):\n    print('Training on GPU.')\nelif (lower(device) == \"mps\"):\n    print('Training on mps.')\nelse:\n    print('No GPU available, training on CPU.')\n\n\nimport torch.nn as nn\n\nclass SentimentRNN(nn.Module):\n    \"\"\"\n    The RNN model that will be used to perform Sentiment analysis.\n    \"\"\"\n\n    def __init__(self, vocab_size, output_size, embedding_dim, hidden_dim, n_layers, drop_prob=0.5):\n        \"\"\"\n        Initialize the model by setting up the layers.\n        \"\"\"\n        super(SentimentRNN, self).__init__()\n\n        self.output_size = output_size\n        self.n_layers = n_layers\n        self.hidden_dim = hidden_dim\n        \n        # embedding and LSTM layers\n        self.embedding = nn.Embedding(vocab_size, embedding_dim)\n        self.lstm = nn.LSTM(embedding_dim, hidden_dim, n_layers,\n                            dropout=drop_prob, batch_first=True)\n        \n        # dropout layer\n        self.dropout = nn.Dropout(0.5)\n        \n        # linear and sigmoid layer\n        self.fc = nn.Linear(hidden_dim, output_size)\n        self.sig = nn.Sigmoid()\n\n    def forward(self, x, hidden):\n        \"\"\"\n        Perform a forward pass of our model on some input and hidden state.\n        \"\"\"\n        batch_size = x.size(0)\n        \n        # embeddings and lstm_out\n        embeds = self.embedding(x)\n        lstm_out, hidden = self.lstm(embeds, hidden)\n        \n        # stack up lstm outputs\n        lstm_out = lstm_out.contiguous().view(-1, self.hidden_dim)\n        \n        # dropout and fully connected layer\n        out = self.dropout(lstm_out)\n        out = self.fc(out)\n        \n        # sigmoid function\n        sig_out = self.sig(out)\n        \n        # reshape to be batch_size first\n        sig_out = sig_out.view(batch_size, -1)\n        sig_out = sig_out[:, -1] # get last batch of labels\n        \n        # return last sigmoid output and hidden state\n        return sig_out, hidden\n    \n    \n    def init_hidden(self, batch_size):\n        ''' Initializes hidden state '''\n        # Create two new tensors with sizes n_layers x batch_size x hidden_dim,\n        # initialized to zero, for hidden state and cell state of LSTM\n        weight = next(self.parameters()).data\n        \n        if(lower(device) == \"gpu\"):\n          hidden = (weight.new(self.n_layers, batch_size, self.hidden_dim).zero_().cuda(),\n                   weight.new(self.n_layers, batch_size, self.hidden_dim).zero_().cuda())\n        elif(lower(device) == \"mps\"):\n           hidden = (weight.new(self.n_layers, batch_size, self.hidden_dim).zero_().to(device),\n                   weight.new(self.n_layers, batch_size, self.hidden_dim).zero_().to(device))\n        else:\n          hidden = (weight.new(self.n_layers, batch_size, self.hidden_dim).zero_(),\n                   weight.new(self.n_layers, batch_size, self.hidden_dim).zero_())\n        \n        return hidden\n    \n    def predict(self, x_data):\n\n        test_loader = DataLoader(x_data, shuffle=False, batch_size=batch_size)\n\n        # init hidden state\n        h = self.init_hidden(batch_size)\n\n        self.eval()\n        predictions = torch.empty((0), dtype=torch.float32)\n\n        # iterate over test data\n        for inputs in test_loader:\n\n            # Creating new variables for the hidden state, otherwise\n            # we'd backprop through the entire training history\n            h = tuple([each.data for each in h])\n\n            if(lower(device) == \"gpu\"):\n                inputs = inputs.cuda()\n            if(lower(device) == \"mps\"):\n                inputs = inputs.to(device)\n            # get predicted outputs\n            output, h = self(inputs, h)\n            \n            # convert output probabilities to predicted class (0 or 1)\n            pred = torch.round(output.squeeze())  # rounds to the nearest integer\n            \n            # compare predictions to true label\n            # correct_tensor = pred.eq(labels.float().view_as(pred))\n            if(lower(device) == \"mps\"):\n                pred = pred.cpu()\n            elif lower(device) == \"gpu\":\n                pred = pred\n            else:\n                pred = pred.cpu()\n            predictions = torch.cat((predictions, pred), 0)\n\n        return predictions.detach().numpy()\n\n\nWeights and hyper parameters\n\n# Instantiate the model w/ hyperparams\nvocab_size = len(vocab_to_int) + 1 # +1 for zero padding + our word tokens\noutput_size = 1\nembedding_dim = 400 \nhidden_dim = 256\nn_layers = 4\n\nnet = SentimentRNN(vocab_size, output_size, embedding_dim, hidden_dim, n_layers)\nprint(net)\n\n\n\nLoss and optimization functions\n\n# loss and optimization functions\nlr=0.001\n\ncriterion = nn.BCELoss()\noptimizer = torch.optim.Adam(net.parameters(), lr=lr)\n\n\nif train_model:\n    # training params\n\n    epochs = 4 # 3-4 is approx where I noticed the validation loss stop decreasing\n\n    counter = 0\n    print_every = 100\n    clip=5 # gradient clipping\n\n    # move model to GPU, if available\n    if(lower(device) == \"gpu\"):\n        net.cuda()\n    if(lower(device) == \"mps\"):\n        net = net.to(device)\n\n    net.train()\n    # train for some number of epochs\n    for e in range(epochs):\n        # initialize hidden state\n        h = net.init_hidden(batch_size)\n\n        # batch loop\n        for inputs, labels in train_loader:\n            counter += 1\n\n            if(lower(device) == \"gpu\"):\n                inputs, labels = inputs.cuda(), labels.cuda()\n            if(lower(device) == \"mps\"):\n                inputs, labels = inputs.to(device), labels.to(device)\n\n            # Creating new variables for the hidden state, otherwise\n            # we'd backprop through the entire training history\n            h = tuple([each.data for each in h])\n\n            # zero accumulated gradients\n            net.zero_grad()\n\n            # get the output from the model\n            output, h = net(inputs, h)\n\n            # calculate the loss and perform backprop\n            loss = criterion(output.squeeze(), labels.float())\n            loss.backward()\n            # `clip_grad_norm` helps prevent the exploding gradient problem in RNNs / LSTMs.\n            nn.utils.clip_grad_norm_(net.parameters(), clip)\n            optimizer.step()\n\n            # loss stats\n            if counter % print_every == 0:\n                # Get validation loss\n                val_h = net.init_hidden(batch_size)\n                val_losses = []\n                net.eval()\n                for inputs, labels in valid_loader:\n\n                    # Creating new variables for the hidden state, otherwise\n                    # we'd backprop through the entire training history\n                    val_h = tuple([each.data for each in val_h])\n\n                    if(lower(device) == \"gpu\"):\n                        inputs, labels = inputs.cuda(), labels.cuda()\n                    if(lower(device) == \"mps\"):\n                        inputs, labels = inputs.to(device), labels.to(device)\n\n                    output, val_h = net(inputs, val_h)\n                    val_loss = criterion(output.squeeze(), labels.float())\n\n                    val_losses.append(val_loss.item())\n\n                net.train()\n                print(\"Epoch: {}/{}...\".format(e+1, epochs),\n                    \"Step: {}...\".format(counter),\n                    \"Loss: {:.6f}...\".format(loss.item()),\n                    \"Val Loss: {:.6f}\".format(np.mean(val_losses)))\n\n    torch.save(net, os.path.join('./model/', 'model.pt'))\n\n\nnet = torch.load(os.path.join('./model/', 'model.pt'))\nnet = net.to(device)\nnet.eval()\n\n\n\nTraning accuracy\n\ndef compute_accuracy(net, data_loader, batch_size, device, criterion):\n    # Get test data loss and accuracy\n\n    test_losses = [] # track loss\n    num_correct = 0\n\n    # init hidden state\n    h = net.init_hidden(batch_size)\n\n    net.eval()\n    # iterate over test data\n    for inputs, labels in data_loader:\n\n        # Creating new variables for the hidden state, otherwise\n        # we'd backprop through the entire training history\n        h = tuple([each.data for each in h])\n\n        if(lower(device) == \"gpu\"):\n            inputs, labels = inputs.cuda(), labels.cuda()\n        if(lower(device) == \"mps\"):\n            inputs, labels = inputs.to(device), labels.to(device)\n        # get predicted outputs\n        output, h = net(inputs, h)\n        \n        # calculate loss\n        test_loss = criterion(output.squeeze(), labels.float())\n        test_losses.append(test_loss.item())\n        \n        # convert output probabilities to predicted class (0 or 1)\n        pred = torch.round(output.squeeze())  # rounds to the nearest integer\n        \n        # compare predictions to true label\n        correct_tensor = pred.eq(labels.float().view_as(pred))\n        if(lower(device) == \"mps\"):\n            correct = np.squeeze(correct_tensor.cpu().numpy())\n        elif lower(device) == \"gpu\":\n            correct = np.squeeze(correct_tensor.numpy())\n        else:\n            correct = np.squeeze(correct_tensor.cpu().numpy())\n\n        num_correct += np.sum(correct)\n\n\n    # -- stats! -- ##\n    # avg test loss\n    avg_loss = np.mean(test_losses)\n    test_acc = num_correct/len(data_loader.dataset) * 100\n    return test_acc, avg_loss\n\n\ntrain_model = True\nif train_model:\n    training_accuracy, avg_loss  = compute_accuracy(net, train_loader, batch_size, device, criterion)\n    print(f\"Training loss: {avg_loss}\")\n    print(f\"Training accuracy: {training_accuracy}\")\n\n\n\nTest accuracy\n\nif train_model:\n    test_accuracy, avg_loss  = compute_accuracy(net, test_loader, batch_size, device, criterion)\n    print(f\"Test loss: {avg_loss}\")\n    print(f\"Test accuracy: {test_accuracy}\")\n\n\n\n\nInitialize validmind objects\n\ntrain_data = TensorDataset(torch.from_numpy(train_x[:15000]).to(device), torch.from_numpy(train_y[:15000]).to(device))\n\nvm_train_ds = vm.init_dataset(dataset=train_data, type=\"generic\")\n\n\nvm_test_ds = vm.init_dataset(dataset=test_data, type=\"generic\")\n\n\n\nvm_model = vm.init_model(net, train_ds=vm_train_ds, test_ds=vm_test_ds)\n\n\nRun model metrics test plan\n\nmodel_metrics_test_plan = vm.run_test_plan(\"binary_classifier_metrics\", \n                                             model=vm_model\n                                            )\n\n\n\nRun model validation test plan\n\n\nmodel_validation_test_plan = vm.run_test_plan(\"binary_classifier_validation\", \n                                             model=vm_model\n                                            )"
->>>>>>> 7ef01bf3
   }
 ]