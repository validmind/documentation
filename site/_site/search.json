--- conflicted
+++ resolved
@@ -1,4 +1,1404 @@
 [
+  {
+    "objectID": "guide/overview.html",
+    "href": "guide/overview.html",
+    "title": "ValidMind overview",
+    "section": "",
+    "text": "ValidMind is a model risk management (MRM) solution designed for the specific needs of model developers and model validators alike. The platform automates key aspects of the MRM process, including model documentation, validation, and testing. In addition, the platform comes with built-in communication and tracking features that enable all stakeholders to collaborate and communicate effectively throughout the model risk management process, ensuring that everyone is informed and up-to-date.\nOur solution comprises two primary architectural components: the ValidMind Developer Framework and the cloud-based ValidMind MRM platform."
+  },
+  {
+    "objectID": "guide/overview.html#related-topics",
+    "href": "guide/overview.html#related-topics",
+    "title": "ValidMind overview",
+    "section": "Related Topics",
+    "text": "Related Topics\nReady to try out ValidMind? Try the Quickstart."
+  },
+  {
+    "objectID": "guide/guide.html",
+    "href": "guide/guide.html",
+    "title": "Guides",
+    "section": "",
+    "text": "Find how-to instructions for many common user tasks for the following user roles:"
+  },
+  {
+    "objectID": "guide/guide.html#related-topics",
+    "href": "guide/guide.html#related-topics",
+    "title": "Guides",
+    "section": "Related Topics",
+    "text": "Related Topics\nFor model developers, refer to our Developers section."
+  },
+  {
+    "objectID": "guide/submit-for-approval.html",
+    "href": "guide/submit-for-approval.html",
+    "title": "Submit for approval",
+    "section": "",
+    "text": "Learn how to use the ValidMind UI to view the approval workflow configured by an administrator and to submit projects for review and approval according to that workflow. This topic is relevant for:"
+  },
+  {
+    "objectID": "guide/submit-for-approval.html#prerequisites",
+    "href": "guide/submit-for-approval.html#prerequisites",
+    "title": "Submit for approval",
+    "section": "Prerequisites",
+    "text": "Prerequisites\n\nYou are a registered user on the ValidMind Platform\nThe model you are documenting is registered in the model inventory\nFor Model Developers submitting their documentation for review: model documentation is complete\nFor Model Validators submitting their validation report for review: validation report is complete"
+  },
+  {
+    "objectID": "guide/submit-for-approval.html#view-the-current-status-and-workflow",
+    "href": "guide/submit-for-approval.html#view-the-current-status-and-workflow",
+    "title": "Submit for approval",
+    "section": "View the current status and workflow",
+    "text": "View the current status and workflow\n\nFrom the Documentation Projects page, select a project.\nOn the Overview page, the current status of the project is displayed under Status. \nClick See workflow under Status to visualize the entire workflow that this project will go through."
+  },
+  {
+    "objectID": "guide/submit-for-approval.html#submit-for-review-for-validation-or-to-advance-to-a-workflow",
+    "href": "guide/submit-for-approval.html#submit-for-review-for-validation-or-to-advance-to-a-workflow",
+    "title": "Submit for approval",
+    "section": "Submit for review, for validation, or to advance to a workflow",
+    "text": "Submit for review, for validation, or to advance to a workflow\n\nFrom the Documentation Projects page, select a project.\nUnder Actions on the right, initiate the transition from the current state to the next workflow state.\nFor example, change the state from In Documentation to In Validation to indicate that a model developer has completed the initial model documentation and is ready to go through the model validation step. \n\n\n\n\n\n\n\n\n\n\n\n\nTip\n\n\n\nWorkflow states and transitions can only be configured by an administrator."
+  },
+  {
+    "objectID": "guide/faq-testing.html",
+    "href": "guide/faq-testing.html",
+    "title": "Testing",
+    "section": "",
+    "text": "All the existing tests were developed using open-source Python and R libraries.\nThe Developer Framework test interface is a light wrapper that defines some utility functions to interact with different dataset and model backends in an agnostic way, and other functions to collect and post results to the ValidMind backend using a generic results schema."
+  },
+  {
+    "objectID": "guide/faq-testing.html#how-did-validmind-develop-the-tests-that-are-currently-in-the-library",
+    "href": "guide/faq-testing.html#how-did-validmind-develop-the-tests-that-are-currently-in-the-library",
+    "title": "Testing",
+    "section": "",
+    "text": "All the existing tests were developed using open-source Python and R libraries.\nThe Developer Framework test interface is a light wrapper that defines some utility functions to interact with different dataset and model backends in an agnostic way, and other functions to collect and post results to the ValidMind backend using a generic results schema."
+  },
+  {
+    "objectID": "guide/faq-testing.html#can-tests-be-configured-or-customized-and-can-we-add-our-own-tests",
+    "href": "guide/faq-testing.html#can-tests-be-configured-or-customized-and-can-we-add-our-own-tests",
+    "title": "Testing",
+    "section": "Can tests be configured or customized, and can we add our own tests?",
+    "text": "Can tests be configured or customized, and can we add our own tests?\nValidMind allows tests to be configured at several levels:\n\nAdministrators can configure which tests are required to run programmatically depending on the model use case\nYou can change the thresholds and parameters for tests already available in the Developer Framework (for instance, changing the threshold parameter for class imbalance flag).\nIn addition, ValidMind is implementing a feature that allows you to add your own tests to the Developer Framework. You will also be able to connect your own custom tests with the Developer Framework. These custom tests will be configurable and able to run programmatically, just like the rest of the Developer Framework libraries (roadmap item – Q3’2023)."
+  },
+  {
+    "objectID": "guide/faq-testing.html#do-you-include-explainability-related-testing-and-documentation",
+    "href": "guide/faq-testing.html#do-you-include-explainability-related-testing-and-documentation",
+    "title": "Testing",
+    "section": "Do you include explainability-related testing and documentation?",
+    "text": "Do you include explainability-related testing and documentation?\nOur Developer Framework currently includes test kits to test and document global explainability features of the model, specifically, permutation feature importance and Shapley values.\n\nIn addition, ValidMind is implementing standard documentation via the Developer Framework for the following items and modeling techniques:\n\nConceptual soundness\n\nModel use case description (Q2’2023)\nModel selection rationale (Q2’2023)\n\nData evaluation\n\nData quality metrics\nSampling method validation\nPopulation distribution (PSI)\nCorrelations & interactions\nData lineage (Q3’2023)\nFeature engineering (Q3’2023)\n\nModel Evaluation\n\nPerformance & accuracy evaluation\nGoodness of fit (Q2’2023)\nStability & sensitivity to perturbations (Q3’2023)\nModel robustness & weak regions (Q3’2023)\nGlobal explainability - permutation feature importance, SHAP\nLocal explainability- LIME (Q3’2023)\nModel testing at implementation / post-production (2024)\n\nModel techniques\n\nTime series (ARIMA, Error correction)\nRegression (OLS, Logistic, GLM, XGBoost)\nDecision trees (tree-based ML models)\nRandom forests\nK-means clustering (Q2 2023)\nNLP (2024)\nDeep learning (2024)\nComputer vision (2024)"
+  },
+  {
+    "objectID": "guide/faq-testing.html#is-there-a-use-case-for-synthetic-data-on-the-platform",
+    "href": "guide/faq-testing.html#is-there-a-use-case-for-synthetic-data-on-the-platform",
+    "title": "Testing",
+    "section": "Is there a use case for synthetic data on the platform?",
+    "text": "Is there a use case for synthetic data on the platform?\nValidMind’s Developer Framework supports you bringing your own datasets, including synthetic datasets, for testing and benchmarking purposes, such as for fair lending and bias testing.\nWe are happy to discuss exploring specific use cases for synthetic data generation with you further."
+  },
+  {
+    "objectID": "guide/jupyter-notebooks.html",
+    "href": "guide/jupyter-notebooks.html",
+    "title": "Example notebooks",
+    "section": "",
+    "text": "Our example notebooks are designed to showcase the capabilities and features of the Developer Framework and ValidMind Platform, while also providing you with useful examples that you can build on and adapt for your own use cases.\nTry the notebook source yourself:\nGoogle Colaboratory (Colab) is a free Jupyter notebook environment that runs in the cloud. There, you can work with our Jupyter notebooks by saving your own copy, write and execute code, share your work to collaborate with others in real-time, and download notebooks to try them out locally in your own developer environment."
+  },
+  {
+    "objectID": "guide/jupyter-notebooks.html#related-topics",
+    "href": "guide/jupyter-notebooks.html#related-topics",
+    "title": "Example notebooks",
+    "section": "Related topics",
+    "text": "Related topics\nFor an introduction to how these notebooks get used with ValidMind, take a look at the Quickstart."
+  },
+  {
+    "objectID": "guide/get-started.html",
+    "href": "guide/get-started.html",
+    "title": "Get started",
+    "section": "",
+    "text": "ValidMind is a solution designed to help simplify and automate key aspects of model risk management (MRM) activities for model developers and model validators alike. The platform helps automate model documentation, validation, and testing. In addition, the platform offers with built-in communication and tracking features that enable all stakeholders to collaborate and communicate effectively throughout the model risk management process, ensuring that everyone is informed and up-to-date."
+  },
+  {
+    "objectID": "guide/get-started.html#welcome-to-validmind",
+    "href": "guide/get-started.html#welcome-to-validmind",
+    "title": "Get started",
+    "section": "",
+    "text": "ValidMind is a solution designed to help simplify and automate key aspects of model risk management (MRM) activities for model developers and model validators alike. The platform helps automate model documentation, validation, and testing. In addition, the platform offers with built-in communication and tracking features that enable all stakeholders to collaborate and communicate effectively throughout the model risk management process, ensuring that everyone is informed and up-to-date."
+  },
+  {
+    "objectID": "guide/get-started.html#how-does-it-work",
+    "href": "guide/get-started.html#how-does-it-work",
+    "title": "Get started",
+    "section": "How does it work?",
+    "text": "How does it work?\n\n\n\n\n\nValidMind consists of two main products components:\n\nThe Developer Framework is a library of tools and methods designed to automate model documentation and validation. It is platform agnostic, and integrates with the model development environment.\nThe ValidMind Platform is an easy-to-use web-based UI that enables users to review and edit the documentation generated by the Developer Framework. It also enables collaboration and feedback capture between model developers and model validators, and offers workflow capabilities to manage the model documentation and validation process.\n\nFor more information about what ValidMind offers, check out our ValidMind overview"
+  },
+  {
+    "objectID": "guide/get-started.html#how-do-i-get-access-to-validmind",
+    "href": "guide/get-started.html#how-do-i-get-access-to-validmind",
+    "title": "Get started",
+    "section": "How do I get access to ValidMind?",
+    "text": "How do I get access to ValidMind?\nIf you are new to our products, you will need access. You can request it."
+  },
+  {
+    "objectID": "guide/get-started.html#how-do-i-get-started",
+    "href": "guide/get-started.html#how-do-i-get-started",
+    "title": "Get started",
+    "section": "How do I get started?",
+    "text": "How do I get started?\nThe fastest way to explore what ValidMind can offer is with our Quickstart.\nThe Quickstart takes about 20 minutes to complete and walks you through the Developer Framework with a sample Jupyter notebook and introduces you to the ValidMind Platform.\nIf you have already tried the Quickstart, how-to instructions for different users are in our Guides:\n\nFor platform administrators — Learn how to configure the platform, from setting up connectivity via AWS PrivateLink, to customizing the ValidMind Platform to suit your exisiting workflows, and more.\nFor model developers — Find information for ValidMind test plans and tests, additional Jupyter notebooks, and the ValidMind Developer Framework reference.\nAlso check the Guides for how you integrate the Developer Framework in your own environment, add documentation, and collaborate with model validators.\nFor model validators — Learn how to step through the approval process after review and generate validation reports as you collaborate with model developers."
+  },
+  {
+    "objectID": "guide/get-started.html#have-more-questions",
+    "href": "guide/get-started.html#have-more-questions",
+    "title": "Get started",
+    "section": "Have more questions?",
+    "text": "Have more questions?\nWe curate several lists of frequently asked questions (FAQs) that might be of help:\n\nModel registration, configuration, and customization\nModel inventory, tracking, and reporting\nDocumentation and templates\nWorkflows and collaboration\nTesting and thresholds\nIntegrations and support\nData handling and privacy\n\nDon’t see what you are looking for? Email support@validmind.com to get help from a human."
+  },
+  {
+    "objectID": "guide/editions-and-features.html",
+    "href": "guide/editions-and-features.html",
+    "title": "Editions and features",
+    "section": "",
+    "text": "ValidMind offers its solution in multiple editions to choose from. Each edition is priced on an annual subscription basis, depending on the number of models registered on the platform and your support requirements."
+  },
+  {
+    "objectID": "guide/editions-and-features.html#editions",
+    "href": "guide/editions-and-features.html#editions",
+    "title": "Editions and features",
+    "section": "Editions",
+    "text": "Editions\n\nDeveloper Edition\nThe Developer Edition is the ideal training ground for developers to play around with ValidMind’s automated model documentation and to test the robustness of our developer framework, documentation, and testing features. The Developer Edition is free, allowing developers who are new to model documentation and model risk management to build, implement, test, and maintain higher quality models and model documentation.\nThe Developer Edition is only for personal testing purposes and cannot be used as a commercial model documentation or model risk management solution.\n\n\nEssential Edition\nWith the Essential Edition, you get an advanced model risk management (MRM) solution. It offers your organization all the features and services of the Developer Edition, plus additional features tailored to the needs of larger-scale organizations.\n\n\nBusiness Critical\nProvides the highest level of security for organizations requiring a stricter trust model, such as financial services organizations handling highly sensitive data. This edition encompasses all features and services of the Essential Edition but within a separate ValidMind environment, isolated from other ValidMind accounts via Virtual Private ValidMind (VPV). VPV accounts do not share resources with non-VPV accounts."
+  },
+  {
+    "objectID": "guide/editions-and-features.html#features",
+    "href": "guide/editions-and-features.html#features",
+    "title": "Editions and features",
+    "section": "Features",
+    "text": "Features\n\n\n\n\nModel development & documentation\nDeveloper\nEssential\nBusiness Critical\n\n\n\n\nAutomated model documentation\n\n\n\n\n\nPlatform-independent developer framework\n\n\n\n\n\nOnline documentation editing\n\n\n\n\n\nAdvanced editing & readability assistance\n\n\n\n\n\nDocumentation quality measurement\n\n\n\n\n\nOffline document ingestion\n\n\n\n\n\nFeedback capture on online document\n\n\n\n\n\nDocumentation version history management\n\n\n\n\n\nGrammarly integration\n\n\n\n\n\nStandard tests & validation libraries\n\n\n\n\n\nConfigure / customize tests & validation libraries\n\n\n\n\n\nSupport for customer-provided tests\n\n\n\n\n\nDeveloper workflow management\n\n\n\n\n\nPre-configured documentation templates & boilerplates\n\n\n\n\n\nConfigurable documentation templates & boilerplates\n\n\n\n\n\nModel validation & audit\n\n\n\n\n\nModel validation report automation\n\n\n\n\n\nFindings / issues & remediation actions tracking\n\n\n\n\n\nConfigurable approval workflows\n\n\n\n\n\nMRM workflows & validation lifecycle tracking\n\n\n\n\n\nMRM resource & workflow management\n\n\n\n\n\nCentral model inventory\n\n\n\n\n\nHistorical documentation repository /documentation CMS\n\n\n\n\n\nGrammarly integration\n\n\n\n\n\nExecutive reporting\n\n\n\n\n\nPlatform integration & support\n\n\n\n\n\nData lake integration, such as Evidence Storeand monitoring data\n\n\n\n\n\nSSO integration\n\n\n\n\n\nCustomer managed encryption\n\n\n\n\n\nSupport 8/5 (one timezone)\n\n\n\n\n\nSupport 24/7 (global)\n\n\n\n\n\nPlatform deployment\n\n\n\n\n\nMulti-tenant SaaS\n\n\n\n\n\nVirtual private ValidMind (VPV)\n\n\n\n\n\nSelf-managed VPV\n\n\n\n\n\n\nContact Us\nContact Us\nContact Us"
+  },
+  {
+    "objectID": "guide/register-model.html",
+    "href": "guide/register-model.html",
+    "title": "Register models",
+    "section": "",
+    "text": "Register a model you are documenting in the model inventory."
+  },
+  {
+    "objectID": "guide/register-model.html#prerequisites",
+    "href": "guide/register-model.html#prerequisites",
+    "title": "Register models",
+    "section": "Prerequisites",
+    "text": "Prerequisites\n[Include a list of any prerequisites the user needs to complete before starting the task, such as having certain software installed, access to certain resources, or completing previous tasks.]"
+  },
+  {
+    "objectID": "guide/register-model.html#steps",
+    "href": "guide/register-model.html#steps",
+    "title": "Register models",
+    "section": "Steps",
+    "text": "Steps\n\n[Step 1]\n\n[Include any sub-steps or details needed to complete this step]\n\n[Step 2]\n\n[Include any sub-steps or details needed to complete this step]\n\n[Step 3]\n\n[Include any sub-steps or details needed to complete this step]\n[If applicable, include screenshots or images to illustrate the step]\n\n[Step 4]\n\n[Include any sub-steps or details needed to complete this step]"
+  },
+  {
+    "objectID": "guide/register-model.html#troubleshooting",
+    "href": "guide/register-model.html#troubleshooting",
+    "title": "Register models",
+    "section": "Troubleshooting",
+    "text": "Troubleshooting\n[Include any common issues or errors that may arise during the task and how to resolve them.]"
+  },
+  {
+    "objectID": "guide/register-model.html#whats-next",
+    "href": "guide/register-model.html#whats-next",
+    "title": "Register models",
+    "section": "What’s Next",
+    "text": "What’s Next\n[Summarize the task and provide any next steps or resources for the user to continue their learning or work.]"
+  },
+  {
+    "objectID": "guide/administrators.html",
+    "href": "guide/administrators.html",
+    "title": "Administrators",
+    "section": "",
+    "text": "Editing templates\n\n\n\n\n\n\n\n\n\n\n \n\n\n\n\n  \n\n\n\n\nConfigure AWS PrivateLink\n\n\n\n\n\n\n\n\n\n\n \n\n\n\n\nNo matching items"
+  },
+  {
+    "objectID": "guide/try-developer-framework-with-docker.html",
+    "href": "guide/try-developer-framework-with-docker.html",
+    "title": "Try the Developer Framework with Docker",
+    "section": "",
+    "text": "Learn how to run our introductory Jupyter notebook with the ValidMind Docker image."
+  },
+  {
+    "objectID": "guide/try-developer-framework-with-docker.html#prerequisites",
+    "href": "guide/try-developer-framework-with-docker.html#prerequisites",
+    "title": "Try the Developer Framework with Docker",
+    "section": "Prerequisites",
+    "text": "Prerequisites\nYou must have Docker Desktop installed on your machine."
+  },
+  {
+    "objectID": "guide/try-developer-framework-with-docker.html#steps",
+    "href": "guide/try-developer-framework-with-docker.html#steps",
+    "title": "Try the Developer Framework with Docker",
+    "section": "Steps",
+    "text": "Steps\n\nFrom the command line, pull the latest ValidMind Docker image:\ndocker pull validmind/validmind-jupyter-demo:latest\nRun the ValidMind Docker image:\ndocker run -it -p 8888:8888 validmind/validmind-jupyter-demo\nAfter the command completes, you should see a message that Jupyter Server is running similar to this:\n[I 2023-05-18 21:53:06.030 ServerApp] Serving notebooks from local directory: /app\n    1 active kernel\n    Jupyter Server 2.5.0 is running at:\n    http://032c824982aa:8888/lab?token=89e415261acba66a0f897c0d06ffdacfff9340553e65a626\n        http://127.0.0.1:8888/lab?token=89e415261acba66a0f897c0d06ffdacfff9340553e65a626\nCopy the browser URL that starts with http://127.0.0.1:8888 from the message and paste it into a new browser tab.\nAfter JupyterLab opens in your browser, you should see a link for our Quickstart_Customer Churn_full_suite.ipynb notebook.\nDouble click the notebook to open it:"
+  },
+  {
+    "objectID": "guide/try-developer-framework-with-docker.html#whats-next",
+    "href": "guide/try-developer-framework-with-docker.html#whats-next",
+    "title": "Try the Developer Framework with Docker",
+    "section": "What’s Next",
+    "text": "What’s Next\nIf you downloaded our Docker image instead of using Google Colaboratory, continue with the section Explore the ValidMind Platform in the Quickstart."
+  },
+  {
+    "objectID": "guide/reference.html",
+    "href": "guide/reference.html",
+    "title": "Reference",
+    "section": "",
+    "text": "Find reference information for our Developer Framework."
+  },
+  {
+    "objectID": "guide/login.html",
+    "href": "guide/login.html",
+    "title": "Log into the ValidMind UI",
+    "section": "",
+    "text": "Log into our cloud-hosted platform UI to collaborate with others."
+  },
+  {
+    "objectID": "guide/login.html#prerequisites",
+    "href": "guide/login.html#prerequisites",
+    "title": "Log into the ValidMind UI",
+    "section": "Prerequisites",
+    "text": "Prerequisites\n\nA valid email address registered with the ValidMind Platform.\nYour password associated with the registered email address.\n\n\nSteps\n\n\n\n\n\n\n\n\nUsing a company VPC?\n\n\n\nLog in through AWS PrivateLink: https://private.prod.vm.validmind.ai\n\n\n\nIn a web browser, go to https://app.prod.validmind.ai.\nClick Log In and enter your email address and password.\nClick Continue.\n\nAfter successful login, you are redirected to the main dashboard of the ValidMind UI where you can start exploring the features of the ValidMind Platform."
+  },
+  {
+    "objectID": "guide/faq-documentation.html",
+    "href": "guide/faq-documentation.html",
+    "title": "Documentation",
+    "section": "",
+    "text": "ValidMind’s platform allows you to configure multiple templates based on documentation requirements for each model use case. During the model registration process, the platform automatically selects the template based on the provided model use case information.\nDocumentation templates can be modified by configuring a YAML file in the backend.\nValidMind is working on a UI feature that will enable user role administrators (such as the model validation team) to modify existing templates and upload new templates to the platform (target roadmap item – Q3 2023)."
+  },
+  {
+    "objectID": "guide/faq-documentation.html#can-documentation-templates-be-configured-per-model-use-case-or-to-match-our-existing-templates",
+    "href": "guide/faq-documentation.html#can-documentation-templates-be-configured-per-model-use-case-or-to-match-our-existing-templates",
+    "title": "Documentation",
+    "section": "",
+    "text": "ValidMind’s platform allows you to configure multiple templates based on documentation requirements for each model use case. During the model registration process, the platform automatically selects the template based on the provided model use case information.\nDocumentation templates can be modified by configuring a YAML file in the backend.\nValidMind is working on a UI feature that will enable user role administrators (such as the model validation team) to modify existing templates and upload new templates to the platform (target roadmap item – Q3 2023)."
+  },
+  {
+    "objectID": "guide/faq-documentation.html#can-the-documentation-be-exported",
+    "href": "guide/faq-documentation.html#can-the-documentation-be-exported",
+    "title": "Documentation",
+    "section": "Can the documentation be exported?",
+    "text": "Can the documentation be exported?\nValidMind supports exporting documentation and validation reports in Word (.docx) or PDF formats."
+  },
+  {
+    "objectID": "guide/faq-documentation.html#can-we-attach-files-to-the-documentation-on-the-ui-what-file-formats-are-supported",
+    "href": "guide/faq-documentation.html#can-we-attach-files-to-the-documentation-on-the-ui-what-file-formats-are-supported",
+    "title": "Documentation",
+    "section": "Can we attach files to the documentation on the UI? What file formats are supported?",
+    "text": "Can we attach files to the documentation on the UI? What file formats are supported?\nYou can attach image files to documentation cells and comments on the UI. The following file formats are supported:\n\nJPEG\nPNG\nGIF\nTIFF\nBMP\nSVG\nRAW\nWebP\nHEIF\nPSD\n\nAdditionally, ValidMind is working on enabling you to attach Excel, CSV, Word, and PDF files to the documentation in the UI (Roadmap item – Q2 2023)."
+  },
+  {
+    "objectID": "guide/faq-documentation.html#can-the-documentation-be-initialized-from-the-ui-instead-of-the-developer-framework",
+    "href": "guide/faq-documentation.html#can-the-documentation-be-initialized-from-the-ui-instead-of-the-developer-framework",
+    "title": "Documentation",
+    "section": "Can the documentation be initialized from the UI instead of the Developer Framework?",
+    "text": "Can the documentation be initialized from the UI instead of the Developer Framework?\nValidMind allows you to writr documentation directly in the online UI editor, without having to use the Developer Framework.\nFrom the online UI editor, you can edit text and tables and upload your test results, including images. Using the Developer Framework, you can execute test plans and generate the corresponding documentation."
+  },
+  {
+    "objectID": "guide/faq-documentation.html#can-we-export-the-documentation-produced-by-validmind-to-the-storageworkflow-system-used-by-the-model-validation-team",
+    "href": "guide/faq-documentation.html#can-we-export-the-documentation-produced-by-validmind-to-the-storageworkflow-system-used-by-the-model-validation-team",
+    "title": "Documentation",
+    "section": "Can we export the documentation produced by ValidMind to the storage/workflow system used by the model validation team?",
+    "text": "Can we export the documentation produced by ValidMind to the storage/workflow system used by the model validation team?\nDocumentation and validation reports produced in ValidMind can be exported to Word and PDF formats. Depending on the integration requirements of the systems used by your validation teams, such as connectivity via API, SharePoint, and more, ValidMind can work with you to automate the export and storage of documentation into these systems."
+  },
+  {
+    "objectID": "guide/support.html",
+    "href": "guide/support.html",
+    "title": "Support",
+    "section": "",
+    "text": "Our support team can provide you with quick and easy access to the resources you need to troubleshoot technical issues and help you get the most out of the ValidMind Platform."
+  },
+  {
+    "objectID": "guide/support.html#check-the-faqs",
+    "href": "guide/support.html#check-the-faqs",
+    "title": "Support",
+    "section": "Check the FAQs",
+    "text": "Check the FAQs\nWe curate several lists of frequently asked questions (FAQs) that might be of help:\n\nModel registration, configuration, and customization\nModel inventory, tracking, and reporting\nDocumentation and templates\nWorkflows and collaboration\nTesting and thresholds\nIntegrations and support\nData handling and privacy"
+  },
+  {
+    "objectID": "guide/support.html#get-help",
+    "href": "guide/support.html#get-help",
+    "title": "Support",
+    "section": "Get help",
+    "text": "Get help\nDon’t see what you are looking for? Email support@validmind.com to get help from a human."
+  },
+  {
+    "objectID": "guide/model-validators/view-validation-guidelines.html",
+    "href": "guide/model-validators/view-validation-guidelines.html",
+    "title": "View validation guidelines",
+    "section": "",
+    "text": "Learn how to view the guidelines for the validation report associated with a template. This topic is relevant for model validaators who need to ensure that they are following the guidelines for their validation report."
+  },
+  {
+    "objectID": "guide/model-validators/view-validation-guidelines.html#prerequisites",
+    "href": "guide/model-validators/view-validation-guidelines.html#prerequisites",
+    "title": "View validation guidelines",
+    "section": "Prerequisites",
+    "text": "Prerequisites\n\nYou are a registered user on the ValidMind Platform\nThe model you are documenting is registered in the model inventory\nA documentation project has already been submitted for review by the model validation team for this project\nYou are logged into the ValidMind Platform"
+  },
+  {
+    "objectID": "guide/model-validators/view-validation-guidelines.html#steps",
+    "href": "guide/model-validators/view-validation-guidelines.html#steps",
+    "title": "View validation guidelines",
+    "section": "Steps",
+    "text": "Steps\n\nFrom the Documentation Projects page, select a model and go to the Validation Report page.\nIn any section of the validation report, click the ValidMind Insights button in the top-right to expand the ValidMind Insights right sidebar \n\nThe Validation Report Guidelines tab shows the guidelines associated with this model that have been configured by the model validation team.\nThe Comments tab shows the comment threads associated with this section of the validation report.\n\n\n\n\n\n\n\n\n\n\n\nTip\n\n\n\nThe validation guidelines for each template can only be configured by an administrator."
+  },
+  {
+    "objectID": "guide/model-validators/view-validation-guidelines.html#whats-next",
+    "href": "guide/model-validators/view-validation-guidelines.html#whats-next",
+    "title": "View validation guidelines",
+    "section": "What’s Next",
+    "text": "What’s Next\n\n\nWork with validation reports"
+  },
+  {
+    "objectID": "guide/model-validators/submit-for-approval.html",
+    "href": "guide/model-validators/submit-for-approval.html",
+    "title": "Submit for approval",
+    "section": "",
+    "text": "Learn how to use the ValidMind UI to view the approval workflow configured by an administrator and to submit projects for review and approval according to that workflow. This topic is relevant for:"
+  },
+  {
+    "objectID": "guide/model-validators/submit-for-approval.html#prerequisites",
+    "href": "guide/model-validators/submit-for-approval.html#prerequisites",
+    "title": "Submit for approval",
+    "section": "Prerequisites",
+    "text": "Prerequisites\n\nYou are a registered user on the ValidMind Platform\nThe model you are documenting is registered in the model inventory\nFor Model Developers submitting their documentation for review: model documentation is complete\nFor Model Validators submitting their validation report for review: validation report is complete"
+  },
+  {
+    "objectID": "guide/model-validators/submit-for-approval.html#view-the-current-status-and-workflow",
+    "href": "guide/model-validators/submit-for-approval.html#view-the-current-status-and-workflow",
+    "title": "Submit for approval",
+    "section": "View the current status and workflow",
+    "text": "View the current status and workflow\n\nFrom the Documentation Projects page, select a project.\nOn the Overview page, the current status of the project is displayed under Status. \nClick See workflow under Status to visualize the entire workflow that this project will go through."
+  },
+  {
+    "objectID": "guide/model-validators/submit-for-approval.html#submit-for-review-for-validation-or-to-advance-to-a-workflow",
+    "href": "guide/model-validators/submit-for-approval.html#submit-for-review-for-validation-or-to-advance-to-a-workflow",
+    "title": "Submit for approval",
+    "section": "Submit for review, for validation, or to advance to a workflow",
+    "text": "Submit for review, for validation, or to advance to a workflow\n\nFrom the Documentation Projects page, select a project.\nUnder Actions on the right, initiate the transition from the current state to the next workflow state.\nFor example, change the state from In Documentation to In Validation to indicate that a model developer has completed the initial model documentation and is ready to go through the model validation step. \n\n\n\n\n\n\n\n\n\n\n\n\nTip\n\n\n\nWorkflow states and transitions can only be configured by an administrator."
+  },
+  {
+    "objectID": "guide/model-validators/work-with-validation-reports.html",
+    "href": "guide/model-validators/work-with-validation-reports.html",
+    "title": "Work with validation reports",
+    "section": "",
+    "text": "Learn how to use the ValidMind UI editor to create, edit, and publish a validation report for a given model. This topic is relevant for model validators who want to capture their observations and conclusions on the model documentation prepared by a model developer."
+  },
+  {
+    "objectID": "guide/model-validators/work-with-validation-reports.html#prerequisites",
+    "href": "guide/model-validators/work-with-validation-reports.html#prerequisites",
+    "title": "Work with validation reports",
+    "section": "Prerequisites",
+    "text": "Prerequisites\n\nYou are a registered user on the ValidMind Platform\nThe model you are documenting is registered in the model inventory\nA model developer has marked their model documentation project as Ready for Validation\nYou are logged into the ValidMind Platform"
+  },
+  {
+    "objectID": "guide/model-validators/work-with-validation-reports.html#view-a-validation-report",
+    "href": "guide/model-validators/work-with-validation-reports.html#view-a-validation-report",
+    "title": "Work with validation reports",
+    "section": "View a validation report",
+    "text": "View a validation report\n\nNavigate to the relevant model documentation project:\nIn the Documentation Projects page, select the project corresponding to the model for which you want to view documentation.\nFrom the Overview page, select Validation Report on the left.\nYou can now jump to any section of the Validation Report by expanding the table of contents on the left and selecting the relevant section you would like to view."
+  },
+  {
+    "objectID": "guide/model-validators/work-with-validation-reports.html#add-content-to-or-edit-a-validation-report",
+    "href": "guide/model-validators/work-with-validation-reports.html#add-content-to-or-edit-a-validation-report",
+    "title": "Work with validation reports",
+    "section": "Add content to or edit a validation report",
+    "text": "Add content to or edit a validation report\n\nIn any section of the validation report, hover over text content and click the  edit icon that appears on the right of the textbox. \nYou can now use the text editor functions to edit the content of the section.\nWhen done, click the  save icon."
+  },
+  {
+    "objectID": "guide/model-validators/work-with-validation-reports.html#post-a-comment-on-a-validation-report",
+    "href": "guide/model-validators/work-with-validation-reports.html#post-a-comment-on-a-validation-report",
+    "title": "Work with validation reports",
+    "section": "Post a comment on a validation report",
+    "text": "Post a comment on a validation report\n\nIn any section of the validation report, select a portion of text that you would like to comment on and click the Add comment button that appears. \nEnter your comment and click Submit.\nYou can now view the comment by highlighting the corresponding portion of text, or by clicking the Comments tab in the ValidMind Insights right sidebar."
+  },
+  {
+    "objectID": "guide/model-validators/work-with-validation-reports.html#view-validation-guidelines-and-comments",
+    "href": "guide/model-validators/work-with-validation-reports.html#view-validation-guidelines-and-comments",
+    "title": "Work with validation reports",
+    "section": "View validation guidelines and comments",
+    "text": "View validation guidelines and comments\n\nIn any section of the validation report, click the ValidMind Insights button in the top-right to expand the ValidMind Insights right sidebar. \n\nThe Validation Guidelines tab shows the validation report guidelines associated with this template that have been configured by the model validation team.\nThe Comments tab shows the comment threads associated with this section of the model documentation."
+  },
+  {
+    "objectID": "guide/model-validators/work-with-validation-reports.html#related-topics",
+    "href": "guide/model-validators/work-with-validation-reports.html#related-topics",
+    "title": "Work with validation reports",
+    "section": "Related topics",
+    "text": "Related topics\n\nSubmit for approval"
+  },
+  {
+    "objectID": "guide/model-validators/comment-on-documentation-projects.html",
+    "href": "guide/model-validators/comment-on-documentation-projects.html",
+    "title": "Comment on document projects",
+    "section": "",
+    "text": "Learn how a model validator can post comments on a model documentation project. This topic is relevant for model validators who want to provide feedback and ask questions to model developers on the basis of the model documentation provided."
+  },
+  {
+    "objectID": "guide/model-validators/comment-on-documentation-projects.html#prerequisites",
+    "href": "guide/model-validators/comment-on-documentation-projects.html#prerequisites",
+    "title": "Comment on document projects",
+    "section": "Prerequisites",
+    "text": "Prerequisites\n\nYou are a registered user on the ValidMind Platform\nThe model you are documenting is registered in the model inventory\nA documentation project has submitted for review or validation by the model validation team\nYou are logged into the ValidMind Platform"
+  },
+  {
+    "objectID": "guide/model-validators/comment-on-documentation-projects.html#posting-a-comment-on-the-documentation",
+    "href": "guide/model-validators/comment-on-documentation-projects.html#posting-a-comment-on-the-documentation",
+    "title": "Comment on document projects",
+    "section": "Posting a comment on the documentation",
+    "text": "Posting a comment on the documentation\n\nIn any section of the model documentation, select a portion of text that you would like to comment on, and click the Add comment button that appears.\n\n\n\nEnter your text comment and click Submit.\nYou can view the comment by highlighting the corresponding portion of text again, or by clicking the Comments tab in the ValidMind Insights right sidebar."
+  },
+  {
+    "objectID": "guide/model-validators/comment-on-documentation-projects.html#responding-to-an-existing-comment",
+    "href": "guide/model-validators/comment-on-documentation-projects.html#responding-to-an-existing-comment",
+    "title": "Comment on document projects",
+    "section": "Responding to an existing comment",
+    "text": "Responding to an existing comment\n\nSelect a highlighted text portion to view the associated comment thread, or click the Comments tab in the ValidMind Insights right sidebar.\nEnter your text comment and click Submit.\nYou can view the comment thread by highlighting the corresponding portion of text again, or by clicking the Comments tab in the ValidMind Insights side bar.\n\n\n\n\n\n\n\n\n\n\nTip\n\n\n\nAll users associated with a project, such as model developers and model validators, will see a notification that a comment has been posted in their Recent Activity feed, accessible via the ValidMind Home page."
+  },
+  {
+    "objectID": "guide/model-validators/comment-on-documentation-projects.html#related-topics",
+    "href": "guide/model-validators/comment-on-documentation-projects.html#related-topics",
+    "title": "Comment on document projects",
+    "section": "Related topics",
+    "text": "Related topics\n\nWork with Validation Reports \nView validation guidelines"
+  },
+  {
+    "objectID": "guide/model-developers.html",
+    "href": "guide/model-developers.html",
+    "title": "Model Developers",
+    "section": "",
+    "text": "Create documentation projects\n\n\n\n\n\n\n\n\n\n\n \n\n\n\n\n  \n\n\n\n\nDocument models with the Developer Framework\n\n\n\n\n\n\n\n\n\n\n \n\n\n\n\n  \n\n\n\n\nDocument models with the ValidMind UI\n\n\n\n\n\n\n\n\n\n\n \n\n\n\n\n  \n\n\n\n\nEdit model inventory fields\n\n\n\n\n\n\n\n\n\n\n \n\n\n\n\n  \n\n\n\n\nExport documentation\n\n\n\n\n\n\n\n\n\n\n \n\n\n\n\n  \n\n\n\n\nRegister models in the inventory\n\n\n\n\n\n\n\n\n\n\n \n\n\n\n\n  \n\n\n\n\nReview Audit Trail\n\n\n\n\n\n\n\n\n\n\n \n\n\n\n\n  \n\n\n\n\nReview and comment on documentation projects\n\n\n\n\n\n\n\n\n\n\n \n\n\n\n\n  \n\n\n\n\nSubmit for approval\n\n\n\n\n\n\n\n\n\n\n \n\n\n\n\n  \n\n\n\n\nView all test plans\n\n\n\n\n\n\n\n\n\n\n \n\n\n\n\n  \n\n\n\n\nView documentation guidelines\n\n\n\n\n\n\n\n\n\n\n \n\n\n\n\n  \n\n\n\n\nView templates\n\n\n\n\n\n\n\n\n\n\n \n\n\n\n\nNo matching items"
+  },
+  {
+    "objectID": "guide/model-developers/view-templates.html",
+    "href": "guide/model-developers/view-templates.html",
+    "title": "View templates",
+    "section": "",
+    "text": "Learn how to view the structure and configuration of existing documentation templates on the ValidMind Platform."
+  },
+  {
+    "objectID": "guide/model-developers/view-templates.html#prerequisites",
+    "href": "guide/model-developers/view-templates.html#prerequisites",
+    "title": "View templates",
+    "section": "Prerequisites",
+    "text": "Prerequisites\n\nYou are a registered user on the ValidMind Platform\nYou are logged into the ValidMind Platform"
+  },
+  {
+    "objectID": "guide/model-developers/view-templates.html#steps",
+    "href": "guide/model-developers/view-templates.html#steps",
+    "title": "View templates",
+    "section": "Steps",
+    "text": "Steps\n\nFrom the ValidMind Platform homepage, go to Templates on the left.\nClick on one of the available templates to view the YAML configuration file.\nIn the configuration file that opens, you can view information about the template, such as:\n\nName and description of the template\nVersion of the templates\nSections in the template and how they are structured\nGuidelines associated with each section\nMetrics from the Developer Framework that feed into the template\n\n\n\n\n\n\n\n\n\n\n\nTip\n\n\n\nTemplates can only be configured by an administrator."
+  },
+  {
+    "objectID": "guide/model-developers/view-templates.html#related-topics",
+    "href": "guide/model-developers/view-templates.html#related-topics",
+    "title": "View templates",
+    "section": "Related topics",
+    "text": "Related topics\n\nCreate documentation projects\nDocument models with the Developer Framework\nReview and comment on documentation projects"
+  },
+  {
+    "objectID": "guide/model-developers/submit-for-approval.html",
+    "href": "guide/model-developers/submit-for-approval.html",
+    "title": "Submit for approval",
+    "section": "",
+    "text": "Learn how to use the ValidMind UI to view the approval workflow configured by an administrator and to submit projects for review and approval according to that workflow. This topic is relevant for:"
+  },
+  {
+    "objectID": "guide/model-developers/submit-for-approval.html#prerequisites",
+    "href": "guide/model-developers/submit-for-approval.html#prerequisites",
+    "title": "Submit for approval",
+    "section": "Prerequisites",
+    "text": "Prerequisites\n\nYou are a registered user on the ValidMind Platform\nThe model you are documenting is registered in the model inventory\nFor Model Developers submitting their documentation for review: model documentation is complete\nFor Model Validators submitting their validation report for review: validation report is complete"
+  },
+  {
+    "objectID": "guide/model-developers/submit-for-approval.html#view-the-current-status-and-workflow",
+    "href": "guide/model-developers/submit-for-approval.html#view-the-current-status-and-workflow",
+    "title": "Submit for approval",
+    "section": "View the current status and workflow",
+    "text": "View the current status and workflow\n\nFrom the Documentation Projects page, select a project.\nOn the Overview page, the current status of the project is displayed under Status. \nClick See workflow under Status to visualize the entire workflow that this project will go through."
+  },
+  {
+    "objectID": "guide/model-developers/submit-for-approval.html#submit-for-review-for-validation-or-to-advance-to-a-workflow",
+    "href": "guide/model-developers/submit-for-approval.html#submit-for-review-for-validation-or-to-advance-to-a-workflow",
+    "title": "Submit for approval",
+    "section": "Submit for review, for validation, or to advance to a workflow",
+    "text": "Submit for review, for validation, or to advance to a workflow\n\nFrom the Documentation Projects page, select a project.\nUnder Actions on the right, initiate the transition from the current state to the next workflow state.\nFor example, change the state from In Documentation to In Validation to indicate that a model developer has completed the initial model documentation and is ready to go through the model validation step. \n\n\n\n\n\n\n\n\n\n\n\n\nTip\n\n\n\nWorkflow states and transitions can only be configured by an administrator."
+  },
+  {
+    "objectID": "guide/model-developers/view-all-test-plans.html",
+    "href": "guide/model-developers/view-all-test-plans.html",
+    "title": "View all test plans",
+    "section": "",
+    "text": "Learn how to use list_plans(), list_test(), and describe_plan() methods to view and describe test plans and tests available in the Developer Framework."
+  },
+  {
+    "objectID": "guide/model-developers/view-all-test-plans.html#prerequisites",
+    "href": "guide/model-developers/view-all-test-plans.html#prerequisites",
+    "title": "View all test plans",
+    "section": "Prerequisites",
+    "text": "Prerequisites\n\nYou are a registered user on the ValidMind Platform\nYou are working on an active documentation project\nYou have already installed the ValidMind client library in your developer environment"
+  },
+  {
+    "objectID": "guide/model-developers/view-all-test-plans.html#steps",
+    "href": "guide/model-developers/view-all-test-plans.html#steps",
+    "title": "View all test plans",
+    "section": "Steps",
+    "text": "Steps\n\nInitialize the client library.\nUse list_plans() and list_tests() to view the list of all available test plans and tests.\nExamples:\n\nList all available test plans currently available in the the Developer Framework:\nvm.test_plans.list_plans()\nList all available individual tests currently available in the Developer Framework:\nvm.test_plans.list_tests() \n\nUse describe_testplan() to list all the tests included in a specific test plan:\nExample: The following code will list tests included in the tabular_data_quality test plan:\nvm.test_plans.describe_plan(\"tabular_data_quality\")"
+  },
+  {
+    "objectID": "guide/model-developers/view-all-test-plans.html#related-topics",
+    "href": "guide/model-developers/view-all-test-plans.html#related-topics",
+    "title": "View all test plans",
+    "section": "Related topics",
+    "text": "Related topics\n\nDocument models with the Developer Framework"
+  },
+  {
+    "objectID": "guide/model-developers/review-data-streams-and-audit-trails.html",
+    "href": "guide/model-developers/review-data-streams-and-audit-trails.html",
+    "title": "Review Audit Trail",
+    "section": "",
+    "text": "Learn how to access and use the audit trail functionality in the ValidMind Platform. This topic matters for for model developers, model validators, and auditors who are looking to track or audit all the information events associated with a specific project."
+  },
+  {
+    "objectID": "guide/model-developers/review-data-streams-and-audit-trails.html#prerequisites",
+    "href": "guide/model-developers/review-data-streams-and-audit-trails.html#prerequisites",
+    "title": "Review Audit Trail",
+    "section": "Prerequisites",
+    "text": "Prerequisites\n\nYou are a registered user on the ValidMind Platform\nThe model you are documenting is registered in the model inventory\nA documentation project has already been created for this project\nA model developer has started generating documentation, either using the Developer Framework or via the online UI editor\nYou are logged into the ValidMind Platform"
+  },
+  {
+    "objectID": "guide/model-developers/review-data-streams-and-audit-trails.html#steps",
+    "href": "guide/model-developers/review-data-streams-and-audit-trails.html#steps",
+    "title": "Review Audit Trail",
+    "section": "Steps",
+    "text": "Steps\n\nIn the ValidMind platform, navigate to the relevant model documentation project.\nFrom the Overview page, select Audit Trail on the left.\n\nThe table in this page shows a record of all activities generated from the Developer Framework and actions performed by users in the organization related to this specific project."
+  },
+  {
+    "objectID": "guide/model-developers/review-data-streams-and-audit-trails.html#whats-next",
+    "href": "guide/model-developers/review-data-streams-and-audit-trails.html#whats-next",
+    "title": "Review Audit Trail",
+    "section": "What’s Next",
+    "text": "What’s Next\n\nReview and comment on documentation projects"
+  },
+  {
+    "objectID": "guide/model-developers/document-models-with-framework.html",
+    "href": "guide/model-developers/document-models-with-framework.html",
+    "title": "Document models with the Developer Framework",
+    "section": "",
+    "text": "Learn how to generate model documentation by using the ValidMind Developer Framework. This topic is relevant for model developers who want to document information about their data and model in accordance to template requirements configured by model validators."
+  },
+  {
+    "objectID": "guide/model-developers/document-models-with-framework.html#prerequisites",
+    "href": "guide/model-developers/document-models-with-framework.html#prerequisites",
+    "title": "Document models with the Developer Framework",
+    "section": "Prerequisites",
+    "text": "Prerequisites\n\nYou are a registered user on the ValidMind Platform\nThe model is already registered in the model inventory\nA model developer has provided some content on the documentation, either using the Developer Framework or via the online UI editor\nYou have already located the project identifier, API key and secret\nYou have already installed the ValidMind client library in your developer environment\nYou are logged into the ValidMind Platform"
+  },
+  {
+    "objectID": "guide/model-developers/document-models-with-framework.html#document-dataset-and-data-quality-metrics",
+    "href": "guide/model-developers/document-models-with-framework.html#document-dataset-and-data-quality-metrics",
+    "title": "Document models with the Developer Framework",
+    "section": "Document dataset and data quality metrics",
+    "text": "Document dataset and data quality metrics\n\nInitialize the ValidMind library in your developer source:\nUse the project identifier from the associated model documentation project, accessible through the Client Integration page.\nRun the {…} test plan.\nView results in the UI."
+  },
+  {
+    "objectID": "guide/model-developers/document-models-with-framework.html#document-model-description-and-model-performance-metrics",
+    "href": "guide/model-developers/document-models-with-framework.html#document-model-description-and-model-performance-metrics",
+    "title": "Document models with the Developer Framework",
+    "section": "Document model description and model performance metrics",
+    "text": "Document model description and model performance metrics\n\nInitialize the ValidMind library in your developer source:\nUse the project identifier from the associated model documentation project, accessible through the Client Integration page.\nRun the {…} test plan.\nView the results in the UI."
+  },
+  {
+    "objectID": "guide/model-developers/document-models-with-framework.html#related-topics",
+    "href": "guide/model-developers/document-models-with-framework.html#related-topics",
+    "title": "Document models with the Developer Framework",
+    "section": "Related topics",
+    "text": "Related topics\n\nReview and comment on documentation projects\nSubmit project for approval\nExport documetnation"
+  },
+  {
+    "objectID": "guide/model-developers/document-models-with-ui.html",
+    "href": "guide/model-developers/document-models-with-ui.html",
+    "title": "Document models with the ValidMind UI",
+    "section": "",
+    "text": "Learn how to use the ValidMind UI editor to edit the content of a documentation project. This topic is relevant for model developers who want to view make qualitative edits to their model documentation."
+  },
+  {
+    "objectID": "guide/model-developers/document-models-with-ui.html#prerequisites",
+    "href": "guide/model-developers/document-models-with-ui.html#prerequisites",
+    "title": "Document models with the ValidMind UI",
+    "section": "Prerequisites",
+    "text": "Prerequisites\n\nYou are a registered user on the ValidMind Platform\nThe model is already registered in the model inventory\nA model developer has provided some content on the documentation, either using the Developer Framework or via the online UI editor\nYou have already located the project identifier, API keuy and secret\nYou have already initialized the Developer Framework for your model\nYou are logged into the ValidMind Platform"
+  },
+  {
+    "objectID": "guide/model-developers/document-models-with-ui.html#steps",
+    "href": "guide/model-developers/document-models-with-ui.html#steps",
+    "title": "Document models with the ValidMind UI",
+    "section": "Steps",
+    "text": "Steps\n\nNavigate to the relevant model documentation project:\n\nIn the Documentation Projects page, select the project corresponding to the model for which you want to view documentation.\nFrom the Project Overview page, select Documentation on the left-hand side.\nYou can now jump to any section of the model documentation by expanding the table of contents on the left and selecting the relevant section you would like to view.\n\nIn any section of the documentation, hover over text content and click the  edit icon that appears on the right of the textbox. \nYou can now use the text editor functions to edit the content of the section.\nSave your edits when done by clicking on the  save icon to the right of the textbox to save your changes.\n\n\n\n\n\n\n\n\n\n\nTip\n\n\n\nThe section activity at the bottom of the page records a new event every time edits are made to the contents of the page."
+  },
+  {
+    "objectID": "guide/model-developers/document-models-with-ui.html#related-topics",
+    "href": "guide/model-developers/document-models-with-ui.html#related-topics",
+    "title": "Document models with the ValidMind UI",
+    "section": "Related topics",
+    "text": "Related topics\n\nReview and comment on documentation projects\nSubmit project for approval\nExport documentation"
+  },
+  {
+    "objectID": "guide/model-developers/export-documentation.html",
+    "href": "guide/model-developers/export-documentation.html",
+    "title": "Export documentation",
+    "section": "",
+    "text": "Learn how to export a model documentation project in Word or PDF format. This topic is relevant for both model developers and model validators who need to export the model documentation or validation report files to use them outside the ValidMind Platform."
+  },
+  {
+    "objectID": "guide/model-developers/export-documentation.html#prerequisites",
+    "href": "guide/model-developers/export-documentation.html#prerequisites",
+    "title": "Export documentation",
+    "section": "Prerequisites",
+    "text": "Prerequisites\n\nYou are a registered user on the ValidMind Platform\nThe model is already registered in the model inventory\nA model document project is completed or in progress\nYou are logged into the ValidMind Platform\n\nValidMind supports Word 365, Word 2019, Word 2016, and Word 2013."
+  },
+  {
+    "objectID": "guide/model-developers/export-documentation.html#export-model-documentation",
+    "href": "guide/model-developers/export-documentation.html#export-model-documentation",
+    "title": "Export documentation",
+    "section": "Export Model Documentation",
+    "text": "Export Model Documentation\n\nFrom the Documentation Projects page, select the project you want to export.\nClick Documentation on the left to view the model documentation table of contents.\nIn the table of contents sidebar, click Export.\nConfigure the export options:\n\nCheck Include comment threads to include comment threads in the exported file.\nCheck Section activity logs to include a history of changes in each section of the documentation.\nChoose the file format for export. We support exporting to .docx for Microsoft Word and .pdf for PDF format.\n\nClick Download file to download the file locally on your machine."
+  },
+  {
+    "objectID": "guide/model-developers/export-documentation.html#export-validation-report",
+    "href": "guide/model-developers/export-documentation.html#export-validation-report",
+    "title": "Export documentation",
+    "section": "Export Validation Report",
+    "text": "Export Validation Report\n\nFrom the Documentation Projects page, select the project you want to export.\nClick Validation Report on the left to view the model documentation table of contents.\nIn the table of contents sidebar, click Export.\nConfigure the export options:\n\nCheck Include comment threads to include comment threads in the exported file.\nCheck Section activity logs to include a history of changes in each section of the documentation.\nChoose the file format for export. We support exporting to .docx for Microsoft Word and .pdf for PDF format.\n\nClick Download file to download the file locally on your machine."
+  },
+  {
+    "objectID": "guide/model-developers/export-documentation.html#related-topics",
+    "href": "guide/model-developers/export-documentation.html#related-topics",
+    "title": "Export documentation",
+    "section": "Related topics",
+    "text": "Related topics\n\nDocument models\nReview and comment on documentation projects\nSubmit for approval"
+  },
+  {
+    "objectID": "guide/model-developers/create-documentation-project.html",
+    "href": "guide/model-developers/create-documentation-project.html",
+    "title": "Create documentation projects",
+    "section": "",
+    "text": "Learn how to create a new documentation project in the ValidMind Platform. You can use this new project to upload tests and documentation to the ValidMind Platform, review and validate models, and generate validation reports."
+  },
+  {
+    "objectID": "guide/model-developers/create-documentation-project.html#prerequisites",
+    "href": "guide/model-developers/create-documentation-project.html#prerequisites",
+    "title": "Create documentation projects",
+    "section": "Prerequisites",
+    "text": "Prerequisites\n\nYou are a registered user on the ValidMind Platform\nThe model you are documenting is registered in the model inventory"
+  },
+  {
+    "objectID": "guide/model-developers/create-documentation-project.html#steps",
+    "href": "guide/model-developers/create-documentation-project.html#steps",
+    "title": "Create documentation projects",
+    "section": "Steps",
+    "text": "Steps\n\nLog in to the ValidMind UI.\nOn the Documentation Projects page, click Create new project.\nSelect the relevant details in the form:\n\nSelect the relevant model\nSelect the relevant type of documentation you are looking to generate\nEnter a name for the project\n\nClick Create Project.\n\n\n\n\n\n\n\n\n\nTip\n\n\n\nThe documentation template is automatically applied based on the selected model details and documentation requirements configured by an administrator, such as your model risk management team.\n\n\nValidMind has now created an empty documentation project associated with the model. You can access this project from the UI on the Documentation Projects page or by navigating to the relevant model details page in the Model Inventory page.\n\n\nLocating the project identifier, API key and secret:\nOn the Client Integration page of the newly created project, you can find the initialization code that enables the client library to associate documentation and tests with the appropriate project. The initialization code configures the following arguments:\n\n\napi_host: The location of the ValidMind API\napi_key: The account API key\napi_secret: The account secret key\nproject: The project identifier\n\nThe code snippet can be copied and pasted directly into your developer source code to integrate the ValidMind Developer Framework and to be able to upload to the ValidMind Platform."
+  },
+  {
+    "objectID": "guide/model-developers/create-documentation-project.html#related-topics",
+    "href": "guide/model-developers/create-documentation-project.html#related-topics",
+    "title": "Create documentation projects",
+    "section": "Related topics",
+    "text": "Related topics\n\nInstall and initialize the Developer Framework\nDocument models with the Developer Framework\nDocument models with the ValidMind UI"
+  },
+  {
+    "objectID": "guide/model-developers/register-models.html",
+    "href": "guide/model-developers/register-models.html",
+    "title": "Register models in the inventory",
+    "section": "",
+    "text": "Learn how to register a model you are documenting in the model inventory. This topic is relevant for model owners who want to enbale their model development teams to use ValidMind’s model documentation and validation features."
+  },
+  {
+    "objectID": "guide/model-developers/register-models.html#prerequisites",
+    "href": "guide/model-developers/register-models.html#prerequisites",
+    "title": "Register models in the inventory",
+    "section": "Prerequisites",
+    "text": "Prerequisites\n\nYou are a registered user on the ValidMind Platform\nYou are logged into the ValidMind Platform"
+  },
+  {
+    "objectID": "guide/model-developers/register-models.html#steps",
+    "href": "guide/model-developers/register-models.html#steps",
+    "title": "Register models in the inventory",
+    "section": "Steps",
+    "text": "Steps\n\nFrom the Home page, navigate to the Model Inventory page on the left. \nIn the Model Inventory page, click Register new model.\nFill in the required information on the registration form:\n\nProvide a model name\nSelect the relevant business unit\nSelect the relevant model methodology being used\nSelect the relevant model use case\nProvide a purpose statement to explain what the model will be used for\nselect the preliminary risk tier for the model\n\n\n\n\nClick Register new model to create a new entry in the model inventory.\nYou can now access the model details from the Model Inventory page."
+  },
+  {
+    "objectID": "guide/model-developers/register-models.html#related-topics",
+    "href": "guide/model-developers/register-models.html#related-topics",
+    "title": "Register models in the inventory",
+    "section": "Related topics",
+    "text": "Related topics\n\nEdit model inventory fields\nCreate a new documentation project"
+  },
+  {
+    "objectID": "guide/model-developers/review-documentation-project.html",
+    "href": "guide/model-developers/review-documentation-project.html",
+    "title": "Review and comment on documentation projects",
+    "section": "",
+    "text": "Learn how to use the ValidMind UI editor to review, and comment on a documentation project. This topic is relevant for:"
+  },
+  {
+    "objectID": "guide/model-developers/review-documentation-project.html#prerequisites",
+    "href": "guide/model-developers/review-documentation-project.html#prerequisites",
+    "title": "Review and comment on documentation projects",
+    "section": "Prerequisites",
+    "text": "Prerequisites\n\nYou are a registered user on the ValidMind Platform\nThe model you are documenting is registered in the model inventory\nA documentation project has already been created for this project\nA model developer has started generating documentation, either using the Developer Framework or via the online UI editor\nYou are logged into the ValidMind Platform"
+  },
+  {
+    "objectID": "guide/model-developers/review-documentation-project.html#view-model-documentation",
+    "href": "guide/model-developers/review-documentation-project.html#view-model-documentation",
+    "title": "Review and comment on documentation projects",
+    "section": "View model documentation",
+    "text": "View model documentation\n\nNavigate to the relevant model documentation project:\nIn the Documentation Projects page, select the project corresponding to the model for which you want to view documentation.\nFrom the Overview page, select Documentation on the left.\nYou can now jump to any section of the model documentation by expanding the table of contents on the left and selecting the relevant section you would like to view."
+  },
+  {
+    "objectID": "guide/model-developers/review-documentation-project.html#post-comments-on-the-documentation",
+    "href": "guide/model-developers/review-documentation-project.html#post-comments-on-the-documentation",
+    "title": "Review and comment on documentation projects",
+    "section": "Post comments on the documentation",
+    "text": "Post comments on the documentation\n\nIn any section of the documentation, select a portion of text that you would like to comment on, and click the Add comment button that appears.\n\n\n\nEnter your comment and click Submit.\nYou can now view the comment by highlighting the corresponding portion of text or by clicking the Comments tab in the ValidMind Insights right sidebar."
+  },
+  {
+    "objectID": "guide/model-developers/review-documentation-project.html#whats-next",
+    "href": "guide/model-developers/review-documentation-project.html#whats-next",
+    "title": "Review and comment on documentation projects",
+    "section": "What’s Next",
+    "text": "What’s Next\n\nDocument models with the ValidMind UI\nView documentation guidelines\nSubmit for approval"
+  },
+  {
+    "objectID": "guide/model-developers/view-documentation-guidelines.html",
+    "href": "guide/model-developers/view-documentation-guidelines.html",
+    "title": "View documentation guidelines",
+    "section": "",
+    "text": "Learn how to view the guidelines for model documentation associated with a template. This topic is relevant for model developers who need to ensure that they are following the guidelines for a template."
+  },
+  {
+    "objectID": "guide/model-developers/view-documentation-guidelines.html#prerequisites",
+    "href": "guide/model-developers/view-documentation-guidelines.html#prerequisites",
+    "title": "View documentation guidelines",
+    "section": "Prerequisites",
+    "text": "Prerequisites\n\nYou are a registered user on the ValidMind Platform\nThe model you are documenting is registered in the model inventory\nA documentation project has already been created for this project\nA model developer has started generating documentation, either using the Developer Framework or via the online editor in the ValidMind Platform UI\nYou are logged into the ValidMind Platform"
+  },
+  {
+    "objectID": "guide/model-developers/view-documentation-guidelines.html#steps",
+    "href": "guide/model-developers/view-documentation-guidelines.html#steps",
+    "title": "View documentation guidelines",
+    "section": "Steps",
+    "text": "Steps\n\nFrom the Documentation Projects page, select a model and go to the Documentation page.\nIn any section of the documentation for a model, click the ValidMind Insights button on the top right to expand the ValidMind Insights right sidebar: \n\nThe Documentation Guidelines tab shows the documentation guidelines associated with this documentation template that have been configured by your model validation team.\nThe Comments tab shows the comment threads associated with this section of the model documentation.\n\n\n\n\n\n\n\n\n\n\n\nTip\n\n\n\nThe documentation guidelines for each template can be configured by an administrator."
+  },
+  {
+    "objectID": "guide/model-developers/view-documentation-guidelines.html#related-topics",
+    "href": "guide/model-developers/view-documentation-guidelines.html#related-topics",
+    "title": "View documentation guidelines",
+    "section": "Related topics",
+    "text": "Related topics\n\nReview and comment on documentation projects\nDocument models with the Developer Framework\nDocument models with the ValidMind UI"
+  },
+  {
+    "objectID": "guide/model-developers/edit-model-inventory-fields.html",
+    "href": "guide/model-developers/edit-model-inventory-fields.html",
+    "title": "Edit model inventory fields",
+    "section": "",
+    "text": "Learn how to edit individual model detailed fields in the model inventory. This topic is relevant for model owners who want to make model details are accurate and up to date in the Inventory."
+  },
+  {
+    "objectID": "guide/model-developers/edit-model-inventory-fields.html#prerequisites",
+    "href": "guide/model-developers/edit-model-inventory-fields.html#prerequisites",
+    "title": "Edit model inventory fields",
+    "section": "Prerequisites",
+    "text": "Prerequisites\n\nYou are a registered user on the ValidMind Platform\nThe model is already registered in the model inventory\nYou are the Model Owner for the specific model you would like edit the details of, or an administrator\nYou are logged into the ValidMind Platform"
+  },
+  {
+    "objectID": "guide/model-developers/edit-model-inventory-fields.html#steps",
+    "href": "guide/model-developers/edit-model-inventory-fields.html#steps",
+    "title": "Edit model inventory fields",
+    "section": "Steps",
+    "text": "Steps\n\n\nNavigate to the relevant model details in the model inventory:\n\nFrom the ValidMind Home page, click Model Inventory on the left.\nClick the relevant model entry to view the model details.\n\nUse the Edit buttons to edit specific fields on the model details page:\n\nMake the Edit button appear by hovering over a data field you would like to edit.\nClick the Edit button to modify entries in each field.\n\nClick Done to save your edits.\n\n\n\n\n\n\n\n\n\n\nTip\n\n\n\nThe following fields cannot be edited:\n\nID\nModel Validators"
+  },
+  {
+    "objectID": "guide/model-developers/edit-model-inventory-fields.html#related-topics",
+    "href": "guide/model-developers/edit-model-inventory-fields.html#related-topics",
+    "title": "Edit model inventory fields",
+    "section": "Related topics",
+    "text": "Related topics\n\nCreate a new documentation project"
+  },
+  {
+    "objectID": "guide/RENAME.html",
+    "href": "guide/RENAME.html",
+    "title": "RENAME",
+    "section": "",
+    "text": "Introduction to the ValidMind Developer Framework\n\n\n\n\n\n\n\n\n\n\n \n\n\n\n\n  \n\n\n\n\nWhen to use test plans and tests\n\n\n\n\n\n\n\n\n\n\n \n\n\n\n\n  \n\n\n\n\nTabular data tests\n\n\n\n\n\n\n\n\n\n\n \n\n\n\n\n  \n\n\n\n\nModel evaluation tests\n\n\n\n\n\n\n\n\n\n\n \n\n\n\n\n  \n\n\n\n\nSupported models\n\n\n\n\n\n\n\n\n\n\n \n\n\n\n\n  \n\n\n\n\nInstall and initialize the Developer Framework\n\n\n\n\n\n\n\n\n\n\n \n\n\n\n\nNo matching items"
+  },
+  {
+    "objectID": "guide/developer-framework.html",
+    "href": "guide/developer-framework.html",
+    "title": "Developers",
+    "section": "",
+    "text": "Geared towards model developers, this section includes information for:"
+  },
+  {
+    "objectID": "guide/developer-framework.html#related-topics",
+    "href": "guide/developer-framework.html#related-topics",
+    "title": "Developers",
+    "section": "Related Topics",
+    "text": "Related Topics\nFor model developer tasks related to documentation projects and collaborating with model validators and model owners, refer to our Guides."
+  },
+  {
+    "objectID": "guide/explore-validmind.html",
+    "href": "guide/explore-validmind.html",
+    "title": "Explore ValidMind",
+    "section": "",
+    "text": "To see how the ValidMind Developer Framework works, try our introductory Jupyter notebook.\nThis notebook shows you how to initialize the ValidMind Developer Framework and run functions from a sample dataset for a customer churn model that we trained for this demo.\n\n\n\nOpen the Quickstart notebook: \nGoogle Colaboratory (Colab) is a free Jupyter notebook environment that runs in the cloud. You can work with, run, and download our sample Jupyter notebooks from there.\nMake a copy of the Quickstart notebook for yourself:\n\nIn Colab, click File &gt; Save a copy in Drive &gt; make your own copy in Google Drive so that you can modify the notebook.\n\nAlternatively, you can download the notebook source and work with it in your own developer environment.\n\n\n\n\n\n\n\n\n\nAbout our Jupyter notebooks\n\n\n\nDon’t have access to Google Colaboratory? — You can also try the Developer Framework with Docker.  Notebooks from ValidMind are safe to run — If you get a warning that this notebook was not authored by Google, we welcome you to inspect the notebook source to make sure.  Runtime errors — We recommend that you not use the Run all option. Run each cell individually to see what is happening in the notebook. If you do see errors, re-run the notebook cells.\n\n\n\nRun each cell in the notebook:\n\nHover over each cell and click the  icon; OR\nPress Shift + Enter or Cmd + Enter if you are on a Mac\n\nThe notebook will install the ValidMind library and then connect to your own documentation project in the ValidMind Platform.\n\nYou can now switch back to the Platform UI and view the documentation that has been created by the data and artifacts provided by the Developer Framework.\nYou should see a message like this near the bottom of the Initialize ValidMind section:\nConnected to ValidMind. Project: Customer Churn Model - Initial Validation (xxxxxxxxxxxxxxxxxxxxxxxxx)"
+  },
+  {
+    "objectID": "guide/explore-validmind.html#try-the-developer-framework",
+    "href": "guide/explore-validmind.html#try-the-developer-framework",
+    "title": "Explore ValidMind",
+    "section": "",
+    "text": "To see how the ValidMind Developer Framework works, try our introductory Jupyter notebook.\nThis notebook shows you how to initialize the ValidMind Developer Framework and run functions from a sample dataset for a customer churn model that we trained for this demo.\n\n\n\nOpen the Quickstart notebook: \nGoogle Colaboratory (Colab) is a free Jupyter notebook environment that runs in the cloud. You can work with, run, and download our sample Jupyter notebooks from there.\nMake a copy of the Quickstart notebook for yourself:\n\nIn Colab, click File &gt; Save a copy in Drive &gt; make your own copy in Google Drive so that you can modify the notebook.\n\nAlternatively, you can download the notebook source and work with it in your own developer environment.\n\n\n\n\n\n\n\n\n\nAbout our Jupyter notebooks\n\n\n\nDon’t have access to Google Colaboratory? — You can also try the Developer Framework with Docker.  Notebooks from ValidMind are safe to run — If you get a warning that this notebook was not authored by Google, we welcome you to inspect the notebook source to make sure.  Runtime errors — We recommend that you not use the Run all option. Run each cell individually to see what is happening in the notebook. If you do see errors, re-run the notebook cells.\n\n\n\nRun each cell in the notebook:\n\nHover over each cell and click the  icon; OR\nPress Shift + Enter or Cmd + Enter if you are on a Mac\n\nThe notebook will install the ValidMind library and then connect to your own documentation project in the ValidMind Platform.\n\nYou can now switch back to the Platform UI and view the documentation that has been created by the data and artifacts provided by the Developer Framework.\nYou should see a message like this near the bottom of the Initialize ValidMind section:\nConnected to ValidMind. Project: Customer Churn Model - Initial Validation (xxxxxxxxxxxxxxxxxxxxxxxxx)"
+  },
+  {
+    "objectID": "guide/explore-validmind.html#explore-the-validmind-platform",
+    "href": "guide/explore-validmind.html#explore-the-validmind-platform",
+    "title": "Explore ValidMind",
+    "section": "Explore the ValidMind Platform",
+    "text": "Explore the ValidMind Platform\nNext, let’s take a look at how the Developer Framework works hand-in-hand with the ValidMind Platform and how documentation and test results get uploaded.\nThe ValidMind Platform is the central place to:\n\nView results and documentation uploaded via the Developer Framework\nCollaborate with other model developers, model reviewers and validators, and other users involved in the documentation and validation workflow"
+  },
+  {
+    "objectID": "guide/explore-validmind.html#steps-1",
+    "href": "guide/explore-validmind.html#steps-1",
+    "title": "Explore ValidMind",
+    "section": "Steps",
+    "text": "Steps\n\nLog in to the ValidMind UI.\nFrom the side navigation, select Model Inventory.\nLocate or search for the [Quickstart] Customer Churn Model - Initial Validation and select it.\nOn the model details page that open, you can find important information about the model, such as:\n\nThe ID of the model and its specific use case\nThe owners, developers, validators, and business unit associated with the model\nThe risk tier and current version\nAnd more\n\nScroll down to Project History and select the model.\nOn the project overview page that opens, you can see what is included, such as model, project findings, recent activity, and project stakeholders, and more. In the left sidebar, you can find links to the documentation, project findings, validation report, audit trail, and client integration.\nFor this Quickstart, we will focus on the Documentation section to show you how content from the Developer Framework gets uploaded into it.\nNote that the model status is In Documentation. This is the status that a model starts in as part of a documentation project. You can click See workflow to look at what the full workflow is, from documentation, to validation, to review, and finally approval.\nFrom the left sidebar, select Documentation &gt; 2. Data preparation &gt; 2.1. Data description.\n\n\n\n\n\nThis content is generated by the ValidMind Developer Framework and provides information about the dataset used, including histograms, information about dataset quality, and test results.\nSections that need your attention get flagged with Requires Attention. These sections get flagged automatically by the Developer Framework whenever a test result is above or below a certain threshold.\nFrom the left sidebar, select 3. Model Development and any of the subsection to see information that has been uploaded by the Developer Framework about:\n\nModel training\nModel evaluation\nModel explainability and interpretability\nModel diagnosis\n\nThe Documentation Guidelines in the ValidMind Insights right sidebar can tell you more about what these sections mean and help you with the task of documenting the model.\nFinally, take a look at section 4. Monitoring and Governance.\nSections like 4.1 Monitoring Plan are not generated by the Developer Framework, but they get added by the model developer in the Platform UI."
+  },
+  {
+    "objectID": "guide/explore-validmind.html#create-a-new-documentation-project",
+    "href": "guide/explore-validmind.html#create-a-new-documentation-project",
+    "title": "Explore ValidMind",
+    "section": "Create a new documentation project",
+    "text": "Create a new documentation project\nNext, let’s learn how to create your own documentation project. You can use this project to upload tests and documentation and then add that to your own copy of the Quickstart notebook you looked at earlier.\n\nSteps\n\nNavigate to the landing page by clicking on the ValidMind logo or if you have to, Log in to the ValidMind UI.\nFrom the left sidebar, select Documentation Projects and on the page that opens, click the Create new Project button at top right of the screen.\nSelect the right options in the form:\n\nModel: [Quickstart] Customer Churn Model\nType: Initial validation (selected automatically) \nProject name: Enter your preferred name\n\nClick Create Project.\nValidMind will create an empty documentation project associated with the customer churn model.\nYou can now access this project from the UI on the Documentation Projects page or by navigating to the relevant model - [Quickstart] Customer Churn Model - in the Model Inventory page.\nFrom the left sidebar, select Client Integration.\nThe page that opens provides you with the credentials for the newly created project to use with the ValidMind Developer Framework.\nLocate the project identifier, API key, and secret:\n\napi_host: The location of the ValidMind API\napi_key: The account API key\napi_secret: The account secret key\nproject: The project identifier\n\nThe code snippet can be copied and pasted directly into your developer source code to integrate the ValidMind Developer Framework and to be able to upload to the ValidMind Platform.\nTo follow best practices, you can also store the credentials in a .env file and pass them in via environment variables.\n\n\n\n\n\n\n\n\n\nMissing the API_SECRET?\n\n\n\nTry this: Use the  icon to copy the API_SECRET to your clipboard."
+  },
+  {
+    "objectID": "guide/explore-validmind.html#modify-the-quickstart-notebook-to-upload-to-your-own-project",
+    "href": "guide/explore-validmind.html#modify-the-quickstart-notebook-to-upload-to-your-own-project",
+    "title": "Explore ValidMind",
+    "section": "Modify the Quickstart notebook to upload to your own project",
+    "text": "Modify the Quickstart notebook to upload to your own project\nAfter you have completed the above steps, you are ready to use your documentation project with your copy of the Quickstart notebook.\n\nSteps\n\nReopen your copy of the Quickstart notebook in Google Colaboratory.\nIn the Quickstart notebook, replace the vm.init() lines that look like the following with your own client integration information from the earlier step when you created your new project:\n\n\n\n\n\nRun each cell in the notebook:\n\nHover over each cell and click the  icon; OR\nPress Shift + Enter or Cmd + Enter if you are on a Mac\n\nThe notebook will install the ValidMind library and then connect to your own documentation project in the ValidMind Platform.\n\nYou can now switch back to the Platform UI and view the documentation that has been created by the data and artifacts provided by the Developer Framework.\n\n\n\n\n\n\n\n\nGetting runtime errors in Google Colaboratory?\n\n\n\nWe recommend that you NOT use the Run all option. Stepping through each cell individually enables you to see what is happening in the notebook. If you run into errors, re-run the notebook cells."
+  },
+  {
+    "objectID": "guide/explore-validmind.html#whats-next",
+    "href": "guide/explore-validmind.html#whats-next",
+    "title": "Explore ValidMind",
+    "section": "What’s next",
+    "text": "What’s next\nReady to use ValidMind for production with your own use cases? Follow our how-to guides."
+  },
+  {
+    "objectID": "guide/explore-validmind.html#related-topics",
+    "href": "guide/explore-validmind.html#related-topics",
+    "title": "Explore ValidMind",
+    "section": "Related topics",
+    "text": "Related topics\n\nIntroduction to the ValidMind Developer Framework.\nReview and comment on documentation projects"
+  },
+  {
+    "objectID": "guide/faq-models.html",
+    "href": "guide/faq-models.html",
+    "title": "Model registration",
+    "section": "",
+    "text": "Models get registered into ValidMind via the Model Inventory. To add a model into the Inventory, you need to fill out a customizable registration questionnaire capturing the required registration metadata, such as:\n\nModel Name\nModel Use\nModel Owner\nModel Dependencies\nAnd more"
+  },
+  {
+    "objectID": "guide/faq-models.html#how-do-models-get-registered-in-validmind",
+    "href": "guide/faq-models.html#how-do-models-get-registered-in-validmind",
+    "title": "Model registration",
+    "section": "",
+    "text": "Models get registered into ValidMind via the Model Inventory. To add a model into the Inventory, you need to fill out a customizable registration questionnaire capturing the required registration metadata, such as:\n\nModel Name\nModel Use\nModel Owner\nModel Dependencies\nAnd more"
+  },
+  {
+    "objectID": "guide/faq-models.html#can-the-fields-for-project-registration-questionnaires-be-configured",
+    "href": "guide/faq-models.html#can-the-fields-for-project-registration-questionnaires-be-configured",
+    "title": "Model registration",
+    "section": "Can the fields for project registration questionnaires be configured?",
+    "text": "Can the fields for project registration questionnaires be configured?\nValidMind enables you to configure project registration fields, including dropdown options for model risk tiers, model use cases, and documentation templates.\nYou can modify these fields as needed and on an ongoing basis."
+  },
+  {
+    "objectID": "guide/faq-models.html#can-we-leverage-content-from-historical-documentations",
+    "href": "guide/faq-models.html#can-we-leverage-content-from-historical-documentations",
+    "title": "Model registration",
+    "section": "Can we leverage content from historical documentations? ",
+    "text": "Can we leverage content from historical documentations? \nValidMind is in the process of developing features that allow you to benefit from content in historical documentation by:\n\nAllowing users to select definitions and specific documentation artifacts from previous model documentation for particular model use cases\nOffering users AI-generated content suggestions for specific areas of the documentation (e.g., qualitative sections) based on high-quality historical documentation\n\nThese features are currently on the roadmap and under research, no release schedule is set yet."
+  },
+  {
+    "objectID": "guide/faq-models.html#can-we-customize-illustrations",
+    "href": "guide/faq-models.html#can-we-customize-illustrations",
+    "title": "Model registration",
+    "section": "Can we customize illustrations?",
+    "text": "Can we customize illustrations?\nValidMind utilizes open-source libraries (such as Seaborn and Matplotlib) to generate plots and illustrations. We are working on implementing the ability for model developers to customize styling parameters for these libraries directly within the Developer Framework.\nThis feature is currently scheduled for Q4 2023.\nAdditionally, ValidMind is developing a feature that enables developers to create custom visualization widgets by writing JavaScript-based rendering code."
+  },
+  {
+    "objectID": "guide/faq-models.html#can-validmind-manage-complex-model-hierarchies-or-use-cases-with-multiple-models",
+    "href": "guide/faq-models.html#can-validmind-manage-complex-model-hierarchies-or-use-cases-with-multiple-models",
+    "title": "Model registration",
+    "section": "Can ValidMind manage complex model hierarchies or use cases with multiple models?",
+    "text": "Can ValidMind manage complex model hierarchies or use cases with multiple models?\nValidMind is enhancing support for complex or modular models in two ways:\n\nBy adding parent/sub-model relational attributes to the model inventory. This is a roadmap item currently scheduled for Q2’2023.\nBy enabling tests to run on multiple models simultaneously and aggregating the results. This is a roadmap item currently scheduled for Q3’2023."
+  },
+  {
+    "objectID": "guide/faq.html",
+    "href": "guide/faq.html",
+    "title": "FAQ",
+    "section": "",
+    "text": "Find answers to frequently asked questions (FAQs), grouped by topic:\n\nModel registration, configuration, and customization\nModel inventory, tracking, and reporting\nDocumentation and templates\nWorkflows and collaboration\nTesting and thresholds\nIntegrations and support\nData handling and privacy"
+  },
+  {
+    "objectID": "guide/faq-integrations.html",
+    "href": "guide/faq-integrations.html",
+    "title": "Integrations and support",
+    "section": "",
+    "text": "ValidMind is planning to provide integration with JIRA tickets via the JIRA Python API. You will be able to configure ValidMind to update the status of a particular JIRA ticket when a specific state or approval is triggered from the workflow (roadmap item – Q3’2023)."
+  },
+  {
+    "objectID": "guide/faq-integrations.html#can-you-integrate-with-jira-to-connect-with-our-model-development-pipeline",
+    "href": "guide/faq-integrations.html#can-you-integrate-with-jira-to-connect-with-our-model-development-pipeline",
+    "title": "Integrations and support",
+    "section": "",
+    "text": "ValidMind is planning to provide integration with JIRA tickets via the JIRA Python API. You will be able to configure ValidMind to update the status of a particular JIRA ticket when a specific state or approval is triggered from the workflow (roadmap item – Q3’2023)."
+  },
+  {
+    "objectID": "guide/faq-integrations.html#what-libraries-beyond-xgboost-are-supported",
+    "href": "guide/faq-integrations.html#what-libraries-beyond-xgboost-are-supported",
+    "title": "Integrations and support",
+    "section": "What libraries beyond XGBoost are supported?",
+    "text": "What libraries beyond XGBoost are supported?\nValidMind supports the most popular open-source model development libraries in Python and R, such as:\n\nscikit-learn\nXGBoost\nstatsmodels\nPyTorch\nTensorFlow\n\nValidMind supports ingesting metrics and test results from your training and evaluation pipeline, such as using batch prediction or online prediction mechanisms. We are also implementing standard documentation via the Developer Framework for additional modeling techniques, check Do you include explainability-related testing and documentation? for more information."
+  },
+  {
+    "objectID": "guide/faq-integrations.html#what-other-programming-languages-and-development-environments-do-you-support-beyond-python-and-jupyter-notebook-such-as-r-and-sas",
+    "href": "guide/faq-integrations.html#what-other-programming-languages-and-development-environments-do-you-support-beyond-python-and-jupyter-notebook-such-as-r-and-sas",
+    "title": "Integrations and support",
+    "section": "What other programming languages and development environments do you support beyond Python and Jupyter notebook, such as R and SAS?",
+    "text": "What other programming languages and development environments do you support beyond Python and Jupyter notebook, such as R and SAS?\nValidMind’s Developer Framework is designed to be platform-agnostic and compatible with the most popular open-source programming languages and model development environments.\nCurrently, we support Python 3.8+ and the most popular AI/ML and data science libraries (scikit-learn, XGBoost, statsmodels, PyTorch, TensorFlow).\nWe are working on deploying support for R 4.0+ and associated libraries (roadmap item – Q2’2023).\nSupport for commercial and closed-source programming languages such as SAS and Matlab depends on specific deployment details and commercial agreements with customers."
+  },
+  {
+    "objectID": "guide/faq-integrations.html#do-you-support-integration-with-data-lakes-and-etl-solutions",
+    "href": "guide/faq-integrations.html#do-you-support-integration-with-data-lakes-and-etl-solutions",
+    "title": "Integrations and support",
+    "section": "Do you support integration with data lakes and ETL solutions?",
+    "text": "Do you support integration with data lakes and ETL solutions?\nSupport for connecting to data lakes and data processing or ETL pipelines is on our roadmap (Q3’2023+).\nWe will be implementing connector interfaces allowing extraction of relationships between raw data sources and final post-processed datasets for preloaded session instances received from Spark and Snowflake."
+  },
+  {
+    "objectID": "guide/faq-integrations.html#which-model-development-packageslibraries-are-supported-by-the-developer-framework-what-about-complexdistributed-models-built-with-tensorflow",
+    "href": "guide/faq-integrations.html#which-model-development-packageslibraries-are-supported-by-the-developer-framework-what-about-complexdistributed-models-built-with-tensorflow",
+    "title": "Integrations and support",
+    "section": "Which model development packages/libraries are supported by the Developer Framework? What about complex/distributed models built with TensorFlow?",
+    "text": "Which model development packages/libraries are supported by the Developer Framework? What about complex/distributed models built with TensorFlow?\nValidMind supports the most popular open-source model development libraries in Python and R, such as:\n\nscikit-learn\nXGBoost\nstatsmodels\nPyTorch\nTensorFlow\n\nFor distributed training pipelines built with frameworks like TensorFlow, ValidMind can directly access the trained model instance to extract metadata stored in the model object, if the framework is imported from within the pipeline’s code. ValidMind can also ingest metrics and test results from the customer’s training or evaluation pipeline, using batch prediction or online prediction mechanisms."
+  },
+  {
+    "objectID": "guide/faq-integrations.html#is-it-possible-for-us-to-integrate-the-tool-with-llms-like-gpt-3",
+    "href": "guide/faq-integrations.html#is-it-possible-for-us-to-integrate-the-tool-with-llms-like-gpt-3",
+    "title": "Integrations and support",
+    "section": "Is it possible for us to integrate the tool with LLMs like GPT-3?",
+    "text": "Is it possible for us to integrate the tool with LLMs like GPT-3?\nValidMind is integrating LLMs tools into our documentation features, enabling the following documentation features:\n\nGenerating content recommendations (or “starting points”) for model developers for specific sections of the documentation, based on historical documentations (roadmap item — Q3’2023).\nProviding insights to model developers and model reviewers on possible model risks, and mitigation actions/improvements to the model, based on historical model documentations (roadmap item currently in research – not scheduled)."
+  },
+  {
+    "objectID": "guide/faq-integrations.html#can-you-handle-more-sophisticated-aiml-libraries-such-as-pytorch-tensorflow",
+    "href": "guide/faq-integrations.html#can-you-handle-more-sophisticated-aiml-libraries-such-as-pytorch-tensorflow",
+    "title": "Integrations and support",
+    "section": "Can you handle more sophisticated AI/ML libraries such as Pytorch, TensorFlow?",
+    "text": "Can you handle more sophisticated AI/ML libraries such as Pytorch, TensorFlow?\nValidMind supports the most popular open-source model development libraries in Python, R, such as :\n\nscikit-learn\nXGBoost\nstatsmodels\nPyTorch\nTensorFlow\n\nFor distributed training pipelines built with frameworks, such as TensorFlow, ValidMind can directly access the trained model instance to extract metadata stored in the model object if the framework is imported from within the pipeline’s code. ValidMind can also ingest metrics and test results from the customer’s training/evaluation pipeline, such as using batch prediction or online prediction mechanisms."
+  },
+  {
+    "objectID": "guide/faq-integrations.html#does-validmind-support-data-dictionaries",
+    "href": "guide/faq-integrations.html#does-validmind-support-data-dictionaries",
+    "title": "Integrations and support",
+    "section": "Does ValidMind support data dictionaries?",
+    "text": "Does ValidMind support data dictionaries?\nYou can pass a data dictionary to ValidMind via the Developer Framework, such as in CSV format."
+  },
+  {
+    "objectID": "guide/license-agreement.html",
+    "href": "guide/license-agreement.html",
+    "title": "License agreement",
+    "section": "",
+    "text": "SOFTWARE LICENSE AGREEMENT\nIMPORTANT - READ CAREFULLY:\nThis software and associated media, printed materials, and “online” or electronic documentation files (the “Software”), is theproprietary information of ValidMind Inc. and its licensors (collectively, “Licensor”), and is protected under copyright and other intellectual property laws.\nNo part of this Software may be copied, reproduced, distributed, republished, downloaded, displayed, posted or transmitted in any form or by any means, including, but not limited to, electronic, mechanical, photocopying, recording, or otherwise, without the prior written permission of ValidMind Inc. or the respective copyright owner.\nBy installing, copying, or otherwise using the Software, the undersigned (“you”) agrees to be bound by the terms of this Software License Agreement (this “Agreement”). If you do not agree to the terms of this Agreement, do not install or use the Software.\nLICENSE GRANT. Subject to the terms and conditions of this Agreement, Licensor grants you a limited, personal, non-exclusive, non-transferable license to use the Software solely for the duration of the 4-week testing phase (the “Testing Period”) of the Software - starting on May 15th, 2023. You may install and use the Software on a single computer or device. You further agree to use the Software solely for internal testing purposes.\nOWNERSHIP. The Software is owned by Licensor and is protected by copyright laws and international copyright treaties, as well as other intellectual property laws and treaties. Licensor retains all right, title, and interest in and to the Software, including all intellectual property rights.\nRESTRICTIONS. You may not modify, adapt, translate, reverse engineer, decompile, disassemble, or otherwise attempt to discover the source code of the Software including (without limitation) for the purpose of obtaining unauthorized access to the Software. You may not distribute, sublicense, rent, lease, or lend the Software to any third party.\nSUPPORT. Licensor may, at its discretion, provide technical support for the Software. Technical support is provided on a best-effort basis and is subject to Licensor’s support policies.\nCONFIDENTIALITY. You agree to safeguard the Software and its related materials with that degree of normal due care commensurate with reasonable standards of industrial security for the protection of trade secrets and proprietary information so that no unauthorized use is made of them and no disclosure of any part of their contents is made to anyone other than your employees, agents or consultants whose duties reasonably require such disclosure, or as necessary in the ordinary course of business. You shall make all such persons fully aware of their responsibility to fulfill your obligations under this Agreement and agree to be responsible for any breach of this Agreement by such persons. You agree to promptly notify Licensor if you obtain information as to any unauthorized possession, use or disclosure of the Software by any person or entity, and further agrees to cooperate with Licensor in protecting Licensor’s proprietary rights.\nTERMINATION. This Agreement will terminate automatically after the Testing Period, or if you fail to comply with any of the terms and conditions of this Agreement. Upon termination, you must immediately cease all use of the Software and destroy all copies of the Software in your possession.\nDISCLAIMER OF WARRANTY. THE SOFTWARE IS PROVIDED “AS IS” WITHOUT WARRANTY OF ANY KIND, EITHER EXPRESS OR IMPLIED, INCLUDING, BUT NOT LIMITED TO, THE IMPLIED WARRANTIES OF MERCHANTABILITY AND FITNESS FOR A PARTICULAR PURPOSE. LICENSOR DOES NOT WARRANT THAT THE SOFTWARE WILL MEET YOUR REQUIREMENTS OR THAT OPERATION OF THE SOFTWARE WILL BE UNINTERRUPTED OR ERROR-FREE.\nLIMITATION OF LIABILITY. IN NO EVENT SHALL LICENSOR BE LIABLE FOR ANY INDIRECT, SPECIAL, INCIDENTAL, OR CONSEQUENTIAL DAMAGES ARISING OUT OF OR IN CONNECTION WITH THE USE OR INABILITY TO USE THE SOFTWARE, EVEN IF LICENSOR HAS BEEN ADVISED OF THE POSSIBILITY OF SUCH DAMAGES. IN NO EVENT SHALL LICENSOR’S LIABILITY EXCEED THE AMOUNT PAID BY YOU FOR THE SOFTWARE.\nINDEMNIFICATION. You agree to indemnify and hold Licensor harmless from and against all loss, cost, expense or liability (including reasonable attorney’s fees) (i) arising out of a claim by a third party against Licensor based upon your use of the Software, or (ii) related to, or associated with your customizations, updates and/or corrections to the Software. Licensor shall have no liability to you for any damage sustained by you as a result of your use of the Software, whether such damages would arise as a result of breach of contract, tort or otherwise.\nGOVERNING LAW. This Agreement shall be governed by and construed in accordance with the laws of the State of California and the federal laws of the United States of America, without giving effect to any principles of conflicts of law.\nENTIRE AGREEMENT. This Agreement constitutes the entire agreement between you and Licensor with respect to the Software and supersedes all prior or contemporaneous communications and proposals, whether oral or written, between you and Licensor.\nBy installing or using the Software, you acknowledge that you have read this Agreement, understand it, and agree to be bound by its terms and conditions.\nCopyright © 2023 ValidMind Inc. All rights reserved."
+  },
+  {
+    "objectID": "guide/tutorials.html",
+    "href": "guide/tutorials.html",
+    "title": "Tutorials",
+    "section": "",
+    "text": "Our tutorials provide a more targeted learning experience and cover specific scenarios or use cases."
+  },
+  {
+    "objectID": "guide/tutorials.html#related-topics",
+    "href": "guide/tutorials.html#related-topics",
+    "title": "Tutorials",
+    "section": "Related topics",
+    "text": "Related topics\nBesides our tutorials, we also offer a Quickstart that walks you through the full experience from the Developer Framework to the Platform UI."
+  },
+  {
+    "objectID": "guide/solutions.html",
+    "href": "guide/solutions.html",
+    "title": "ValidMind solutions",
+    "section": "",
+    "text": "These topics introduce the ValidMind architecture and basic requirements.\nKey Concepts & Architecture\nOverview of ValidMind architecture and basic concepts.\nSupported Cloud Platforms\nOverview of the cloud computing platforms on which ValidMind is offered.\nValdiMind Editions\nDescription of the services and features included with each edition of ValidMind.\nValidMind Releases\nDescription of the ValidMind release process and instructions for requesting 24-hour early access for Enterprise Edition (and higher) accounts.\nOverview of Key Features\nList of key/major features in the current release of ValidMind."
+  },
+  {
+    "objectID": "guide/solutions.html#compliance",
+    "href": "guide/solutions.html#compliance",
+    "title": "ValidMind solutions",
+    "section": "Compliance",
+    "text": "Compliance\nTBD"
+  },
+  {
+    "objectID": "guide/solutions.html#software-dependencies",
+    "href": "guide/solutions.html#software-dependencies",
+    "title": "ValidMind solutions",
+    "section": "Software dependencies",
+    "text": "Software dependencies\nTBD"
+  },
+  {
+    "objectID": "guide/faq-privacy.html",
+    "href": "guide/faq-privacy.html",
+    "title": "Data handling and privacy",
+    "section": "",
+    "text": "ValidMind provides a built-in user management interface that allows new users to be registered on the platform and assigned user roles. User roles and access permissions are configured during initial onboarding. In addition, ValidMind also provides support for Single Sign-On (SSO) integration as part of our Enterprise and our Virtual Private ValidMind (VPV) edition."
+  },
+  {
+    "objectID": "guide/faq-privacy.html#how-are-users-added-to-validmind",
+    "href": "guide/faq-privacy.html#how-are-users-added-to-validmind",
+    "title": "Data handling and privacy",
+    "section": "",
+    "text": "ValidMind provides a built-in user management interface that allows new users to be registered on the platform and assigned user roles. User roles and access permissions are configured during initial onboarding. In addition, ValidMind also provides support for Single Sign-On (SSO) integration as part of our Enterprise and our Virtual Private ValidMind (VPV) edition."
+  },
+  {
+    "objectID": "guide/faq-privacy.html#how-does-validmind-handle-end-user-computing-and-spreadsheet-models",
+    "href": "guide/faq-privacy.html#how-does-validmind-handle-end-user-computing-and-spreadsheet-models",
+    "title": "Data handling and privacy",
+    "section": "How does ValidMind handle end-user computing and spreadsheet models?",
+    "text": "How does ValidMind handle end-user computing and spreadsheet models?\nCustomers can register spreadsheet models in the model inventory and centralize tracking of the associated documentation files with the inventory metadata (roadmap item – Q3’2023). However, ValidMind cannot automate documentation generation for spreadsheet models."
+  },
+  {
+    "objectID": "guide/faq-privacy.html#what-model-artifacts-are-automatically-imported-into-documentation-and-how-are-they-retained",
+    "href": "guide/faq-privacy.html#what-model-artifacts-are-automatically-imported-into-documentation-and-how-are-they-retained",
+    "title": "Data handling and privacy",
+    "section": "What model artifacts are automatically imported into documentation and how are they retained?",
+    "text": "What model artifacts are automatically imported into documentation and how are they retained?\nValidMind stores the following artifacts in the documentation via our API:\n\nDataset and model metadata which allow generating documentation snippets programmatically (example: stored definition for “common logistic regression limitations” when a logistic regression model has been passed to the ValidMind test plan execution)\nQuality and performance metrics collected from the dataset and model\nOutputs from executed test plans\nImages, plots, and visuals generated as part of extracting metrics and running tests\n\nValidMind is a multi-tenant solution hosted on AWS. For organizations requiring the highest degree of data security, ValidMind offers a “Virtual Private ValidMind” option to host the solution in a dedicated single-tenant cloud instance on the ValidMind AWS account. Furthermore, ValidMind’s data retention policy complies with the SOC 2 security standard."
+  },
+  {
+    "objectID": "guide/faq-privacy.html#how-does-validmind-handle-large-datasets-what-about-the-confidentiality-of-data-sent-to-validmind",
+    "href": "guide/faq-privacy.html#how-does-validmind-handle-large-datasets-what-about-the-confidentiality-of-data-sent-to-validmind",
+    "title": "Data handling and privacy",
+    "section": "How does ValidMind handle large datasets? What about the confidentiality of data sent to ValidMind?",
+    "text": "How does ValidMind handle large datasets? What about the confidentiality of data sent to ValidMind?\nValidMind does not send datasets outside the client’s environment. The Developer Framework executes test plans and functions locally in your environment and is not limited by dataset size.\nAdditionally, ValidMind adheres to a strict data confidentiality and retention policy, compliant with the SOC 2 security standard."
+  },
+  {
+    "objectID": "guide/faq-privacy.html#what-solutions-do-you-offer-and-how-do-you-handle-privacy",
+    "href": "guide/faq-privacy.html#what-solutions-do-you-offer-and-how-do-you-handle-privacy",
+    "title": "Data handling and privacy",
+    "section": "What solutions do you offer and how do you handle privacy?",
+    "text": "What solutions do you offer and how do you handle privacy?\nValidMind is a Developer Framework and cloud platform available in multiple editions catering to different organizational needs:\n\nStandard Edition: Our introductory offering, providing essential features and services.\nEnterprise Edition: Builds upon the Standard Edition by adding features tailored for large-scale organizations.\nVirtual Private ValidMind (VPV): Our most secure offering for organizations requiring a higher level of privacy, such as financial services handling sensitive data. Includes all Enterprise Edition features but in a separate, isolated ValidMind environment. VPV accounts do not share resources with accounts outside the VPV.\n\nAccess to any edition is facilitated through AWS PrivateLink, which provides private connectivity between ValidMind and your on-premises networks without exposing your traffic to the public internet. To learn more, check Configure AWS PrivateLink. ValidMind does not send any personally identifiable information (PII) through our API."
+  },
+  {
+    "objectID": "guide/faq-privacy.html#can-the-tool-automatically-document-other-non-standard-etl-steps-or-performance-metrics-from-notebooks",
+    "href": "guide/faq-privacy.html#can-the-tool-automatically-document-other-non-standard-etl-steps-or-performance-metrics-from-notebooks",
+    "title": "Data handling and privacy",
+    "section": "Can the tool automatically document other non-standard ETL steps or performance metrics from notebooks?",
+    "text": "Can the tool automatically document other non-standard ETL steps or performance metrics from notebooks?\nSupport for more complex data processing pipelines is on our roadmap, currently scheduled for Q4’2023. We are implementing connector interfaces that will allow us to extract relationships between raw data sources and final post-processed datasets for Spark and Snowflake."
+  },
+  {
+    "objectID": "guide/faq-privacy.html#how-does-the-tool-manage-model-changes",
+    "href": "guide/faq-privacy.html#how-does-the-tool-manage-model-changes",
+    "title": "Data handling and privacy",
+    "section": "How does the tool manage model changes?",
+    "text": "How does the tool manage model changes?\nValidMind allows model developers to re-run documentation functions with the Developer Framework to capture changes in the model, such as changes in the number of features or hyperparameters.\nAfter a model developer has made a change in their development environment, such as to a Jupyter notebook, they can execute the relevant ValidMind documentation function to update the corresponding documentation section. ValidMind will then automatically recreate the relevant figures and tables and update them in the online documentation.\nValidMind is currently working on a version history function, which will allow users to see the history of changes made to the documentation."
+  },
+  {
+    "objectID": "guide/faq-privacy.html#can-you-accommodate-spark-dataframes",
+    "href": "guide/faq-privacy.html#can-you-accommodate-spark-dataframes",
+    "title": "Data handling and privacy",
+    "section": "Can you accommodate Spark DataFrames?",
+    "text": "Can you accommodate Spark DataFrames?\nOur Developer Framework can extract dataset quality metrics on Pandas DataFrame, NumPy arrays, or Spark DataFrame instances using standard metrics provided by popular open-source frameworks such as scikit-learn, statsmodels, and more. Each test defines a mapping to the different supported dataset and/or model interfaces: when passing a Spark DataFrame, our framework will directly call native evaluation metrics provided by the SparkML API or custom ones built by the developer (such as via UDFs)."
+  },
+  {
+    "objectID": "guide/RENAME/developer-framework-introduction.html",
+    "href": "guide/RENAME/developer-framework-introduction.html",
+    "title": "Introduction to the ValidMind Developer Framework",
+    "section": "",
+    "text": "This page provides an introduction for:\n\nWhat the ValidMind Developer Framework is, key concepts, and what functionality it provides\nHow ValidMind documentation projects are structured"
+  },
+  {
+    "objectID": "guide/RENAME/developer-framework-introduction.html#brief-introduction",
+    "href": "guide/RENAME/developer-framework-introduction.html#brief-introduction",
+    "title": "Introduction to the ValidMind Developer Framework",
+    "section": "",
+    "text": "This page provides an introduction for:\n\nWhat the ValidMind Developer Framework is, key concepts, and what functionality it provides\nHow ValidMind documentation projects are structured"
+  },
+  {
+    "objectID": "guide/RENAME/developer-framework-introduction.html#what-validminds-developer-framework-is",
+    "href": "guide/RENAME/developer-framework-introduction.html#what-validminds-developer-framework-is",
+    "title": "Introduction to the ValidMind Developer Framework",
+    "section": "What ValidMind’s Developer Framework is",
+    "text": "What ValidMind’s Developer Framework is\n\nValidMind’s Python Developer Framework is a library of developer tools and methods designed to automate the documentation and validation of your models.\nThe Developer Framework is designed to be model agnostic. If your model is built in Python, ValidMind’s Python library will provide all the standard functionality without requiring your developers to rewrite any functions.\nThe Developer Framework provides a rich suite of documentation tools and test plans, from documenting descriptions of your dataset to testing your models for weak spots and overfit areas. The Developer Framework helps you automate the generation of model documentation by feeding the ValidMind platform with documentation artifacts and test results to the ValidMind platform."
+  },
+  {
+    "objectID": "guide/RENAME/developer-framework-introduction.html#validmind-documentation-project-structure",
+    "href": "guide/RENAME/developer-framework-introduction.html#validmind-documentation-project-structure",
+    "title": "Introduction to the ValidMind Developer Framework",
+    "section": "ValidMind Documentation Project Structure",
+    "text": "ValidMind Documentation Project Structure\n\n\nProjects\n\nAll documentation work in ValidMind is organized into projects which act as a container for the model documentation and validation report of your model. Each stage of the model’s MRM lifecycle will constitute a new project, and may be configured with its own templates and workflows.\n\nModel documentation\n\nA comprehensive record and description of a quantitative model. It should encompass all relevant information about the model in accordance with regulatory requirements (set by regulatory bodies) and model risk policies (set by an institution’s MRM team), assumptions, methodologies, data and inputs, model performance evaluation, limitations, and intended use. The purpose of model documentation is to provide transparency, facilitate understanding, and enable effective governance and oversight of the model.\n\nTests\n\nA function contained in the ValidMind Developer Framework, which is designed to run a specific quantitative test on the dataset or model. Test results are sent to the ValidMind Platform to generate the model documentation according to the relevant templates.\n\nTest plans\n\nA collection of many tests which are meant to be run simultaneously to validate and document specific aspects of the documentation. For instance, the tabular_dataset test plan runs several descriptive and data quality tests on a structured dataset, and documents the results in the ValidMind UI.\n\nTest suites\n\nCollection of test plans which are meant to run together to automate generate model documentation end-to-end for specific use-cases.\n\nTemplates\n\nAn outline of the sections/sub-sections of a ValidMind document (model documentation or validation report) and how they are organized. Templates also contain boilerplates and documentation & test results placeholders for which content will be provided by the Developer Framework. Template requirements are typically provided by the model risk management team, and can be configured programmatically for each model use case, typically by an administrator."
+  },
+  {
+    "objectID": "guide/RENAME/use-test-plans-and-tests.html",
+    "href": "guide/RENAME/use-test-plans-and-tests.html",
+    "title": "When to use test plans and tests",
+    "section": "",
+    "text": "This topic provides an overview about:"
+  },
+  {
+    "objectID": "guide/RENAME/use-test-plans-and-tests.html#what-tests-test-plans-and-test-suites-are",
+    "href": "guide/RENAME/use-test-plans-and-tests.html#what-tests-test-plans-and-test-suites-are",
+    "title": "When to use test plans and tests",
+    "section": "What Tests, Test plans, and Test suites are",
+    "text": "What Tests, Test plans, and Test suites are\n\nTests are designed to run a specific quantitative test on the dataset or model. Test results are sent to the ValidMind Platform to generate the model documentation according to the relevant templates.\nTest plans are collections of tests which are meant to be run simultaneously to address specific aspects of the documentation.\nExample: the tabular_dataset test plan runs several descriptive and data quality tests on a structured dataset, and documents the results in the ValidMind Platform.\nTest suites are collection of test plans which are meant to run together to automate generate model documentation end-to-end for specific use-cases.\nExample: the binary_classifier_full_suite test suite runs the tabular_dataset and binary_classifier test plans to fully document the data and model sections for binary classification model use-cases."
+  },
+  {
+    "objectID": "guide/RENAME/use-test-plans-and-tests.html#when-to-use-validmind-tests-test-plans-and-test-suites",
+    "href": "guide/RENAME/use-test-plans-and-tests.html#when-to-use-validmind-tests-test-plans-and-test-suites",
+    "title": "When to use test plans and tests",
+    "section": "When to use ValidMind Tests, Test plans, and Test suites",
+    "text": "When to use ValidMind Tests, Test plans, and Test suites\nValidMind provides many built-in tests and test plans which make it easy for a model developer to document their work at any point during the model development lifecycle when they need to validate that their work satisfies model risk management requirements.\nWhile model developers have the flexibility to decide when to use ValidMind tests, we have identified a few typical scenarios which have their own characteristics and needs:\n\nWhen you want to document and validate your dataset:\n\nFor generic tabular datasets: use the tabular_dataset test plan.\nFor time-series datasets: use the time_series_dataset test plan.\n\nWhen you want to document and validate about your model:\n\nFor binary classification models: use the binary_classifier test plan.\nFor time series models: use the timeseries test plan.\n\nWhen you want to document a binary classification model and the relevant dataset end-to-end: use the binary_classifier_full_suite test suite."
+  },
+  {
+    "objectID": "guide/RENAME/use-test-plans-and-tests.html#api-reference",
+    "href": "guide/RENAME/use-test-plans-and-tests.html#api-reference",
+    "title": "When to use test plans and tests",
+    "section": "API Reference",
+    "text": "API Reference\nSee the Reference pages for a list of all of the built-in tests and test plans for datasets and models."
+  },
+  {
+    "objectID": "guide/RENAME/tabular-data-tests.html",
+    "href": "guide/RENAME/tabular-data-tests.html",
+    "title": "Tabular data tests",
+    "section": "",
+    "text": "This article provides an example of how to run a Test Plan to validate a tabular dataset, and provides a reference to other dataset tests and test plans available in the Developer Framework."
+  },
+  {
+    "objectID": "guide/RENAME/tabular-data-tests.html#prerequisites",
+    "href": "guide/RENAME/tabular-data-tests.html#prerequisites",
+    "title": "Tabular data tests",
+    "section": "Prerequisites:",
+    "text": "Prerequisites:\n\nThe model is already registered in the model inventory\nThere is an active documentation project for the model\nYou have already located the project identifier, API key and secret\nYou have already installed the ValidMind client library in your developer environment\nYou are logged into the ValidMind Platform"
+  },
+  {
+    "objectID": "guide/RENAME/tabular-data-tests.html#examples",
+    "href": "guide/RENAME/tabular-data-tests.html#examples",
+    "title": "Tabular data tests",
+    "section": "Examples",
+    "text": "Examples\nPlease refer to the following notebooks for examples of how to run dataset test plans:\n\nTabular dataset: Customer Churn Model \nTime series dataset: Time Series Dataset Test Suite"
+  },
+  {
+    "objectID": "guide/RENAME/tabular-data-tests.html#list-of-all-dataset-test-plans-and-tests",
+    "href": "guide/RENAME/tabular-data-tests.html#list-of-all-dataset-test-plans-and-tests",
+    "title": "Tabular data tests",
+    "section": "List of all dataset test plans and tests:",
+    "text": "List of all dataset test plans and tests:\nSee the Reference pages for a list of all of the built-in tests and test plans for datasets and models."
+  },
+  {
+    "objectID": "guide/RENAME/model-evaluation-tests.html",
+    "href": "guide/RENAME/model-evaluation-tests.html",
+    "title": "Model evaluation tests",
+    "section": "",
+    "text": "This article provides an examples of how to run model evaluation test plans, and provides a reference to other model evaluation tests and test plans available in the Developer Framework."
+  },
+  {
+    "objectID": "guide/RENAME/model-evaluation-tests.html#prerequisites",
+    "href": "guide/RENAME/model-evaluation-tests.html#prerequisites",
+    "title": "Model evaluation tests",
+    "section": "Prerequisites:",
+    "text": "Prerequisites:\n\nThe model is already registered in the model inventory\nThere is an active documentation project for the model\nYou have already located the project identifier, API key and secret\nYou have already installed the ValidMind client library in your developer environment\nYou are logged into the ValidMind Platform"
+  },
+  {
+    "objectID": "guide/RENAME/model-evaluation-tests.html#examples",
+    "href": "guide/RENAME/model-evaluation-tests.html#examples",
+    "title": "Model evaluation tests",
+    "section": "Examples",
+    "text": "Examples\nPlease refer to the following notebooks for examples of how to run model evaluation test plans:\n\nBinary Classifier model example: Customer Churn Model \nTime Series Forecasting model example: Time Series Dataset Test Suite"
+  },
+  {
+    "objectID": "guide/RENAME/model-evaluation-tests.html#list-of-all-model-evaluation-test-plans-and-tests",
+    "href": "guide/RENAME/model-evaluation-tests.html#list-of-all-model-evaluation-test-plans-and-tests",
+    "title": "Model evaluation tests",
+    "section": "List of all model evaluation test plans and tests:",
+    "text": "List of all model evaluation test plans and tests:\nSee the Reference pages for a list of all of the built-in tests and test plans for datasets and models."
+  },
+  {
+    "objectID": "guide/RENAME/supported-models.html",
+    "href": "guide/RENAME/supported-models.html",
+    "title": "Supported models",
+    "section": "",
+    "text": "As of the current release (v1.9.3), the Developer Framework supports the following model types:\nThe following table presents an overview of libraries supported by each test plan, as well as the tests which comprise each test plan as of the current Developer Framework release."
+  },
+  {
+    "objectID": "guide/RENAME/supported-models.html#related-topics",
+    "href": "guide/RENAME/supported-models.html#related-topics",
+    "title": "Supported models",
+    "section": "Related Topics",
+    "text": "Related Topics\n\nCheck out our Developer Framework documentation for more details on how to use our documentation and testing functions with supported models."
+  },
+  {
+    "objectID": "guide/RENAME/install-and-initialize-developer-framework.html",
+    "href": "guide/RENAME/install-and-initialize-developer-framework.html",
+    "title": "Install and initialize the Developer Framework",
+    "section": "",
+    "text": "These steps show how a model developer can integrate the Developer Framework in our own developer environment by installing and initializing it.\nFor example, you can use these steps to initialize the Developer Framework as part of a Jupyter notebook or use it in other parts of your customer infrastructure, such as MLOps."
+  },
+  {
+    "objectID": "guide/RENAME/install-and-initialize-developer-framework.html#prerequisites",
+    "href": "guide/RENAME/install-and-initialize-developer-framework.html#prerequisites",
+    "title": "Install and initialize the Developer Framework",
+    "section": "Prerequisites",
+    "text": "Prerequisites\nIn order to integrate the Developer Framework and to be able to upload to the ValidMind Platform, you must provide the following information:\n\n\n\nArgument\nDescription\n\n\n\n\napi_host\nThe location of the ValidMind API\n\n\napi_key\nThe account API key\n\n\napi_secret\nThe account secret key\n\n\nproject\nThe project identifier\n\n\n\nFor existing projects, this information can be found in the ValidMind UI:\n\nGo to the Documentation Projects page and select the project.\nClick Client integration and scroll down to Initializing the client library.\nLocate the code snippet and click Copy to clipboard.\n\nIf you do not have an existing project, you can create one.\nThe Developer Framework also requires access to the data sources where data sets used for training, testing, and trained model files are stored. This access is needed to run model documentation and validation tests, and to upload to the ValidMind Platform to populate the model documentation and validation reports."
+  },
+  {
+    "objectID": "guide/RENAME/install-and-initialize-developer-framework.html#install-the-client-library",
+    "href": "guide/RENAME/install-and-initialize-developer-framework.html#install-the-client-library",
+    "title": "Install and initialize the Developer Framework",
+    "section": "Install the client library",
+    "text": "Install the client library\nTo install the client library:\npip install validmind"
+  },
+  {
+    "objectID": "guide/RENAME/install-and-initialize-developer-framework.html#initialize-the-client-library",
+    "href": "guide/RENAME/install-and-initialize-developer-framework.html#initialize-the-client-library",
+    "title": "Install and initialize the Developer Framework",
+    "section": "Initialize the client library",
+    "text": "Initialize the client library\nTo initialize the client library, paste the code snippet with the client integration details directly into your development source code, replacing this example with your own:\nimport validmind as vm\n\nvm.init(\n  api_host = \"https://api.dev.vm.validmind.ai/api/v1/tracking/tracking\",\n  api_key = \"xxxxxxxxxxxxxxxxxxxxxxxxxxxxxxxx\",\n  api_secret = \"xxxxxxxxxxxxxxxxxxxxxxxxxxxxxxxx\",\n  project = \"&lt;project-identifier&gt;\"\n)\n\n\n\n\n\n\n\n\nDon’t forget\n\n\n\nReplace the API key and secret shown in these steps with your own.\n\n\nAfter you have pasted the code snippet into your development source code and executed the code, the Python client library will register with ValidMind. You can now use the Developer Framework to document and test your models, and to upload to the ValidMind Platform."
+  },
+  {
+    "objectID": "guide/faq-workflows.html",
+    "href": "guide/faq-workflows.html",
+    "title": "Workflows",
+    "section": "",
+    "text": "How are parallel editing and version control handled?\nValidMind currently allows multiple users to simultaneously edit documentation in the ValidMind UI. If two users are editing the same cell on the UI, the most recently saved version of the content will prevail.\nValidMind is implementing more sophisticated version control features:\n\nValidMind will provide a detailed version and revision history, and notification system, for you to view what changes have been applied to the documentation (roadmap item for Q2’2023).\nThe platform will provide an indication if another user is currently editing the same cell on the online UI (roadmap item for Q3’2023).\nAdministrators will be given the ability to configure content syncing and session management preferences (roadmap item currently scheduled for Q4’2023).\n\n\n\nCan we work with disconnected workflows?\nValidMind supports disconnected workflows natively at the data-collection level since the Developer Framework creates individual test runs every time a new test iteration is executed. This allows for running parallel/disconnected tests that individually send results to the ValidMind API.\nVisualizing the disconnected workflow in terms of model testing and documentation will depend on requirements at the use-case level.\n\n\nCan the workflow accommodate an additional review step, before the documentation gets sent to the 2nd line model validation team?\nWith ValidMind, administrators can create custom workflows for the review and approval of documentation.\nThese workflows can be configured to include any number of review stages before submission, and administrators can configure which stakeholders will be involved at each stage.\nValidMind is also implementing the ability for administrators to configure default user roles and user groups or teams as part of initial onboarding onto the tool (roadmap item – Q2 2023).\n\n\n\nHow flexible is ValidMind to accommodate our own model development and review workflows?\nValidMind allows administrators to create custom workflows for the review and approval of documentation, once the user decides it is ready for review.\nThese workflows can be configured to include any number of review stages before submission, and administrators can configure which stakeholders are involved at each stage.\nYou can also leverage ValidMind’s Developer Framework once you are ready to document a specific model for review and validation. That is, you do not need to use ValidMind while you are in the exploration or R&D phase of model development."
+  },
+  {
+    "objectID": "guide/before-you-begin.html",
+    "href": "guide/before-you-begin.html",
+    "title": "Before you begin",
+    "section": "",
+    "text": "To try out ValidMind, you need to be a registered user on the ValidMind Platform."
+  },
+  {
+    "objectID": "guide/before-you-begin.html#prerequisites",
+    "href": "guide/before-you-begin.html#prerequisites",
+    "title": "Before you begin",
+    "section": "Prerequisites",
+    "text": "Prerequisites\nTo connect ValidMind’s Developer Framework to the ValidMind platform and to access the ValidMind platform User Interface (Web UI), you must be able to access our domain - validmind.ai . If necessary, ask a network administrator to add this domain to your company’s firewall allowlist (whitelist).\nIf your company has strict security requirements and requires you to connect via VPN or AWS PrivateLink, please contact your IT/InfoSec team. For additional help setting up a VPN or PrivateLink with ValidMind’s MRM platform please visit configure AWS PrivateLink or send an email to support@validmind.ai.\n\nQuickStart Requirements\nTo follow the Quickstart, you must be able to access Google Colaboratory (Colab) where you can run our sample notebooks for free.\nNote: If you would like to run our sample notebooks locally, you need to ensure your developer environment is setup with Python 3.8+. \n\n\nAccess to Validmind’s Web UI\nYou need to be able to access our ValidMind Web UI from a modern browser such as Microsoft Edge, Google Chrome, Apple Safari, or Mozilla Firefox."
+  },
+  {
+    "objectID": "guide/quickstart.html",
+    "href": "guide/quickstart.html",
+    "title": "Quickstart — 20 mins",
+    "section": "",
+    "text": "The easiest way to get started with ValidMind is to try out our Developer Framework and explore the ValidMind Platform.\nThis Quickstart takes about 20 minutes of your time."
+  },
+  {
+    "objectID": "guide/quickstart.html#steps",
+    "href": "guide/quickstart.html#steps",
+    "title": "Quickstart — 20 mins",
+    "section": "Steps",
+    "text": "Steps\n\nBefore you begin\nCheck the prerequisites for the Developer Framework and ValidMind Platform UI.\nExplore ValidMind\nTry our introductory Jupyter notebook in Google Colaboratory to see the Developer Framework in action and explore our Platform UI to work with a documentation projects.\nNext steps\nTry some more advanced sample notebooks or set up ValidMind for production with your own use cases."
+  },
+  {
+    "objectID": "guide/quickstart.html#related-topics",
+    "href": "guide/quickstart.html#related-topics",
+    "title": "Quickstart — 20 mins",
+    "section": "Related topics",
+    "text": "Related topics\nIf you prefer using Docker images over using Google Colaboratory as shown in this Quickstart, take a look at our tutorial Try the Developer Framework with Docker."
+  },
+  {
+    "objectID": "guide/model-validators.html",
+    "href": "guide/model-validators.html",
+    "title": "Model Validators",
+    "section": "",
+    "text": "View validation guidelines\n\n\n\n\n\n\n\n\n\n\n \n\n\n\n\n  \n\n\n\n\nSubmit for approval\n\n\n\n\n\n\n\n\n\n\n \n\n\n\n\n  \n\n\n\n\nWork with validation reports\n\n\n\n\n\n\n\n\n\n\n \n\n\n\n\n  \n\n\n\n\nComment on document projects\n\n\n\n\n\n\n\n\n\n\n \n\n\n\n\nNo matching items"
+  },
+  {
+    "objectID": "guide/next-steps.html",
+    "href": "guide/next-steps.html",
+    "title": "Next steps",
+    "section": "",
+    "text": "Ready to use ValidMind for production with your own use cases?"
+  },
+  {
+    "objectID": "guide/next-steps.html#additional-resources",
+    "href": "guide/next-steps.html#additional-resources",
+    "title": "Next steps",
+    "section": "Additional resources",
+    "text": "Additional resources\nSee our FAQ for a curated list of frequently asked questions about what ValidMind offers."
+  },
+  {
+    "objectID": "guide/next-steps.html#need-help",
+    "href": "guide/next-steps.html#need-help",
+    "title": "Next steps",
+    "section": "Need help?",
+    "text": "Need help?\nIf you would like help from a human, check our Support page. You can also send us your feedback on product features or our documentation."
+  },
+  {
+    "objectID": "guide/faq-inventory.html",
+    "href": "guide/faq-inventory.html",
+    "title": "Model Inventory",
+    "section": "",
+    "text": "ValidMind allows you to configure view and edit permissions for the model inventory and documentation or validation reports based on user roles."
+  },
+  {
+    "objectID": "guide/faq-inventory.html#can-permissions-for-the-model-inventory-be-configured",
+    "href": "guide/faq-inventory.html#can-permissions-for-the-model-inventory-be-configured",
+    "title": "Model Inventory",
+    "section": "",
+    "text": "ValidMind allows you to configure view and edit permissions for the model inventory and documentation or validation reports based on user roles."
+  },
+  {
+    "objectID": "guide/faq-inventory.html#is-it-possible-to-track-or-view-a-summary-of-questions-asked-by-validators",
+    "href": "guide/faq-inventory.html#is-it-possible-to-track-or-view-a-summary-of-questions-asked-by-validators",
+    "title": "Model Inventory",
+    "section": "Is it possible to track or view a summary of questions asked by validators?",
+    "text": "Is it possible to track or view a summary of questions asked by validators?\nQuestions, comments, and findings from model validations are centrally tracked and accessible within the ValidMind UI."
+  },
+  {
+    "objectID": "guide/faq-inventory.html#can-the-model-inventory-track-revalidation-periodic-validation-dates-and-more",
+    "href": "guide/faq-inventory.html#can-the-model-inventory-track-revalidation-periodic-validation-dates-and-more",
+    "title": "Model Inventory",
+    "section": "Can the model inventory track revalidation, periodic validation dates, and more?",
+    "text": "Can the model inventory track revalidation, periodic validation dates, and more?\nIn addition to initial validation exercises, ValidMind can manage activities throughout the entire model risk management lifecycle, including periodic reviews, change validations, and ongoing monitoring deadlines (roadmap item – Q3 2023)."
+  },
+  {
+    "objectID": "guide/faq-inventory.html#do-you-support-executive-reporting-for-senior-leaders-in-our-bus",
+    "href": "guide/faq-inventory.html#do-you-support-executive-reporting-for-senior-leaders-in-our-bus",
+    "title": "Model Inventory",
+    "section": "Do you support executive reporting for senior leaders in our BUs?",
+    "text": "Do you support executive reporting for senior leaders in our BUs?\nValidMind is working on a dashboard feature that provides executive metrics, such as model documentation compliance reporting across BUs, findings by status and model use case, and more.\nThese metrics can be exported into a customizable report for the customer."
+  },
+  {
+    "objectID": "guide/administrators/edit-templates.html",
+    "href": "guide/administrators/edit-templates.html",
+    "title": "Editing templates",
+    "section": "",
+    "text": "Learn how to edit a template. This topic is relevant for administrators who need to need to configure how models get documented for specific use cases."
+  },
+  {
+    "objectID": "guide/administrators/edit-templates.html#steps",
+    "href": "guide/administrators/edit-templates.html#steps",
+    "title": "Editing templates",
+    "section": "Steps",
+    "text": "Steps\nTo edit a template, send an email to support@validmind.com including:\n\nWhich template you’re working with\nWhat specific changes that need to be made"
+  },
+  {
+    "objectID": "guide/administrators/edit-templates.html#whats-next",
+    "href": "guide/administrators/edit-templates.html#whats-next",
+    "title": "Editing templates",
+    "section": "What’s Next",
+    "text": "What’s Next\nThe ValidMind Support Team will review your request and work with you to update the template."
+  },
   {
     "objectID": "guide/administrators/configure-aws-privatelink.html",
     "href": "guide/administrators/configure-aws-privatelink.html",
@@ -28,1364 +1428,53 @@
     "text": "What’s Next\nAfter completing these steps, users on your company network can connect to ValidMind via AWS PrivateLink using the private DNS name from the VPC service information."
   },
   {
-    "objectID": "guide/administrators/edit-templates.html",
-    "href": "guide/administrators/edit-templates.html",
-    "title": "Editing templates",
-    "section": "",
-    "text": "Learn how to edit a template. This topic is relevant for administrators who need to need to configure how models get documented for specific use cases."
-  },
-  {
-    "objectID": "guide/administrators/edit-templates.html#steps",
-    "href": "guide/administrators/edit-templates.html#steps",
-    "title": "Editing templates",
-    "section": "Steps",
-    "text": "Steps\nTo edit a template, send an email to support@validmind.com including:\n\nWhich template you’re working with\nWhat specific changes that need to be made"
-  },
-  {
-    "objectID": "guide/administrators/edit-templates.html#whats-next",
-    "href": "guide/administrators/edit-templates.html#whats-next",
-    "title": "Editing templates",
-    "section": "What’s Next",
-    "text": "What’s Next\nThe ValidMind Support Team will review your request and work with you to update the template."
-  },
-  {
-    "objectID": "guide/administrators.html",
-    "href": "guide/administrators.html",
-    "title": "Administrators",
-    "section": "",
-    "text": "Configure AWS PrivateLink\n\n\n\n\n\n\n\n\n\n\n \n\n\n\n\n  \n\n\n\n\nEditing templates\n\n\n\n\n\n\n\n\n\n\n \n\n\n\n\nNo matching items"
-  },
-  {
-    "objectID": "guide/before-you-begin.html",
-    "href": "guide/before-you-begin.html",
-    "title": "Before you begin",
-    "section": "",
-    "text": "To try out ValidMind, you need to be a registered user on the ValidMind Platform."
-  },
-  {
-    "objectID": "guide/before-you-begin.html#prerequisites",
-    "href": "guide/before-you-begin.html#prerequisites",
-    "title": "Before you begin",
-    "section": "Prerequisites",
-    "text": "Prerequisites\nTo connect ValidMind’s Developer Framework to the ValidMind platform and to access the ValidMind platform User Interface (Web UI), you must be able to access our domain - validmind.ai . If necessary, ask a network administrator to add this domain to your company’s firewall allowlist (whitelist).\nIf your company has strict security requirements and requires you to connect via VPN or AWS PrivateLink, please contact your IT/InfoSec team. For additional help setting up a VPN or PrivateLink with ValidMind’s MRM platform please visit configure AWS PrivateLink or send an email to support@validmind.ai.\n\nQuickStart Requirements\nTo follow the Quickstart, you must be able to access Google Colaboratory (Colab) where you can run our sample notebooks for free.\nNote: If you would like to run our sample notebooks locally, you need to ensure your developer environment is setup with Python 3.8+. \n\n\nAccess to Validmind’s Web UI\nYou need to be able to access our ValidMind Web UI from a modern browser such as Microsoft Edge, Google Chrome, Apple Safari, or Mozilla Firefox."
-  },
-  {
-    "objectID": "guide/developer-framework-introduction.html",
-    "href": "guide/developer-framework-introduction.html",
-    "title": "Introduction to the ValidMind Developer Framework",
-    "section": "",
-    "text": "This page provides an introduction for:\n\nWhat the ValidMind Developer Framework is, key concepts, and what functionality it provides\nHow ValidMind documentation projects are structured"
-  },
-  {
-    "objectID": "guide/developer-framework-introduction.html#brief-introduction",
-    "href": "guide/developer-framework-introduction.html#brief-introduction",
-    "title": "Introduction to the ValidMind Developer Framework",
-    "section": "",
-    "text": "This page provides an introduction for:\n\nWhat the ValidMind Developer Framework is, key concepts, and what functionality it provides\nHow ValidMind documentation projects are structured"
-  },
-  {
-    "objectID": "guide/developer-framework-introduction.html#what-validminds-developer-framework-is",
-    "href": "guide/developer-framework-introduction.html#what-validminds-developer-framework-is",
-    "title": "Introduction to the ValidMind Developer Framework",
-    "section": "What ValidMind’s Developer Framework is",
-    "text": "What ValidMind’s Developer Framework is\n\nValidMind’s Python Developer Framework is a library of developer tools and methods designed to automate the documentation and validation of your models.\nThe Developer Framework is designed to be model agnostic. If your model is built in Python, ValidMind’s Python library will provide all the standard functionality without requiring your developers to rewrite any functions.\nThe Developer Framework provides a rich suite of documentation tools and test plans, from documenting descriptions of your dataset to testing your models for weak spots and overfit areas. The Developer Framework helps you automate the generation of model documentation by feeding the ValidMind platform with documentation artifacts and test results to the ValidMind platform."
-  },
-  {
-    "objectID": "guide/developer-framework-introduction.html#validmind-documentation-project-structure",
-    "href": "guide/developer-framework-introduction.html#validmind-documentation-project-structure",
-    "title": "Introduction to the ValidMind Developer Framework",
-    "section": "ValidMind Documentation Project Structure",
-    "text": "ValidMind Documentation Project Structure\n\n\nProjects\n\nAll documentation work in ValidMind is organized into projects which act as a container for the model documentation and validation report of your model. Each stage of the model’s MRM lifecycle will constitute a new project, and may be configured with its own templates and workflows.\n\nModel documentation\n\nA comprehensive record and description of a quantitative model. It should encompass all relevant information about the model in accordance with regulatory requirements (set by regulatory bodies) and model risk policies (set by an institution’s MRM team), assumptions, methodologies, data and inputs, model performance evaluation, limitations, and intended use. The purpose of model documentation is to provide transparency, facilitate understanding, and enable effective governance and oversight of the model.\n\nTests\n\nA function contained in the ValidMind Developer Framework, which is designed to run a specific quantitative test on the dataset or model. Test results are sent to the ValidMind Platform to generate the model documentation according to the relevant templates.\n\nTest plans\n\nA collection of many tests which are meant to be run simultaneously to validate and document specific aspects of the documentation. For instance, the tabular_dataset test plan runs several descriptive and data quality tests on a structured dataset, and documents the results in the ValidMind UI.\n\nTest suites\n\nCollection of test plans which are meant to run together to automate generate model documentation end-to-end for specific use-cases.\n\nTemplates\n\nAn outline of the sections/sub-sections of a ValidMind document (model documentation or validation report) and how they are organized. Templates also contain boilerplates and documentation & test results placeholders for which content will be provided by the Developer Framework. Template requirements are typically provided by the model risk management team, and can be configured programmatically for each model use case, typically by an administrator."
-  },
-  {
-    "objectID": "guide/developer-framework.html",
-    "href": "guide/developer-framework.html",
-    "title": "Developers",
-    "section": "",
-    "text": "Geared towards model developers, this section includes information for:"
-  },
-  {
-    "objectID": "guide/developer-framework.html#related-topics",
-    "href": "guide/developer-framework.html#related-topics",
-    "title": "Developers",
-    "section": "Related Topics",
-    "text": "Related Topics\nFor model developer tasks related to documentation projects and collaborating with model validators and model owners, refer to our Guides."
-  },
-  {
-    "objectID": "guide/editions-and-features.html",
-    "href": "guide/editions-and-features.html",
-    "title": "Editions and features",
-    "section": "",
-    "text": "ValidMind offers its solution in multiple editions to choose from. Each edition is priced on an annual subscription basis, depending on the number of models registered on the platform and your support requirements."
-  },
-  {
-    "objectID": "guide/editions-and-features.html#editions",
-    "href": "guide/editions-and-features.html#editions",
-    "title": "Editions and features",
-    "section": "Editions",
-    "text": "Editions\n\nDeveloper Edition\nThe Developer Edition is the ideal training ground for developers to play around with ValidMind’s automated model documentation and to test the robustness of our developer framework, documentation, and testing features. The Developer Edition is free, allowing developers who are new to model documentation and model risk management to build, implement, test, and maintain higher quality models and model documentation.\nThe Developer Edition is only for personal testing purposes and cannot be used as a commercial model documentation or model risk management solution.\n\n\nEssential Edition\nWith the Essential Edition, you get an advanced model risk management (MRM) solution. It offers your organization all the features and services of the Developer Edition, plus additional features tailored to the needs of larger-scale organizations.\n\n\nBusiness Critical\nProvides the highest level of security for organizations requiring a stricter trust model, such as financial services organizations handling highly sensitive data. This edition encompasses all features and services of the Essential Edition but within a separate ValidMind environment, isolated from other ValidMind accounts via Virtual Private ValidMind (VPV). VPV accounts do not share resources with non-VPV accounts."
-  },
-  {
-    "objectID": "guide/editions-and-features.html#features",
-    "href": "guide/editions-and-features.html#features",
-    "title": "Editions and features",
-    "section": "Features",
-    "text": "Features\n\n\n\n\nModel development & documentation\nDeveloper\nEssential\nBusiness Critical\n\n\n\n\nAutomated model documentation\n\n\n\n\n\nPlatform-independent developer framework\n\n\n\n\n\nOnline documentation editing\n\n\n\n\n\nAdvanced editing & readability assistance\n\n\n\n\n\nDocumentation quality measurement\n\n\n\n\n\nOffline document ingestion\n\n\n\n\n\nFeedback capture on online document\n\n\n\n\n\nDocumentation version history management\n\n\n\n\n\nGrammarly integration\n\n\n\n\n\nStandard tests & validation libraries\n\n\n\n\n\nConfigure / customize tests & validation libraries\n\n\n\n\n\nSupport for customer-provided tests\n\n\n\n\n\nDeveloper workflow management\n\n\n\n\n\nPre-configured documentation templates & boilerplates\n\n\n\n\n\nConfigurable documentation templates & boilerplates\n\n\n\n\n\nModel validation & audit\n\n\n\n\n\nModel validation report automation\n\n\n\n\n\nFindings / issues & remediation actions tracking\n\n\n\n\n\nConfigurable approval workflows\n\n\n\n\n\nMRM workflows & validation lifecycle tracking\n\n\n\n\n\nMRM resource & workflow management\n\n\n\n\n\nCentral model inventory\n\n\n\n\n\nHistorical documentation repository /documentation CMS\n\n\n\n\n\nGrammarly integration\n\n\n\n\n\nExecutive reporting\n\n\n\n\n\nPlatform integration & support\n\n\n\n\n\nData lake integration, such as Evidence Storeand monitoring data\n\n\n\n\n\nSSO integration\n\n\n\n\n\nCustomer managed encryption\n\n\n\n\n\nSupport 8/5 (one timezone)\n\n\n\n\n\nSupport 24/7 (global)\n\n\n\n\n\nPlatform deployment\n\n\n\n\n\nMulti-tenant SaaS\n\n\n\n\n\nVirtual private ValidMind (VPV)\n\n\n\n\n\nSelf-managed VPV\n\n\n\n\n\n\nContact Us\nContact Us\nContact Us"
-  },
-  {
-    "objectID": "guide/explore-validmind.html",
-    "href": "guide/explore-validmind.html",
-    "title": "Explore ValidMind",
-    "section": "",
-    "text": "To see how the ValidMind Developer Framework works, try our introductory Jupyter notebook.\nThis notebook shows you how to initialize the ValidMind Developer Framework and run functions from a sample dataset for a customer churn model that we trained for this demo.\n\n\n\nOpen the Quickstart notebook: \nGoogle Colaboratory (Colab) is a free Jupyter notebook environment that runs in the cloud. You can work with, run, and download our sample Jupyter notebooks from there.\nMake a copy of the Quickstart notebook for yourself:\n\nIn Colab, click File &gt; Save a copy in Drive &gt; make your own copy in Google Drive so that you can modify the notebook.\n\nAlternatively, you can download the notebook source and work with it in your own developer environment.\n\n\n\n\n\n\n\n\n\nAbout our Jupyter notebooks\n\n\n\nDon’t have access to Google Colaboratory? — You can also try the Developer Framework with Docker.  Notebooks from ValidMind are safe to run — If you get a warning that this notebook was not authored by Google, we welcome you to inspect the notebook source to make sure.  Runtime errors — We recommend that you not use the Run all option. Run each cell individually to see what is happening in the notebook. If you do see errors, re-run the notebook cells.\n\n\n\nRun each cell in the notebook:\n\nHover over each cell and click the  icon; OR\nPress Shift + Enter or Cmd + Enter if you are on a Mac\n\nThe notebook will install the ValidMind library and then connect to your own documentation project in the ValidMind Platform.\n\nYou can now switch back to the Platform UI and view the documentation that has been created by the data and artifacts provided by the Developer Framework.\nYou should see a message like this near the bottom of the Initialize ValidMind section:\nConnected to ValidMind. Project: Customer Churn Model - Initial Validation (xxxxxxxxxxxxxxxxxxxxxxxxx)"
-  },
-  {
-    "objectID": "guide/explore-validmind.html#try-the-developer-framework",
-    "href": "guide/explore-validmind.html#try-the-developer-framework",
-    "title": "Explore ValidMind",
-    "section": "",
-    "text": "To see how the ValidMind Developer Framework works, try our introductory Jupyter notebook.\nThis notebook shows you how to initialize the ValidMind Developer Framework and run functions from a sample dataset for a customer churn model that we trained for this demo.\n\n\n\nOpen the Quickstart notebook: \nGoogle Colaboratory (Colab) is a free Jupyter notebook environment that runs in the cloud. You can work with, run, and download our sample Jupyter notebooks from there.\nMake a copy of the Quickstart notebook for yourself:\n\nIn Colab, click File &gt; Save a copy in Drive &gt; make your own copy in Google Drive so that you can modify the notebook.\n\nAlternatively, you can download the notebook source and work with it in your own developer environment.\n\n\n\n\n\n\n\n\n\nAbout our Jupyter notebooks\n\n\n\nDon’t have access to Google Colaboratory? — You can also try the Developer Framework with Docker.  Notebooks from ValidMind are safe to run — If you get a warning that this notebook was not authored by Google, we welcome you to inspect the notebook source to make sure.  Runtime errors — We recommend that you not use the Run all option. Run each cell individually to see what is happening in the notebook. If you do see errors, re-run the notebook cells.\n\n\n\nRun each cell in the notebook:\n\nHover over each cell and click the  icon; OR\nPress Shift + Enter or Cmd + Enter if you are on a Mac\n\nThe notebook will install the ValidMind library and then connect to your own documentation project in the ValidMind Platform.\n\nYou can now switch back to the Platform UI and view the documentation that has been created by the data and artifacts provided by the Developer Framework.\nYou should see a message like this near the bottom of the Initialize ValidMind section:\nConnected to ValidMind. Project: Customer Churn Model - Initial Validation (xxxxxxxxxxxxxxxxxxxxxxxxx)"
-  },
-  {
-    "objectID": "guide/explore-validmind.html#explore-the-validmind-platform",
-    "href": "guide/explore-validmind.html#explore-the-validmind-platform",
-    "title": "Explore ValidMind",
-    "section": "Explore the ValidMind Platform",
-    "text": "Explore the ValidMind Platform\nNext, let’s take a look at how the Developer Framework works hand-in-hand with the ValidMind Platform and how documentation and test results get uploaded.\nThe ValidMind Platform is the central place to:\n\nView results and documentation uploaded via the Developer Framework\nCollaborate with other model developers, model reviewers and validators, and other users involved in the documentation and validation workflow"
-  },
-  {
-    "objectID": "guide/explore-validmind.html#steps-1",
-    "href": "guide/explore-validmind.html#steps-1",
-    "title": "Explore ValidMind",
-    "section": "Steps",
-    "text": "Steps\n\nLog in to the ValidMind UI.\nFrom the side navigation, select Model Inventory.\nLocate or search for the [Quickstart] Customer Churn Model - Initial Validation and select it.\nOn the model details page that open, you can find important information about the model, such as:\n\nThe ID of the model and its specific use case\nThe owners, developers, validators, and business unit associated with the model\nThe risk tier and current version\nAnd more\n\nScroll down to Project History and select the model.\nOn the project overview page that opens, you can see what is included, such as model, project findings, recent activity, and project stakeholders, and more. In the left sidebar, you can find links to the documentation, project findings, validation report, audit trail, and client integration.\nFor this Quickstart, we will focus on the Documentation section to show you how content from the Developer Framework gets uploaded into it.\nNote that the model status is In Documentation. This is the status that a model starts in as part of a documentation project. You can click See workflow to look at what the full workflow is, from documentation, to validation, to review, and finally approval.\nFrom the left sidebar, select Documentation &gt; 2. Data preparation &gt; 2.1. Data description.\n\n\n\n\n\nThis content is generated by the ValidMind Developer Framework and provides information about the dataset used, including histograms, information about dataset quality, and test results.\nSections that need your attention get flagged with Requires Attention. These sections get flagged automatically by the Developer Framework whenever a test result is above or below a certain threshold.\nFrom the left sidebar, select 3. Model Development and any of the subsection to see information that has been uploaded by the Developer Framework about:\n\nModel training\nModel evaluation\nModel explainability and interpretability\nModel diagnosis\n\nThe Documentation Guidelines in the ValidMind Insights right sidebar can tell you more about what these sections mean and help you with the task of documenting the model.\nFinally, take a look at section 4. Monitoring and Governance.\nSections like 4.1 Monitoring Plan are not generated by the Developer Framework, but they get added by the model developer in the Platform UI."
-  },
-  {
-    "objectID": "guide/explore-validmind.html#create-a-new-documentation-project",
-    "href": "guide/explore-validmind.html#create-a-new-documentation-project",
-    "title": "Explore ValidMind",
-    "section": "Create a new documentation project",
-    "text": "Create a new documentation project\nNext, let’s learn how to create your own documentation project. You can use this project to upload tests and documentation and then add that to your own copy of the Quickstart notebook you looked at earlier.\n\nSteps\n\nNavigate to the landing page by clicking on the ValidMind logo or if you have to, Log in to the ValidMind UI.\nFrom the left sidebar, select Documentation Projects and on the page that opens, click the Create new Project button at top right of the screen.\nSelect the right options in the form:\n\nModel: [Quickstart] Customer Churn Model\nType: Initial validation (selected automatically) \nProject name: Enter your preferred name\n\nClick Create Project.\nValidMind will create an empty documentation project associated with the customer churn model.\nYou can now access this project from the UI on the Documentation Projects page or by navigating to the relevant model - [Quickstart] Customer Churn Model - in the Model Inventory page.\nFrom the left sidebar, select Client Integration.\nThe page that opens provides you with the credentials for the newly created project to use with the ValidMind Developer Framework.\nLocate the project identifier, API key, and secret:\n\napi_host: The location of the ValidMind API\napi_key: The account API key\napi_secret: The account secret key\nproject: The project identifier\n\nThe code snippet can be copied and pasted directly into your developer source code to integrate the ValidMind Developer Framework and to be able to upload to the ValidMind Platform.\nTo follow best practices, you can also store the credentials in a .env file and pass them in via environment variables.\n\n\n\n\n\n\n\n\n\nMissing the API_SECRET?\n\n\n\nTry this: Use the  icon to copy the API_SECRET to your clipboard."
-  },
-  {
-    "objectID": "guide/explore-validmind.html#modify-the-quickstart-notebook-to-upload-to-your-own-project",
-    "href": "guide/explore-validmind.html#modify-the-quickstart-notebook-to-upload-to-your-own-project",
-    "title": "Explore ValidMind",
-    "section": "Modify the Quickstart notebook to upload to your own project",
-    "text": "Modify the Quickstart notebook to upload to your own project\nAfter you have completed the above steps, you are ready to use your documentation project with your copy of the Quickstart notebook.\n\nSteps\n\nReopen your copy of the Quickstart notebook in Google Colaboratory.\nIn the Quickstart notebook, replace the vm.init() lines that look like the following with your own client integration information from the earlier step when you created your new project:\n\n\n\n\n\nRun each cell in the notebook:\n\nHover over each cell and click the  icon; OR\nPress Shift + Enter or Cmd + Enter if you are on a Mac\n\nThe notebook will install the ValidMind library and then connect to your own documentation project in the ValidMind Platform.\n\nYou can now switch back to the Platform UI and view the documentation that has been created by the data and artifacts provided by the Developer Framework.\n\n\n\n\n\n\n\n\nGetting runtime errors in Google Colaboratory?\n\n\n\nWe recommend that you NOT use the Run all option. Stepping through each cell individually enables you to see what is happening in the notebook. If you run into errors, re-run the notebook cells."
-  },
-  {
-    "objectID": "guide/explore-validmind.html#whats-next",
-    "href": "guide/explore-validmind.html#whats-next",
-    "title": "Explore ValidMind",
-    "section": "What’s next",
-    "text": "What’s next\nReady to use ValidMind for production with your own use cases? Follow our how-to guides."
-  },
-  {
-    "objectID": "guide/explore-validmind.html#related-topics",
-    "href": "guide/explore-validmind.html#related-topics",
-    "title": "Explore ValidMind",
-    "section": "Related topics",
-    "text": "Related topics\n\nIntroduction to the ValidMind Developer Framework.\nReview and comment on documentation projects"
-  },
-  {
-    "objectID": "guide/faq-documentation.html",
-    "href": "guide/faq-documentation.html",
-    "title": "Documentation",
-    "section": "",
-    "text": "ValidMind’s platform allows you to configure multiple templates based on documentation requirements for each model use case. During the model registration process, the platform automatically selects the template based on the provided model use case information.\nDocumentation templates can be modified by configuring a YAML file in the backend.\nValidMind is working on a UI feature that will enable user role administrators (such as the model validation team) to modify existing templates and upload new templates to the platform (target roadmap item – Q3 2023)."
-  },
-  {
-    "objectID": "guide/faq-documentation.html#can-documentation-templates-be-configured-per-model-use-case-or-to-match-our-existing-templates",
-    "href": "guide/faq-documentation.html#can-documentation-templates-be-configured-per-model-use-case-or-to-match-our-existing-templates",
-    "title": "Documentation",
-    "section": "",
-    "text": "ValidMind’s platform allows you to configure multiple templates based on documentation requirements for each model use case. During the model registration process, the platform automatically selects the template based on the provided model use case information.\nDocumentation templates can be modified by configuring a YAML file in the backend.\nValidMind is working on a UI feature that will enable user role administrators (such as the model validation team) to modify existing templates and upload new templates to the platform (target roadmap item – Q3 2023)."
-  },
-  {
-    "objectID": "guide/faq-documentation.html#can-the-documentation-be-exported",
-    "href": "guide/faq-documentation.html#can-the-documentation-be-exported",
-    "title": "Documentation",
-    "section": "Can the documentation be exported?",
-    "text": "Can the documentation be exported?\nValidMind supports exporting documentation and validation reports in Word (.docx) or PDF formats."
-  },
-  {
-    "objectID": "guide/faq-documentation.html#can-we-attach-files-to-the-documentation-on-the-ui-what-file-formats-are-supported",
-    "href": "guide/faq-documentation.html#can-we-attach-files-to-the-documentation-on-the-ui-what-file-formats-are-supported",
-    "title": "Documentation",
-    "section": "Can we attach files to the documentation on the UI? What file formats are supported?",
-    "text": "Can we attach files to the documentation on the UI? What file formats are supported?\nYou can attach image files to documentation cells and comments on the UI. The following file formats are supported:\n\nJPEG\nPNG\nGIF\nTIFF\nBMP\nSVG\nRAW\nWebP\nHEIF\nPSD\n\nAdditionally, ValidMind is working on enabling you to attach Excel, CSV, Word, and PDF files to the documentation in the UI (Roadmap item – Q2 2023)."
-  },
-  {
-    "objectID": "guide/faq-documentation.html#can-the-documentation-be-initialized-from-the-ui-instead-of-the-developer-framework",
-    "href": "guide/faq-documentation.html#can-the-documentation-be-initialized-from-the-ui-instead-of-the-developer-framework",
-    "title": "Documentation",
-    "section": "Can the documentation be initialized from the UI instead of the Developer Framework?",
-    "text": "Can the documentation be initialized from the UI instead of the Developer Framework?\nValidMind allows you to writr documentation directly in the online UI editor, without having to use the Developer Framework.\nFrom the online UI editor, you can edit text and tables and upload your test results, including images. Using the Developer Framework, you can execute test plans and generate the corresponding documentation."
-  },
-  {
-    "objectID": "guide/faq-documentation.html#can-we-export-the-documentation-produced-by-validmind-to-the-storageworkflow-system-used-by-the-model-validation-team",
-    "href": "guide/faq-documentation.html#can-we-export-the-documentation-produced-by-validmind-to-the-storageworkflow-system-used-by-the-model-validation-team",
-    "title": "Documentation",
-    "section": "Can we export the documentation produced by ValidMind to the storage/workflow system used by the model validation team?",
-    "text": "Can we export the documentation produced by ValidMind to the storage/workflow system used by the model validation team?\nDocumentation and validation reports produced in ValidMind can be exported to Word and PDF formats. Depending on the integration requirements of the systems used by your validation teams, such as connectivity via API, SharePoint, and more, ValidMind can work with you to automate the export and storage of documentation into these systems."
-  },
-  {
-    "objectID": "guide/faq-integrations.html",
-    "href": "guide/faq-integrations.html",
-    "title": "Integrations and support",
-    "section": "",
-    "text": "ValidMind is planning to provide integration with JIRA tickets via the JIRA Python API. You will be able to configure ValidMind to update the status of a particular JIRA ticket when a specific state or approval is triggered from the workflow (roadmap item – Q3’2023)."
-  },
-  {
-    "objectID": "guide/faq-integrations.html#can-you-integrate-with-jira-to-connect-with-our-model-development-pipeline",
-    "href": "guide/faq-integrations.html#can-you-integrate-with-jira-to-connect-with-our-model-development-pipeline",
-    "title": "Integrations and support",
-    "section": "",
-    "text": "ValidMind is planning to provide integration with JIRA tickets via the JIRA Python API. You will be able to configure ValidMind to update the status of a particular JIRA ticket when a specific state or approval is triggered from the workflow (roadmap item – Q3’2023)."
-  },
-  {
-    "objectID": "guide/faq-integrations.html#what-libraries-beyond-xgboost-are-supported",
-    "href": "guide/faq-integrations.html#what-libraries-beyond-xgboost-are-supported",
-    "title": "Integrations and support",
-    "section": "What libraries beyond XGBoost are supported?",
-    "text": "What libraries beyond XGBoost are supported?\nValidMind supports the most popular open-source model development libraries in Python and R, such as:\n\nscikit-learn\nXGBoost\nstatsmodels\nPyTorch\nTensorFlow\n\nValidMind supports ingesting metrics and test results from your training and evaluation pipeline, such as using batch prediction or online prediction mechanisms. We are also implementing standard documentation via the Developer Framework for additional modeling techniques, check Do you include explainability-related testing and documentation? for more information."
-  },
-  {
-    "objectID": "guide/faq-integrations.html#what-other-programming-languages-and-development-environments-do-you-support-beyond-python-and-jupyter-notebook-such-as-r-and-sas",
-    "href": "guide/faq-integrations.html#what-other-programming-languages-and-development-environments-do-you-support-beyond-python-and-jupyter-notebook-such-as-r-and-sas",
-    "title": "Integrations and support",
-    "section": "What other programming languages and development environments do you support beyond Python and Jupyter notebook, such as R and SAS?",
-    "text": "What other programming languages and development environments do you support beyond Python and Jupyter notebook, such as R and SAS?\nValidMind’s Developer Framework is designed to be platform-agnostic and compatible with the most popular open-source programming languages and model development environments.\nCurrently, we support Python 3.8+ and the most popular AI/ML and data science libraries (scikit-learn, XGBoost, statsmodels, PyTorch, TensorFlow).\nWe are working on deploying support for R 4.0+ and associated libraries (roadmap item – Q2’2023).\nSupport for commercial and closed-source programming languages such as SAS and Matlab depends on specific deployment details and commercial agreements with customers."
-  },
-  {
-    "objectID": "guide/faq-integrations.html#do-you-support-integration-with-data-lakes-and-etl-solutions",
-    "href": "guide/faq-integrations.html#do-you-support-integration-with-data-lakes-and-etl-solutions",
-    "title": "Integrations and support",
-    "section": "Do you support integration with data lakes and ETL solutions?",
-    "text": "Do you support integration with data lakes and ETL solutions?\nSupport for connecting to data lakes and data processing or ETL pipelines is on our roadmap (Q3’2023+).\nWe will be implementing connector interfaces allowing extraction of relationships between raw data sources and final post-processed datasets for preloaded session instances received from Spark and Snowflake."
-  },
-  {
-    "objectID": "guide/faq-integrations.html#which-model-development-packageslibraries-are-supported-by-the-developer-framework-what-about-complexdistributed-models-built-with-tensorflow",
-    "href": "guide/faq-integrations.html#which-model-development-packageslibraries-are-supported-by-the-developer-framework-what-about-complexdistributed-models-built-with-tensorflow",
-    "title": "Integrations and support",
-    "section": "Which model development packages/libraries are supported by the Developer Framework? What about complex/distributed models built with TensorFlow?",
-    "text": "Which model development packages/libraries are supported by the Developer Framework? What about complex/distributed models built with TensorFlow?\nValidMind supports the most popular open-source model development libraries in Python and R, such as:\n\nscikit-learn\nXGBoost\nstatsmodels\nPyTorch\nTensorFlow\n\nFor distributed training pipelines built with frameworks like TensorFlow, ValidMind can directly access the trained model instance to extract metadata stored in the model object, if the framework is imported from within the pipeline’s code. ValidMind can also ingest metrics and test results from the customer’s training or evaluation pipeline, using batch prediction or online prediction mechanisms."
-  },
-  {
-    "objectID": "guide/faq-integrations.html#is-it-possible-for-us-to-integrate-the-tool-with-llms-like-gpt-3",
-    "href": "guide/faq-integrations.html#is-it-possible-for-us-to-integrate-the-tool-with-llms-like-gpt-3",
-    "title": "Integrations and support",
-    "section": "Is it possible for us to integrate the tool with LLMs like GPT-3?",
-    "text": "Is it possible for us to integrate the tool with LLMs like GPT-3?\nValidMind is integrating LLMs tools into our documentation features, enabling the following documentation features:\n\nGenerating content recommendations (or “starting points”) for model developers for specific sections of the documentation, based on historical documentations (roadmap item — Q3’2023).\nProviding insights to model developers and model reviewers on possible model risks, and mitigation actions/improvements to the model, based on historical model documentations (roadmap item currently in research – not scheduled)."
-  },
-  {
-    "objectID": "guide/faq-integrations.html#can-you-handle-more-sophisticated-aiml-libraries-such-as-pytorch-tensorflow",
-    "href": "guide/faq-integrations.html#can-you-handle-more-sophisticated-aiml-libraries-such-as-pytorch-tensorflow",
-    "title": "Integrations and support",
-    "section": "Can you handle more sophisticated AI/ML libraries such as Pytorch, TensorFlow?",
-    "text": "Can you handle more sophisticated AI/ML libraries such as Pytorch, TensorFlow?\nValidMind supports the most popular open-source model development libraries in Python, R, such as :\n\nscikit-learn\nXGBoost\nstatsmodels\nPyTorch\nTensorFlow\n\nFor distributed training pipelines built with frameworks, such as TensorFlow, ValidMind can directly access the trained model instance to extract metadata stored in the model object if the framework is imported from within the pipeline’s code. ValidMind can also ingest metrics and test results from the customer’s training/evaluation pipeline, such as using batch prediction or online prediction mechanisms."
-  },
-  {
-    "objectID": "guide/faq-integrations.html#does-validmind-support-data-dictionaries",
-    "href": "guide/faq-integrations.html#does-validmind-support-data-dictionaries",
-    "title": "Integrations and support",
-    "section": "Does ValidMind support data dictionaries?",
-    "text": "Does ValidMind support data dictionaries?\nYou can pass a data dictionary to ValidMind via the Developer Framework, such as in CSV format."
-  },
-  {
-    "objectID": "guide/faq-inventory.html",
-    "href": "guide/faq-inventory.html",
-    "title": "Model Inventory",
-    "section": "",
-    "text": "ValidMind allows you to configure view and edit permissions for the model inventory and documentation or validation reports based on user roles."
-  },
-  {
-    "objectID": "guide/faq-inventory.html#can-permissions-for-the-model-inventory-be-configured",
-    "href": "guide/faq-inventory.html#can-permissions-for-the-model-inventory-be-configured",
-    "title": "Model Inventory",
-    "section": "",
-    "text": "ValidMind allows you to configure view and edit permissions for the model inventory and documentation or validation reports based on user roles."
-  },
-  {
-    "objectID": "guide/faq-inventory.html#is-it-possible-to-track-or-view-a-summary-of-questions-asked-by-validators",
-    "href": "guide/faq-inventory.html#is-it-possible-to-track-or-view-a-summary-of-questions-asked-by-validators",
-    "title": "Model Inventory",
-    "section": "Is it possible to track or view a summary of questions asked by validators?",
-    "text": "Is it possible to track or view a summary of questions asked by validators?\nQuestions, comments, and findings from model validations are centrally tracked and accessible within the ValidMind UI."
-  },
-  {
-    "objectID": "guide/faq-inventory.html#can-the-model-inventory-track-revalidation-periodic-validation-dates-and-more",
-    "href": "guide/faq-inventory.html#can-the-model-inventory-track-revalidation-periodic-validation-dates-and-more",
-    "title": "Model Inventory",
-    "section": "Can the model inventory track revalidation, periodic validation dates, and more?",
-    "text": "Can the model inventory track revalidation, periodic validation dates, and more?\nIn addition to initial validation exercises, ValidMind can manage activities throughout the entire model risk management lifecycle, including periodic reviews, change validations, and ongoing monitoring deadlines (roadmap item – Q3 2023)."
-  },
-  {
-    "objectID": "guide/faq-inventory.html#do-you-support-executive-reporting-for-senior-leaders-in-our-bus",
-    "href": "guide/faq-inventory.html#do-you-support-executive-reporting-for-senior-leaders-in-our-bus",
-    "title": "Model Inventory",
-    "section": "Do you support executive reporting for senior leaders in our BUs?",
-    "text": "Do you support executive reporting for senior leaders in our BUs?\nValidMind is working on a dashboard feature that provides executive metrics, such as model documentation compliance reporting across BUs, findings by status and model use case, and more.\nThese metrics can be exported into a customizable report for the customer."
-  },
-  {
-    "objectID": "guide/faq-models.html",
-    "href": "guide/faq-models.html",
-    "title": "Model registration",
-    "section": "",
-    "text": "Models get registered into ValidMind via the Model Inventory. To add a model into the Inventory, you need to fill out a customizable registration questionnaire capturing the required registration metadata, such as:\n\nModel Name\nModel Use\nModel Owner\nModel Dependencies\nAnd more"
-  },
-  {
-    "objectID": "guide/faq-models.html#how-do-models-get-registered-in-validmind",
-    "href": "guide/faq-models.html#how-do-models-get-registered-in-validmind",
-    "title": "Model registration",
-    "section": "",
-    "text": "Models get registered into ValidMind via the Model Inventory. To add a model into the Inventory, you need to fill out a customizable registration questionnaire capturing the required registration metadata, such as:\n\nModel Name\nModel Use\nModel Owner\nModel Dependencies\nAnd more"
-  },
-  {
-    "objectID": "guide/faq-models.html#can-the-fields-for-project-registration-questionnaires-be-configured",
-    "href": "guide/faq-models.html#can-the-fields-for-project-registration-questionnaires-be-configured",
-    "title": "Model registration",
-    "section": "Can the fields for project registration questionnaires be configured?",
-    "text": "Can the fields for project registration questionnaires be configured?\nValidMind enables you to configure project registration fields, including dropdown options for model risk tiers, model use cases, and documentation templates.\nYou can modify these fields as needed and on an ongoing basis."
-  },
-  {
-    "objectID": "guide/faq-models.html#can-we-leverage-content-from-historical-documentations",
-    "href": "guide/faq-models.html#can-we-leverage-content-from-historical-documentations",
-    "title": "Model registration",
-    "section": "Can we leverage content from historical documentations? ",
-    "text": "Can we leverage content from historical documentations? \nValidMind is in the process of developing features that allow you to benefit from content in historical documentation by:\n\nAllowing users to select definitions and specific documentation artifacts from previous model documentation for particular model use cases\nOffering users AI-generated content suggestions for specific areas of the documentation (e.g., qualitative sections) based on high-quality historical documentation\n\nThese features are currently on the roadmap and under research, no release schedule is set yet."
-  },
-  {
-    "objectID": "guide/faq-models.html#can-we-customize-illustrations",
-    "href": "guide/faq-models.html#can-we-customize-illustrations",
-    "title": "Model registration",
-    "section": "Can we customize illustrations?",
-    "text": "Can we customize illustrations?\nValidMind utilizes open-source libraries (such as Seaborn and Matplotlib) to generate plots and illustrations. We are working on implementing the ability for model developers to customize styling parameters for these libraries directly within the Developer Framework.\nThis feature is currently scheduled for Q4 2023.\nAdditionally, ValidMind is developing a feature that enables developers to create custom visualization widgets by writing JavaScript-based rendering code."
-  },
-  {
-    "objectID": "guide/faq-models.html#can-validmind-manage-complex-model-hierarchies-or-use-cases-with-multiple-models",
-    "href": "guide/faq-models.html#can-validmind-manage-complex-model-hierarchies-or-use-cases-with-multiple-models",
-    "title": "Model registration",
-    "section": "Can ValidMind manage complex model hierarchies or use cases with multiple models?",
-    "text": "Can ValidMind manage complex model hierarchies or use cases with multiple models?\nValidMind is enhancing support for complex or modular models in two ways:\n\nBy adding parent/sub-model relational attributes to the model inventory. This is a roadmap item currently scheduled for Q2’2023.\nBy enabling tests to run on multiple models simultaneously and aggregating the results. This is a roadmap item currently scheduled for Q3’2023."
-  },
-  {
-    "objectID": "guide/faq-privacy.html",
-    "href": "guide/faq-privacy.html",
-    "title": "Data handling and privacy",
-    "section": "",
-    "text": "ValidMind provides a built-in user management interface that allows new users to be registered on the platform and assigned user roles. User roles and access permissions are configured during initial onboarding. In addition, ValidMind also provides support for Single Sign-On (SSO) integration as part of our Enterprise and our Virtual Private ValidMind (VPV) edition."
-  },
-  {
-    "objectID": "guide/faq-privacy.html#how-are-users-added-to-validmind",
-    "href": "guide/faq-privacy.html#how-are-users-added-to-validmind",
-    "title": "Data handling and privacy",
-    "section": "",
-    "text": "ValidMind provides a built-in user management interface that allows new users to be registered on the platform and assigned user roles. User roles and access permissions are configured during initial onboarding. In addition, ValidMind also provides support for Single Sign-On (SSO) integration as part of our Enterprise and our Virtual Private ValidMind (VPV) edition."
-  },
-  {
-    "objectID": "guide/faq-privacy.html#how-does-validmind-handle-end-user-computing-and-spreadsheet-models",
-    "href": "guide/faq-privacy.html#how-does-validmind-handle-end-user-computing-and-spreadsheet-models",
-    "title": "Data handling and privacy",
-    "section": "How does ValidMind handle end-user computing and spreadsheet models?",
-    "text": "How does ValidMind handle end-user computing and spreadsheet models?\nCustomers can register spreadsheet models in the model inventory and centralize tracking of the associated documentation files with the inventory metadata (roadmap item – Q3’2023). However, ValidMind cannot automate documentation generation for spreadsheet models."
-  },
-  {
-    "objectID": "guide/faq-privacy.html#what-model-artifacts-are-automatically-imported-into-documentation-and-how-are-they-retained",
-    "href": "guide/faq-privacy.html#what-model-artifacts-are-automatically-imported-into-documentation-and-how-are-they-retained",
-    "title": "Data handling and privacy",
-    "section": "What model artifacts are automatically imported into documentation and how are they retained?",
-    "text": "What model artifacts are automatically imported into documentation and how are they retained?\nValidMind stores the following artifacts in the documentation via our API:\n\nDataset and model metadata which allow generating documentation snippets programmatically (example: stored definition for “common logistic regression limitations” when a logistic regression model has been passed to the ValidMind test plan execution)\nQuality and performance metrics collected from the dataset and model\nOutputs from executed test plans\nImages, plots, and visuals generated as part of extracting metrics and running tests\n\nValidMind is a multi-tenant solution hosted on AWS. For organizations requiring the highest degree of data security, ValidMind offers a “Virtual Private ValidMind” option to host the solution in a dedicated single-tenant cloud instance on the ValidMind AWS account. Furthermore, ValidMind’s data retention policy complies with the SOC 2 security standard."
-  },
-  {
-    "objectID": "guide/faq-privacy.html#how-does-validmind-handle-large-datasets-what-about-the-confidentiality-of-data-sent-to-validmind",
-    "href": "guide/faq-privacy.html#how-does-validmind-handle-large-datasets-what-about-the-confidentiality-of-data-sent-to-validmind",
-    "title": "Data handling and privacy",
-    "section": "How does ValidMind handle large datasets? What about the confidentiality of data sent to ValidMind?",
-    "text": "How does ValidMind handle large datasets? What about the confidentiality of data sent to ValidMind?\nValidMind does not send datasets outside the client’s environment. The Developer Framework executes test plans and functions locally in your environment and is not limited by dataset size.\nAdditionally, ValidMind adheres to a strict data confidentiality and retention policy, compliant with the SOC 2 security standard."
-  },
-  {
-    "objectID": "guide/faq-privacy.html#what-solutions-do-you-offer-and-how-do-you-handle-privacy",
-    "href": "guide/faq-privacy.html#what-solutions-do-you-offer-and-how-do-you-handle-privacy",
-    "title": "Data handling and privacy",
-    "section": "What solutions do you offer and how do you handle privacy?",
-    "text": "What solutions do you offer and how do you handle privacy?\nValidMind is a Developer Framework and cloud platform available in multiple editions catering to different organizational needs:\n\nStandard Edition: Our introductory offering, providing essential features and services.\nEnterprise Edition: Builds upon the Standard Edition by adding features tailored for large-scale organizations.\nVirtual Private ValidMind (VPV): Our most secure offering for organizations requiring a higher level of privacy, such as financial services handling sensitive data. Includes all Enterprise Edition features but in a separate, isolated ValidMind environment. VPV accounts do not share resources with accounts outside the VPV.\n\nAccess to any edition is facilitated through AWS PrivateLink, which provides private connectivity between ValidMind and your on-premises networks without exposing your traffic to the public internet. To learn more, check Configure AWS PrivateLink. ValidMind does not send any personally identifiable information (PII) through our API."
-  },
-  {
-    "objectID": "guide/faq-privacy.html#can-the-tool-automatically-document-other-non-standard-etl-steps-or-performance-metrics-from-notebooks",
-    "href": "guide/faq-privacy.html#can-the-tool-automatically-document-other-non-standard-etl-steps-or-performance-metrics-from-notebooks",
-    "title": "Data handling and privacy",
-    "section": "Can the tool automatically document other non-standard ETL steps or performance metrics from notebooks?",
-    "text": "Can the tool automatically document other non-standard ETL steps or performance metrics from notebooks?\nSupport for more complex data processing pipelines is on our roadmap, currently scheduled for Q4’2023. We are implementing connector interfaces that will allow us to extract relationships between raw data sources and final post-processed datasets for Spark and Snowflake."
-  },
-  {
-    "objectID": "guide/faq-privacy.html#how-does-the-tool-manage-model-changes",
-    "href": "guide/faq-privacy.html#how-does-the-tool-manage-model-changes",
-    "title": "Data handling and privacy",
-    "section": "How does the tool manage model changes?",
-    "text": "How does the tool manage model changes?\nValidMind allows model developers to re-run documentation functions with the Developer Framework to capture changes in the model, such as changes in the number of features or hyperparameters.\nAfter a model developer has made a change in their development environment, such as to a Jupyter notebook, they can execute the relevant ValidMind documentation function to update the corresponding documentation section. ValidMind will then automatically recreate the relevant figures and tables and update them in the online documentation.\nValidMind is currently working on a version history function, which will allow users to see the history of changes made to the documentation."
-  },
-  {
-    "objectID": "guide/faq-privacy.html#can-you-accommodate-spark-dataframes",
-    "href": "guide/faq-privacy.html#can-you-accommodate-spark-dataframes",
-    "title": "Data handling and privacy",
-    "section": "Can you accommodate Spark DataFrames?",
-    "text": "Can you accommodate Spark DataFrames?\nOur Developer Framework can extract dataset quality metrics on Pandas DataFrame, NumPy arrays, or Spark DataFrame instances using standard metrics provided by popular open-source frameworks such as scikit-learn, statsmodels, and more. Each test defines a mapping to the different supported dataset and/or model interfaces: when passing a Spark DataFrame, our framework will directly call native evaluation metrics provided by the SparkML API or custom ones built by the developer (such as via UDFs)."
-  },
-  {
-    "objectID": "guide/faq-testing.html",
-    "href": "guide/faq-testing.html",
-    "title": "Testing",
-    "section": "",
-    "text": "All the existing tests were developed using open-source Python and R libraries.\nThe Developer Framework test interface is a light wrapper that defines some utility functions to interact with different dataset and model backends in an agnostic way, and other functions to collect and post results to the ValidMind backend using a generic results schema."
-  },
-  {
-    "objectID": "guide/faq-testing.html#how-did-validmind-develop-the-tests-that-are-currently-in-the-library",
-    "href": "guide/faq-testing.html#how-did-validmind-develop-the-tests-that-are-currently-in-the-library",
-    "title": "Testing",
-    "section": "",
-    "text": "All the existing tests were developed using open-source Python and R libraries.\nThe Developer Framework test interface is a light wrapper that defines some utility functions to interact with different dataset and model backends in an agnostic way, and other functions to collect and post results to the ValidMind backend using a generic results schema."
-  },
-  {
-    "objectID": "guide/faq-testing.html#can-tests-be-configured-or-customized-and-can-we-add-our-own-tests",
-    "href": "guide/faq-testing.html#can-tests-be-configured-or-customized-and-can-we-add-our-own-tests",
-    "title": "Testing",
-    "section": "Can tests be configured or customized, and can we add our own tests?",
-    "text": "Can tests be configured or customized, and can we add our own tests?\nValidMind allows tests to be configured at several levels:\n\nAdministrators can configure which tests are required to run programmatically depending on the model use case\nYou can change the thresholds and parameters for tests already available in the Developer Framework (for instance, changing the threshold parameter for class imbalance flag).\nIn addition, ValidMind is implementing a feature that allows you to add your own tests to the Developer Framework. You will also be able to connect your own custom tests with the Developer Framework. These custom tests will be configurable and able to run programmatically, just like the rest of the Developer Framework libraries (roadmap item – Q3’2023)."
-  },
-  {
-    "objectID": "guide/faq-testing.html#do-you-include-explainability-related-testing-and-documentation",
-    "href": "guide/faq-testing.html#do-you-include-explainability-related-testing-and-documentation",
-    "title": "Testing",
-    "section": "Do you include explainability-related testing and documentation?",
-    "text": "Do you include explainability-related testing and documentation?\nOur Developer Framework currently includes test kits to test and document global explainability features of the model, specifically, permutation feature importance and Shapley values.\n\nIn addition, ValidMind is implementing standard documentation via the Developer Framework for the following items and modeling techniques:\n\nConceptual soundness\n\nModel use case description (Q2’2023)\nModel selection rationale (Q2’2023)\n\nData evaluation\n\nData quality metrics\nSampling method validation\nPopulation distribution (PSI)\nCorrelations & interactions\nData lineage (Q3’2023)\nFeature engineering (Q3’2023)\n\nModel Evaluation\n\nPerformance & accuracy evaluation\nGoodness of fit (Q2’2023)\nStability & sensitivity to perturbations (Q3’2023)\nModel robustness & weak regions (Q3’2023)\nGlobal explainability - permutation feature importance, SHAP\nLocal explainability- LIME (Q3’2023)\nModel testing at implementation / post-production (2024)\n\nModel techniques\n\nTime series (ARIMA, Error correction)\nRegression (OLS, Logistic, GLM, XGBoost)\nDecision trees (tree-based ML models)\nRandom forests\nK-means clustering (Q2 2023)\nNLP (2024)\nDeep learning (2024)\nComputer vision (2024)"
-  },
-  {
-    "objectID": "guide/faq-testing.html#is-there-a-use-case-for-synthetic-data-on-the-platform",
-    "href": "guide/faq-testing.html#is-there-a-use-case-for-synthetic-data-on-the-platform",
-    "title": "Testing",
-    "section": "Is there a use case for synthetic data on the platform?",
-    "text": "Is there a use case for synthetic data on the platform?\nValidMind’s Developer Framework supports you bringing your own datasets, including synthetic datasets, for testing and benchmarking purposes, such as for fair lending and bias testing.\nWe are happy to discuss exploring specific use cases for synthetic data generation with you further."
-  },
-  {
-    "objectID": "guide/faq-workflows.html",
-    "href": "guide/faq-workflows.html",
-    "title": "Workflows",
-    "section": "",
-    "text": "How are parallel editing and version control handled?\nValidMind currently allows multiple users to simultaneously edit documentation in the ValidMind UI. If two users are editing the same cell on the UI, the most recently saved version of the content will prevail.\nValidMind is implementing more sophisticated version control features:\n\nValidMind will provide a detailed version and revision history, and notification system, for you to view what changes have been applied to the documentation (roadmap item for Q2’2023).\nThe platform will provide an indication if another user is currently editing the same cell on the online UI (roadmap item for Q3’2023).\nAdministrators will be given the ability to configure content syncing and session management preferences (roadmap item currently scheduled for Q4’2023).\n\n\n\nCan we work with disconnected workflows?\nValidMind supports disconnected workflows natively at the data-collection level since the Developer Framework creates individual test runs every time a new test iteration is executed. This allows for running parallel/disconnected tests that individually send results to the ValidMind API.\nVisualizing the disconnected workflow in terms of model testing and documentation will depend on requirements at the use-case level.\n\n\nCan the workflow accommodate an additional review step, before the documentation gets sent to the 2nd line model validation team?\nWith ValidMind, administrators can create custom workflows for the review and approval of documentation.\nThese workflows can be configured to include any number of review stages before submission, and administrators can configure which stakeholders will be involved at each stage.\nValidMind is also implementing the ability for administrators to configure default user roles and user groups or teams as part of initial onboarding onto the tool (roadmap item – Q2 2023).\n\n\n\nHow flexible is ValidMind to accommodate our own model development and review workflows?\nValidMind allows administrators to create custom workflows for the review and approval of documentation, once the user decides it is ready for review.\nThese workflows can be configured to include any number of review stages before submission, and administrators can configure which stakeholders are involved at each stage.\nYou can also leverage ValidMind’s Developer Framework once you are ready to document a specific model for review and validation. That is, you do not need to use ValidMind while you are in the exploration or R&D phase of model development."
-  },
-  {
-    "objectID": "guide/faq.html",
-    "href": "guide/faq.html",
-    "title": "FAQ",
-    "section": "",
-    "text": "Find answers to frequently asked questions (FAQs), grouped by topic:\n\nModel registration, configuration, and customization\nModel inventory, tracking, and reporting\nDocumentation and templates\nWorkflows and collaboration\nTesting and thresholds\nIntegrations and support\nData handling and privacy"
-  },
-  {
-    "objectID": "guide/get-started.html",
-    "href": "guide/get-started.html",
-    "title": "Get started",
-    "section": "",
-    "text": "ValidMind is a solution designed to help simplify and automate key aspects of model risk management (MRM) activities for model developers and model validators alike. The platform helps automate model documentation, validation, and testing. In addition, the platform offers with built-in communication and tracking features that enable all stakeholders to collaborate and communicate effectively throughout the model risk management process, ensuring that everyone is informed and up-to-date."
-  },
-  {
-    "objectID": "guide/get-started.html#welcome-to-validmind",
-    "href": "guide/get-started.html#welcome-to-validmind",
-    "title": "Get started",
-    "section": "",
-    "text": "ValidMind is a solution designed to help simplify and automate key aspects of model risk management (MRM) activities for model developers and model validators alike. The platform helps automate model documentation, validation, and testing. In addition, the platform offers with built-in communication and tracking features that enable all stakeholders to collaborate and communicate effectively throughout the model risk management process, ensuring that everyone is informed and up-to-date."
-  },
-  {
-    "objectID": "guide/get-started.html#how-does-it-work",
-    "href": "guide/get-started.html#how-does-it-work",
-    "title": "Get started",
-    "section": "How does it work?",
-    "text": "How does it work?\n\n\n\n\n\nValidMind consists of two main products components:\n\nThe Developer Framework is a library of tools and methods designed to automate model documentation and validation. It is platform agnostic, and integrates with the model development environment.\nThe ValidMind Platform is an easy-to-use web-based UI that enables users to review and edit the documentation generated by the Developer Framework. It also enables collaboration and feedback capture between model developers and model validators, and offers workflow capabilities to manage the model documentation and validation process.\n\nFor more information about what ValidMind offers, check out our ValidMind overview"
-  },
-  {
-    "objectID": "guide/get-started.html#how-do-i-get-access-to-validmind",
-    "href": "guide/get-started.html#how-do-i-get-access-to-validmind",
-    "title": "Get started",
-    "section": "How do I get access to ValidMind?",
-    "text": "How do I get access to ValidMind?\nIf you are new to our products, you will need access. You can request it."
-  },
-  {
-    "objectID": "guide/get-started.html#how-do-i-get-started",
-    "href": "guide/get-started.html#how-do-i-get-started",
-    "title": "Get started",
-    "section": "How do I get started?",
-    "text": "How do I get started?\nThe fastest way to explore what ValidMind can offer is with our Quickstart.\nThe Quickstart takes about 20 minutes to complete and walks you through the Developer Framework with a sample Jupyter notebook and introduces you to the ValidMind Platform.\nIf you have already tried the Quickstart, how-to instructions for different users are in our Guides:\n\nFor platform administrators — Learn how to configure the platform, from setting up connectivity via AWS PrivateLink, to customizing the ValidMind Platform to suit your exisiting workflows, and more.\nFor model developers — Find information for ValidMind test plans and tests, additional Jupyter notebooks, and the ValidMind Developer Framework reference.\nAlso check the Guides for how you integrate the Developer Framework in your own environment, add documentation, and collaborate with model validators.\nFor model validators — Learn how to step through the approval process after review and generate validation reports as you collaborate with model developers."
-  },
-  {
-    "objectID": "guide/get-started.html#have-more-questions",
-    "href": "guide/get-started.html#have-more-questions",
-    "title": "Get started",
-    "section": "Have more questions?",
-    "text": "Have more questions?\nWe curate several lists of frequently asked questions (FAQs) that might be of help:\n\nModel registration, configuration, and customization\nModel inventory, tracking, and reporting\nDocumentation and templates\nWorkflows and collaboration\nTesting and thresholds\nIntegrations and support\nData handling and privacy\n\nDon’t see what you are looking for? Email support@validmind.com to get help from a human."
-  },
-  {
-    "objectID": "guide/guide.html",
-    "href": "guide/guide.html",
-    "title": "Guides",
-    "section": "",
-    "text": "Find how-to instructions for many common user tasks for the following user roles:"
-  },
-  {
-    "objectID": "guide/guide.html#related-topics",
-    "href": "guide/guide.html#related-topics",
-    "title": "Guides",
-    "section": "Related Topics",
-    "text": "Related Topics\nFor model developers, refer to our Developers section."
-  },
-  {
-    "objectID": "guide/install-and-initialize-developer-framework.html",
-    "href": "guide/install-and-initialize-developer-framework.html",
-    "title": "Install and initialize the Developer Framework",
-    "section": "",
-    "text": "These steps show how a model developer can integrate the Developer Framework in our own developer environment by installing and initializing it.\nFor example, you can use these steps to initialize the Developer Framework as part of a Jupyter notebook or use it in other parts of your customer infrastructure, such as MLOps."
-  },
-  {
-    "objectID": "guide/install-and-initialize-developer-framework.html#prerequisites",
-    "href": "guide/install-and-initialize-developer-framework.html#prerequisites",
-    "title": "Install and initialize the Developer Framework",
-    "section": "Prerequisites",
-    "text": "Prerequisites\nIn order to integrate the Developer Framework and to be able to upload to the ValidMind Platform, you must provide the following information:\n\n\n\nArgument\nDescription\n\n\n\n\napi_host\nThe location of the ValidMind API\n\n\napi_key\nThe account API key\n\n\napi_secret\nThe account secret key\n\n\nproject\nThe project identifier\n\n\n\nFor existing projects, this information can be found in the ValidMind UI:\n\nGo to the Documentation Projects page and select the project.\nClick Client integration and scroll down to Initializing the client library.\nLocate the code snippet and click Copy to clipboard.\n\nIf you do not have an existing project, you can create one.\nThe Developer Framework also requires access to the data sources where data sets used for training, testing, and trained model files are stored. This access is needed to run model documentation and validation tests, and to upload to the ValidMind Platform to populate the model documentation and validation reports."
-  },
-  {
-    "objectID": "guide/install-and-initialize-developer-framework.html#install-the-client-library",
-    "href": "guide/install-and-initialize-developer-framework.html#install-the-client-library",
-    "title": "Install and initialize the Developer Framework",
-    "section": "Install the client library",
-    "text": "Install the client library\nTo install the client library:\npip install validmind"
-  },
-  {
-    "objectID": "guide/install-and-initialize-developer-framework.html#initialize-the-client-library",
-    "href": "guide/install-and-initialize-developer-framework.html#initialize-the-client-library",
-    "title": "Install and initialize the Developer Framework",
-    "section": "Initialize the client library",
-    "text": "Initialize the client library\nTo initialize the client library, paste the code snippet with the client integration details directly into your development source code, replacing this example with your own:\nimport validmind as vm\n\nvm.init(\n  api_host = \"https://api.dev.vm.validmind.ai/api/v1/tracking/tracking\",\n  api_key = \"xxxxxxxxxxxxxxxxxxxxxxxxxxxxxxxx\",\n  api_secret = \"xxxxxxxxxxxxxxxxxxxxxxxxxxxxxxxx\",\n  project = \"&lt;project-identifier&gt;\"\n)\n\n\n\n\n\n\n\n\nDon’t forget\n\n\n\nReplace the API key and secret shown in these steps with your own.\n\n\nAfter you have pasted the code snippet into your development source code and executed the code, the Python client library will register with ValidMind. You can now use the Developer Framework to document and test your models, and to upload to the ValidMind Platform."
-  },
-  {
-    "objectID": "guide/jupyter-notebooks.html",
-    "href": "guide/jupyter-notebooks.html",
-    "title": "Example notebooks",
-    "section": "",
-    "text": "Our example notebooks are designed to showcase the capabilities and features of the Developer Framework and ValidMind Platform, while also providing you with useful examples that you can build on and adapt for your own use cases.\nTry the notebook source yourself:\nGoogle Colaboratory (Colab) is a free Jupyter notebook environment that runs in the cloud. There, you can work with our Jupyter notebooks by saving your own copy, write and execute code, share your work to collaborate with others in real-time, and download notebooks to try them out locally in your own developer environment."
-  },
-  {
-    "objectID": "guide/jupyter-notebooks.html#related-topics",
-    "href": "guide/jupyter-notebooks.html#related-topics",
-    "title": "Example notebooks",
-    "section": "Related topics",
-    "text": "Related topics\nFor an introduction to how these notebooks get used with ValidMind, take a look at the Quickstart."
-  },
-  {
-    "objectID": "guide/license-agreement.html",
-    "href": "guide/license-agreement.html",
-    "title": "License agreement",
-    "section": "",
-    "text": "SOFTWARE LICENSE AGREEMENT\nIMPORTANT - READ CAREFULLY:\nThis software and associated media, printed materials, and “online” or electronic documentation files (the “Software”), is theproprietary information of ValidMind Inc. and its licensors (collectively, “Licensor”), and is protected under copyright and other intellectual property laws.\nNo part of this Software may be copied, reproduced, distributed, republished, downloaded, displayed, posted or transmitted in any form or by any means, including, but not limited to, electronic, mechanical, photocopying, recording, or otherwise, without the prior written permission of ValidMind Inc. or the respective copyright owner.\nBy installing, copying, or otherwise using the Software, the undersigned (“you”) agrees to be bound by the terms of this Software License Agreement (this “Agreement”). If you do not agree to the terms of this Agreement, do not install or use the Software.\nLICENSE GRANT. Subject to the terms and conditions of this Agreement, Licensor grants you a limited, personal, non-exclusive, non-transferable license to use the Software solely for the duration of the 4-week testing phase (the “Testing Period”) of the Software - starting on May 15th, 2023. You may install and use the Software on a single computer or device. You further agree to use the Software solely for internal testing purposes.\nOWNERSHIP. The Software is owned by Licensor and is protected by copyright laws and international copyright treaties, as well as other intellectual property laws and treaties. Licensor retains all right, title, and interest in and to the Software, including all intellectual property rights.\nRESTRICTIONS. You may not modify, adapt, translate, reverse engineer, decompile, disassemble, or otherwise attempt to discover the source code of the Software including (without limitation) for the purpose of obtaining unauthorized access to the Software. You may not distribute, sublicense, rent, lease, or lend the Software to any third party.\nSUPPORT. Licensor may, at its discretion, provide technical support for the Software. Technical support is provided on a best-effort basis and is subject to Licensor’s support policies.\nCONFIDENTIALITY. You agree to safeguard the Software and its related materials with that degree of normal due care commensurate with reasonable standards of industrial security for the protection of trade secrets and proprietary information so that no unauthorized use is made of them and no disclosure of any part of their contents is made to anyone other than your employees, agents or consultants whose duties reasonably require such disclosure, or as necessary in the ordinary course of business. You shall make all such persons fully aware of their responsibility to fulfill your obligations under this Agreement and agree to be responsible for any breach of this Agreement by such persons. You agree to promptly notify Licensor if you obtain information as to any unauthorized possession, use or disclosure of the Software by any person or entity, and further agrees to cooperate with Licensor in protecting Licensor’s proprietary rights.\nTERMINATION. This Agreement will terminate automatically after the Testing Period, or if you fail to comply with any of the terms and conditions of this Agreement. Upon termination, you must immediately cease all use of the Software and destroy all copies of the Software in your possession.\nDISCLAIMER OF WARRANTY. THE SOFTWARE IS PROVIDED “AS IS” WITHOUT WARRANTY OF ANY KIND, EITHER EXPRESS OR IMPLIED, INCLUDING, BUT NOT LIMITED TO, THE IMPLIED WARRANTIES OF MERCHANTABILITY AND FITNESS FOR A PARTICULAR PURPOSE. LICENSOR DOES NOT WARRANT THAT THE SOFTWARE WILL MEET YOUR REQUIREMENTS OR THAT OPERATION OF THE SOFTWARE WILL BE UNINTERRUPTED OR ERROR-FREE.\nLIMITATION OF LIABILITY. IN NO EVENT SHALL LICENSOR BE LIABLE FOR ANY INDIRECT, SPECIAL, INCIDENTAL, OR CONSEQUENTIAL DAMAGES ARISING OUT OF OR IN CONNECTION WITH THE USE OR INABILITY TO USE THE SOFTWARE, EVEN IF LICENSOR HAS BEEN ADVISED OF THE POSSIBILITY OF SUCH DAMAGES. IN NO EVENT SHALL LICENSOR’S LIABILITY EXCEED THE AMOUNT PAID BY YOU FOR THE SOFTWARE.\nINDEMNIFICATION. You agree to indemnify and hold Licensor harmless from and against all loss, cost, expense or liability (including reasonable attorney’s fees) (i) arising out of a claim by a third party against Licensor based upon your use of the Software, or (ii) related to, or associated with your customizations, updates and/or corrections to the Software. Licensor shall have no liability to you for any damage sustained by you as a result of your use of the Software, whether such damages would arise as a result of breach of contract, tort or otherwise.\nGOVERNING LAW. This Agreement shall be governed by and construed in accordance with the laws of the State of California and the federal laws of the United States of America, without giving effect to any principles of conflicts of law.\nENTIRE AGREEMENT. This Agreement constitutes the entire agreement between you and Licensor with respect to the Software and supersedes all prior or contemporaneous communications and proposals, whether oral or written, between you and Licensor.\nBy installing or using the Software, you acknowledge that you have read this Agreement, understand it, and agree to be bound by its terms and conditions.\nCopyright © 2023 ValidMind Inc. All rights reserved."
-  },
-  {
-    "objectID": "guide/login.html",
-    "href": "guide/login.html",
-    "title": "Log into the ValidMind UI",
-    "section": "",
-    "text": "Log into our cloud-hosted platform UI to collaborate with others."
-  },
-  {
-    "objectID": "guide/login.html#prerequisites",
-    "href": "guide/login.html#prerequisites",
-    "title": "Log into the ValidMind UI",
-    "section": "Prerequisites",
-    "text": "Prerequisites\n\nA valid email address registered with the ValidMind Platform.\nYour password associated with the registered email address.\n\n\nSteps\n\n\n\n\n\n\n\n\nUsing a company VPC?\n\n\n\nLog in through AWS PrivateLink: https://private.prod.vm.validmind.ai\n\n\n\nIn a web browser, go to https://app.prod.validmind.ai.\nClick Log In and enter your email address and password.\nClick Continue.\n\nAfter successful login, you are redirected to the main dashboard of the ValidMind UI where you can start exploring the features of the ValidMind Platform."
-  },
-  {
-    "objectID": "guide/model-developers/create-documentation-project.html",
-    "href": "guide/model-developers/create-documentation-project.html",
-    "title": "Create documentation projects",
-    "section": "",
-    "text": "Learn how to create a new documentation project in the ValidMind Platform. You can use this new project to upload tests and documentation to the ValidMind Platform, review and validate models, and generate validation reports."
-  },
-  {
-    "objectID": "guide/model-developers/create-documentation-project.html#prerequisites",
-    "href": "guide/model-developers/create-documentation-project.html#prerequisites",
-    "title": "Create documentation projects",
-    "section": "Prerequisites",
-    "text": "Prerequisites\n\nYou are a registered user on the ValidMind Platform\nThe model you are documenting is registered in the model inventory"
-  },
-  {
-    "objectID": "guide/model-developers/create-documentation-project.html#steps",
-    "href": "guide/model-developers/create-documentation-project.html#steps",
-    "title": "Create documentation projects",
-    "section": "Steps",
-    "text": "Steps\n\nLog in to the ValidMind UI.\nOn the Documentation Projects page, click Create new project.\nSelect the relevant details in the form:\n\nSelect the relevant model\nSelect the relevant type of documentation you are looking to generate\nEnter a name for the project\n\nClick Create Project.\n\n\n\n\n\n\n\n\n\nTip\n\n\n\nThe documentation template is automatically applied based on the selected model details and documentation requirements configured by an administrator, such as your model risk management team.\n\n\nValidMind has now created an empty documentation project associated with the model. You can access this project from the UI on the Documentation Projects page or by navigating to the relevant model details page in the Model Inventory page.\n\n\nLocating the project identifier, API key and secret:\nOn the Client Integration page of the newly created project, you can find the initialization code that enables the client library to associate documentation and tests with the appropriate project. The initialization code configures the following arguments:\n\n\napi_host: The location of the ValidMind API\napi_key: The account API key\napi_secret: The account secret key\nproject: The project identifier\n\nThe code snippet can be copied and pasted directly into your developer source code to integrate the ValidMind Developer Framework and to be able to upload to the ValidMind Platform."
-  },
-  {
-    "objectID": "guide/model-developers/create-documentation-project.html#related-topics",
-    "href": "guide/model-developers/create-documentation-project.html#related-topics",
-    "title": "Create documentation projects",
-    "section": "Related topics",
-    "text": "Related topics\n\nInstall and initialize the Developer Framework\nDocument models with the Developer Framework\nDocument models with the ValidMind UI"
-  },
-  {
-    "objectID": "guide/model-developers/document-models-with-framework.html",
-    "href": "guide/model-developers/document-models-with-framework.html",
-    "title": "Document models with the Developer Framework",
-    "section": "",
-    "text": "Learn how to generate model documentation by using the ValidMind Developer Framework. This topic is relevant for model developers who want to document information about their data and model in accordance to template requirements configured by model validators."
-  },
-  {
-    "objectID": "guide/model-developers/document-models-with-framework.html#prerequisites",
-    "href": "guide/model-developers/document-models-with-framework.html#prerequisites",
-    "title": "Document models with the Developer Framework",
-    "section": "Prerequisites",
-    "text": "Prerequisites\n\nYou are a registered user on the ValidMind Platform\nThe model is already registered in the model inventory\nA model developer has provided some content on the documentation, either using the Developer Framework or via the online UI editor\nYou have already located the project identifier, API key and secret\nYou have already installed the ValidMind client library in your developer environment\nYou are logged into the ValidMind Platform"
-  },
-  {
-    "objectID": "guide/model-developers/document-models-with-framework.html#document-dataset-and-data-quality-metrics",
-    "href": "guide/model-developers/document-models-with-framework.html#document-dataset-and-data-quality-metrics",
-    "title": "Document models with the Developer Framework",
-    "section": "Document dataset and data quality metrics",
-    "text": "Document dataset and data quality metrics\n\nInitialize the ValidMind library in your developer source:\nUse the project identifier from the associated model documentation project, accessible through the Client Integration page.\nRun the {…} test plan.\nView results in the UI."
-  },
-  {
-    "objectID": "guide/model-developers/document-models-with-framework.html#document-model-description-and-model-performance-metrics",
-    "href": "guide/model-developers/document-models-with-framework.html#document-model-description-and-model-performance-metrics",
-    "title": "Document models with the Developer Framework",
-    "section": "Document model description and model performance metrics",
-    "text": "Document model description and model performance metrics\n\nInitialize the ValidMind library in your developer source:\nUse the project identifier from the associated model documentation project, accessible through the Client Integration page.\nRun the {…} test plan.\nView the results in the UI."
-  },
-  {
-    "objectID": "guide/model-developers/document-models-with-framework.html#related-topics",
-    "href": "guide/model-developers/document-models-with-framework.html#related-topics",
-    "title": "Document models with the Developer Framework",
-    "section": "Related topics",
-    "text": "Related topics\n\nReview and comment on documentation projects\nSubmit project for approval\nExport documetnation"
-  },
-  {
-    "objectID": "guide/model-developers/document-models-with-ui.html",
-    "href": "guide/model-developers/document-models-with-ui.html",
-    "title": "Document models with the ValidMind UI",
-    "section": "",
-    "text": "Learn how to use the ValidMind UI editor to edit the content of a documentation project. This topic is relevant for model developers who want to view make qualitative edits to their model documentation."
-  },
-  {
-    "objectID": "guide/model-developers/document-models-with-ui.html#prerequisites",
-    "href": "guide/model-developers/document-models-with-ui.html#prerequisites",
-    "title": "Document models with the ValidMind UI",
-    "section": "Prerequisites",
-    "text": "Prerequisites\n\nYou are a registered user on the ValidMind Platform\nThe model is already registered in the model inventory\nA model developer has provided some content on the documentation, either using the Developer Framework or via the online UI editor\nYou have already located the project identifier, API keuy and secret\nYou have already initialized the Developer Framework for your model\nYou are logged into the ValidMind Platform"
-  },
-  {
-    "objectID": "guide/model-developers/document-models-with-ui.html#steps",
-    "href": "guide/model-developers/document-models-with-ui.html#steps",
-    "title": "Document models with the ValidMind UI",
-    "section": "Steps",
-<<<<<<< HEAD
-    "text": "Steps\n\nNavigate to the relevant model documentation project:\n\nIn the Documentation Projects page, select the project corresponding to the model for which you want to view documentation.\nFrom the Project Overview page, select Documentation on the left-hand side.\nYou can now jump to any section of the model documentation by expanding the table of contents on the left and selecting the relevant section you would like to view.\n\nIn any section of the documentation, hover over text content and click the  edit icon that appears on the right of the textbox. \nYou can now use the text editor functions to edit the content of the section.\nSave your edits when done by clicking on the  save icon to the right of the textbox to save your changes.\n\n\n\n\n\n\n\n\n\n\nTip\n\n\n\nThe section activity at the bottom of the page records a new event every time edits are made to the contents of the page."
-=======
-    "text": "Steps\n\nFrom the command line, pull the latest ValidMind Docker image:\ndocker pull validmind/validmind-jupyter-demo:latest\nRun the ValidMind Docker image:\ndocker run -it -p 8888:8888 validmind/validmind-jupyter-demo\nAfter the command completes, you should see a message that Jupyter Server is running similar to this:\n[I 2023-05-18 21:53:06.030 ServerApp] Serving notebooks from local directory: /app\n    1 active kernel\n    Jupyter Server 2.5.0 is running at:\n    http://032c824982aa:8888/lab?token=89e415261acba66a0f897c0d06ffdacfff9340553e65a626\n        http://127.0.0.1:8888/lab?token=89e415261acba66a0f897c0d06ffdacfff9340553e65a626\nCopy the browser URL that starts with http://127.0.0.1:8888 from the message and paste it into a new browser tab.\nAfter JupyterLab opens in your browser, you should see a link for our Quickstart_Customer Churn_full_suite.ipynb notebook.\nDouble click the notebook to open it:"
->>>>>>> 8f2dcb32
-  },
-  {
-    "objectID": "guide/model-developers/document-models-with-ui.html#related-topics",
-    "href": "guide/model-developers/document-models-with-ui.html#related-topics",
-    "title": "Document models with the ValidMind UI",
-    "section": "Related topics",
-    "text": "Related topics\n\nReview and comment on documentation projects\nSubmit project for approval\nExport documentation"
-  },
-  {
-    "objectID": "guide/model-developers/edit-model-inventory-fields.html",
-    "href": "guide/model-developers/edit-model-inventory-fields.html",
-    "title": "Edit model inventory fields",
-    "section": "",
-    "text": "Learn how to edit individual model detailed fields in the model inventory. This topic is relevant for model owners who want to make model details are accurate and up to date in the Inventory."
-  },
-  {
-    "objectID": "guide/model-developers/edit-model-inventory-fields.html#prerequisites",
-    "href": "guide/model-developers/edit-model-inventory-fields.html#prerequisites",
-    "title": "Edit model inventory fields",
-    "section": "Prerequisites",
-    "text": "Prerequisites\n\nYou are a registered user on the ValidMind Platform\nThe model is already registered in the model inventory\nYou are the Model Owner for the specific model you would like edit the details of, or an administrator\nYou are logged into the ValidMind Platform"
-  },
-  {
-    "objectID": "guide/model-developers/edit-model-inventory-fields.html#steps",
-    "href": "guide/model-developers/edit-model-inventory-fields.html#steps",
-    "title": "Edit model inventory fields",
-    "section": "Steps",
-    "text": "Steps\n\n\nNavigate to the relevant model details in the model inventory:\n\nFrom the ValidMind Home page, click Model Inventory on the left.\nClick the relevant model entry to view the model details.\n\nUse the Edit buttons to edit specific fields on the model details page:\n\nMake the Edit button appear by hovering over a data field you would like to edit.\nClick the Edit button to modify entries in each field.\n\nClick Done to save your edits.\n\n\n\n\n\n\n\n\n\n\nTip\n\n\n\nThe following fields cannot be edited:\n\nID\nModel Validators"
-  },
-  {
-    "objectID": "guide/model-developers/edit-model-inventory-fields.html#related-topics",
-    "href": "guide/model-developers/edit-model-inventory-fields.html#related-topics",
-    "title": "Edit model inventory fields",
-    "section": "Related topics",
-    "text": "Related topics\n\nCreate a new documentation project"
-  },
-  {
-    "objectID": "guide/model-developers/export-documentation.html",
-    "href": "guide/model-developers/export-documentation.html",
-    "title": "Export documentation",
-    "section": "",
-    "text": "Learn how to export a model documentation project in Word or PDF format. This topic is relevant for both model developers and model validators who need to export the model documentation or validation report files to use them outside the ValidMind Platform."
-  },
-  {
-    "objectID": "guide/model-developers/export-documentation.html#prerequisites",
-    "href": "guide/model-developers/export-documentation.html#prerequisites",
-    "title": "Export documentation",
-    "section": "Prerequisites",
-    "text": "Prerequisites\n\nYou are a registered user on the ValidMind Platform\nThe model is already registered in the model inventory\nA model document project is completed or in progress\nYou are logged into the ValidMind Platform\n\nValidMind supports Word 365, Word 2019, Word 2016, and Word 2013."
-  },
-  {
-    "objectID": "guide/model-developers/export-documentation.html#export-model-documentation",
-    "href": "guide/model-developers/export-documentation.html#export-model-documentation",
-    "title": "Export documentation",
-    "section": "Export Model Documentation",
-    "text": "Export Model Documentation\n\nFrom the Documentation Projects page, select the project you want to export.\nClick Documentation on the left to view the model documentation table of contents.\nIn the table of contents sidebar, click Export.\nConfigure the export options:\n\nCheck Include comment threads to include comment threads in the exported file.\nCheck Section activity logs to include a history of changes in each section of the documentation.\nChoose the file format for export. We support exporting to .docx for Microsoft Word and .pdf for PDF format.\n\nClick Download file to download the file locally on your machine."
-  },
-  {
-    "objectID": "guide/model-developers/export-documentation.html#export-validation-report",
-    "href": "guide/model-developers/export-documentation.html#export-validation-report",
-    "title": "Export documentation",
-    "section": "Export Validation Report",
-    "text": "Export Validation Report\n\nFrom the Documentation Projects page, select the project you want to export.\nClick Validation Report on the left to view the model documentation table of contents.\nIn the table of contents sidebar, click Export.\nConfigure the export options:\n\nCheck Include comment threads to include comment threads in the exported file.\nCheck Section activity logs to include a history of changes in each section of the documentation.\nChoose the file format for export. We support exporting to .docx for Microsoft Word and .pdf for PDF format.\n\nClick Download file to download the file locally on your machine."
-  },
-  {
-    "objectID": "guide/model-developers/export-documentation.html#related-topics",
-    "href": "guide/model-developers/export-documentation.html#related-topics",
-    "title": "Export documentation",
-    "section": "Related topics",
-    "text": "Related topics\n\nDocument models\nReview and comment on documentation projects\nSubmit for approval"
-  },
-  {
-    "objectID": "guide/model-developers/register-models.html",
-    "href": "guide/model-developers/register-models.html",
-    "title": "Register models in the inventory",
-    "section": "",
-    "text": "Learn how to register a model you are documenting in the model inventory. This topic is relevant for model owners who want to enbale their model development teams to use ValidMind’s model documentation and validation features."
-  },
-  {
-    "objectID": "guide/model-developers/register-models.html#prerequisites",
-    "href": "guide/model-developers/register-models.html#prerequisites",
-    "title": "Register models in the inventory",
-    "section": "Prerequisites",
-    "text": "Prerequisites\n\nYou are a registered user on the ValidMind Platform\nYou are logged into the ValidMind Platform"
-  },
-  {
-    "objectID": "guide/model-developers/register-models.html#steps",
-    "href": "guide/model-developers/register-models.html#steps",
-    "title": "Register models in the inventory",
-    "section": "Steps",
-    "text": "Steps\n\nFrom the Home page, navigate to the Model Inventory page on the left. \nIn the Model Inventory page, click Register new model.\nFill in the required information on the registration form:\n\nProvide a model name\nSelect the relevant business unit\nSelect the relevant model methodology being used\nSelect the relevant model use case\nProvide a purpose statement to explain what the model will be used for\nselect the preliminary risk tier for the model\n\n\n\n\nClick Register new model to create a new entry in the model inventory.\nYou can now access the model details from the Model Inventory page."
-  },
-  {
-    "objectID": "guide/model-developers/register-models.html#related-topics",
-    "href": "guide/model-developers/register-models.html#related-topics",
-    "title": "Register models in the inventory",
-    "section": "Related topics",
-    "text": "Related topics\n\nEdit model inventory fields\nCreate a new documentation project"
-  },
-  {
-    "objectID": "guide/model-developers/review-data-streams-and-audit-trails.html",
-    "href": "guide/model-developers/review-data-streams-and-audit-trails.html",
-    "title": "Review Audit Trail",
-    "section": "",
-    "text": "Learn how to access and use the audit trail functionality in the ValidMind Platform. This topic matters for for model developers, model validators, and auditors who are looking to track or audit all the information events associated with a specific project."
-  },
-  {
-    "objectID": "guide/model-developers/review-data-streams-and-audit-trails.html#prerequisites",
-    "href": "guide/model-developers/review-data-streams-and-audit-trails.html#prerequisites",
-    "title": "Review Audit Trail",
-    "section": "Prerequisites",
-    "text": "Prerequisites\n\nYou are a registered user on the ValidMind Platform\nThe model you are documenting is registered in the model inventory\nA documentation project has already been created for this project\nA model developer has started generating documentation, either using the Developer Framework or via the online UI editor\nYou are logged into the ValidMind Platform"
-  },
-  {
-    "objectID": "guide/model-developers/review-data-streams-and-audit-trails.html#steps",
-    "href": "guide/model-developers/review-data-streams-and-audit-trails.html#steps",
-    "title": "Review Audit Trail",
-    "section": "Steps",
-    "text": "Steps\n\nIn the ValidMind platform, navigate to the relevant model documentation project.\nFrom the Overview page, select Audit Trail on the left.\n\nThe table in this page shows a record of all activities generated from the Developer Framework and actions performed by users in the organization related to this specific project."
-  },
-  {
-    "objectID": "guide/model-developers/review-data-streams-and-audit-trails.html#whats-next",
-    "href": "guide/model-developers/review-data-streams-and-audit-trails.html#whats-next",
-    "title": "Review Audit Trail",
-    "section": "What’s Next",
-    "text": "What’s Next\n\nReview and comment on documentation projects"
-  },
-  {
-    "objectID": "guide/model-developers/review-documentation-project.html",
-    "href": "guide/model-developers/review-documentation-project.html",
-    "title": "Review and comment on documentation projects",
-    "section": "",
-    "text": "Learn how to use the ValidMind UI editor to review, and comment on a documentation project. This topic is relevant for:"
-  },
-  {
-    "objectID": "guide/model-developers/review-documentation-project.html#prerequisites",
-    "href": "guide/model-developers/review-documentation-project.html#prerequisites",
-    "title": "Review and comment on documentation projects",
-    "section": "Prerequisites",
-    "text": "Prerequisites\n\nYou are a registered user on the ValidMind Platform\nThe model you are documenting is registered in the model inventory\nA documentation project has already been created for this project\nA model developer has started generating documentation, either using the Developer Framework or via the online UI editor\nYou are logged into the ValidMind Platform"
-  },
-  {
-    "objectID": "guide/model-developers/review-documentation-project.html#view-model-documentation",
-    "href": "guide/model-developers/review-documentation-project.html#view-model-documentation",
-    "title": "Review and comment on documentation projects",
-    "section": "View model documentation",
-    "text": "View model documentation\n\nNavigate to the relevant model documentation project:\nIn the Documentation Projects page, select the project corresponding to the model for which you want to view documentation.\nFrom the Overview page, select Documentation on the left.\nYou can now jump to any section of the model documentation by expanding the table of contents on the left and selecting the relevant section you would like to view."
-  },
-  {
-    "objectID": "guide/model-developers/review-documentation-project.html#post-comments-on-the-documentation",
-    "href": "guide/model-developers/review-documentation-project.html#post-comments-on-the-documentation",
-    "title": "Review and comment on documentation projects",
-    "section": "Post comments on the documentation",
-    "text": "Post comments on the documentation\n\nIn any section of the documentation, select a portion of text that you would like to comment on, and click the Add comment button that appears.\n\n\n\nEnter your comment and click Submit.\nYou can now view the comment by highlighting the corresponding portion of text or by clicking the Comments tab in the ValidMind Insights right sidebar."
-  },
-  {
-    "objectID": "guide/model-developers/review-documentation-project.html#whats-next",
-    "href": "guide/model-developers/review-documentation-project.html#whats-next",
-    "title": "Review and comment on documentation projects",
-    "section": "What’s Next",
-    "text": "What’s Next\n\nDocument models with the ValidMind UI\nView documentation guidelines\nSubmit for approval"
-  },
-  {
-    "objectID": "guide/model-developers/submit-for-approval.html",
-    "href": "guide/model-developers/submit-for-approval.html",
-    "title": "Submit for approval",
-    "section": "",
-    "text": "Learn how to use the ValidMind UI to view the approval workflow configured by an administrator and to submit projects for review and approval according to that workflow. This topic is relevant for:"
-  },
-  {
-    "objectID": "guide/model-developers/submit-for-approval.html#prerequisites",
-    "href": "guide/model-developers/submit-for-approval.html#prerequisites",
-    "title": "Submit for approval",
-    "section": "Prerequisites",
-    "text": "Prerequisites\n\nYou are a registered user on the ValidMind Platform\nThe model you are documenting is registered in the model inventory\nFor Model Developers submitting their documentation for review: model documentation is complete\nFor Model Validators submitting their validation report for review: validation report is complete"
-  },
-  {
-    "objectID": "guide/model-developers/submit-for-approval.html#view-the-current-status-and-workflow",
-    "href": "guide/model-developers/submit-for-approval.html#view-the-current-status-and-workflow",
-    "title": "Submit for approval",
-    "section": "View the current status and workflow",
-    "text": "View the current status and workflow\n\nFrom the Documentation Projects page, select a project.\nOn the Overview page, the current status of the project is displayed under Status. \nClick See workflow under Status to visualize the entire workflow that this project will go through."
-  },
-  {
-    "objectID": "guide/model-developers/submit-for-approval.html#submit-for-review-for-validation-or-to-advance-to-a-workflow",
-    "href": "guide/model-developers/submit-for-approval.html#submit-for-review-for-validation-or-to-advance-to-a-workflow",
-    "title": "Submit for approval",
-    "section": "Submit for review, for validation, or to advance to a workflow",
-    "text": "Submit for review, for validation, or to advance to a workflow\n\nFrom the Documentation Projects page, select a project.\nUnder Actions on the right, initiate the transition from the current state to the next workflow state.\nFor example, change the state from In Documentation to In Validation to indicate that a model developer has completed the initial model documentation and is ready to go through the model validation step. \n\n\n\n\n\n\n\n\n\n\n\n\nTip\n\n\n\nWorkflow states and transitions can only be configured by an administrator."
-  },
-  {
-    "objectID": "guide/model-developers/view-all-test-plans.html",
-    "href": "guide/model-developers/view-all-test-plans.html",
-    "title": "View all test plans",
-    "section": "",
-    "text": "Learn how to use list_plans(), list_test(), and describe_plan() methods to view and describe test plans and tests available in the Developer Framework."
-  },
-  {
-    "objectID": "guide/model-developers/view-all-test-plans.html#prerequisites",
-    "href": "guide/model-developers/view-all-test-plans.html#prerequisites",
-    "title": "View all test plans",
-    "section": "Prerequisites",
-    "text": "Prerequisites\n\nYou are a registered user on the ValidMind Platform\nYou are working on an active documentation project\nYou have already installed the ValidMind client library in your developer environment"
-  },
-  {
-    "objectID": "guide/model-developers/view-all-test-plans.html#steps",
-    "href": "guide/model-developers/view-all-test-plans.html#steps",
-    "title": "View all test plans",
-    "section": "Steps",
-    "text": "Steps\n\nInitialize the client library.\nUse list_plans() and list_tests() to view the list of all available test plans and tests.\nExamples:\n\nList all available test plans currently available in the the Developer Framework:\nvm.test_plans.list_plans()\nList all available individual tests currently available in the Developer Framework:\nvm.test_plans.list_tests() \n\nUse describe_testplan() to list all the tests included in a specific test plan:\nExample: The following code will list tests included in the tabular_data_quality test plan:\nvm.test_plans.describe_plan(\"tabular_data_quality\")"
-  },
-  {
-    "objectID": "guide/model-developers/view-all-test-plans.html#related-topics",
-    "href": "guide/model-developers/view-all-test-plans.html#related-topics",
-    "title": "View all test plans",
-    "section": "Related topics",
-    "text": "Related topics\n\nDocument models with the Developer Framework"
-  },
-  {
-<<<<<<< HEAD
-    "objectID": "guide/model-developers/view-documentation-guidelines.html",
-    "href": "guide/model-developers/view-documentation-guidelines.html",
-    "title": "View documentation guidelines",
-    "section": "",
-    "text": "Learn how to view the guidelines for model documentation associated with a template. This topic is relevant for model developers who need to ensure that they are following the guidelines for a template."
-  },
-  {
-    "objectID": "guide/model-developers/view-documentation-guidelines.html#prerequisites",
-    "href": "guide/model-developers/view-documentation-guidelines.html#prerequisites",
-    "title": "View documentation guidelines",
-    "section": "Prerequisites",
-    "text": "Prerequisites\n\nYou are a registered user on the ValidMind Platform\nThe model you are documenting is registered in the model inventory\nA documentation project has already been created for this project\nA model developer has started generating documentation, either using the Developer Framework or via the online editor in the ValidMind Platform UI\nYou are logged into the ValidMind Platform"
-  },
-  {
-    "objectID": "guide/model-developers/view-documentation-guidelines.html#steps",
-    "href": "guide/model-developers/view-documentation-guidelines.html#steps",
-    "title": "View documentation guidelines",
-    "section": "Steps",
-    "text": "Steps\n\nFrom the Documentation Projects page, select a model and go to the Documentation page.\nIn any section of the documentation for a model, click the ValidMind Insights button on the top right to expand the ValidMind Insights right sidebar: \n\nThe Documentation Guidelines tab shows the documentation guidelines associated with this documentation template that have been configured by your model validation team.\nThe Comments tab shows the comment threads associated with this section of the model documentation.\n\n\n\n\n\n\n\n\n\n\n\nTip\n\n\n\nThe documentation guidelines for each template can be configured by an administrator."
-  },
-  {
-    "objectID": "guide/model-developers/view-documentation-guidelines.html#related-topics",
-    "href": "guide/model-developers/view-documentation-guidelines.html#related-topics",
-    "title": "View documentation guidelines",
-    "section": "Related topics",
-    "text": "Related topics\n\nReview and comment on documentation projects\nDocument models with the Developer Framework\nDocument models with the ValidMind UI"
-  },
-  {
-    "objectID": "guide/model-developers/view-templates.html",
-    "href": "guide/model-developers/view-templates.html",
-    "title": "View templates",
-=======
-    "objectID": "guide/configure-aws-privatelink.html",
-    "href": "guide/configure-aws-privatelink.html",
-    "title": "Configure AWS PrivateLink",
->>>>>>> 8f2dcb32
-    "section": "",
-    "text": "Learn how to view the structure and configuration of existing documentation templates on the ValidMind Platform."
-  },
-  {
-    "objectID": "guide/model-developers/view-templates.html#prerequisites",
-    "href": "guide/model-developers/view-templates.html#prerequisites",
-    "title": "View templates",
-    "section": "Prerequisites",
-    "text": "Prerequisites\n\nYou are a registered user on the ValidMind Platform\nYou are logged into the ValidMind Platform"
-  },
-  {
-    "objectID": "guide/model-developers/view-templates.html#steps",
-    "href": "guide/model-developers/view-templates.html#steps",
-    "title": "View templates",
-    "section": "Steps",
-    "text": "Steps\n\nFrom the ValidMind Platform homepage, go to Templates on the left.\nClick on one of the available templates to view the YAML configuration file.\nIn the configuration file that opens, you can view information about the template, such as:\n\nName and description of the template\nVersion of the templates\nSections in the template and how they are structured\nGuidelines associated with each section\nMetrics from the Developer Framework that feed into the template\n\n\n\n\n\n\n\n\n\n\n\nTip\n\n\n\nTemplates can only be configured by an administrator."
-  },
-  {
-    "objectID": "guide/model-developers/view-templates.html#related-topics",
-    "href": "guide/model-developers/view-templates.html#related-topics",
-    "title": "View templates",
-    "section": "Related topics",
-    "text": "Related topics\n\nCreate documentation projects\nDocument models with the Developer Framework\nReview and comment on documentation projects"
-  },
-  {
-    "objectID": "guide/model-developers.html",
-    "href": "guide/model-developers.html",
-    "title": "Model Developers",
-    "section": "",
-    "text": "Create documentation projects\n\n\n\n\n\n\n\n\n\n\n \n\n\n\n\n  \n\n\n\n\nDocument models with the Developer Framework\n\n\n\n\n\n\n\n\n\n\n \n\n\n\n\n  \n\n\n\n\nDocument models with the ValidMind UI\n\n\n\n\n\n\n\n\n\n\n \n\n\n\n\n  \n\n\n\n\nEdit model inventory fields\n\n\n\n\n\n\n\n\n\n\n \n\n\n\n\n  \n\n\n\n\nExport documentation\n\n\n\n\n\n\n\n\n\n\n \n\n\n\n\n  \n\n\n\n\nRegister models in the inventory\n\n\n\n\n\n\n\n\n\n\n \n\n\n\n\n  \n\n\n\n\nReview Audit Trail\n\n\n\n\n\n\n\n\n\n\n \n\n\n\n\n  \n\n\n\n\nReview and comment on documentation projects\n\n\n\n\n\n\n\n\n\n\n \n\n\n\n\n  \n\n\n\n\nSubmit for approval\n\n\n\n\n\n\n\n\n\n\n \n\n\n\n\n  \n\n\n\n\nView all test plans\n\n\n\n\n\n\n\n\n\n\n \n\n\n\n\n  \n\n\n\n\nView documentation guidelines\n\n\n\n\n\n\n\n\n\n\n \n\n\n\n\n  \n\n\n\n\nView templates\n\n\n\n\n\n\n\n\n\n\n \n\n\n\n\nNo matching items"
-  },
-  {
-    "objectID": "guide/model-evaluation-tests.html",
-    "href": "guide/model-evaluation-tests.html",
-    "title": "Model evaluation tests",
-    "section": "",
-    "text": "This article provides an examples of how to run model evaluation test plans, and provides a reference to other model evaluation tests and test plans available in the Developer Framework."
-  },
-  {
-    "objectID": "guide/model-evaluation-tests.html#prerequisites",
-    "href": "guide/model-evaluation-tests.html#prerequisites",
-    "title": "Model evaluation tests",
-    "section": "Prerequisites:",
-    "text": "Prerequisites:\n\nThe model is already registered in the model inventory\nThere is an active documentation project for the model\nYou have already located the project identifier, API key and secret\nYou have already installed the ValidMind client library in your developer environment\nYou are logged into the ValidMind Platform"
-  },
-  {
-    "objectID": "guide/model-evaluation-tests.html#examples",
-    "href": "guide/model-evaluation-tests.html#examples",
-    "title": "Model evaluation tests",
-    "section": "Examples",
-    "text": "Examples\nPlease refer to the following notebooks for examples of how to run model evaluation test plans:\n\nBinary Classifier model example: Customer Churn Model \nTime Series Forecasting model example: Time Series Dataset Test Suite"
-  },
-  {
-    "objectID": "guide/model-evaluation-tests.html#list-of-all-model-evaluation-test-plans-and-tests",
-    "href": "guide/model-evaluation-tests.html#list-of-all-model-evaluation-test-plans-and-tests",
-    "title": "Model evaluation tests",
-    "section": "List of all model evaluation test plans and tests:",
-    "text": "List of all model evaluation test plans and tests:\nSee the Reference pages for a list of all of the built-in tests and test plans for datasets and models."
-  },
-  {
-    "objectID": "guide/model-validators/comment-on-documentation-projects.html",
-    "href": "guide/model-validators/comment-on-documentation-projects.html",
-    "title": "Comment on document projects",
-    "section": "",
-    "text": "Learn how a model validator can post comments on a model documentation project. This topic is relevant for model validators who want to provide feedback and ask questions to model developers on the basis of the model documentation provided."
-  },
-  {
-    "objectID": "guide/model-validators/comment-on-documentation-projects.html#prerequisites",
-    "href": "guide/model-validators/comment-on-documentation-projects.html#prerequisites",
-    "title": "Comment on document projects",
-    "section": "Prerequisites",
-    "text": "Prerequisites\n\nYou are a registered user on the ValidMind Platform\nThe model you are documenting is registered in the model inventory\nA documentation project has submitted for review or validation by the model validation team\nYou are logged into the ValidMind Platform"
-  },
-  {
-    "objectID": "guide/model-validators/comment-on-documentation-projects.html#posting-a-comment-on-the-documentation",
-    "href": "guide/model-validators/comment-on-documentation-projects.html#posting-a-comment-on-the-documentation",
-    "title": "Comment on document projects",
-    "section": "Posting a comment on the documentation",
-    "text": "Posting a comment on the documentation\n\nIn any section of the model documentation, select a portion of text that you would like to comment on, and click the Add comment button that appears.\n\n\n\nEnter your text comment and click Submit.\nYou can view the comment by highlighting the corresponding portion of text again, or by clicking the Comments tab in the ValidMind Insights right sidebar."
-  },
-  {
-    "objectID": "guide/model-validators/comment-on-documentation-projects.html#responding-to-an-existing-comment",
-    "href": "guide/model-validators/comment-on-documentation-projects.html#responding-to-an-existing-comment",
-    "title": "Comment on document projects",
-    "section": "Responding to an existing comment",
-    "text": "Responding to an existing comment\n\nSelect a highlighted text portion to view the associated comment thread, or click the Comments tab in the ValidMind Insights right sidebar.\nEnter your text comment and click Submit.\nYou can view the comment thread by highlighting the corresponding portion of text again, or by clicking the Comments tab in the ValidMind Insights side bar.\n\n\n\n\n\n\n\n\n\n\nTip\n\n\n\nAll users associated with a project, such as model developers and model validators, will see a notification that a comment has been posted in their Recent Activity feed, accessible via the ValidMind Home page."
-  },
-  {
-    "objectID": "guide/model-validators/comment-on-documentation-projects.html#related-topics",
-    "href": "guide/model-validators/comment-on-documentation-projects.html#related-topics",
-    "title": "Comment on document projects",
-    "section": "Related topics",
-    "text": "Related topics\n\nWork with Validation Reports \nView validation guidelines"
-  },
-  {
-    "objectID": "guide/model-validators/view-validation-guidelines.html",
-    "href": "guide/model-validators/view-validation-guidelines.html",
-    "title": "View validation guidelines",
-    "section": "",
-    "text": "Learn how to view the guidelines for the validation report associated with a template. This topic is relevant for model validaators who need to ensure that they are following the guidelines for their validation report."
-  },
-  {
-    "objectID": "guide/model-validators/view-validation-guidelines.html#prerequisites",
-    "href": "guide/model-validators/view-validation-guidelines.html#prerequisites",
-    "title": "View validation guidelines",
-    "section": "Prerequisites",
-    "text": "Prerequisites\n\nYou are a registered user on the ValidMind Platform\nThe model you are documenting is registered in the model inventory\nA documentation project has already been submitted for review by the model validation team for this project\nYou are logged into the ValidMind Platform"
-  },
-  {
-    "objectID": "guide/model-validators/view-validation-guidelines.html#steps",
-    "href": "guide/model-validators/view-validation-guidelines.html#steps",
-    "title": "View validation guidelines",
-    "section": "Steps",
-    "text": "Steps\n\nFrom the Documentation Projects page, select a model and go to the Validation Report page.\nIn any section of the validation report, click the ValidMind Insights button in the top-right to expand the ValidMind Insights right sidebar \n\nThe Validation Report Guidelines tab shows the guidelines associated with this model that have been configured by the model validation team.\nThe Comments tab shows the comment threads associated with this section of the validation report.\n\n\n\n\n\n\n\n\n\n\n\nTip\n\n\n\nThe validation guidelines for each template can only be configured by an administrator."
-  },
-  {
-    "objectID": "guide/model-validators/view-validation-guidelines.html#whats-next",
-    "href": "guide/model-validators/view-validation-guidelines.html#whats-next",
-    "title": "View validation guidelines",
-    "section": "What’s Next",
-    "text": "What’s Next\n\n\nWork with validation reports"
-  },
-  {
-    "objectID": "guide/model-validators/work-with-validation-reports.html",
-    "href": "guide/model-validators/work-with-validation-reports.html",
-    "title": "Work with validation reports",
-    "section": "",
-    "text": "Learn how to use the ValidMind UI editor to create, edit, and publish a validation report for a given model. This topic is relevant for model validators who want to capture their observations and conclusions on the model documentation prepared by a model developer."
-  },
-  {
-    "objectID": "guide/model-validators/work-with-validation-reports.html#prerequisites",
-    "href": "guide/model-validators/work-with-validation-reports.html#prerequisites",
-    "title": "Work with validation reports",
-    "section": "Prerequisites",
-    "text": "Prerequisites\n\nYou are a registered user on the ValidMind Platform\nThe model you are documenting is registered in the model inventory\nA model developer has marked their model documentation project as Ready for Validation\nYou are logged into the ValidMind Platform"
-  },
-  {
-    "objectID": "guide/model-validators/work-with-validation-reports.html#view-a-validation-report",
-    "href": "guide/model-validators/work-with-validation-reports.html#view-a-validation-report",
-    "title": "Work with validation reports",
-    "section": "View a validation report",
-    "text": "View a validation report\n\nNavigate to the relevant model documentation project:\nIn the Documentation Projects page, select the project corresponding to the model for which you want to view documentation.\nFrom the Overview page, select Validation Report on the left.\nYou can now jump to any section of the Validation Report by expanding the table of contents on the left and selecting the relevant section you would like to view."
-  },
-  {
-    "objectID": "guide/model-validators/work-with-validation-reports.html#add-content-to-or-edit-a-validation-report",
-    "href": "guide/model-validators/work-with-validation-reports.html#add-content-to-or-edit-a-validation-report",
-    "title": "Work with validation reports",
-    "section": "Add content to or edit a validation report",
-    "text": "Add content to or edit a validation report\n\nIn any section of the validation report, hover over text content and click the  edit icon that appears on the right of the textbox. \nYou can now use the text editor functions to edit the content of the section.\nWhen done, click the  save icon."
-  },
-  {
-    "objectID": "guide/model-validators/work-with-validation-reports.html#post-a-comment-on-a-validation-report",
-    "href": "guide/model-validators/work-with-validation-reports.html#post-a-comment-on-a-validation-report",
-    "title": "Work with validation reports",
-    "section": "Post a comment on a validation report",
-    "text": "Post a comment on a validation report\n\nIn any section of the validation report, select a portion of text that you would like to comment on and click the Add comment button that appears. \nEnter your comment and click Submit.\nYou can now view the comment by highlighting the corresponding portion of text, or by clicking the Comments tab in the ValidMind Insights right sidebar."
-  },
-  {
-    "objectID": "guide/model-validators/work-with-validation-reports.html#view-validation-guidelines-and-comments",
-    "href": "guide/model-validators/work-with-validation-reports.html#view-validation-guidelines-and-comments",
-    "title": "Work with validation reports",
-    "section": "View validation guidelines and comments",
-    "text": "View validation guidelines and comments\n\nIn any section of the validation report, click the ValidMind Insights button in the top-right to expand the ValidMind Insights right sidebar. \n\nThe Validation Guidelines tab shows the validation report guidelines associated with this template that have been configured by the model validation team.\nThe Comments tab shows the comment threads associated with this section of the model documentation."
-  },
-  {
-    "objectID": "guide/model-validators/work-with-validation-reports.html#related-topics",
-    "href": "guide/model-validators/work-with-validation-reports.html#related-topics",
-    "title": "Work with validation reports",
-    "section": "Related topics",
-    "text": "Related topics\n\nSubmit for approval"
-  },
-  {
-    "objectID": "guide/model-validators.html",
-    "href": "guide/model-validators.html",
-    "title": "Model Validators",
-    "section": "",
-    "text": "Comment on document projects\n\n\n\n\n\n\n\n\n\n\n \n\n\n\n\n  \n\n\n\n\nSubmit for approval\n\n\n\n\n\n\n\n\n\n\n \n\n\n\n\n  \n\n\n\n\nView validation guidelines\n\n\n\n\n\n\n\n\n\n\n \n\n\n\n\n  \n\n\n\n\nWork with validation reports\n\n\n\n\n\n\n\n\n\n\n \n\n\n\n\nNo matching items"
-  },
-  {
-<<<<<<< HEAD
-    "objectID": "guide/next-steps.html",
-    "href": "guide/next-steps.html",
-    "title": "Next steps",
-    "section": "",
-    "text": "Ready to use ValidMind for production with your own use cases?"
-  },
-  {
-    "objectID": "guide/next-steps.html#additional-resources",
-    "href": "guide/next-steps.html#additional-resources",
-    "title": "Next steps",
-    "section": "Additional resources",
-    "text": "Additional resources\nSee our FAQ for a curated list of frequently asked questions about what ValidMind offers."
-  },
-  {
-    "objectID": "guide/next-steps.html#need-help",
-    "href": "guide/next-steps.html#need-help",
-    "title": "Next steps",
-    "section": "Need help?",
-    "text": "Need help?\nIf you would like help from a human, check our Support page. You can also send us your feedback on product features or our documentation."
-  },
-  {
-    "objectID": "guide/overview.html",
-    "href": "guide/overview.html",
-    "title": "ValidMind overview",
-=======
-    "objectID": "guide/faq.html",
-    "href": "guide/faq.html",
-    "title": "FAQ",
->>>>>>> 8f2dcb32
-    "section": "",
-    "text": "ValidMind is a model risk management (MRM) solution designed for the specific needs of model developers and model validators alike. The platform automates key aspects of the MRM process, including model documentation, validation, and testing. In addition, the platform comes with built-in communication and tracking features that enable all stakeholders to collaborate and communicate effectively throughout the model risk management process, ensuring that everyone is informed and up-to-date.\nOur solution comprises two primary architectural components: the ValidMind Developer Framework and the cloud-based ValidMind MRM platform."
-  },
-  {
-    "objectID": "guide/overview.html#related-topics",
-    "href": "guide/overview.html#related-topics",
-    "title": "ValidMind overview",
-    "section": "Related Topics",
-    "text": "Related Topics\nReady to try out ValidMind? Try the Quickstart."
-  },
-  {
-    "objectID": "guide/quickstart.html",
-    "href": "guide/quickstart.html",
-    "title": "Quickstart — 20 mins",
-    "section": "",
-    "text": "The easiest way to get started with ValidMind is to try out our Developer Framework and explore the ValidMind Platform.\nThis Quickstart takes about 20 minutes of your time."
-  },
-  {
-    "objectID": "guide/quickstart.html#steps",
-    "href": "guide/quickstart.html#steps",
-    "title": "Quickstart — 20 mins",
-    "section": "Steps",
-    "text": "Steps\n\nBefore you begin\nCheck the prerequisites for the Developer Framework and ValidMind Platform UI.\nExplore ValidMind\nTry our introductory Jupyter notebook in Google Colaboratory to see the Developer Framework in action and explore our Platform UI to work with a documentation projects.\nNext steps\nTry some more advanced sample notebooks or set up ValidMind for production with your own use cases."
-  },
-  {
-    "objectID": "guide/quickstart.html#related-topics",
-    "href": "guide/quickstart.html#related-topics",
-    "title": "Quickstart — 20 mins",
-    "section": "Related topics",
-    "text": "Related topics\nIf you prefer using Docker images over using Google Colaboratory as shown in this Quickstart, take a look at our tutorial Try the Developer Framework with Docker."
-  },
-  {
-    "objectID": "guide/reference.html",
-    "href": "guide/reference.html",
-    "title": "Reference",
-    "section": "",
-    "text": "Find reference information for our Developer Framework."
-  },
-  {
-    "objectID": "guide/register-model.html",
-    "href": "guide/register-model.html",
-    "title": "Register models",
-    "section": "",
-    "text": "Register a model you are documenting in the model inventory."
-  },
-  {
-    "objectID": "guide/register-model.html#prerequisites",
-    "href": "guide/register-model.html#prerequisites",
-    "title": "Register models",
-    "section": "Prerequisites",
-    "text": "Prerequisites\n[Include a list of any prerequisites the user needs to complete before starting the task, such as having certain software installed, access to certain resources, or completing previous tasks.]"
-  },
-  {
-    "objectID": "guide/register-model.html#steps",
-    "href": "guide/register-model.html#steps",
-    "title": "Register models",
-    "section": "Steps",
-    "text": "Steps\n\n[Step 1]\n\n[Include any sub-steps or details needed to complete this step]\n\n[Step 2]\n\n[Include any sub-steps or details needed to complete this step]\n\n[Step 3]\n\n[Include any sub-steps or details needed to complete this step]\n[If applicable, include screenshots or images to illustrate the step]\n\n[Step 4]\n\n[Include any sub-steps or details needed to complete this step]"
-  },
-  {
-    "objectID": "guide/register-model.html#troubleshooting",
-    "href": "guide/register-model.html#troubleshooting",
-    "title": "Register models",
-    "section": "Troubleshooting",
-    "text": "Troubleshooting\n[Include any common issues or errors that may arise during the task and how to resolve them.]"
-  },
-  {
-    "objectID": "guide/register-model.html#whats-next",
-    "href": "guide/register-model.html#whats-next",
-    "title": "Register models",
-    "section": "What’s Next",
-    "text": "What’s Next\n[Summarize the task and provide any next steps or resources for the user to continue their learning or work.]"
-  },
-  {
-    "objectID": "guide/solutions.html",
-    "href": "guide/solutions.html",
-    "title": "ValidMind solutions",
-    "section": "",
-    "text": "These topics introduce the ValidMind architecture and basic requirements.\nKey Concepts & Architecture\nOverview of ValidMind architecture and basic concepts.\nSupported Cloud Platforms\nOverview of the cloud computing platforms on which ValidMind is offered.\nValdiMind Editions\nDescription of the services and features included with each edition of ValidMind.\nValidMind Releases\nDescription of the ValidMind release process and instructions for requesting 24-hour early access for Enterprise Edition (and higher) accounts.\nOverview of Key Features\nList of key/major features in the current release of ValidMind."
-  },
-  {
-    "objectID": "guide/solutions.html#compliance",
-    "href": "guide/solutions.html#compliance",
-    "title": "ValidMind solutions",
-    "section": "Compliance",
-    "text": "Compliance\nTBD"
-  },
-  {
-    "objectID": "guide/solutions.html#software-dependencies",
-    "href": "guide/solutions.html#software-dependencies",
-    "title": "ValidMind solutions",
-    "section": "Software dependencies",
-    "text": "Software dependencies\nTBD"
-  },
-  {
-    "objectID": "guide/support.html",
-    "href": "guide/support.html",
-    "title": "Support",
-    "section": "",
-    "text": "Our support team can provide you with quick and easy access to the resources you need to troubleshoot technical issues and help you get the most out of the ValidMind Platform."
-  },
-  {
-    "objectID": "guide/support.html#check-the-faqs",
-    "href": "guide/support.html#check-the-faqs",
-    "title": "Support",
-    "section": "Check the FAQs",
-    "text": "Check the FAQs\nWe curate several lists of frequently asked questions (FAQs) that might be of help:\n\nModel registration, configuration, and customization\nModel inventory, tracking, and reporting\nDocumentation and templates\nWorkflows and collaboration\nTesting and thresholds\nIntegrations and support\nData handling and privacy"
-  },
-  {
-    "objectID": "guide/support.html#get-help",
-    "href": "guide/support.html#get-help",
-    "title": "Support",
-    "section": "Get help",
-    "text": "Get help\nDon’t see what you are looking for? Email support@validmind.com to get help from a human."
-  },
-  {
-    "objectID": "guide/supported-models.html",
-    "href": "guide/supported-models.html",
-    "title": "Supported models",
-    "section": "",
-    "text": "As of the current release (v1.9.3), the Developer Framework supports the following model types:\nThe following table presents an overview of libraries supported by each test plan, as well as the tests which comprise each test plan as of the current Developer Framework release."
-  },
-  {
-    "objectID": "guide/supported-models.html#related-topics",
-    "href": "guide/supported-models.html#related-topics",
-    "title": "Supported models",
-    "section": "Related Topics",
-    "text": "Related Topics\n\nCheck out our Developer Framework documentation for more details on how to use our documentation and testing functions with supported models."
-  },
-  {
-    "objectID": "guide/tabular-data-tests.html",
-    "href": "guide/tabular-data-tests.html",
-    "title": "Tabular data tests",
-    "section": "",
-    "text": "This article provides an example of how to run a Test Plan to validate a tabular dataset, and provides a reference to other dataset tests and test plans available in the Developer Framework."
-  },
-  {
-    "objectID": "guide/tabular-data-tests.html#prerequisites",
-    "href": "guide/tabular-data-tests.html#prerequisites",
-    "title": "Tabular data tests",
-    "section": "Prerequisites:",
-    "text": "Prerequisites:\n\nThe model is already registered in the model inventory\nThere is an active documentation project for the model\nYou have already located the project identifier, API key and secret\nYou have already installed the ValidMind client library in your developer environment\nYou are logged into the ValidMind Platform"
-  },
-  {
-    "objectID": "guide/tabular-data-tests.html#examples",
-    "href": "guide/tabular-data-tests.html#examples",
-    "title": "Tabular data tests",
-    "section": "Examples",
-    "text": "Examples\nPlease refer to the following notebooks for examples of how to run dataset test plans:\n\nTabular dataset: Customer Churn Model \nTime series dataset: Time Series Dataset Test Suite"
-  },
-  {
-    "objectID": "guide/tabular-data-tests.html#list-of-all-dataset-test-plans-and-tests",
-    "href": "guide/tabular-data-tests.html#list-of-all-dataset-test-plans-and-tests",
-    "title": "Tabular data tests",
-    "section": "List of all dataset test plans and tests:",
-    "text": "List of all dataset test plans and tests:\nSee the Reference pages for a list of all of the built-in tests and test plans for datasets and models."
-  },
-  {
-    "objectID": "guide/try-developer-framework-with-docker.html",
-    "href": "guide/try-developer-framework-with-docker.html",
-    "title": "Try the Developer Framework with Docker",
-    "section": "",
-    "text": "Learn how to run our introductory Jupyter notebook with the ValidMind Docker image."
-  },
-  {
-    "objectID": "guide/try-developer-framework-with-docker.html#prerequisites",
-    "href": "guide/try-developer-framework-with-docker.html#prerequisites",
-    "title": "Try the Developer Framework with Docker",
-    "section": "Prerequisites",
-    "text": "Prerequisites\nYou must have Docker Desktop installed on your machine."
-  },
-  {
-    "objectID": "guide/try-developer-framework-with-docker.html#steps",
-    "href": "guide/try-developer-framework-with-docker.html#steps",
-    "title": "Try the Developer Framework with Docker",
-    "section": "Steps",
-    "text": "Steps\n\nFrom the command line, pull the latest ValidMind Docker image:\ndocker pull validmind/validmind-jupyter-demo:latest\nRun the ValidMind Docker image:\ndocker run -it -p 8888:8888 validmind/validmind-jupyter-demo\nAfter the command completes, you should see a message that Jupyter Server is running similar to this:\n[I 2023-05-18 21:53:06.030 ServerApp] Serving notebooks from local directory: /app\n    1 active kernel\n    Jupyter Server 2.5.0 is running at:\n    http://032c824982aa:8888/lab?token=89e415261acba66a0f897c0d06ffdacfff9340553e65a626\n        http://127.0.0.1:8888/lab?token=89e415261acba66a0f897c0d06ffdacfff9340553e65a626\nCopy the browser URL that starts with http://127.0.0.1:8888 from the message and paste it into a new browser tab.\nAfter JupyterLab opens in your browser, you should see a link for our Quickstart_Customer Churn_full_suite.ipynb notebook.\nDouble click the notebook to open it:"
-  },
-  {
-    "objectID": "guide/try-developer-framework-with-docker.html#whats-next",
-    "href": "guide/try-developer-framework-with-docker.html#whats-next",
-    "title": "Try the Developer Framework with Docker",
-    "section": "What’s Next",
-    "text": "What’s Next\nIf you downloaded our Docker image instead of using Google Colaboratory, continue with the section Explore the ValidMind Platform in the Quickstart."
-  },
-  {
-    "objectID": "guide/tutorials.html",
-    "href": "guide/tutorials.html",
-    "title": "Tutorials",
-    "section": "",
-    "text": "Our tutorials provide a more targeted learning experience and cover specific scenarios or use cases."
-  },
-  {
-    "objectID": "guide/tutorials.html#related-topics",
-    "href": "guide/tutorials.html#related-topics",
-    "title": "Tutorials",
-    "section": "Related topics",
-    "text": "Related topics\nBesides our tutorials, we also offer a Quickstart that walks you through the full experience from the Developer Framework to the Platform UI."
-  },
-  {
-    "objectID": "guide/use-test-plans-and-tests.html",
-    "href": "guide/use-test-plans-and-tests.html",
-    "title": "When to use test plans and tests",
-    "section": "",
-    "text": "This topic provides an overview about:"
-  },
-  {
-    "objectID": "guide/use-test-plans-and-tests.html#what-tests-test-plans-and-test-suites-are",
-    "href": "guide/use-test-plans-and-tests.html#what-tests-test-plans-and-test-suites-are",
-    "title": "When to use test plans and tests",
-    "section": "What Tests, Test plans, and Test suites are",
-    "text": "What Tests, Test plans, and Test suites are\n\nTests are designed to run a specific quantitative test on the dataset or model. Test results are sent to the ValidMind Platform to generate the model documentation according to the relevant templates.\nTest plans are collections of tests which are meant to be run simultaneously to address specific aspects of the documentation.\nExample: the tabular_dataset test plan runs several descriptive and data quality tests on a structured dataset, and documents the results in the ValidMind Platform.\nTest suites are collection of test plans which are meant to run together to automate generate model documentation end-to-end for specific use-cases.\nExample: the binary_classifier_full_suite test suite runs the tabular_dataset and binary_classifier test plans to fully document the data and model sections for binary classification model use-cases."
-  },
-  {
-    "objectID": "guide/use-test-plans-and-tests.html#when-to-use-validmind-tests-test-plans-and-test-suites",
-    "href": "guide/use-test-plans-and-tests.html#when-to-use-validmind-tests-test-plans-and-test-suites",
-    "title": "When to use test plans and tests",
-    "section": "When to use ValidMind Tests, Test plans, and Test suites",
-    "text": "When to use ValidMind Tests, Test plans, and Test suites\nValidMind provides many built-in tests and test plans which make it easy for a model developer to document their work at any point during the model development lifecycle when they need to validate that their work satisfies model risk management requirements.\nWhile model developers have the flexibility to decide when to use ValidMind tests, we have identified a few typical scenarios which have their own characteristics and needs:\n\nWhen you want to document and validate your dataset:\n\nFor generic tabular datasets: use the tabular_dataset test plan.\nFor time-series datasets: use the time_series_dataset test plan.\n\nWhen you want to document and validate about your model:\n\nFor binary classification models: use the binary_classifier test plan.\nFor time series models: use the timeseries test plan.\n\nWhen you want to document a binary classification model and the relevant dataset end-to-end: use the binary_classifier_full_suite test suite."
-  },
-  {
-    "objectID": "guide/use-test-plans-and-tests.html#api-reference",
-    "href": "guide/use-test-plans-and-tests.html#api-reference",
-    "title": "When to use test plans and tests",
-    "section": "API Reference",
-    "text": "API Reference\nSee the Reference pages for a list of all of the built-in tests and test plans for datasets and models."
-  },
-  {
     "objectID": "index.html",
     "href": "index.html",
     "title": "The guide to elevating your MRM workflow",
     "section": "",
     "text": "Trial 2\n    \n    \n\n\n\n    \n        \n            \n                \n                    \n                        \n                            Documentation\n                            The guide to elevating your MRM workflow\n                            Need help? Find all the information you need to use our platform for model risk management (MRM).\n                            \n                            \n                                \n                                    \n                                        \n                                            \n                                        \n                                        \n                                                                \n                                        \n                                    \n                                \n                            \n\n                        \n                    \n                \n                \n                \n            \n        \n    \n    \n        \n            \n                \n                    Overview\n                    Automating key aspects of the model risk management process, ValidMind is an MRM solution designed for the unique needs documentation and validation needs of model developers and validators.\n                    Model Documentation Automation\n                    MRM Lifecycle and Workflow\n                    Communication & TrackingInstructional GuidesGet Started\n                \n                \n                \n                    \n                        \n                            Model Developers\n                            Automate your model documentation and testing tasks with our Developer Framework.Collaboration for Model Developers\n                        \n                    \n                    \n                \n                \n                \n                    \n                        \n                            Model Validators\n                            Review and evaluate models and documentation to ensure they comply with organizational & regulatory requirements.Collaboration for Model Validators\n                        \n                    \n                \n            \n        \n    \n    \n        \n            \n                \n                    Support & Training\n                    You can learn more about effective model risk management by requesting a demo with the ValidMind Platform.\n                    Need some help? Try our self-service documentation or email us at: support@validmind.comFrequently Asked QuestionsRequest A Demo"
+  },
+  {
+    "objectID": "notebooks/Quickstart_Customer Churn_full_suite.html",
+    "href": "notebooks/Quickstart_Customer Churn_full_suite.html",
+    "title": "Quickstart - Customer Churn Full Suite Model Documentation",
+    "section": "",
+    "text": "This interactive notebook will guide you through documenting a model using the ValidMind Developer framework. We will use sample datasets provided by the library and train a simple classification model.\nFor this simple demonstration, we will use the following bank customer churn dataset from Kaggle: https://www.kaggle.com/code/kmalit/bank-customer-churn-prediction/data.\nWe will train a sample model and demonstrate the following documentation functionalities:"
+  },
+  {
+    "objectID": "notebooks/Quickstart_Customer Churn_full_suite.html#before-starting-important",
+    "href": "notebooks/Quickstart_Customer Churn_full_suite.html#before-starting-important",
+    "title": "Quickstart - Customer Churn Full Suite Model Documentation",
+    "section": "Before Starting (Important)",
+    "text": "Before Starting (Important)\nClick File &gt; Save a copy in Drive &gt; to make your own copy in Google Drive so that you can modify the notebook.\nAlternatively, you can download the notebook source and work with it in your own developer environment."
+  },
+  {
+    "objectID": "notebooks/Quickstart_Customer Churn_full_suite.html#install-validmind-developer-framework",
+    "href": "notebooks/Quickstart_Customer Churn_full_suite.html#install-validmind-developer-framework",
+    "title": "Quickstart - Customer Churn Full Suite Model Documentation",
+    "section": "Install ValidMind Developer Framework",
+    "text": "Install ValidMind Developer Framework\n\n!pip install validmind\n\nNote: Colab may generate the following warning after running the first cell:\nWARNING [...]\nYou must restart the runtime in order to use newly installed versions\nIf you see this, please click on “Restart runtime” and continue with the next cell.\n##Initializing the Python environment\n\nimport pandas as pd\nimport xgboost as xgb\n\nfrom sklearn.metrics import accuracy_score\nfrom sklearn.model_selection import train_test_split\n\n%matplotlib inline"
+  },
+  {
+    "objectID": "notebooks/Quickstart_Customer Churn_full_suite.html#initializing-the-validmind-client-library",
+    "href": "notebooks/Quickstart_Customer Churn_full_suite.html#initializing-the-validmind-client-library",
+    "title": "Quickstart - Customer Churn Full Suite Model Documentation",
+    "section": "Initializing the ValidMind Client Library",
+    "text": "Initializing the ValidMind Client Library\nLog in to the ValidMind platform with your registered email address, and navigate to the Documentation Projects page.\n\nCreating a new Documentation Project\n(Note: if a documentation project has already been created, you can skip this section and head directly “Finding Project API key and secret”)\nClicking on “Create a new project” allows to you to register a new documentation project for our demo model.\nSelect “Customer Churn model” from the Model drop-down, and “Initial Validation” as Type. Finally, click on “Create Project”.\n\n\nFinding the project API key and secret\nIn the “Client Integration” page of the newly created project, you will find the initialization code that allows the client library to associate documentation and tests with the appropriate project. The initialization code configures the following arguments:\n\napi_host: Location of the ValidMind API.\napi_key: Account API key.\napi_secret: Account Secret key.\nproject: The project identifier. The project argument is mandatory since it allows the library to associate all data collected with a specific account project.\n\nThe code snippet can be copied and pasted directly in the cell below to initialize the ValidMind Developer Framework when run:\n\n## Replace the code below with the code snippet from your project ## \n\n\n\n\n\n\n\nimport validmind as vm\n\nvm.init(\n  api_host = \"https://api.prod.validmind.ai/api/v1/tracking\",\n  api_key = \"d84fda1911a2cd3711b32d296e33f848\",\n  api_secret = \"e8f5ae23f6afc61368cdd64b3ef546af0b31cd7b78d7eedcd8a312f9c44b9dc2\",\n  project = \"clhowg73e001s1pk10uouvsde\"\n)"
+  },
+  {
+    "objectID": "notebooks/Quickstart_Customer Churn_full_suite.html#load-the-demo-dataset",
+    "href": "notebooks/Quickstart_Customer Churn_full_suite.html#load-the-demo-dataset",
+    "title": "Quickstart - Customer Churn Full Suite Model Documentation",
+    "section": "Load the Demo Dataset",
+    "text": "Load the Demo Dataset\nFor the purpose of this demonstration, we will use a sample dataset provided by the ValidMind library.\n\n# Import the sample dataset from the library\nfrom validmind.datasets.classification import customer_churn as demo_dataset\n# You can try a different dataset with: \n#from validmind.datasets.classification import taiwan_credit as demo_dataset\n\ndf = demo_dataset.load_data()\n\n\nInitialize a dataset object for ValidMind\nBefore running the test plan, we must first initialize a ValidMind dataset object using the init_dataset function from the vm module. This function takes in arguements: dataset which is the dataset that we want to analyze; target_column which is used to identify the target variable; class_labels which is used to identify the labels used for classification model training.\n\nvm_dataset = vm.init_dataset(\n    dataset=df,\n    target_column=demo_dataset.target_column,\n    class_labels=demo_dataset.class_labels\n)"
+  },
+  {
+    "objectID": "notebooks/Quickstart_Customer Churn_full_suite.html#run-the-full-data-and-model-validation-test-suite",
+    "href": "notebooks/Quickstart_Customer Churn_full_suite.html#run-the-full-data-and-model-validation-test-suite",
+    "title": "Quickstart - Customer Churn Full Suite Model Documentation",
+    "section": "Run the Full Data and Model Validation Test Suite",
+    "text": "Run the Full Data and Model Validation Test Suite\nWe will need to preprocess the dataset and produce the training, test and validation splits first.\n\nPrepocess the Raw Dataset\nFor demonstration purposes, we simplified the preprocessing using demo_dataset.preprocess which executes the following operations:\n\ntrain_df, validation_df, test_df = demo_dataset.preprocess(df)\n\nx_train = train_df.drop(demo_dataset.target_column, axis=1)\ny_train = train_df[demo_dataset.target_column]\nx_val = validation_df.drop(demo_dataset.target_column, axis=1)\ny_val = validation_df[demo_dataset.target_column]\n\nmodel = xgb.XGBClassifier(early_stopping_rounds=10)\nmodel.set_params(\n    eval_metric=[\"error\", \"logloss\", \"auc\"],\n)\nmodel.fit(\n    x_train,\n    y_train,\n    eval_set=[(x_val, y_val)],\n    verbose=False,\n)\n\nWe can now initialize the training and test datasets into dataset objects using vm.init_dataset():\n\nvm_train_ds = vm.init_dataset(\n    dataset=train_df,\n    type=\"generic\",\n    target_column=demo_dataset.target_column\n)\n\nvm_test_ds = vm.init_dataset(\n    dataset=test_df,\n    type=\"generic\",\n    target_column=demo_dataset.target_column\n)\n\nWe also initialize a model object using vm.init_model():\n\n\nvm_model = vm.init_model(\n    model,\n    train_ds=vm_train_ds,\n    test_ds=vm_test_ds,\n)\n\n\n\nRun the Full Suite\nWe are now ready to run the test suite for binary classifier with tabular datasets. This function will run test plans on the dataset and model objects, and will document the results in the ValidMind UI.\n\nfull_suite = vm.run_test_suite(\n    \"binary_classifier_full_suite\",\n    dataset=vm_dataset,\n    model=vm_model\n)\n\n\nvm.test_plans.list_tests()\n\n\nvm.test_plans.describe_plan(\"tabular_data_quality\")\n\n\nfull_suite = vm.run_test_suite(\n    \"binary_classifier_full_suite\",\n    dataset=vm_dataset,\n    model=vm_model\n)\n\nYou can access and review the resulting documentation in the ValidMind UI, in the “Model Development” section of the model documentation."
   },
   {
     "objectID": "notebooks/Introduction_Customer_Churn.html",
@@ -1406,7 +1495,7 @@
     "href": "notebooks/Introduction_Customer_Churn.html#before-starting-important",
     "title": "Introduction - Customer Churn Model Documentation (Data and Model)",
     "section": "Before Starting (Important)",
-    "text": "Before Starting (Important)\nClick File &gt; Save a copy in Drive &gt; to make your own copy in Google Drive so that you can modify the notebook.\nAlternatively, you can download the notebook source and work with it in your own developer environment.\n##Install ValidMind Developer Framework\n\n!pip install validmind\n\nNote: Colab may generate the following warning after running the first cell:\nWARNING [...]\nYou must restart the runtime in order to use newly installed versions\nIf you see this, please click on “Restart runtime” and continue on to the next cell.\n\nInitializing Python environment\n\nimport pandas as pd\nimport xgboost as xgb\n\nfrom sklearn.metrics import accuracy_score\nfrom sklearn.model_selection import train_test_split\n\n%matplotlib inline"
+    "text": "Before Starting (Important)\nClick File &gt; Save a copy in Drive &gt; to make your own copy in Google Drive so that you can modify the notebook.\nAlternatively, you can download the notebook source and work with it in your own developer environment.\n##Install ValidMind Developer Framework\n\n!pip install validmind\n\nLooking in indexes: https://pypi.org/simple, https://us-python.pkg.dev/colab-wheels/public/simple/\nCollecting validmind\n  Downloading validmind-1.11.7-py3-none-any.whl (1.4 MB)\n     ━━━━━━━━━━━━━━━━━━━━━━━━━━━━━━━━━━━━━━━━ 1.4/1.4 MB 11.9 MB/s eta 0:00:00\nCollecting arch&lt;6.0.0,&gt;=5.4.0 (from validmind)\n  Downloading arch-5.5.0-cp310-cp310-manylinux_2_17_x86_64.manylinux2014_x86_64.whl (918 kB)\n     ━━━━━━━━━━━━━━━━━━━━━━━━━━━━━━━━━━━━━━ 918.2/918.2 kB 67.3 MB/s eta 0:00:00\nCollecting catboost&lt;2.0,&gt;=1.2 (from validmind)\n  Downloading catboost-1.2-cp310-cp310-manylinux2014_x86_64.whl (98.6 MB)\n     ━━━━━━━━━━━━━━━━━━━━━━━━━━━━━━━━━━━━━━━━ 98.6/98.6 MB 8.2 MB/s eta 0:00:00\nRequirement already satisfied: click&lt;9.0.0,&gt;=8.0.4 in /usr/local/lib/python3.10/dist-packages (from validmind) (8.1.3)\nCollecting dython&lt;0.8.0,&gt;=0.7.1 (from validmind)\n  Downloading dython-0.7.4-py3-none-any.whl (24 kB)\nRequirement already satisfied: ipython==7.34.0 in /usr/local/lib/python3.10/dist-packages (from validmind) (7.34.0)\nRequirement already satisfied: markdown&lt;4.0.0,&gt;=3.4.3 in /usr/local/lib/python3.10/dist-packages (from validmind) (3.4.3)\nCollecting myst-parser&lt;2.0.0,&gt;=1.0.0 (from validmind)\n  Downloading myst_parser-1.0.0-py3-none-any.whl (77 kB)\n     ━━━━━━━━━━━━━━━━━━━━━━━━━━━━━━━━━━━━━━━━ 77.3/77.3 kB 8.5 MB/s eta 0:00:00\nCollecting numpy==1.22.3 (from validmind)\n  Downloading numpy-1.22.3-cp310-cp310-manylinux_2_17_x86_64.manylinux2014_x86_64.whl (16.8 MB)\n     ━━━━━━━━━━━━━━━━━━━━━━━━━━━━━━━━━━━━━━━━ 16.8/16.8 MB 83.5 MB/s eta 0:00:00\nRequirement already satisfied: pandas==1.5.3 in /usr/local/lib/python3.10/dist-packages (from validmind) (1.5.3)\nCollecting pandas-profiling&lt;4.0.0,&gt;=3.6.6 (from validmind)\n  Downloading pandas_profiling-3.6.6-py2.py3-none-any.whl (324 kB)\n     ━━━━━━━━━━━━━━━━━━━━━━━━━━━━━━━━━━━━━━ 324.4/324.4 kB 24.5 MB/s eta 0:00:00\nRequirement already satisfied: pydantic&lt;2.0.0,&gt;=1.9.1 in /usr/local/lib/python3.10/dist-packages (from validmind) (1.10.7)\nCollecting pypmml&lt;0.10.0,&gt;=0.9.17 (from validmind)\n  Downloading pypmml-0.9.17.tar.gz (14.2 MB)\n     ━━━━━━━━━━━━━━━━━━━━━━━━━━━━━━━━━━━━━━━━ 14.2/14.2 MB 93.2 MB/s eta 0:00:00\n  Preparing metadata (setup.py) ... done\nCollecting python-dotenv&lt;0.21.0,&gt;=0.20.0 (from validmind)\n  Downloading python_dotenv-0.20.0-py3-none-any.whl (17 kB)\nRequirement already satisfied: requests&lt;3.0.0,&gt;=2.27.1 in /usr/local/lib/python3.10/dist-packages (from validmind) (2.27.1)\nRequirement already satisfied: scikit-learn&lt;2.0.0,&gt;=1.0.2 in /usr/local/lib/python3.10/dist-packages (from validmind) (1.2.2)\nCollecting seaborn&lt;0.12.0,&gt;=0.11.2 (from validmind)\n  Downloading seaborn-0.11.2-py3-none-any.whl (292 kB)\n     ━━━━━━━━━━━━━━━━━━━━━━━━━━━━━━━━━━━━━━ 292.8/292.8 kB 32.6 MB/s eta 0:00:00\nCollecting shap&lt;0.42.0,&gt;=0.41.0 (from validmind)\n  Downloading shap-0.41.0-cp310-cp310-manylinux_2_12_x86_64.manylinux2010_x86_64.whl (572 kB)\n     ━━━━━━━━━━━━━━━━━━━━━━━━━━━━━━━━━━━━━━ 572.6/572.6 kB 53.1 MB/s eta 0:00:00\nCollecting sphinx&lt;7.0.0,&gt;=6.1.3 (from validmind)\n  Downloading sphinx-6.2.1-py3-none-any.whl (3.0 MB)\n     ━━━━━━━━━━━━━━━━━━━━━━━━━━━━━━━━━━━━━━━━ 3.0/3.0 MB 84.8 MB/s eta 0:00:00\nCollecting sphinx-markdown-builder&lt;0.6.0,&gt;=0.5.5 (from validmind)\n  Downloading sphinx_markdown_builder-0.5.5-py2.py3-none-any.whl (15 kB)\nCollecting sphinx-rtd-theme&lt;2.0.0,&gt;=1.2.0 (from validmind)\n  Downloading sphinx_rtd_theme-1.2.0-py2.py3-none-any.whl (2.8 MB)\n     ━━━━━━━━━━━━━━━━━━━━━━━━━━━━━━━━━━━━━━━━ 2.8/2.8 MB 85.9 MB/s eta 0:00:00\nRequirement already satisfied: statsmodels&lt;0.14.0,&gt;=0.13.5 in /usr/local/lib/python3.10/dist-packages (from validmind) (0.13.5)\nRequirement already satisfied: tabulate&lt;0.9.0,&gt;=0.8.9 in /usr/local/lib/python3.10/dist-packages (from validmind) (0.8.10)\nRequirement already satisfied: tqdm&lt;5.0.0,&gt;=4.64.0 in /usr/local/lib/python3.10/dist-packages (from validmind) (4.65.0)\nRequirement already satisfied: xgboost&lt;2.0.0,&gt;=1.5.2 in /usr/local/lib/python3.10/dist-packages (from validmind) (1.7.5)\nRequirement already satisfied: setuptools&gt;=18.5 in /usr/local/lib/python3.10/dist-packages (from ipython==7.34.0-&gt;validmind) (67.7.2)\nCollecting jedi&gt;=0.16 (from ipython==7.34.0-&gt;validmind)\n  Downloading jedi-0.18.2-py2.py3-none-any.whl (1.6 MB)\n     ━━━━━━━━━━━━━━━━━━━━━━━━━━━━━━━━━━━━━━━━ 1.6/1.6 MB 87.6 MB/s eta 0:00:00\nRequirement already satisfied: decorator in /usr/local/lib/python3.10/dist-packages (from ipython==7.34.0-&gt;validmind) (4.4.2)\nRequirement already satisfied: pickleshare in /usr/local/lib/python3.10/dist-packages (from ipython==7.34.0-&gt;validmind) (0.7.5)\nRequirement already satisfied: traitlets&gt;=4.2 in /usr/local/lib/python3.10/dist-packages (from ipython==7.34.0-&gt;validmind) (5.7.1)\nRequirement already satisfied: prompt-toolkit!=3.0.0,!=3.0.1,&lt;3.1.0,&gt;=2.0.0 in /usr/local/lib/python3.10/dist-packages (from ipython==7.34.0-&gt;validmind) (3.0.38)\nRequirement already satisfied: pygments in /usr/local/lib/python3.10/dist-packages (from ipython==7.34.0-&gt;validmind) (2.14.0)\nRequirement already satisfied: backcall in /usr/local/lib/python3.10/dist-packages (from ipython==7.34.0-&gt;validmind) (0.2.0)\nRequirement already satisfied: matplotlib-inline in /usr/local/lib/python3.10/dist-packages (from ipython==7.34.0-&gt;validmind) (0.1.6)\nRequirement already satisfied: pexpect&gt;4.3 in /usr/local/lib/python3.10/dist-packages (from ipython==7.34.0-&gt;validmind) (4.8.0)\nRequirement already satisfied: python-dateutil&gt;=2.8.1 in /usr/local/lib/python3.10/dist-packages (from pandas==1.5.3-&gt;validmind) (2.8.2)\nRequirement already satisfied: pytz&gt;=2020.1 in /usr/local/lib/python3.10/dist-packages (from pandas==1.5.3-&gt;validmind) (2022.7.1)\nRequirement already satisfied: scipy&gt;=1.3 in /usr/local/lib/python3.10/dist-packages (from arch&lt;6.0.0,&gt;=5.4.0-&gt;validmind) (1.10.1)\nCollecting property-cached&gt;=1.6.4 (from arch&lt;6.0.0,&gt;=5.4.0-&gt;validmind)\n  Downloading property_cached-1.6.4-py2.py3-none-any.whl (7.8 kB)\nRequirement already satisfied: graphviz in /usr/local/lib/python3.10/dist-packages (from catboost&lt;2.0,&gt;=1.2-&gt;validmind) (0.20.1)\nRequirement already satisfied: matplotlib in /usr/local/lib/python3.10/dist-packages (from catboost&lt;2.0,&gt;=1.2-&gt;validmind) (3.7.1)\nRequirement already satisfied: plotly in /usr/local/lib/python3.10/dist-packages (from catboost&lt;2.0,&gt;=1.2-&gt;validmind) (5.13.1)\nRequirement already satisfied: six in /usr/local/lib/python3.10/dist-packages (from catboost&lt;2.0,&gt;=1.2-&gt;validmind) (1.16.0)\nINFO: pip is looking at multiple versions of dython to determine which version is compatible with other requirements. This could take a while.\nCollecting dython&lt;0.8.0,&gt;=0.7.1 (from validmind)\n  Downloading dython-0.7.3-py3-none-any.whl (23 kB)\n  Downloading dython-0.7.2-py3-none-any.whl (22 kB)\nCollecting scikit-plot&gt;=0.3.7 (from dython&lt;0.8.0,&gt;=0.7.1-&gt;validmind)\n  Downloading scikit_plot-0.3.7-py3-none-any.whl (33 kB)\nRequirement already satisfied: psutil&gt;=5.9.1 in /usr/local/lib/python3.10/dist-packages (from dython&lt;0.8.0,&gt;=0.7.1-&gt;validmind) (5.9.5)\nRequirement already satisfied: docutils&lt;0.20,&gt;=0.15 in /usr/local/lib/python3.10/dist-packages (from myst-parser&lt;2.0.0,&gt;=1.0.0-&gt;validmind) (0.16)\nRequirement already satisfied: jinja2 in /usr/local/lib/python3.10/dist-packages (from myst-parser&lt;2.0.0,&gt;=1.0.0-&gt;validmind) (3.1.2)\nRequirement already satisfied: markdown-it-py&lt;3.0.0,&gt;=1.0.0 in /usr/local/lib/python3.10/dist-packages (from myst-parser&lt;2.0.0,&gt;=1.0.0-&gt;validmind) (2.2.0)\nCollecting mdit-py-plugins~=0.3.4 (from myst-parser&lt;2.0.0,&gt;=1.0.0-&gt;validmind)\n  Downloading mdit_py_plugins-0.3.5-py3-none-any.whl (52 kB)\n     ━━━━━━━━━━━━━━━━━━━━━━━━━━━━━━━━━━━━━━━━ 52.1/52.1 kB 6.6 MB/s eta 0:00:00\nRequirement already satisfied: pyyaml in /usr/local/lib/python3.10/dist-packages (from myst-parser&lt;2.0.0,&gt;=1.0.0-&gt;validmind) (6.0)\nCollecting ydata-profiling (from pandas-profiling&lt;4.0.0,&gt;=3.6.6-&gt;validmind)\n  Downloading ydata_profiling-4.1.2-py2.py3-none-any.whl (345 kB)\n     ━━━━━━━━━━━━━━━━━━━━━━━━━━━━━━━━━━━━━━ 345.9/345.9 kB 39.2 MB/s eta 0:00:00\nRequirement already satisfied: typing-extensions&gt;=4.2.0 in /usr/local/lib/python3.10/dist-packages (from pydantic&lt;2.0.0,&gt;=1.9.1-&gt;validmind) (4.5.0)\nRequirement already satisfied: py4j&gt;=0.10.7 in /usr/local/lib/python3.10/dist-packages (from pypmml&lt;0.10.0,&gt;=0.9.17-&gt;validmind) (0.10.9.7)\nRequirement already satisfied: urllib3&lt;1.27,&gt;=1.21.1 in /usr/local/lib/python3.10/dist-packages (from requests&lt;3.0.0,&gt;=2.27.1-&gt;validmind) (1.26.15)\nRequirement already satisfied: certifi&gt;=2017.4.17 in /usr/local/lib/python3.10/dist-packages (from requests&lt;3.0.0,&gt;=2.27.1-&gt;validmind) (2022.12.7)\nRequirement already satisfied: charset-normalizer~=2.0.0 in /usr/local/lib/python3.10/dist-packages (from requests&lt;3.0.0,&gt;=2.27.1-&gt;validmind) (2.0.12)\nRequirement already satisfied: idna&lt;4,&gt;=2.5 in /usr/local/lib/python3.10/dist-packages (from requests&lt;3.0.0,&gt;=2.27.1-&gt;validmind) (3.4)\nRequirement already satisfied: joblib&gt;=1.1.1 in /usr/local/lib/python3.10/dist-packages (from scikit-learn&lt;2.0.0,&gt;=1.0.2-&gt;validmind) (1.2.0)\nRequirement already satisfied: threadpoolctl&gt;=2.0.0 in /usr/local/lib/python3.10/dist-packages (from scikit-learn&lt;2.0.0,&gt;=1.0.2-&gt;validmind) (3.1.0)\nRequirement already satisfied: packaging&gt;20.9 in /usr/local/lib/python3.10/dist-packages (from shap&lt;0.42.0,&gt;=0.41.0-&gt;validmind) (23.1)\nCollecting slicer==0.0.7 (from shap&lt;0.42.0,&gt;=0.41.0-&gt;validmind)\n  Downloading slicer-0.0.7-py3-none-any.whl (14 kB)\nRequirement already satisfied: numba in /usr/local/lib/python3.10/dist-packages (from shap&lt;0.42.0,&gt;=0.41.0-&gt;validmind) (0.56.4)\nRequirement already satisfied: cloudpickle in /usr/local/lib/python3.10/dist-packages (from shap&lt;0.42.0,&gt;=0.41.0-&gt;validmind) (2.2.1)\nRequirement already satisfied: sphinxcontrib-applehelp in /usr/local/lib/python3.10/dist-packages (from sphinx&lt;7.0.0,&gt;=6.1.3-&gt;validmind) (1.0.4)\nRequirement already satisfied: sphinxcontrib-devhelp in /usr/local/lib/python3.10/dist-packages (from sphinx&lt;7.0.0,&gt;=6.1.3-&gt;validmind) (1.0.2)\nRequirement already satisfied: sphinxcontrib-jsmath in /usr/local/lib/python3.10/dist-packages (from sphinx&lt;7.0.0,&gt;=6.1.3-&gt;validmind) (1.0.1)\nRequirement already satisfied: sphinxcontrib-htmlhelp&gt;=2.0.0 in /usr/local/lib/python3.10/dist-packages (from sphinx&lt;7.0.0,&gt;=6.1.3-&gt;validmind) (2.0.1)\nRequirement already satisfied: sphinxcontrib-serializinghtml&gt;=1.1.5 in /usr/local/lib/python3.10/dist-packages (from sphinx&lt;7.0.0,&gt;=6.1.3-&gt;validmind) (1.1.5)\nRequirement already satisfied: sphinxcontrib-qthelp in /usr/local/lib/python3.10/dist-packages (from sphinx&lt;7.0.0,&gt;=6.1.3-&gt;validmind) (1.0.3)\nCollecting docutils&lt;0.20,&gt;=0.15 (from myst-parser&lt;2.0.0,&gt;=1.0.0-&gt;validmind)\n  Downloading docutils-0.19-py3-none-any.whl (570 kB)\n     ━━━━━━━━━━━━━━━━━━━━━━━━━━━━━━━━━━━━━━ 570.5/570.5 kB 43.3 MB/s eta 0:00:00\nRequirement already satisfied: snowballstemmer&gt;=2.0 in /usr/local/lib/python3.10/dist-packages (from sphinx&lt;7.0.0,&gt;=6.1.3-&gt;validmind) (2.2.0)\nRequirement already satisfied: babel&gt;=2.9 in /usr/local/lib/python3.10/dist-packages (from sphinx&lt;7.0.0,&gt;=6.1.3-&gt;validmind) (2.12.1)\nRequirement already satisfied: alabaster&lt;0.8,&gt;=0.7 in /usr/local/lib/python3.10/dist-packages (from sphinx&lt;7.0.0,&gt;=6.1.3-&gt;validmind) (0.7.13)\nRequirement already satisfied: imagesize&gt;=1.3 in /usr/local/lib/python3.10/dist-packages (from sphinx&lt;7.0.0,&gt;=6.1.3-&gt;validmind) (1.4.1)\nCollecting html2text (from sphinx-markdown-builder&lt;0.6.0,&gt;=0.5.5-&gt;validmind)\n  Downloading html2text-2020.1.16-py3-none-any.whl (32 kB)\nCollecting pydash (from sphinx-markdown-builder&lt;0.6.0,&gt;=0.5.5-&gt;validmind)\n  Downloading pydash-7.0.3-py3-none-any.whl (109 kB)\n     ━━━━━━━━━━━━━━━━━━━━━━━━━━━━━━━━━━━━━━ 109.5/109.5 kB 13.0 MB/s eta 0:00:00\nCollecting unify (from sphinx-markdown-builder&lt;0.6.0,&gt;=0.5.5-&gt;validmind)\n  Downloading unify-0.5.tar.gz (4.4 kB)\n  Preparing metadata (setup.py) ... done\nCollecting yapf (from sphinx-markdown-builder&lt;0.6.0,&gt;=0.5.5-&gt;validmind)\n  Downloading yapf-0.33.0-py2.py3-none-any.whl (200 kB)\n     ━━━━━━━━━━━━━━━━━━━━━━━━━━━━━━━━━━━━━━━ 200.9/200.9 kB 1.4 MB/s eta 0:00:00\nCollecting docutils&lt;0.20,&gt;=0.15 (from myst-parser&lt;2.0.0,&gt;=1.0.0-&gt;validmind)\n  Downloading docutils-0.18.1-py2.py3-none-any.whl (570 kB)\n     ━━━━━━━━━━━━━━━━━━━━━━━━━━━━━━━━━━━━━━ 570.0/570.0 kB 33.8 MB/s eta 0:00:00\nCollecting sphinxcontrib-jquery!=3.0.0,&gt;=2.0.0 (from sphinx-rtd-theme&lt;2.0.0,&gt;=1.2.0-&gt;validmind)\n  Downloading sphinxcontrib_jquery-4.1-py2.py3-none-any.whl (121 kB)\n     ━━━━━━━━━━━━━━━━━━━━━━━━━━━━━━━━━━━━━━ 121.1/121.1 kB 15.4 MB/s eta 0:00:00\nRequirement already satisfied: patsy&gt;=0.5.2 in /usr/local/lib/python3.10/dist-packages (from statsmodels&lt;0.14.0,&gt;=0.13.5-&gt;validmind) (0.5.3)\nRequirement already satisfied: parso&lt;0.9.0,&gt;=0.8.0 in /usr/local/lib/python3.10/dist-packages (from jedi&gt;=0.16-&gt;ipython==7.34.0-&gt;validmind) (0.8.3)\nRequirement already satisfied: MarkupSafe&gt;=2.0 in /usr/local/lib/python3.10/dist-packages (from jinja2-&gt;myst-parser&lt;2.0.0,&gt;=1.0.0-&gt;validmind) (2.1.2)\nRequirement already satisfied: mdurl~=0.1 in /usr/local/lib/python3.10/dist-packages (from markdown-it-py&lt;3.0.0,&gt;=1.0.0-&gt;myst-parser&lt;2.0.0,&gt;=1.0.0-&gt;validmind) (0.1.2)\nRequirement already satisfied: contourpy&gt;=1.0.1 in /usr/local/lib/python3.10/dist-packages (from matplotlib-&gt;catboost&lt;2.0,&gt;=1.2-&gt;validmind) (1.0.7)\nRequirement already satisfied: cycler&gt;=0.10 in /usr/local/lib/python3.10/dist-packages (from matplotlib-&gt;catboost&lt;2.0,&gt;=1.2-&gt;validmind) (0.11.0)\nRequirement already satisfied: fonttools&gt;=4.22.0 in /usr/local/lib/python3.10/dist-packages (from matplotlib-&gt;catboost&lt;2.0,&gt;=1.2-&gt;validmind) (4.39.3)\nRequirement already satisfied: kiwisolver&gt;=1.0.1 in /usr/local/lib/python3.10/dist-packages (from matplotlib-&gt;catboost&lt;2.0,&gt;=1.2-&gt;validmind) (1.4.4)\nRequirement already satisfied: pillow&gt;=6.2.0 in /usr/local/lib/python3.10/dist-packages (from matplotlib-&gt;catboost&lt;2.0,&gt;=1.2-&gt;validmind) (8.4.0)\nRequirement already satisfied: pyparsing&gt;=2.3.1 in /usr/local/lib/python3.10/dist-packages (from matplotlib-&gt;catboost&lt;2.0,&gt;=1.2-&gt;validmind) (3.0.9)\nRequirement already satisfied: ptyprocess&gt;=0.5 in /usr/local/lib/python3.10/dist-packages (from pexpect&gt;4.3-&gt;ipython==7.34.0-&gt;validmind) (0.7.0)\nRequirement already satisfied: wcwidth in /usr/local/lib/python3.10/dist-packages (from prompt-toolkit!=3.0.0,!=3.0.1,&lt;3.1.0,&gt;=2.0.0-&gt;ipython==7.34.0-&gt;validmind) (0.2.6)\nRequirement already satisfied: llvmlite&lt;0.40,&gt;=0.39.0dev0 in /usr/local/lib/python3.10/dist-packages (from numba-&gt;shap&lt;0.42.0,&gt;=0.41.0-&gt;validmind) (0.39.1)\nRequirement already satisfied: tenacity&gt;=6.2.0 in /usr/local/lib/python3.10/dist-packages (from plotly-&gt;catboost&lt;2.0,&gt;=1.2-&gt;validmind) (8.2.2)\nCollecting untokenize (from unify-&gt;sphinx-markdown-builder&lt;0.6.0,&gt;=0.5.5-&gt;validmind)\n  Downloading untokenize-0.1.1.tar.gz (3.1 kB)\n  Preparing metadata (setup.py) ... done\nRequirement already satisfied: tomli&gt;=2.0.1 in /usr/local/lib/python3.10/dist-packages (from yapf-&gt;sphinx-markdown-builder&lt;0.6.0,&gt;=0.5.5-&gt;validmind) (2.0.1)\nCollecting scipy&gt;=1.3 (from arch&lt;6.0.0,&gt;=5.4.0-&gt;validmind)\n  Downloading scipy-1.9.3-cp310-cp310-manylinux_2_17_x86_64.manylinux2014_x86_64.whl (33.7 MB)\n     ━━━━━━━━━━━━━━━━━━━━━━━━━━━━━━━━━━━━━━━━ 33.7/33.7 MB 43.5 MB/s eta 0:00:00\nCollecting matplotlib (from catboost&lt;2.0,&gt;=1.2-&gt;validmind)\n  Downloading matplotlib-3.6.3-cp310-cp310-manylinux_2_17_x86_64.manylinux2014_x86_64.whl (11.8 MB)\n     ━━━━━━━━━━━━━━━━━━━━━━━━━━━━━━━━━━━━━━━━ 11.8/11.8 MB 93.9 MB/s eta 0:00:00\nCollecting visions[type_image_path]==0.7.5 (from ydata-profiling-&gt;pandas-profiling&lt;4.0.0,&gt;=3.6.6-&gt;validmind)\n  Downloading visions-0.7.5-py3-none-any.whl (102 kB)\n     ━━━━━━━━━━━━━━━━━━━━━━━━━━━━━━━━━━━━━━ 102.7/102.7 kB 13.8 MB/s eta 0:00:00\nCollecting htmlmin==0.1.12 (from ydata-profiling-&gt;pandas-profiling&lt;4.0.0,&gt;=3.6.6-&gt;validmind)\n  Downloading htmlmin-0.1.12.tar.gz (19 kB)\n  Preparing metadata (setup.py) ... done\nCollecting phik&lt;0.13,&gt;=0.11.1 (from ydata-profiling-&gt;pandas-profiling&lt;4.0.0,&gt;=3.6.6-&gt;validmind)\n  Downloading phik-0.12.3-cp310-cp310-manylinux_2_17_x86_64.manylinux2014_x86_64.whl (679 kB)\n     ━━━━━━━━━━━━━━━━━━━━━━━━━━━━━━━━━━━━━━ 679.5/679.5 kB 56.2 MB/s eta 0:00:00\nCollecting tqdm&lt;5.0.0,&gt;=4.64.0 (from validmind)\n  Downloading tqdm-4.64.1-py2.py3-none-any.whl (78 kB)\n     ━━━━━━━━━━━━━━━━━━━━━━━━━━━━━━━━━━━━━━━━ 78.5/78.5 kB 9.7 MB/s eta 0:00:00\nCollecting multimethod&lt;1.10,&gt;=1.4 (from ydata-profiling-&gt;pandas-profiling&lt;4.0.0,&gt;=3.6.6-&gt;validmind)\n  Downloading multimethod-1.9.1-py3-none-any.whl (10 kB)\nCollecting typeguard&lt;2.14,&gt;=2.13.2 (from ydata-profiling-&gt;pandas-profiling&lt;4.0.0,&gt;=3.6.6-&gt;validmind)\n  Downloading typeguard-2.13.3-py3-none-any.whl (17 kB)\nCollecting imagehash==4.3.1 (from ydata-profiling-&gt;pandas-profiling&lt;4.0.0,&gt;=3.6.6-&gt;validmind)\n  Downloading ImageHash-4.3.1-py2.py3-none-any.whl (296 kB)\n     ━━━━━━━━━━━━━━━━━━━━━━━━━━━━━━━━━━━━━━ 296.5/296.5 kB 35.5 MB/s eta 0:00:00\nRequirement already satisfied: PyWavelets in /usr/local/lib/python3.10/dist-packages (from imagehash==4.3.1-&gt;ydata-profiling-&gt;pandas-profiling&lt;4.0.0,&gt;=3.6.6-&gt;validmind) (1.4.1)\nRequirement already satisfied: attrs&gt;=19.3.0 in /usr/local/lib/python3.10/dist-packages (from visions[type_image_path]==0.7.5-&gt;ydata-profiling-&gt;pandas-profiling&lt;4.0.0,&gt;=3.6.6-&gt;validmind) (23.1.0)\nRequirement already satisfied: networkx&gt;=2.4 in /usr/local/lib/python3.10/dist-packages (from visions[type_image_path]==0.7.5-&gt;ydata-profiling-&gt;pandas-profiling&lt;4.0.0,&gt;=3.6.6-&gt;validmind) (3.1)\nCollecting tangled-up-in-unicode&gt;=0.0.4 (from visions[type_image_path]==0.7.5-&gt;ydata-profiling-&gt;pandas-profiling&lt;4.0.0,&gt;=3.6.6-&gt;validmind)\n  Downloading tangled_up_in_unicode-0.2.0-py3-none-any.whl (4.7 MB)\n     ━━━━━━━━━━━━━━━━━━━━━━━━━━━━━━━━━━━━━━━━ 4.7/4.7 MB 102.3 MB/s eta 0:00:00\nBuilding wheels for collected packages: pypmml, unify, htmlmin, untokenize\n  Building wheel for pypmml (setup.py) ... done\n  Created wheel for pypmml: filename=pypmml-0.9.17-py3-none-any.whl size=14215036 sha256=b063498209ef70ccfff6e68ff2443587e5783d68ee64efa51b180fd989759977\n  Stored in directory: /root/.cache/pip/wheels/8c/74/f1/946a04acaa6de2e9df0f02739511aba5a7aac52383c52ac900\n  Building wheel for unify (setup.py) ... done\n  Created wheel for unify: filename=unify-0.5-py3-none-any.whl size=5224 sha256=e90e221dffdeb63d42f729d865afa7754af0586422ac5ec5e53e897e22e9f0cf\n  Stored in directory: /root/.cache/pip/wheels/f1/d3/32/7f86dc94d89d1775b69018f1cb94e1ff77691cd676b1d6e99a\n  Building wheel for htmlmin (setup.py) ... done\n  Created wheel for htmlmin: filename=htmlmin-0.1.12-py3-none-any.whl size=27081 sha256=342eecb3263f09426ad33a7f390ace1b4947999829e532973402b9de2cac8507\n  Stored in directory: /root/.cache/pip/wheels/dd/91/29/a79cecb328d01739e64017b6fb9a1ab9d8cb1853098ec5966d\n  Building wheel for untokenize (setup.py) ... done\n  Created wheel for untokenize: filename=untokenize-0.1.1-py3-none-any.whl size=2874 sha256=7726ac802ce0b6b6f57dd42d85e9a125c96ee99d0b8e780ac96de3bc00065728\n  Stored in directory: /root/.cache/pip/wheels/dd/b6/d4/187059c19a28026b81e54afd260a63aab2e7ccddf2e05977eb\nSuccessfully built pypmml unify htmlmin untokenize\nInstalling collected packages: untokenize, htmlmin, yapf, unify, typeguard, tqdm, tangled-up-in-unicode, slicer, python-dotenv, pypmml, pydash, property-cached, numpy, multimethod, jedi, html2text, docutils, sphinx, scipy, mdit-py-plugins, visions, sphinxcontrib-jquery, sphinx-markdown-builder, myst-parser, matplotlib, imagehash, sphinx-rtd-theme, shap, seaborn, scikit-plot, phik, catboost, arch, ydata-profiling, dython, pandas-profiling, validmind\n  Attempting uninstall: tqdm\n    Found existing installation: tqdm 4.65.0\n    Uninstalling tqdm-4.65.0:\n      Successfully uninstalled tqdm-4.65.0\n  Attempting uninstall: numpy\n    Found existing installation: numpy 1.22.4\n    Uninstalling numpy-1.22.4:\n      Successfully uninstalled numpy-1.22.4\n  Attempting uninstall: docutils\n    Found existing installation: docutils 0.16\n    Uninstalling docutils-0.16:\n      Successfully uninstalled docutils-0.16\n  Attempting uninstall: sphinx\n    Found existing installation: Sphinx 3.5.4\n    Uninstalling Sphinx-3.5.4:\n      Successfully uninstalled Sphinx-3.5.4\n  Attempting uninstall: scipy\n    Found existing installation: scipy 1.10.1\n    Uninstalling scipy-1.10.1:\n      Successfully uninstalled scipy-1.10.1\n  Attempting uninstall: matplotlib\n    Found existing installation: matplotlib 3.7.1\n    Uninstalling matplotlib-3.7.1:\n      Successfully uninstalled matplotlib-3.7.1\n  Attempting uninstall: seaborn\n    Found existing installation: seaborn 0.12.2\n    Uninstalling seaborn-0.12.2:\n      Successfully uninstalled seaborn-0.12.2\nSuccessfully installed arch-5.5.0 catboost-1.2 docutils-0.18.1 dython-0.7.2 html2text-2020.1.16 htmlmin-0.1.12 imagehash-4.3.1 jedi-0.18.2 matplotlib-3.6.3 mdit-py-plugins-0.3.5 multimethod-1.9.1 myst-parser-1.0.0 numpy-1.22.3 pandas-profiling-3.6.6 phik-0.12.3 property-cached-1.6.4 pydash-7.0.3 pypmml-0.9.17 python-dotenv-0.20.0 scikit-plot-0.3.7 scipy-1.9.3 seaborn-0.11.2 shap-0.41.0 slicer-0.0.7 sphinx-6.2.1 sphinx-markdown-builder-0.5.5 sphinx-rtd-theme-1.2.0 sphinxcontrib-jquery-4.1 tangled-up-in-unicode-0.2.0 tqdm-4.64.1 typeguard-2.13.3 unify-0.5 untokenize-0.1.1 validmind-1.11.7 visions-0.7.5 yapf-0.33.0 ydata-profiling-4.1.2\n\n\nUnable to display output for mime type(s): application/vnd.colab-display-data+json\n\n\nNote: Colab may generate the following warning after running the first cell:\nWARNING [...]\nYou must restart the runtime in order to use newly installed versions\nIf you see this, please click on “Restart runtime” and continue on to the next cell.\n\nInitializing Python environment\n\nimport pandas as pd\nimport xgboost as xgb\n\nfrom sklearn.metrics import accuracy_score\nfrom sklearn.model_selection import train_test_split\n\n%matplotlib inline"
   },
   {
     "objectID": "notebooks/Introduction_Customer_Churn.html#create-a-new-document-project-and-initialize-the-validmind-client-library",
@@ -1423,441 +1512,6 @@
     "text": "Training an Example Model\nWe will now train an example model that will be used to demonstrate the ValidMind Developer Framework functions. The following demo datasets are available to use, and on this notebook we’ll train a model for the Bank Customer Churn dataset.\n\nLoading demo dataset\n\nfrom validmind.datasets.classification import customer_churn as demo_dataset\n\ndf = demo_dataset.load_data()\n\n\n\nPreparing the training dataset\nBefore we train a model, we need to run some common minimal feature selection and engineering steps on the dataset:\n\nDropping irrelevant variables\nEncoding categorical variables\n\n\nDropping irrelevant variables\nThe following variables will be dropped from the dataset:\n\nRowNumber: it’s a unique identifier to the record\nCustomerId: it’s a unique identifier to the customer\nSurname: no predictive power for this variable\nCreditScore: we didn’t observer any correlation between CreditScore and our target column Exited\n\n\ndf.drop([\"RowNumber\", \"CustomerId\", \"Surname\", \"CreditScore\"], axis=1, inplace=True)\n\n\n\nEncoding categorical variables\nWe will apply one-hot or dummy encoding to the following variables:\n\nGeography: only 3 unique values found in the dataset\nGender: convert from string to integer\n\n\ngenders = {\"Male\": 0, \"Female\": 1}\ndf.replace({\"Gender\": genders}, inplace=True)\n\ndf = pd.concat([df, pd.get_dummies(df[\"Geography\"], prefix=\"Geography\")], axis=1)\ndf.drop(\"Geography\", axis=1, inplace=True)\n\nWe are now ready to train our model with the preprocessed dataset:\n\ndf.head()\n\n\n\nDataset preparation\nFor training our model, we will randomly split the dataset in 3 parts:\n\ntraining split with 60% of the rows\nvalidation split with 20% of the rows\ntest split with 20% of the rows\n\nThe test dataset will be our held out dataset for model evaluation.\n\ntrain_df, test_df = train_test_split(df, test_size=0.20)\n\n# This guarantees a 60/20/20 split\ntrain_ds, val_ds = train_test_split(train_df, test_size=0.25)\n\n# For training\nx_train = train_ds.drop(\"Exited\", axis=1)\ny_train = train_ds.loc[:, \"Exited\"].astype(int)\nx_val = val_ds.drop(\"Exited\", axis=1)\ny_val = val_ds.loc[:, \"Exited\"].astype(int)\n\n# For testing\nx_test = test_df.drop(\"Exited\", axis=1)\ny_test = test_df.loc[:, \"Exited\"].astype(int)\n\n\n\n\nModel training\nWe will train a simple XGBoost model and set its eval_set to [(x_train, y_train), (x_val, y_val)] in order to collect validation datasets metrics on every round. The ValidMind library supports collecting any type of “in training” metrics so model developers can provide additional context to model validators if necessary.\n\nmodel = xgb.XGBClassifier(early_stopping_rounds=10)\nmodel.set_params(\n    eval_metric=[\"error\", \"logloss\", \"auc\"],\n)\nmodel.fit(\n    x_train,\n    y_train,\n    eval_set=[(x_train, y_train), (x_val, y_val)],\n    verbose=False,\n)\n\n\ny_pred = model.predict_proba(x_val)[:, -1]\npredictions = [round(value) for value in y_pred]\naccuracy = accuracy_score(y_val, predictions)\n\nprint(f\"Accuracy: {accuracy}\")\n\nNow that we are satisfied with our model, we can begin using the ValidMind Library to generate test and document it.\n\n\nViewing all test plans available in the developer framework\nWe can find all the test plans and tests available in the developer framework by calling the following functions:\n\nAll test plans: vm.test_plans.list_plans()\nList all available tests: vm.test_plans.list_tests()\nDescribe a test plan: vm.test_plans.describe_plan(\"tabular_data_quality\")\n\nHere is an example:\n\nvm.test_plans.list_plans()\n\n\nvm.test_plans.list_tests()\n\n\nvm.test_plans.describe_plan(\"tabular_data_quality\")\n\n\n\nRunning a data quality test plan\nWe will now run the default data quality test plan that will collect the following metadata from a dataset:\n\nField types and descriptions\nDescriptive statistics\nData distribution histograms\nFeature correlations\n\nand will run a collection of data quality tests such as:\n\nClass imbalance\nDuplicates\nHigh cardinality\nMissing values\nSkewness\n\nValidMind evaluates if the data quality metrics are within expected ranges. These thresholds or ranges can be further configured by model validators.\n\nInitialize a dataset object for ValidMind\nBefore running the test plan, we must first initialize a ValidMind dataset object using the init_dataset function from the vm module. This function takes in arguements: dataset which is the dataset that we want to analyze; target_column which is used to identify the target variable; class_labels which is used to identify the labels used for classification model training.\n\nvm_dataset = vm.init_dataset(\n    dataset=df,\n    target_column=\"Exited\",\n    class_labels={\n        \"0\": \"Did not exit\",\n        \"1\": \"Exited\",\n    }\n)\n\n\n\nInitialize and run the TabularDataset test plan\nWe can now initialize the TabularDataset test suite. The primary method of doing this is with the run_test_suite function from the vm module. This function takes in a test suite name (in this case tabular_dataset) and a dataset keyword argument (the vm_dataset object we created earlier):\n\ntabular_suite = vm.run_test_suite(\"tabular_dataset\", dataset=vm_dataset)\n\nYou can access and review the resulting documentation in the ValidMind UI, in the “Data Preparation” section of the model documentation.\n\n\n\nRunning a model evaluation test plan\nWe will now run a basic model evaluation test plan that is compatible with the model we have trained. Since we have trained an XGBoost model with a sklearn-like API, we will use the SKLearnClassifier test plan. This test plan will collect model metadata and metrics, and run a variety of model evaluation tests, according to the modeling objective (binary classification for this example).\nThe following model metadata is collected:\n\nModel framework and architecture (e.g. XGBoost, Random Forest, Logistic Regression, etc.)\nModel task details (e.g. binary classification, regression, etc.)\nModel hyperparameters (e.g. number of trees, max depth, etc.)\n\nThe model metrics that are collected depend on the model type, use case, etc. For example, for a binary classification model, the following metrics could be collected (again, depending on configuration):\n\nAUC\nError rate\nLogloss\nFeature importance\n\nSimilarly, different model evaluation tests are run depending on the model type, use case, etc. For example, for a binary classification model, the following tests could be executed:\n\nSimple training/test overfit test\nTraining/test performance degradation\nBaseline test dataset performance test\n\n\nInitialize VM model object and train/test datasets\nIn order to run our SKLearnClassifier test plan, we need to initialize ValidMind object instances for the trained model and the training and test datasets:\n\nvm_train_ds = vm.init_dataset(\n    dataset=train_df,\n    type=\"generic\",\n    target_column=\"Exited\"\n)\n\nvm_test_ds = vm.init_dataset(\n    dataset=test_df,\n    type=\"generic\",\n    target_column=\"Exited\"\n)\n\nvm_model = vm.init_model(\n    model,\n    train_ds=vm_train_ds,\n    test_ds=vm_test_ds,\n)\n\nWe can now run the BinaryClassifierModelValidation test plan:\n\nmodel_suite = vm.run_test_suite(\"binary_classifier_model_validation\", model=vm_model)\n\nYou can access and review the resulting documentation in the ValidMind UI, in the “Model Development” section of the model documentation."
   },
   {
-    "objectID": "notebooks/quickstart_classification.html",
-    "href": "notebooks/quickstart_classification.html",
-    "title": "Quickstart for Classification Models",
-    "section": "",
-    "text": "This notebooks provides a quick introduction to documenting a model using the ValidMind developer framework. We will use sample datasets provided by the library and train a simple classification model."
-  },
-  {
-    "objectID": "notebooks/quickstart_classification.html#initialize-validmind",
-    "href": "notebooks/quickstart_classification.html#initialize-validmind",
-    "title": "Quickstart for Classification Models",
-    "section": "Initialize ValidMind",
-    "text": "Initialize ValidMind\n\n%load_ext dotenv\n%dotenv .env\n%matplotlib inline\n\nimport validmind as vm\nimport xgboost as xgb\n\nvm.init(\n  api_host = \"http://localhost:3000/api/v1/tracking\",\n  project = \"clhmm220k0006558hv20npy8z\"\n)\n\nConnected to ValidMind. Project: Customer Churn Model - Initial Validation (clhmm220k0006558hv20npy8z)"
-  },
-  {
-    "objectID": "notebooks/quickstart_classification.html#load-the-demo-dataset",
-    "href": "notebooks/quickstart_classification.html#load-the-demo-dataset",
-    "title": "Quickstart for Classification Models",
-    "section": "Load the Demo Dataset",
-    "text": "Load the Demo Dataset\n\n# You can also import taiwan_credit like this:\n# from validmind.datasets.classification import taiwan_credit as demo_dataset\nfrom validmind.datasets.classification import customer_churn as demo_dataset\n\ndf = demo_dataset.load_data()\n\n\nvm_dataset = vm.init_dataset(\n    dataset=df,\n    target_column=demo_dataset.target_column,\n    class_labels=demo_dataset.class_labels\n)\n\nPandas dataset detected. Initializing VM Dataset instance...\nInferring dataset types..."
-  },
-  {
-    "objectID": "notebooks/quickstart_classification.html#run-the-data-validation-test-plan",
-    "href": "notebooks/quickstart_classification.html#run-the-data-validation-test-plan",
-    "title": "Quickstart for Classification Models",
-    "section": "Run the Data Validation Test Plan",
-    "text": "Run the Data Validation Test Plan\n\ntabular_suite = vm.run_test_suite(\"tabular_dataset\", dataset=vm_dataset)"
-  },
-  {
-    "objectID": "notebooks/quickstart_classification.html#run-the-model-validation-test-plan",
-    "href": "notebooks/quickstart_classification.html#run-the-model-validation-test-plan",
-    "title": "Quickstart for Classification Models",
-    "section": "Run the Model Validation Test Plan",
-    "text": "Run the Model Validation Test Plan\nWe will need to preprocess the dataset and produce the training, test and validation splits first.\n\nPrepocess the Raw Dataset\n\ntrain_df, validation_df, test_df = demo_dataset.preprocess(df)\n\n\nx_train = train_df.drop(demo_dataset.target_column, axis=1)\ny_train = train_df[demo_dataset.target_column]\nx_val = validation_df.drop(demo_dataset.target_column, axis=1)\ny_val = validation_df[demo_dataset.target_column]\n\nmodel = xgb.XGBClassifier(early_stopping_rounds=10)\nmodel.set_params(\n    eval_metric=[\"error\", \"logloss\", \"auc\"],\n)\nmodel.fit(\n    x_train,\n    y_train,\n    eval_set=[(x_val, y_val)],\n    verbose=False,\n)\n\nXGBClassifier(base_score=None, booster=None, callbacks=None,\n              colsample_bylevel=None, colsample_bynode=None,\n              colsample_bytree=None, early_stopping_rounds=10,\n              enable_categorical=False, eval_metric=['error', 'logloss', 'auc'],\n              feature_types=None, gamma=None, gpu_id=None, grow_policy=None,\n              importance_type=None, interaction_constraints=None,\n              learning_rate=None, max_bin=None, max_cat_threshold=None,\n              max_cat_to_onehot=None, max_delta_step=None, max_depth=None,\n              max_leaves=None, min_child_weight=None, missing=nan,\n              monotone_constraints=None, n_estimators=100, n_jobs=None,\n              num_parallel_tree=None, predictor=None, random_state=None, ...)In a Jupyter environment, please rerun this cell to show the HTML representation or trust the notebook. On GitHub, the HTML representation is unable to render, please try loading this page with nbviewer.org.XGBClassifierXGBClassifier(base_score=None, booster=None, callbacks=None,\n              colsample_bylevel=None, colsample_bynode=None,\n              colsample_bytree=None, early_stopping_rounds=10,\n              enable_categorical=False, eval_metric=['error', 'logloss', 'auc'],\n              feature_types=None, gamma=None, gpu_id=None, grow_policy=None,\n              importance_type=None, interaction_constraints=None,\n              learning_rate=None, max_bin=None, max_cat_threshold=None,\n              max_cat_to_onehot=None, max_delta_step=None, max_depth=None,\n              max_leaves=None, min_child_weight=None, missing=nan,\n              monotone_constraints=None, n_estimators=100, n_jobs=None,\n              num_parallel_tree=None, predictor=None, random_state=None, ...)\n\n\n\nvm_train_ds = vm.init_dataset(\n    dataset=train_df,\n    type=\"generic\",\n    target_column=demo_dataset.target_column\n)\n\nvm_test_ds = vm.init_dataset(\n    dataset=test_df,\n    type=\"generic\",\n    target_column=demo_dataset.target_column\n)\n\nvm_model = vm.init_model(\n    model,\n    train_ds=vm_train_ds,\n    test_ds=vm_test_ds,\n)\n\nPandas dataset detected. Initializing VM Dataset instance...\nInferring dataset types...\nPandas dataset detected. Initializing VM Dataset instance...\nInferring dataset types...\n\n\n\n\nRun the Binary Classification Test Plan\n\nmodel_suite = vm.run_test_suite(\"binary_classifier_model_validation\", model=vm_model)"
-  },
-  {
-    "objectID": "notebooks/quickstart_classification_full_suite.html",
-    "href": "notebooks/quickstart_classification_full_suite.html",
-    "title": "Quickstart for Classification Models (Full Suite)",
-    "section": "",
-    "text": "This notebooks provides a quick introduction to documenting a model using the ValidMind developer framework. We will use sample datasets provided by the library and train a simple classification model."
-  },
-  {
-    "objectID": "notebooks/quickstart_classification_full_suite.html#initialize-validmind",
-    "href": "notebooks/quickstart_classification_full_suite.html#initialize-validmind",
-    "title": "Quickstart for Classification Models (Full Suite)",
-    "section": "Initialize ValidMind",
-    "text": "Initialize ValidMind\n\n%load_ext dotenv\n%dotenv .env\n\nimport validmind as vm\nimport xgboost as xgb\n\nvm.init(\n  api_host = \"http://localhost:3000/api/v1/tracking\",\n  project = \"clhqxa93500vh0i8hxz2gfzzo\"\n)\n\nConnected to ValidMind. Project: Test No Dataset (clhqxa93500vh0i8hxz2gfzzo)"
-  },
-  {
-    "objectID": "notebooks/quickstart_classification_full_suite.html#load-the-demo-dataset",
-    "href": "notebooks/quickstart_classification_full_suite.html#load-the-demo-dataset",
-    "title": "Quickstart for Classification Models (Full Suite)",
-    "section": "Load the Demo Dataset",
-    "text": "Load the Demo Dataset\n\n# You can also import customer_churn like this:\nfrom validmind.datasets.classification import customer_churn as demo_dataset\n# from validmind.datasets.classification import taiwan_credit as demo_dataset\n\ndf = demo_dataset.load_data()\n\n\nvm_dataset = vm.init_dataset(\n    dataset=df,\n    target_column=demo_dataset.target_column,\n    class_labels=demo_dataset.class_labels\n)\n\nPandas dataset detected. Initializing VM Dataset instance...\nInferring dataset types..."
-  },
-  {
-    "objectID": "notebooks/quickstart_classification_full_suite.html#run-the-full-data-and-model-validation-test-suite",
-    "href": "notebooks/quickstart_classification_full_suite.html#run-the-full-data-and-model-validation-test-suite",
-    "title": "Quickstart for Classification Models (Full Suite)",
-    "section": "Run the Full Data and Model Validation Test Suite",
-    "text": "Run the Full Data and Model Validation Test Suite\nWe will need to preprocess the dataset and produce the training, test and validation splits first.\n\nPrepocess the Raw Dataset\n\ntrain_df, validation_df, test_df = demo_dataset.preprocess(df)\n\n\nx_train = train_df.drop(demo_dataset.target_column, axis=1)\ny_train = train_df[demo_dataset.target_column]\nx_val = validation_df.drop(demo_dataset.target_column, axis=1)\ny_val = validation_df[demo_dataset.target_column]\n\nmodel = xgb.XGBClassifier(early_stopping_rounds=10)\nmodel.set_params(\n    eval_metric=[\"error\", \"logloss\", \"auc\"],\n)\nmodel.fit(\n    x_train,\n    y_train,\n    eval_set=[(x_val, y_val)],\n    verbose=False,\n)\n\nXGBClassifier(base_score=None, booster=None, callbacks=None,\n              colsample_bylevel=None, colsample_bynode=None,\n              colsample_bytree=None, early_stopping_rounds=10,\n              enable_categorical=False, eval_metric=['error', 'logloss', 'auc'],\n              feature_types=None, gamma=None, gpu_id=None, grow_policy=None,\n              importance_type=None, interaction_constraints=None,\n              learning_rate=None, max_bin=None, max_cat_threshold=None,\n              max_cat_to_onehot=None, max_delta_step=None, max_depth=None,\n              max_leaves=None, min_child_weight=None, missing=nan,\n              monotone_constraints=None, n_estimators=100, n_jobs=None,\n              num_parallel_tree=None, predictor=None, random_state=None, ...)In a Jupyter environment, please rerun this cell to show the HTML representation or trust the notebook. On GitHub, the HTML representation is unable to render, please try loading this page with nbviewer.org.XGBClassifierXGBClassifier(base_score=None, booster=None, callbacks=None,\n              colsample_bylevel=None, colsample_bynode=None,\n              colsample_bytree=None, early_stopping_rounds=10,\n              enable_categorical=False, eval_metric=['error', 'logloss', 'auc'],\n              feature_types=None, gamma=None, gpu_id=None, grow_policy=None,\n              importance_type=None, interaction_constraints=None,\n              learning_rate=None, max_bin=None, max_cat_threshold=None,\n              max_cat_to_onehot=None, max_delta_step=None, max_depth=None,\n              max_leaves=None, min_child_weight=None, missing=nan,\n              monotone_constraints=None, n_estimators=100, n_jobs=None,\n              num_parallel_tree=None, predictor=None, random_state=None, ...)\n\n\n\nvm_train_ds = vm.init_dataset(\n    dataset=train_df,\n    type=\"generic\",\n    target_column=demo_dataset.target_column\n)\n\nvm_test_ds = vm.init_dataset(\n    dataset=test_df,\n    type=\"generic\",\n    target_column=demo_dataset.target_column\n)\n\nvm_model = vm.init_model(\n    model,\n    train_ds=vm_train_ds,\n    test_ds=vm_test_ds,\n)\n\nPandas dataset detected. Initializing VM Dataset instance...\nInferring dataset types...\nPandas dataset detected. Initializing VM Dataset instance...\nInferring dataset types...\n\n\n\n\nRun the Full Suite\n\nsuite_config = {\n    \"robustness\":{\n        \"scaling_factor_std_dev_list\": [0.0, 0.1, 0.2, 0.3, 0.4, 0.5],\n        \"accuracy_decay_threshold\": 4,\n    }\n}\nfull_suite = vm.run_test_suite(\n    \"binary_classifier_full_suite\",\n    dataset=vm_dataset,\n    model=vm_model,\n    config=suite_config,\n)"
-  },
-  {
-    "objectID": "notebooks/Quickstart_Customer Churn_full_suite.html",
-    "href": "notebooks/Quickstart_Customer Churn_full_suite.html",
-    "title": "Quickstart - Customer Churn Full Suite Model Documentation",
-    "section": "",
-    "text": "This interactive notebook will guide you through documenting a model using the ValidMind Developer framework. We will use sample datasets provided by the library and train a simple classification model.\nFor this simple demonstration, we will use the following bank customer churn dataset from Kaggle: https://www.kaggle.com/code/kmalit/bank-customer-churn-prediction/data.\nWe will train a sample model and demonstrate the following documentation functionalities:"
-  },
-  {
-    "objectID": "notebooks/Quickstart_Customer Churn_full_suite.html#before-starting-important",
-    "href": "notebooks/Quickstart_Customer Churn_full_suite.html#before-starting-important",
-    "title": "Quickstart - Customer Churn Full Suite Model Documentation",
-    "section": "Before Starting (Important)",
-    "text": "Before Starting (Important)\nClick File &gt; Save a copy in Drive &gt; to make your own copy in Google Drive so that you can modify the notebook.\nAlternatively, you can download the notebook source and work with it in your own developer environment."
-  },
-  {
-    "objectID": "notebooks/Quickstart_Customer Churn_full_suite.html#install-validmind-developer-framework",
-    "href": "notebooks/Quickstart_Customer Churn_full_suite.html#install-validmind-developer-framework",
-    "title": "Quickstart - Customer Churn Full Suite Model Documentation",
-    "section": "Install ValidMind Developer Framework",
-    "text": "Install ValidMind Developer Framework\n\n!pip install validmind\n\nLooking in indexes: https://pypi.org/simple, https://us-python.pkg.dev/colab-wheels/public/simple/\nRequirement already satisfied: validmind in /usr/local/lib/python3.10/dist-packages (1.11.6)\nRequirement already satisfied: arch&lt;6.0.0,&gt;=5.4.0 in /usr/local/lib/python3.10/dist-packages (from validmind) (5.5.0)\nRequirement already satisfied: catboost&lt;2.0,&gt;=1.2 in /usr/local/lib/python3.10/dist-packages (from validmind) (1.2)\nRequirement already satisfied: click&lt;9.0.0,&gt;=8.0.4 in /usr/local/lib/python3.10/dist-packages (from validmind) (8.1.3)\nRequirement already satisfied: dython&lt;0.8.0,&gt;=0.7.1 in /usr/local/lib/python3.10/dist-packages (from validmind) (0.7.2)\nRequirement already satisfied: ipython==7.34.0 in /usr/local/lib/python3.10/dist-packages (from validmind) (7.34.0)\nRequirement already satisfied: markdown&lt;4.0.0,&gt;=3.4.3 in /usr/local/lib/python3.10/dist-packages (from validmind) (3.4.3)\nRequirement already satisfied: myst-parser&lt;2.0.0,&gt;=1.0.0 in /usr/local/lib/python3.10/dist-packages (from validmind) (1.0.0)\nRequirement already satisfied: numpy==1.22.3 in /usr/local/lib/python3.10/dist-packages (from validmind) (1.22.3)\nRequirement already satisfied: pandas==1.5.3 in /usr/local/lib/python3.10/dist-packages (from validmind) (1.5.3)\nRequirement already satisfied: pandas-profiling&lt;4.0.0,&gt;=3.6.6 in /usr/local/lib/python3.10/dist-packages (from validmind) (3.6.6)\nRequirement already satisfied: pydantic&lt;2.0.0,&gt;=1.9.1 in /usr/local/lib/python3.10/dist-packages (from validmind) (1.10.7)\nRequirement already satisfied: pypmml&lt;0.10.0,&gt;=0.9.17 in /usr/local/lib/python3.10/dist-packages (from validmind) (0.9.17)\nRequirement already satisfied: python-dotenv&lt;0.21.0,&gt;=0.20.0 in /usr/local/lib/python3.10/dist-packages (from validmind) (0.20.0)\nRequirement already satisfied: requests&lt;3.0.0,&gt;=2.27.1 in /usr/local/lib/python3.10/dist-packages (from validmind) (2.27.1)\nRequirement already satisfied: scikit-learn&lt;2.0.0,&gt;=1.0.2 in /usr/local/lib/python3.10/dist-packages (from validmind) (1.2.2)\nRequirement already satisfied: seaborn&lt;0.12.0,&gt;=0.11.2 in /usr/local/lib/python3.10/dist-packages (from validmind) (0.11.2)\nRequirement already satisfied: shap&lt;0.42.0,&gt;=0.41.0 in /usr/local/lib/python3.10/dist-packages (from validmind) (0.41.0)\nRequirement already satisfied: sphinx&lt;7.0.0,&gt;=6.1.3 in /usr/local/lib/python3.10/dist-packages (from validmind) (6.2.1)\nRequirement already satisfied: sphinx-markdown-builder&lt;0.6.0,&gt;=0.5.5 in /usr/local/lib/python3.10/dist-packages (from validmind) (0.5.5)\nRequirement already satisfied: sphinx-rtd-theme&lt;2.0.0,&gt;=1.2.0 in /usr/local/lib/python3.10/dist-packages (from validmind) (1.2.0)\nRequirement already satisfied: statsmodels&lt;0.14.0,&gt;=0.13.5 in /usr/local/lib/python3.10/dist-packages (from validmind) (0.13.5)\nRequirement already satisfied: tabulate&lt;0.9.0,&gt;=0.8.9 in /usr/local/lib/python3.10/dist-packages (from validmind) (0.8.10)\nRequirement already satisfied: tqdm&lt;5.0.0,&gt;=4.64.0 in /usr/local/lib/python3.10/dist-packages (from validmind) (4.64.1)\nRequirement already satisfied: xgboost&lt;2.0.0,&gt;=1.5.2 in /usr/local/lib/python3.10/dist-packages (from validmind) (1.7.5)\nRequirement already satisfied: setuptools&gt;=18.5 in /usr/local/lib/python3.10/dist-packages (from ipython==7.34.0-&gt;validmind) (67.7.2)\nRequirement already satisfied: jedi&gt;=0.16 in /usr/local/lib/python3.10/dist-packages (from ipython==7.34.0-&gt;validmind) (0.18.2)\nRequirement already satisfied: decorator in /usr/local/lib/python3.10/dist-packages (from ipython==7.34.0-&gt;validmind) (4.4.2)\nRequirement already satisfied: pickleshare in /usr/local/lib/python3.10/dist-packages (from ipython==7.34.0-&gt;validmind) (0.7.5)\nRequirement already satisfied: traitlets&gt;=4.2 in /usr/local/lib/python3.10/dist-packages (from ipython==7.34.0-&gt;validmind) (5.7.1)\nRequirement already satisfied: prompt-toolkit!=3.0.0,!=3.0.1,&lt;3.1.0,&gt;=2.0.0 in /usr/local/lib/python3.10/dist-packages (from ipython==7.34.0-&gt;validmind) (3.0.38)\nRequirement already satisfied: pygments in /usr/local/lib/python3.10/dist-packages (from ipython==7.34.0-&gt;validmind) (2.14.0)\nRequirement already satisfied: backcall in /usr/local/lib/python3.10/dist-packages (from ipython==7.34.0-&gt;validmind) (0.2.0)\nRequirement already satisfied: matplotlib-inline in /usr/local/lib/python3.10/dist-packages (from ipython==7.34.0-&gt;validmind) (0.1.6)\nRequirement already satisfied: pexpect&gt;4.3 in /usr/local/lib/python3.10/dist-packages (from ipython==7.34.0-&gt;validmind) (4.8.0)\nRequirement already satisfied: python-dateutil&gt;=2.8.1 in /usr/local/lib/python3.10/dist-packages (from pandas==1.5.3-&gt;validmind) (2.8.2)\nRequirement already satisfied: pytz&gt;=2020.1 in /usr/local/lib/python3.10/dist-packages (from pandas==1.5.3-&gt;validmind) (2022.7.1)\nRequirement already satisfied: scipy&gt;=1.3 in /usr/local/lib/python3.10/dist-packages (from arch&lt;6.0.0,&gt;=5.4.0-&gt;validmind) (1.9.3)\nRequirement already satisfied: property-cached&gt;=1.6.4 in /usr/local/lib/python3.10/dist-packages (from arch&lt;6.0.0,&gt;=5.4.0-&gt;validmind) (1.6.4)\nRequirement already satisfied: graphviz in /usr/local/lib/python3.10/dist-packages (from catboost&lt;2.0,&gt;=1.2-&gt;validmind) (0.20.1)\nRequirement already satisfied: matplotlib in /usr/local/lib/python3.10/dist-packages (from catboost&lt;2.0,&gt;=1.2-&gt;validmind) (3.6.3)\nRequirement already satisfied: plotly in /usr/local/lib/python3.10/dist-packages (from catboost&lt;2.0,&gt;=1.2-&gt;validmind) (5.13.1)\nRequirement already satisfied: six in /usr/local/lib/python3.10/dist-packages (from catboost&lt;2.0,&gt;=1.2-&gt;validmind) (1.16.0)\nRequirement already satisfied: scikit-plot&gt;=0.3.7 in /usr/local/lib/python3.10/dist-packages (from dython&lt;0.8.0,&gt;=0.7.1-&gt;validmind) (0.3.7)\nRequirement already satisfied: psutil&gt;=5.9.1 in /usr/local/lib/python3.10/dist-packages (from dython&lt;0.8.0,&gt;=0.7.1-&gt;validmind) (5.9.5)\nRequirement already satisfied: docutils&lt;0.20,&gt;=0.15 in /usr/local/lib/python3.10/dist-packages (from myst-parser&lt;2.0.0,&gt;=1.0.0-&gt;validmind) (0.18.1)\nRequirement already satisfied: jinja2 in /usr/local/lib/python3.10/dist-packages (from myst-parser&lt;2.0.0,&gt;=1.0.0-&gt;validmind) (3.1.2)\nRequirement already satisfied: markdown-it-py&lt;3.0.0,&gt;=1.0.0 in /usr/local/lib/python3.10/dist-packages (from myst-parser&lt;2.0.0,&gt;=1.0.0-&gt;validmind) (2.2.0)\nRequirement already satisfied: mdit-py-plugins~=0.3.4 in /usr/local/lib/python3.10/dist-packages (from myst-parser&lt;2.0.0,&gt;=1.0.0-&gt;validmind) (0.3.5)\nRequirement already satisfied: pyyaml in /usr/local/lib/python3.10/dist-packages (from myst-parser&lt;2.0.0,&gt;=1.0.0-&gt;validmind) (6.0)\nRequirement already satisfied: ydata-profiling in /usr/local/lib/python3.10/dist-packages (from pandas-profiling&lt;4.0.0,&gt;=3.6.6-&gt;validmind) (4.1.2)\nRequirement already satisfied: typing-extensions&gt;=4.2.0 in /usr/local/lib/python3.10/dist-packages (from pydantic&lt;2.0.0,&gt;=1.9.1-&gt;validmind) (4.5.0)\nRequirement already satisfied: py4j&gt;=0.10.7 in /usr/local/lib/python3.10/dist-packages (from pypmml&lt;0.10.0,&gt;=0.9.17-&gt;validmind) (0.10.9.7)\nRequirement already satisfied: urllib3&lt;1.27,&gt;=1.21.1 in /usr/local/lib/python3.10/dist-packages (from requests&lt;3.0.0,&gt;=2.27.1-&gt;validmind) (1.26.15)\nRequirement already satisfied: certifi&gt;=2017.4.17 in /usr/local/lib/python3.10/dist-packages (from requests&lt;3.0.0,&gt;=2.27.1-&gt;validmind) (2022.12.7)\nRequirement already satisfied: charset-normalizer~=2.0.0 in /usr/local/lib/python3.10/dist-packages (from requests&lt;3.0.0,&gt;=2.27.1-&gt;validmind) (2.0.12)\nRequirement already satisfied: idna&lt;4,&gt;=2.5 in /usr/local/lib/python3.10/dist-packages (from requests&lt;3.0.0,&gt;=2.27.1-&gt;validmind) (3.4)\nRequirement already satisfied: joblib&gt;=1.1.1 in /usr/local/lib/python3.10/dist-packages (from scikit-learn&lt;2.0.0,&gt;=1.0.2-&gt;validmind) (1.2.0)\nRequirement already satisfied: threadpoolctl&gt;=2.0.0 in /usr/local/lib/python3.10/dist-packages (from scikit-learn&lt;2.0.0,&gt;=1.0.2-&gt;validmind) (3.1.0)\nRequirement already satisfied: packaging&gt;20.9 in /usr/local/lib/python3.10/dist-packages (from shap&lt;0.42.0,&gt;=0.41.0-&gt;validmind) (23.1)\nRequirement already satisfied: slicer==0.0.7 in /usr/local/lib/python3.10/dist-packages (from shap&lt;0.42.0,&gt;=0.41.0-&gt;validmind) (0.0.7)\nRequirement already satisfied: numba in /usr/local/lib/python3.10/dist-packages (from shap&lt;0.42.0,&gt;=0.41.0-&gt;validmind) (0.56.4)\nRequirement already satisfied: cloudpickle in /usr/local/lib/python3.10/dist-packages (from shap&lt;0.42.0,&gt;=0.41.0-&gt;validmind) (2.2.1)\nRequirement already satisfied: sphinxcontrib-applehelp in /usr/local/lib/python3.10/dist-packages (from sphinx&lt;7.0.0,&gt;=6.1.3-&gt;validmind) (1.0.4)\nRequirement already satisfied: sphinxcontrib-devhelp in /usr/local/lib/python3.10/dist-packages (from sphinx&lt;7.0.0,&gt;=6.1.3-&gt;validmind) (1.0.2)\nRequirement already satisfied: sphinxcontrib-jsmath in /usr/local/lib/python3.10/dist-packages (from sphinx&lt;7.0.0,&gt;=6.1.3-&gt;validmind) (1.0.1)\nRequirement already satisfied: sphinxcontrib-htmlhelp&gt;=2.0.0 in /usr/local/lib/python3.10/dist-packages (from sphinx&lt;7.0.0,&gt;=6.1.3-&gt;validmind) (2.0.1)\nRequirement already satisfied: sphinxcontrib-serializinghtml&gt;=1.1.5 in /usr/local/lib/python3.10/dist-packages (from sphinx&lt;7.0.0,&gt;=6.1.3-&gt;validmind) (1.1.5)\nRequirement already satisfied: sphinxcontrib-qthelp in /usr/local/lib/python3.10/dist-packages (from sphinx&lt;7.0.0,&gt;=6.1.3-&gt;validmind) (1.0.3)\nRequirement already satisfied: snowballstemmer&gt;=2.0 in /usr/local/lib/python3.10/dist-packages (from sphinx&lt;7.0.0,&gt;=6.1.3-&gt;validmind) (2.2.0)\nRequirement already satisfied: babel&gt;=2.9 in /usr/local/lib/python3.10/dist-packages (from sphinx&lt;7.0.0,&gt;=6.1.3-&gt;validmind) (2.12.1)\nRequirement already satisfied: alabaster&lt;0.8,&gt;=0.7 in /usr/local/lib/python3.10/dist-packages (from sphinx&lt;7.0.0,&gt;=6.1.3-&gt;validmind) (0.7.13)\nRequirement already satisfied: imagesize&gt;=1.3 in /usr/local/lib/python3.10/dist-packages (from sphinx&lt;7.0.0,&gt;=6.1.3-&gt;validmind) (1.4.1)\nRequirement already satisfied: html2text in /usr/local/lib/python3.10/dist-packages (from sphinx-markdown-builder&lt;0.6.0,&gt;=0.5.5-&gt;validmind) (2020.1.16)\nRequirement already satisfied: pydash in /usr/local/lib/python3.10/dist-packages (from sphinx-markdown-builder&lt;0.6.0,&gt;=0.5.5-&gt;validmind) (7.0.3)\nRequirement already satisfied: unify in /usr/local/lib/python3.10/dist-packages (from sphinx-markdown-builder&lt;0.6.0,&gt;=0.5.5-&gt;validmind) (0.5)\nRequirement already satisfied: yapf in /usr/local/lib/python3.10/dist-packages (from sphinx-markdown-builder&lt;0.6.0,&gt;=0.5.5-&gt;validmind) (0.33.0)\nRequirement already satisfied: sphinxcontrib-jquery!=3.0.0,&gt;=2.0.0 in /usr/local/lib/python3.10/dist-packages (from sphinx-rtd-theme&lt;2.0.0,&gt;=1.2.0-&gt;validmind) (4.1)\nRequirement already satisfied: patsy&gt;=0.5.2 in /usr/local/lib/python3.10/dist-packages (from statsmodels&lt;0.14.0,&gt;=0.13.5-&gt;validmind) (0.5.3)\nRequirement already satisfied: parso&lt;0.9.0,&gt;=0.8.0 in /usr/local/lib/python3.10/dist-packages (from jedi&gt;=0.16-&gt;ipython==7.34.0-&gt;validmind) (0.8.3)\nRequirement already satisfied: MarkupSafe&gt;=2.0 in /usr/local/lib/python3.10/dist-packages (from jinja2-&gt;myst-parser&lt;2.0.0,&gt;=1.0.0-&gt;validmind) (2.1.2)\nRequirement already satisfied: mdurl~=0.1 in /usr/local/lib/python3.10/dist-packages (from markdown-it-py&lt;3.0.0,&gt;=1.0.0-&gt;myst-parser&lt;2.0.0,&gt;=1.0.0-&gt;validmind) (0.1.2)\nRequirement already satisfied: contourpy&gt;=1.0.1 in /usr/local/lib/python3.10/dist-packages (from matplotlib-&gt;catboost&lt;2.0,&gt;=1.2-&gt;validmind) (1.0.7)\nRequirement already satisfied: cycler&gt;=0.10 in /usr/local/lib/python3.10/dist-packages (from matplotlib-&gt;catboost&lt;2.0,&gt;=1.2-&gt;validmind) (0.11.0)\nRequirement already satisfied: fonttools&gt;=4.22.0 in /usr/local/lib/python3.10/dist-packages (from matplotlib-&gt;catboost&lt;2.0,&gt;=1.2-&gt;validmind) (4.39.3)\nRequirement already satisfied: kiwisolver&gt;=1.0.1 in /usr/local/lib/python3.10/dist-packages (from matplotlib-&gt;catboost&lt;2.0,&gt;=1.2-&gt;validmind) (1.4.4)\nRequirement already satisfied: pillow&gt;=6.2.0 in /usr/local/lib/python3.10/dist-packages (from matplotlib-&gt;catboost&lt;2.0,&gt;=1.2-&gt;validmind) (8.4.0)\nRequirement already satisfied: pyparsing&gt;=2.2.1 in /usr/local/lib/python3.10/dist-packages (from matplotlib-&gt;catboost&lt;2.0,&gt;=1.2-&gt;validmind) (3.0.9)\nRequirement already satisfied: ptyprocess&gt;=0.5 in /usr/local/lib/python3.10/dist-packages (from pexpect&gt;4.3-&gt;ipython==7.34.0-&gt;validmind) (0.7.0)\nRequirement already satisfied: wcwidth in /usr/local/lib/python3.10/dist-packages (from prompt-toolkit!=3.0.0,!=3.0.1,&lt;3.1.0,&gt;=2.0.0-&gt;ipython==7.34.0-&gt;validmind) (0.2.6)\nRequirement already satisfied: llvmlite&lt;0.40,&gt;=0.39.0dev0 in /usr/local/lib/python3.10/dist-packages (from numba-&gt;shap&lt;0.42.0,&gt;=0.41.0-&gt;validmind) (0.39.1)\nRequirement already satisfied: tenacity&gt;=6.2.0 in /usr/local/lib/python3.10/dist-packages (from plotly-&gt;catboost&lt;2.0,&gt;=1.2-&gt;validmind) (8.2.2)\nRequirement already satisfied: untokenize in /usr/local/lib/python3.10/dist-packages (from unify-&gt;sphinx-markdown-builder&lt;0.6.0,&gt;=0.5.5-&gt;validmind) (0.1.1)\nRequirement already satisfied: tomli&gt;=2.0.1 in /usr/local/lib/python3.10/dist-packages (from yapf-&gt;sphinx-markdown-builder&lt;0.6.0,&gt;=0.5.5-&gt;validmind) (2.0.1)\nRequirement already satisfied: visions[type_image_path]==0.7.5 in /usr/local/lib/python3.10/dist-packages (from ydata-profiling-&gt;pandas-profiling&lt;4.0.0,&gt;=3.6.6-&gt;validmind) (0.7.5)\nRequirement already satisfied: htmlmin==0.1.12 in /usr/local/lib/python3.10/dist-packages (from ydata-profiling-&gt;pandas-profiling&lt;4.0.0,&gt;=3.6.6-&gt;validmind) (0.1.12)\nRequirement already satisfied: phik&lt;0.13,&gt;=0.11.1 in /usr/local/lib/python3.10/dist-packages (from ydata-profiling-&gt;pandas-profiling&lt;4.0.0,&gt;=3.6.6-&gt;validmind) (0.12.3)\nRequirement already satisfied: multimethod&lt;1.10,&gt;=1.4 in /usr/local/lib/python3.10/dist-packages (from ydata-profiling-&gt;pandas-profiling&lt;4.0.0,&gt;=3.6.6-&gt;validmind) (1.9.1)\nRequirement already satisfied: typeguard&lt;2.14,&gt;=2.13.2 in /usr/local/lib/python3.10/dist-packages (from ydata-profiling-&gt;pandas-profiling&lt;4.0.0,&gt;=3.6.6-&gt;validmind) (2.13.3)\nRequirement already satisfied: imagehash==4.3.1 in /usr/local/lib/python3.10/dist-packages (from ydata-profiling-&gt;pandas-profiling&lt;4.0.0,&gt;=3.6.6-&gt;validmind) (4.3.1)\nRequirement already satisfied: PyWavelets in /usr/local/lib/python3.10/dist-packages (from imagehash==4.3.1-&gt;ydata-profiling-&gt;pandas-profiling&lt;4.0.0,&gt;=3.6.6-&gt;validmind) (1.4.1)\nRequirement already satisfied: attrs&gt;=19.3.0 in /usr/local/lib/python3.10/dist-packages (from visions[type_image_path]==0.7.5-&gt;ydata-profiling-&gt;pandas-profiling&lt;4.0.0,&gt;=3.6.6-&gt;validmind) (23.1.0)\nRequirement already satisfied: networkx&gt;=2.4 in /usr/local/lib/python3.10/dist-packages (from visions[type_image_path]==0.7.5-&gt;ydata-profiling-&gt;pandas-profiling&lt;4.0.0,&gt;=3.6.6-&gt;validmind) (3.1)\nRequirement already satisfied: tangled-up-in-unicode&gt;=0.0.4 in /usr/local/lib/python3.10/dist-packages (from visions[type_image_path]==0.7.5-&gt;ydata-profiling-&gt;pandas-profiling&lt;4.0.0,&gt;=3.6.6-&gt;validmind) (0.2.0)\n\n\nNote: Colab may generate the following warning after running the first cell:\nWARNING [...]\nYou must restart the runtime in order to use newly installed versions\nIf you see this, please click on “Restart runtime” and continue with the next cell.\n##Initializing the Python environment\n\nimport pandas as pd\nimport xgboost as xgb\n\nfrom sklearn.metrics import accuracy_score\nfrom sklearn.model_selection import train_test_split\n\n%matplotlib inline"
-  },
-  {
-    "objectID": "notebooks/Quickstart_Customer Churn_full_suite.html#initializing-the-validmind-client-library",
-    "href": "notebooks/Quickstart_Customer Churn_full_suite.html#initializing-the-validmind-client-library",
-    "title": "Quickstart - Customer Churn Full Suite Model Documentation",
-    "section": "Initializing the ValidMind Client Library",
-    "text": "Initializing the ValidMind Client Library\nLog in to the ValidMind platform with your registered email address, and navigate to the Documentation Projects page.\n\nCreating a new Documentation Project\n(Note: if a documentation project has already been created, you can skip this section and head directly “Finding Project API key and secret”)\nClicking on “Create a new project” allows to you to register a new documentation project for our demo model.\nSelect “Customer Churn model” from the Model drop-down, and “Initial Validation” as Type. Finally, click on “Create Project”.\n\n\nFinding the project API key and secret\nIn the “Client Integration” page of the newly created project, you will find the initialization code that allows the client library to associate documentation and tests with the appropriate project. The initialization code configures the following arguments:\n\napi_host: Location of the ValidMind API.\napi_key: Account API key.\napi_secret: Account Secret key.\nproject: The project identifier. The project argument is mandatory since it allows the library to associate all data collected with a specific account project.\n\nThe code snippet can be copied and pasted directly in the cell below to initialize the ValidMind Developer Framework when run:\n\n## Replace the code below with the code snippet from your project ## \n\n\n\n\nimport validmind as vm\n\nvm.init(\n  api_host = \"https://api.prod.validmind.ai/api/v1/tracking\",\n  api_key = \"b21d0d2e5bdaaaa550a7996e89a2354e\",\n  api_secret = \"3b56efe570096f7d3dc60d42c66a56fa92da94ad0e280a58cb6e8ccca035c664\",\n  project = \"clhowg73e001s1pk10uouvsde\"\n)\n  \n  \n  \n\nConnected to ValidMind. Project: [Quickstart] Customer Churn Model - Initial Validation (clhowg73e001s1pk10uouvsde)"
-  },
-  {
-    "objectID": "notebooks/Quickstart_Customer Churn_full_suite.html#load-the-demo-dataset",
-    "href": "notebooks/Quickstart_Customer Churn_full_suite.html#load-the-demo-dataset",
-    "title": "Quickstart - Customer Churn Full Suite Model Documentation",
-    "section": "Load the Demo Dataset",
-    "text": "Load the Demo Dataset\nFor the purpose of this demonstration, we will use a sample dataset provided by the ValidMind library.\n\n# Import the sample dataset from the library\nfrom validmind.datasets.classification import customer_churn as demo_dataset\n# You can try a different dataset with: \n#from validmind.datasets.classification import taiwan_credit as demo_dataset\n\ndf = demo_dataset.load_data()\n\n\nInitialize a dataset object for ValidMind\nBefore running the test plan, we must first initialize a ValidMind dataset object using the init_dataset function from the vm module. This function takes in arguements: dataset which is the dataset that we want to analyze; target_column which is used to identify the target variable; class_labels which is used to identify the labels used for classification model training.\n\nvm_dataset = vm.init_dataset(\n    dataset=df,\n    target_column=demo_dataset.target_column,\n    class_labels=demo_dataset.class_labels\n)\n\nPandas dataset detected. Initializing VM Dataset instance...\nInferring dataset types..."
-  },
-  {
-    "objectID": "notebooks/Quickstart_Customer Churn_full_suite.html#run-the-full-data-and-model-validation-test-suite",
-    "href": "notebooks/Quickstart_Customer Churn_full_suite.html#run-the-full-data-and-model-validation-test-suite",
-    "title": "Quickstart - Customer Churn Full Suite Model Documentation",
-    "section": "Run the Full Data and Model Validation Test Suite",
-    "text": "Run the Full Data and Model Validation Test Suite\nWe will need to preprocess the dataset and produce the training, test and validation splits first.\n\nPrepocess the Raw Dataset\nFor demonstration purposes, we simplified the preprocessing using demo_dataset.preprocess which executes the following operations:\n\ntrain_df, validation_df, test_df = demo_dataset.preprocess(df)\n\nx_train = train_df.drop(demo_dataset.target_column, axis=1)\ny_train = train_df[demo_dataset.target_column]\nx_val = validation_df.drop(demo_dataset.target_column, axis=1)\ny_val = validation_df[demo_dataset.target_column]\n\nmodel = xgb.XGBClassifier(early_stopping_rounds=10)\nmodel.set_params(\n    eval_metric=[\"error\", \"logloss\", \"auc\"],\n)\nmodel.fit(\n    x_train,\n    y_train,\n    eval_set=[(x_val, y_val)],\n    verbose=False,\n)\n\nXGBClassifier(base_score=None, booster=None, callbacks=None,\n              colsample_bylevel=None, colsample_bynode=None,\n              colsample_bytree=None, early_stopping_rounds=10,\n              enable_categorical=False, eval_metric=['error', 'logloss', 'auc'],\n              feature_types=None, gamma=None, gpu_id=None, grow_policy=None,\n              importance_type=None, interaction_constraints=None,\n              learning_rate=None, max_bin=None, max_cat_threshold=None,\n              max_cat_to_onehot=None, max_delta_step=None, max_depth=None,\n              max_leaves=None, min_child_weight=None, missing=nan,\n              monotone_constraints=None, n_estimators=100, n_jobs=None,\n              num_parallel_tree=None, predictor=None, random_state=None, ...)In a Jupyter environment, please rerun this cell to show the HTML representation or trust the notebook. On GitHub, the HTML representation is unable to render, please try loading this page with nbviewer.org.XGBClassifierXGBClassifier(base_score=None, booster=None, callbacks=None,\n              colsample_bylevel=None, colsample_bynode=None,\n              colsample_bytree=None, early_stopping_rounds=10,\n              enable_categorical=False, eval_metric=['error', 'logloss', 'auc'],\n              feature_types=None, gamma=None, gpu_id=None, grow_policy=None,\n              importance_type=None, interaction_constraints=None,\n              learning_rate=None, max_bin=None, max_cat_threshold=None,\n              max_cat_to_onehot=None, max_delta_step=None, max_depth=None,\n              max_leaves=None, min_child_weight=None, missing=nan,\n              monotone_constraints=None, n_estimators=100, n_jobs=None,\n              num_parallel_tree=None, predictor=None, random_state=None, ...)\n\n\nWe can now initialize the training and test datasets into dataset objects using vm.init_dataset():\n\nvm_train_ds = vm.init_dataset(\n    dataset=train_df,\n    type=\"generic\",\n    target_column=demo_dataset.target_column\n)\n\nvm_test_ds = vm.init_dataset(\n    dataset=test_df,\n    type=\"generic\",\n    target_column=demo_dataset.target_column\n)\n\nPandas dataset detected. Initializing VM Dataset instance...\nInferring dataset types...\nPandas dataset detected. Initializing VM Dataset instance...\nInferring dataset types...\n\n\nWe also initialize a model object using vm.init_model():\n\n\nvm_model = vm.init_model(\n    model,\n    train_ds=vm_train_ds,\n    test_ds=vm_test_ds,\n)\n\n\n\nRun the Full Suite\nWe are now ready to run the test suite for binary classifier with tabular datasets. This function will run test plans on the dataset and model objects, and will document the results in the ValidMind UI.\n\nfull_suite = vm.run_test_suite(\n    \"binary_classifier_full_suite\",\n    dataset=vm_dataset,\n    model=vm_model\n)\n\n\n\n\n\n\n\nYou can access and review the resulting documentation in the ValidMind UI, in the “Model Development” section of the model documentation."
-  },
-  {
-    "objectID": "notebooks/jupyter-notebooks/Quickstart_Customer Churn_full_suite.html",
-    "href": "notebooks/jupyter-notebooks/Quickstart_Customer Churn_full_suite.html",
-    "title": "Quickstart - Customer Churn Full Suite Model Documentation",
-    "section": "",
-    "text": "This interactive notebook will guide you through documenting a model using the ValidMind Developer framework. We will use sample datasets provided by the library and train a simple classification model.\nFor this simple demonstration, we will use the following bank customer churn dataset from Kaggle: https://www.kaggle.com/code/kmalit/bank-customer-churn-prediction/data.\nWe will train a sample model and demonstrate the following documentation functionalities:"
-  },
-  {
-    "objectID": "notebooks/jupyter-notebooks/Quickstart_Customer Churn_full_suite.html#before-starting-important",
-    "href": "notebooks/jupyter-notebooks/Quickstart_Customer Churn_full_suite.html#before-starting-important",
-    "title": "Quickstart - Customer Churn Full Suite Model Documentation",
-    "section": "Before Starting (Important)",
-    "text": "Before Starting (Important)\nClick File &gt; Save a copy in Drive &gt; to make your own copy in Google Drive so that you can modify the notebook.\nAlternatively, you can download the notebook source and work with it in your own developer environment."
-  },
-  {
-    "objectID": "notebooks/jupyter-notebooks/Quickstart_Customer Churn_full_suite.html#install-validmind-developer-framework",
-    "href": "notebooks/jupyter-notebooks/Quickstart_Customer Churn_full_suite.html#install-validmind-developer-framework",
-    "title": "Quickstart - Customer Churn Full Suite Model Documentation",
-    "section": "Install ValidMind Developer Framework",
-    "text": "Install ValidMind Developer Framework\n\n!pip install validmind\n\nLooking in indexes: https://pypi.org/simple, https://us-python.pkg.dev/colab-wheels/public/simple/\nRequirement already satisfied: validmind in /usr/local/lib/python3.10/dist-packages (1.11.6)\nRequirement already satisfied: arch&lt;6.0.0,&gt;=5.4.0 in /usr/local/lib/python3.10/dist-packages (from validmind) (5.5.0)\nRequirement already satisfied: catboost&lt;2.0,&gt;=1.2 in /usr/local/lib/python3.10/dist-packages (from validmind) (1.2)\nRequirement already satisfied: click&lt;9.0.0,&gt;=8.0.4 in /usr/local/lib/python3.10/dist-packages (from validmind) (8.1.3)\nRequirement already satisfied: dython&lt;0.8.0,&gt;=0.7.1 in /usr/local/lib/python3.10/dist-packages (from validmind) (0.7.2)\nRequirement already satisfied: ipython==7.34.0 in /usr/local/lib/python3.10/dist-packages (from validmind) (7.34.0)\nRequirement already satisfied: markdown&lt;4.0.0,&gt;=3.4.3 in /usr/local/lib/python3.10/dist-packages (from validmind) (3.4.3)\nRequirement already satisfied: myst-parser&lt;2.0.0,&gt;=1.0.0 in /usr/local/lib/python3.10/dist-packages (from validmind) (1.0.0)\nRequirement already satisfied: numpy==1.22.3 in /usr/local/lib/python3.10/dist-packages (from validmind) (1.22.3)\nRequirement already satisfied: pandas==1.5.3 in /usr/local/lib/python3.10/dist-packages (from validmind) (1.5.3)\nRequirement already satisfied: pandas-profiling&lt;4.0.0,&gt;=3.6.6 in /usr/local/lib/python3.10/dist-packages (from validmind) (3.6.6)\nRequirement already satisfied: pydantic&lt;2.0.0,&gt;=1.9.1 in /usr/local/lib/python3.10/dist-packages (from validmind) (1.10.7)\nRequirement already satisfied: pypmml&lt;0.10.0,&gt;=0.9.17 in /usr/local/lib/python3.10/dist-packages (from validmind) (0.9.17)\nRequirement already satisfied: python-dotenv&lt;0.21.0,&gt;=0.20.0 in /usr/local/lib/python3.10/dist-packages (from validmind) (0.20.0)\nRequirement already satisfied: requests&lt;3.0.0,&gt;=2.27.1 in /usr/local/lib/python3.10/dist-packages (from validmind) (2.27.1)\nRequirement already satisfied: scikit-learn&lt;2.0.0,&gt;=1.0.2 in /usr/local/lib/python3.10/dist-packages (from validmind) (1.2.2)\nRequirement already satisfied: seaborn&lt;0.12.0,&gt;=0.11.2 in /usr/local/lib/python3.10/dist-packages (from validmind) (0.11.2)\nRequirement already satisfied: shap&lt;0.42.0,&gt;=0.41.0 in /usr/local/lib/python3.10/dist-packages (from validmind) (0.41.0)\nRequirement already satisfied: sphinx&lt;7.0.0,&gt;=6.1.3 in /usr/local/lib/python3.10/dist-packages (from validmind) (6.2.1)\nRequirement already satisfied: sphinx-markdown-builder&lt;0.6.0,&gt;=0.5.5 in /usr/local/lib/python3.10/dist-packages (from validmind) (0.5.5)\nRequirement already satisfied: sphinx-rtd-theme&lt;2.0.0,&gt;=1.2.0 in /usr/local/lib/python3.10/dist-packages (from validmind) (1.2.0)\nRequirement already satisfied: statsmodels&lt;0.14.0,&gt;=0.13.5 in /usr/local/lib/python3.10/dist-packages (from validmind) (0.13.5)\nRequirement already satisfied: tabulate&lt;0.9.0,&gt;=0.8.9 in /usr/local/lib/python3.10/dist-packages (from validmind) (0.8.10)\nRequirement already satisfied: tqdm&lt;5.0.0,&gt;=4.64.0 in /usr/local/lib/python3.10/dist-packages (from validmind) (4.64.1)\nRequirement already satisfied: xgboost&lt;2.0.0,&gt;=1.5.2 in /usr/local/lib/python3.10/dist-packages (from validmind) (1.7.5)\nRequirement already satisfied: setuptools&gt;=18.5 in /usr/local/lib/python3.10/dist-packages (from ipython==7.34.0-&gt;validmind) (67.7.2)\nRequirement already satisfied: jedi&gt;=0.16 in /usr/local/lib/python3.10/dist-packages (from ipython==7.34.0-&gt;validmind) (0.18.2)\nRequirement already satisfied: decorator in /usr/local/lib/python3.10/dist-packages (from ipython==7.34.0-&gt;validmind) (4.4.2)\nRequirement already satisfied: pickleshare in /usr/local/lib/python3.10/dist-packages (from ipython==7.34.0-&gt;validmind) (0.7.5)\nRequirement already satisfied: traitlets&gt;=4.2 in /usr/local/lib/python3.10/dist-packages (from ipython==7.34.0-&gt;validmind) (5.7.1)\nRequirement already satisfied: prompt-toolkit!=3.0.0,!=3.0.1,&lt;3.1.0,&gt;=2.0.0 in /usr/local/lib/python3.10/dist-packages (from ipython==7.34.0-&gt;validmind) (3.0.38)\nRequirement already satisfied: pygments in /usr/local/lib/python3.10/dist-packages (from ipython==7.34.0-&gt;validmind) (2.14.0)\nRequirement already satisfied: backcall in /usr/local/lib/python3.10/dist-packages (from ipython==7.34.0-&gt;validmind) (0.2.0)\nRequirement already satisfied: matplotlib-inline in /usr/local/lib/python3.10/dist-packages (from ipython==7.34.0-&gt;validmind) (0.1.6)\nRequirement already satisfied: pexpect&gt;4.3 in /usr/local/lib/python3.10/dist-packages (from ipython==7.34.0-&gt;validmind) (4.8.0)\nRequirement already satisfied: python-dateutil&gt;=2.8.1 in /usr/local/lib/python3.10/dist-packages (from pandas==1.5.3-&gt;validmind) (2.8.2)\nRequirement already satisfied: pytz&gt;=2020.1 in /usr/local/lib/python3.10/dist-packages (from pandas==1.5.3-&gt;validmind) (2022.7.1)\nRequirement already satisfied: scipy&gt;=1.3 in /usr/local/lib/python3.10/dist-packages (from arch&lt;6.0.0,&gt;=5.4.0-&gt;validmind) (1.9.3)\nRequirement already satisfied: property-cached&gt;=1.6.4 in /usr/local/lib/python3.10/dist-packages (from arch&lt;6.0.0,&gt;=5.4.0-&gt;validmind) (1.6.4)\nRequirement already satisfied: graphviz in /usr/local/lib/python3.10/dist-packages (from catboost&lt;2.0,&gt;=1.2-&gt;validmind) (0.20.1)\nRequirement already satisfied: matplotlib in /usr/local/lib/python3.10/dist-packages (from catboost&lt;2.0,&gt;=1.2-&gt;validmind) (3.6.3)\nRequirement already satisfied: plotly in /usr/local/lib/python3.10/dist-packages (from catboost&lt;2.0,&gt;=1.2-&gt;validmind) (5.13.1)\nRequirement already satisfied: six in /usr/local/lib/python3.10/dist-packages (from catboost&lt;2.0,&gt;=1.2-&gt;validmind) (1.16.0)\nRequirement already satisfied: scikit-plot&gt;=0.3.7 in /usr/local/lib/python3.10/dist-packages (from dython&lt;0.8.0,&gt;=0.7.1-&gt;validmind) (0.3.7)\nRequirement already satisfied: psutil&gt;=5.9.1 in /usr/local/lib/python3.10/dist-packages (from dython&lt;0.8.0,&gt;=0.7.1-&gt;validmind) (5.9.5)\nRequirement already satisfied: docutils&lt;0.20,&gt;=0.15 in /usr/local/lib/python3.10/dist-packages (from myst-parser&lt;2.0.0,&gt;=1.0.0-&gt;validmind) (0.18.1)\nRequirement already satisfied: jinja2 in /usr/local/lib/python3.10/dist-packages (from myst-parser&lt;2.0.0,&gt;=1.0.0-&gt;validmind) (3.1.2)\nRequirement already satisfied: markdown-it-py&lt;3.0.0,&gt;=1.0.0 in /usr/local/lib/python3.10/dist-packages (from myst-parser&lt;2.0.0,&gt;=1.0.0-&gt;validmind) (2.2.0)\nRequirement already satisfied: mdit-py-plugins~=0.3.4 in /usr/local/lib/python3.10/dist-packages (from myst-parser&lt;2.0.0,&gt;=1.0.0-&gt;validmind) (0.3.5)\nRequirement already satisfied: pyyaml in /usr/local/lib/python3.10/dist-packages (from myst-parser&lt;2.0.0,&gt;=1.0.0-&gt;validmind) (6.0)\nRequirement already satisfied: ydata-profiling in /usr/local/lib/python3.10/dist-packages (from pandas-profiling&lt;4.0.0,&gt;=3.6.6-&gt;validmind) (4.1.2)\nRequirement already satisfied: typing-extensions&gt;=4.2.0 in /usr/local/lib/python3.10/dist-packages (from pydantic&lt;2.0.0,&gt;=1.9.1-&gt;validmind) (4.5.0)\nRequirement already satisfied: py4j&gt;=0.10.7 in /usr/local/lib/python3.10/dist-packages (from pypmml&lt;0.10.0,&gt;=0.9.17-&gt;validmind) (0.10.9.7)\nRequirement already satisfied: urllib3&lt;1.27,&gt;=1.21.1 in /usr/local/lib/python3.10/dist-packages (from requests&lt;3.0.0,&gt;=2.27.1-&gt;validmind) (1.26.15)\nRequirement already satisfied: certifi&gt;=2017.4.17 in /usr/local/lib/python3.10/dist-packages (from requests&lt;3.0.0,&gt;=2.27.1-&gt;validmind) (2022.12.7)\nRequirement already satisfied: charset-normalizer~=2.0.0 in /usr/local/lib/python3.10/dist-packages (from requests&lt;3.0.0,&gt;=2.27.1-&gt;validmind) (2.0.12)\nRequirement already satisfied: idna&lt;4,&gt;=2.5 in /usr/local/lib/python3.10/dist-packages (from requests&lt;3.0.0,&gt;=2.27.1-&gt;validmind) (3.4)\nRequirement already satisfied: joblib&gt;=1.1.1 in /usr/local/lib/python3.10/dist-packages (from scikit-learn&lt;2.0.0,&gt;=1.0.2-&gt;validmind) (1.2.0)\nRequirement already satisfied: threadpoolctl&gt;=2.0.0 in /usr/local/lib/python3.10/dist-packages (from scikit-learn&lt;2.0.0,&gt;=1.0.2-&gt;validmind) (3.1.0)\nRequirement already satisfied: packaging&gt;20.9 in /usr/local/lib/python3.10/dist-packages (from shap&lt;0.42.0,&gt;=0.41.0-&gt;validmind) (23.1)\nRequirement already satisfied: slicer==0.0.7 in /usr/local/lib/python3.10/dist-packages (from shap&lt;0.42.0,&gt;=0.41.0-&gt;validmind) (0.0.7)\nRequirement already satisfied: numba in /usr/local/lib/python3.10/dist-packages (from shap&lt;0.42.0,&gt;=0.41.0-&gt;validmind) (0.56.4)\nRequirement already satisfied: cloudpickle in /usr/local/lib/python3.10/dist-packages (from shap&lt;0.42.0,&gt;=0.41.0-&gt;validmind) (2.2.1)\nRequirement already satisfied: sphinxcontrib-applehelp in /usr/local/lib/python3.10/dist-packages (from sphinx&lt;7.0.0,&gt;=6.1.3-&gt;validmind) (1.0.4)\nRequirement already satisfied: sphinxcontrib-devhelp in /usr/local/lib/python3.10/dist-packages (from sphinx&lt;7.0.0,&gt;=6.1.3-&gt;validmind) (1.0.2)\nRequirement already satisfied: sphinxcontrib-jsmath in /usr/local/lib/python3.10/dist-packages (from sphinx&lt;7.0.0,&gt;=6.1.3-&gt;validmind) (1.0.1)\nRequirement already satisfied: sphinxcontrib-htmlhelp&gt;=2.0.0 in /usr/local/lib/python3.10/dist-packages (from sphinx&lt;7.0.0,&gt;=6.1.3-&gt;validmind) (2.0.1)\nRequirement already satisfied: sphinxcontrib-serializinghtml&gt;=1.1.5 in /usr/local/lib/python3.10/dist-packages (from sphinx&lt;7.0.0,&gt;=6.1.3-&gt;validmind) (1.1.5)\nRequirement already satisfied: sphinxcontrib-qthelp in /usr/local/lib/python3.10/dist-packages (from sphinx&lt;7.0.0,&gt;=6.1.3-&gt;validmind) (1.0.3)\nRequirement already satisfied: snowballstemmer&gt;=2.0 in /usr/local/lib/python3.10/dist-packages (from sphinx&lt;7.0.0,&gt;=6.1.3-&gt;validmind) (2.2.0)\nRequirement already satisfied: babel&gt;=2.9 in /usr/local/lib/python3.10/dist-packages (from sphinx&lt;7.0.0,&gt;=6.1.3-&gt;validmind) (2.12.1)\nRequirement already satisfied: alabaster&lt;0.8,&gt;=0.7 in /usr/local/lib/python3.10/dist-packages (from sphinx&lt;7.0.0,&gt;=6.1.3-&gt;validmind) (0.7.13)\nRequirement already satisfied: imagesize&gt;=1.3 in /usr/local/lib/python3.10/dist-packages (from sphinx&lt;7.0.0,&gt;=6.1.3-&gt;validmind) (1.4.1)\nRequirement already satisfied: html2text in /usr/local/lib/python3.10/dist-packages (from sphinx-markdown-builder&lt;0.6.0,&gt;=0.5.5-&gt;validmind) (2020.1.16)\nRequirement already satisfied: pydash in /usr/local/lib/python3.10/dist-packages (from sphinx-markdown-builder&lt;0.6.0,&gt;=0.5.5-&gt;validmind) (7.0.3)\nRequirement already satisfied: unify in /usr/local/lib/python3.10/dist-packages (from sphinx-markdown-builder&lt;0.6.0,&gt;=0.5.5-&gt;validmind) (0.5)\nRequirement already satisfied: yapf in /usr/local/lib/python3.10/dist-packages (from sphinx-markdown-builder&lt;0.6.0,&gt;=0.5.5-&gt;validmind) (0.33.0)\nRequirement already satisfied: sphinxcontrib-jquery!=3.0.0,&gt;=2.0.0 in /usr/local/lib/python3.10/dist-packages (from sphinx-rtd-theme&lt;2.0.0,&gt;=1.2.0-&gt;validmind) (4.1)\nRequirement already satisfied: patsy&gt;=0.5.2 in /usr/local/lib/python3.10/dist-packages (from statsmodels&lt;0.14.0,&gt;=0.13.5-&gt;validmind) (0.5.3)\nRequirement already satisfied: parso&lt;0.9.0,&gt;=0.8.0 in /usr/local/lib/python3.10/dist-packages (from jedi&gt;=0.16-&gt;ipython==7.34.0-&gt;validmind) (0.8.3)\nRequirement already satisfied: MarkupSafe&gt;=2.0 in /usr/local/lib/python3.10/dist-packages (from jinja2-&gt;myst-parser&lt;2.0.0,&gt;=1.0.0-&gt;validmind) (2.1.2)\nRequirement already satisfied: mdurl~=0.1 in /usr/local/lib/python3.10/dist-packages (from markdown-it-py&lt;3.0.0,&gt;=1.0.0-&gt;myst-parser&lt;2.0.0,&gt;=1.0.0-&gt;validmind) (0.1.2)\nRequirement already satisfied: contourpy&gt;=1.0.1 in /usr/local/lib/python3.10/dist-packages (from matplotlib-&gt;catboost&lt;2.0,&gt;=1.2-&gt;validmind) (1.0.7)\nRequirement already satisfied: cycler&gt;=0.10 in /usr/local/lib/python3.10/dist-packages (from matplotlib-&gt;catboost&lt;2.0,&gt;=1.2-&gt;validmind) (0.11.0)\nRequirement already satisfied: fonttools&gt;=4.22.0 in /usr/local/lib/python3.10/dist-packages (from matplotlib-&gt;catboost&lt;2.0,&gt;=1.2-&gt;validmind) (4.39.3)\nRequirement already satisfied: kiwisolver&gt;=1.0.1 in /usr/local/lib/python3.10/dist-packages (from matplotlib-&gt;catboost&lt;2.0,&gt;=1.2-&gt;validmind) (1.4.4)\nRequirement already satisfied: pillow&gt;=6.2.0 in /usr/local/lib/python3.10/dist-packages (from matplotlib-&gt;catboost&lt;2.0,&gt;=1.2-&gt;validmind) (8.4.0)\nRequirement already satisfied: pyparsing&gt;=2.2.1 in /usr/local/lib/python3.10/dist-packages (from matplotlib-&gt;catboost&lt;2.0,&gt;=1.2-&gt;validmind) (3.0.9)\nRequirement already satisfied: ptyprocess&gt;=0.5 in /usr/local/lib/python3.10/dist-packages (from pexpect&gt;4.3-&gt;ipython==7.34.0-&gt;validmind) (0.7.0)\nRequirement already satisfied: wcwidth in /usr/local/lib/python3.10/dist-packages (from prompt-toolkit!=3.0.0,!=3.0.1,&lt;3.1.0,&gt;=2.0.0-&gt;ipython==7.34.0-&gt;validmind) (0.2.6)\nRequirement already satisfied: llvmlite&lt;0.40,&gt;=0.39.0dev0 in /usr/local/lib/python3.10/dist-packages (from numba-&gt;shap&lt;0.42.0,&gt;=0.41.0-&gt;validmind) (0.39.1)\nRequirement already satisfied: tenacity&gt;=6.2.0 in /usr/local/lib/python3.10/dist-packages (from plotly-&gt;catboost&lt;2.0,&gt;=1.2-&gt;validmind) (8.2.2)\nRequirement already satisfied: untokenize in /usr/local/lib/python3.10/dist-packages (from unify-&gt;sphinx-markdown-builder&lt;0.6.0,&gt;=0.5.5-&gt;validmind) (0.1.1)\nRequirement already satisfied: tomli&gt;=2.0.1 in /usr/local/lib/python3.10/dist-packages (from yapf-&gt;sphinx-markdown-builder&lt;0.6.0,&gt;=0.5.5-&gt;validmind) (2.0.1)\nRequirement already satisfied: visions[type_image_path]==0.7.5 in /usr/local/lib/python3.10/dist-packages (from ydata-profiling-&gt;pandas-profiling&lt;4.0.0,&gt;=3.6.6-&gt;validmind) (0.7.5)\nRequirement already satisfied: htmlmin==0.1.12 in /usr/local/lib/python3.10/dist-packages (from ydata-profiling-&gt;pandas-profiling&lt;4.0.0,&gt;=3.6.6-&gt;validmind) (0.1.12)\nRequirement already satisfied: phik&lt;0.13,&gt;=0.11.1 in /usr/local/lib/python3.10/dist-packages (from ydata-profiling-&gt;pandas-profiling&lt;4.0.0,&gt;=3.6.6-&gt;validmind) (0.12.3)\nRequirement already satisfied: multimethod&lt;1.10,&gt;=1.4 in /usr/local/lib/python3.10/dist-packages (from ydata-profiling-&gt;pandas-profiling&lt;4.0.0,&gt;=3.6.6-&gt;validmind) (1.9.1)\nRequirement already satisfied: typeguard&lt;2.14,&gt;=2.13.2 in /usr/local/lib/python3.10/dist-packages (from ydata-profiling-&gt;pandas-profiling&lt;4.0.0,&gt;=3.6.6-&gt;validmind) (2.13.3)\nRequirement already satisfied: imagehash==4.3.1 in /usr/local/lib/python3.10/dist-packages (from ydata-profiling-&gt;pandas-profiling&lt;4.0.0,&gt;=3.6.6-&gt;validmind) (4.3.1)\nRequirement already satisfied: PyWavelets in /usr/local/lib/python3.10/dist-packages (from imagehash==4.3.1-&gt;ydata-profiling-&gt;pandas-profiling&lt;4.0.0,&gt;=3.6.6-&gt;validmind) (1.4.1)\nRequirement already satisfied: attrs&gt;=19.3.0 in /usr/local/lib/python3.10/dist-packages (from visions[type_image_path]==0.7.5-&gt;ydata-profiling-&gt;pandas-profiling&lt;4.0.0,&gt;=3.6.6-&gt;validmind) (23.1.0)\nRequirement already satisfied: networkx&gt;=2.4 in /usr/local/lib/python3.10/dist-packages (from visions[type_image_path]==0.7.5-&gt;ydata-profiling-&gt;pandas-profiling&lt;4.0.0,&gt;=3.6.6-&gt;validmind) (3.1)\nRequirement already satisfied: tangled-up-in-unicode&gt;=0.0.4 in /usr/local/lib/python3.10/dist-packages (from visions[type_image_path]==0.7.5-&gt;ydata-profiling-&gt;pandas-profiling&lt;4.0.0,&gt;=3.6.6-&gt;validmind) (0.2.0)\n\n\nNote: Colab may generate the following warning after running the first cell:\nWARNING [...]\nYou must restart the runtime in order to use newly installed versions\nIf you see this, please click on “Restart runtime” and continue with the next cell.\n##Initializing the Python environment\n\nimport pandas as pd\nimport xgboost as xgb\n\nfrom sklearn.metrics import accuracy_score\nfrom sklearn.model_selection import train_test_split\n\n%matplotlib inline"
-  },
-  {
-    "objectID": "notebooks/jupyter-notebooks/Quickstart_Customer Churn_full_suite.html#initializing-the-validmind-client-library",
-    "href": "notebooks/jupyter-notebooks/Quickstart_Customer Churn_full_suite.html#initializing-the-validmind-client-library",
-    "title": "Quickstart - Customer Churn Full Suite Model Documentation",
-    "section": "Initializing the ValidMind Client Library",
-    "text": "Initializing the ValidMind Client Library\nLog in to the ValidMind platform with your registered email address, and navigate to the Documentation Projects page.\n\nCreating a new Documentation Project\n(Note: if a documentation project has already been created, you can skip this section and head directly “Finding Project API key and secret”)\nClicking on “Create a new project” allows to you to register a new documentation project for our demo model.\nSelect “Customer Churn model” from the Model drop-down, and “Initial Validation” as Type. Finally, click on “Create Project”.\n\n\nFinding the project API key and secret\nIn the “Client Integration” page of the newly created project, you will find the initialization code that allows the client library to associate documentation and tests with the appropriate project. The initialization code configures the following arguments:\n\napi_host: Location of the ValidMind API.\napi_key: Account API key.\napi_secret: Account Secret key.\nproject: The project identifier. The project argument is mandatory since it allows the library to associate all data collected with a specific account project.\n\nThe code snippet can be copied and pasted directly in the cell below to initialize the ValidMind Developer Framework when run:\n\n## Replace the code below with the code snippet from your project ## \n\n\n\n\nimport validmind as vm\n\nvm.init(\n  api_host = \"https://api.prod.validmind.ai/api/v1/tracking\",\n  api_key = \"b21d0d2e5bdaaaa550a7996e89a2354e\",\n  api_secret = \"3b56efe570096f7d3dc60d42c66a56fa92da94ad0e280a58cb6e8ccca035c664\",\n  project = \"clhowg73e001s1pk10uouvsde\"\n)\n  \n  \n  \n\nConnected to ValidMind. Project: [Quickstart] Customer Churn Model - Initial Validation (clhowg73e001s1pk10uouvsde)"
-  },
-  {
-    "objectID": "notebooks/jupyter-notebooks/Quickstart_Customer Churn_full_suite.html#load-the-demo-dataset",
-    "href": "notebooks/jupyter-notebooks/Quickstart_Customer Churn_full_suite.html#load-the-demo-dataset",
-    "title": "Quickstart - Customer Churn Full Suite Model Documentation",
-    "section": "Load the Demo Dataset",
-    "text": "Load the Demo Dataset\nFor the purpose of this demonstration, we will use a sample dataset provided by the ValidMind library.\n\n# Import the sample dataset from the library\nfrom validmind.datasets.classification import customer_churn as demo_dataset\n# You can try a different dataset with: \n#from validmind.datasets.classification import taiwan_credit as demo_dataset\n\ndf = demo_dataset.load_data()\n\n\nInitialize a dataset object for ValidMind\nBefore running the test plan, we must first initialize a ValidMind dataset object using the init_dataset function from the vm module. This function takes in arguements: dataset which is the dataset that we want to analyze; target_column which is used to identify the target variable; class_labels which is used to identify the labels used for classification model training.\n\nvm_dataset = vm.init_dataset(\n    dataset=df,\n    target_column=demo_dataset.target_column,\n    class_labels=demo_dataset.class_labels\n)\n\nPandas dataset detected. Initializing VM Dataset instance...\nInferring dataset types..."
-  },
-  {
-    "objectID": "notebooks/jupyter-notebooks/Quickstart_Customer Churn_full_suite.html#run-the-full-data-and-model-validation-test-suite",
-    "href": "notebooks/jupyter-notebooks/Quickstart_Customer Churn_full_suite.html#run-the-full-data-and-model-validation-test-suite",
-    "title": "Quickstart - Customer Churn Full Suite Model Documentation",
-    "section": "Run the Full Data and Model Validation Test Suite",
-    "text": "Run the Full Data and Model Validation Test Suite\nWe will need to preprocess the dataset and produce the training, test and validation splits first.\n\nPrepocess the Raw Dataset\nFor demonstration purposes, we simplified the preprocessing using demo_dataset.preprocess which executes the following operations:\n\ntrain_df, validation_df, test_df = demo_dataset.preprocess(df)\n\nx_train = train_df.drop(demo_dataset.target_column, axis=1)\ny_train = train_df[demo_dataset.target_column]\nx_val = validation_df.drop(demo_dataset.target_column, axis=1)\ny_val = validation_df[demo_dataset.target_column]\n\nmodel = xgb.XGBClassifier(early_stopping_rounds=10)\nmodel.set_params(\n    eval_metric=[\"error\", \"logloss\", \"auc\"],\n)\nmodel.fit(\n    x_train,\n    y_train,\n    eval_set=[(x_val, y_val)],\n    verbose=False,\n)\n\nXGBClassifier(base_score=None, booster=None, callbacks=None,\n              colsample_bylevel=None, colsample_bynode=None,\n              colsample_bytree=None, early_stopping_rounds=10,\n              enable_categorical=False, eval_metric=['error', 'logloss', 'auc'],\n              feature_types=None, gamma=None, gpu_id=None, grow_policy=None,\n              importance_type=None, interaction_constraints=None,\n              learning_rate=None, max_bin=None, max_cat_threshold=None,\n              max_cat_to_onehot=None, max_delta_step=None, max_depth=None,\n              max_leaves=None, min_child_weight=None, missing=nan,\n              monotone_constraints=None, n_estimators=100, n_jobs=None,\n              num_parallel_tree=None, predictor=None, random_state=None, ...)In a Jupyter environment, please rerun this cell to show the HTML representation or trust the notebook. On GitHub, the HTML representation is unable to render, please try loading this page with nbviewer.org.XGBClassifierXGBClassifier(base_score=None, booster=None, callbacks=None,\n              colsample_bylevel=None, colsample_bynode=None,\n              colsample_bytree=None, early_stopping_rounds=10,\n              enable_categorical=False, eval_metric=['error', 'logloss', 'auc'],\n              feature_types=None, gamma=None, gpu_id=None, grow_policy=None,\n              importance_type=None, interaction_constraints=None,\n              learning_rate=None, max_bin=None, max_cat_threshold=None,\n              max_cat_to_onehot=None, max_delta_step=None, max_depth=None,\n              max_leaves=None, min_child_weight=None, missing=nan,\n              monotone_constraints=None, n_estimators=100, n_jobs=None,\n              num_parallel_tree=None, predictor=None, random_state=None, ...)\n\n\nWe can now initialize the training and test datasets into dataset objects using vm.init_dataset():\n\nvm_train_ds = vm.init_dataset(\n    dataset=train_df,\n    type=\"generic\",\n    target_column=demo_dataset.target_column\n)\n\nvm_test_ds = vm.init_dataset(\n    dataset=test_df,\n    type=\"generic\",\n    target_column=demo_dataset.target_column\n)\n\nPandas dataset detected. Initializing VM Dataset instance...\nInferring dataset types...\nPandas dataset detected. Initializing VM Dataset instance...\nInferring dataset types...\n\n\nWe also initialize a model object using vm.init_model():\n\n\nvm_model = vm.init_model(\n    model,\n    train_ds=vm_train_ds,\n    test_ds=vm_test_ds,\n)\n\n\n\nRun the Full Suite\nWe are now ready to run the test suite for binary classifier with tabular datasets. This function will run test plans on the dataset and model objects, and will document the results in the ValidMind UI.\n\nfull_suite = vm.run_test_suite(\n    \"binary_classifier_full_suite\",\n    dataset=vm_dataset,\n    model=vm_model\n)\n\n\n\n\n\n\n\nYou can access and review the resulting documentation in the ValidMind UI, in the “Model Development” section of the model documentation."
-  },
-  {
-    "objectID": "guide/model-validators/submit-for-approval.html",
-    "href": "guide/model-validators/submit-for-approval.html",
-    "title": "Submit for approval",
-    "section": "",
-    "text": "Learn how to use the ValidMind UI to view the approval workflow configured by an administrator and to submit projects for review and approval according to that workflow. This topic is relevant for:"
-  },
-  {
-    "objectID": "guide/model-validators/submit-for-approval.html#prerequisites",
-    "href": "guide/model-validators/submit-for-approval.html#prerequisites",
-    "title": "Submit for approval",
-    "section": "Prerequisites",
-    "text": "Prerequisites\n\nYou are a registered user on the ValidMind Platform\nThe model you are documenting is registered in the model inventory\nFor Model Developers submitting their documentation for review: model documentation is complete\nFor Model Validators submitting their validation report for review: validation report is complete"
-  },
-  {
-    "objectID": "guide/model-validators/submit-for-approval.html#view-the-current-status-and-workflow",
-    "href": "guide/model-validators/submit-for-approval.html#view-the-current-status-and-workflow",
-    "title": "Submit for approval",
-    "section": "View the current status and workflow",
-    "text": "View the current status and workflow\n\nFrom the Documentation Projects page, select a project.\nOn the Overview page, the current status of the project is displayed under Status. \nClick See workflow under Status to visualize the entire workflow that this project will go through."
-  },
-  {
-    "objectID": "guide/model-validators/submit-for-approval.html#submit-for-review-for-validation-or-to-advance-to-a-workflow",
-    "href": "guide/model-validators/submit-for-approval.html#submit-for-review-for-validation-or-to-advance-to-a-workflow",
-    "title": "Submit for approval",
-    "section": "Submit for review, for validation, or to advance to a workflow",
-    "text": "Submit for review, for validation, or to advance to a workflow\n\nFrom the Documentation Projects page, select a project.\nUnder Actions on the right, initiate the transition from the current state to the next workflow state.\nFor example, change the state from In Documentation to In Validation to indicate that a model developer has completed the initial model documentation and is ready to go through the model validation step. \n\n\n\n\n\n\n\n\n\n\n\n\nTip\n\n\n\nWorkflow states and transitions can only be configured by an administrator."
-  },
-  {
-    "objectID": "guide/RENAME/developer-framework-introduction.html",
-    "href": "guide/RENAME/developer-framework-introduction.html",
-    "title": "Introduction to the ValidMind Developer Framework",
-    "section": "",
-    "text": "This page provides an introduction for:\n\nWhat the ValidMind Developer Framework is, key concepts, and what functionality it provides\nHow ValidMind documentation projects are structured"
-  },
-  {
-    "objectID": "guide/RENAME/developer-framework-introduction.html#brief-introduction",
-    "href": "guide/RENAME/developer-framework-introduction.html#brief-introduction",
-    "title": "Introduction to the ValidMind Developer Framework",
-    "section": "",
-    "text": "This page provides an introduction for:\n\nWhat the ValidMind Developer Framework is, key concepts, and what functionality it provides\nHow ValidMind documentation projects are structured"
-  },
-  {
-    "objectID": "guide/RENAME/developer-framework-introduction.html#what-validminds-developer-framework-is",
-    "href": "guide/RENAME/developer-framework-introduction.html#what-validminds-developer-framework-is",
-    "title": "Introduction to the ValidMind Developer Framework",
-    "section": "What ValidMind’s Developer Framework is",
-    "text": "What ValidMind’s Developer Framework is\n\nValidMind’s Python Developer Framework is a library of developer tools and methods designed to automate the documentation and validation of your models.\nThe Developer Framework is designed to be model agnostic. If your model is built in Python, ValidMind’s Python library will provide all the standard functionality without requiring your developers to rewrite any functions.\nThe Developer Framework provides a rich suite of documentation tools and test plans, from documenting descriptions of your dataset to testing your models for weak spots and overfit areas. The Developer Framework helps you automate the generation of model documentation by feeding the ValidMind platform with documentation artifacts and test results to the ValidMind platform."
-  },
-  {
-    "objectID": "guide/RENAME/developer-framework-introduction.html#validmind-documentation-project-structure",
-    "href": "guide/RENAME/developer-framework-introduction.html#validmind-documentation-project-structure",
-    "title": "Introduction to the ValidMind Developer Framework",
-    "section": "ValidMind Documentation Project Structure",
-    "text": "ValidMind Documentation Project Structure\n\n\nProjects\n\nAll documentation work in ValidMind is organized into projects which act as a container for the model documentation and validation report of your model. Each stage of the model’s MRM lifecycle will constitute a new project, and may be configured with its own templates and workflows.\n\nModel documentation\n\nA comprehensive record and description of a quantitative model. It should encompass all relevant information about the model in accordance with regulatory requirements (set by regulatory bodies) and model risk policies (set by an institution’s MRM team), assumptions, methodologies, data and inputs, model performance evaluation, limitations, and intended use. The purpose of model documentation is to provide transparency, facilitate understanding, and enable effective governance and oversight of the model.\n\nTests\n\nA function contained in the ValidMind Developer Framework, which is designed to run a specific quantitative test on the dataset or model. Test results are sent to the ValidMind Platform to generate the model documentation according to the relevant templates.\n\nTest plans\n\nA collection of many tests which are meant to be run simultaneously to validate and document specific aspects of the documentation. For instance, the tabular_dataset test plan runs several descriptive and data quality tests on a structured dataset, and documents the results in the ValidMind UI.\n\nTest suites\n\nCollection of test plans which are meant to run together to automate generate model documentation end-to-end for specific use-cases.\n\nTemplates\n\nAn outline of the sections/sub-sections of a ValidMind document (model documentation or validation report) and how they are organized. Templates also contain boilerplates and documentation & test results placeholders for which content will be provided by the Developer Framework. Template requirements are typically provided by the model risk management team, and can be configured programmatically for each model use case, typically by an administrator."
-  },
-  {
-    "objectID": "guide/RENAME/install-and-initialize-developer-framework.html",
-    "href": "guide/RENAME/install-and-initialize-developer-framework.html",
-    "title": "Install and initialize the Developer Framework",
-    "section": "",
-    "text": "These steps show how a model developer can integrate the Developer Framework in our own developer environment by installing and initializing it.\nFor example, you can use these steps to initialize the Developer Framework as part of a Jupyter notebook or use it in other parts of your customer infrastructure, such as MLOps."
-  },
-  {
-    "objectID": "guide/RENAME/install-and-initialize-developer-framework.html#prerequisites",
-    "href": "guide/RENAME/install-and-initialize-developer-framework.html#prerequisites",
-    "title": "Install and initialize the Developer Framework",
-    "section": "Prerequisites",
-    "text": "Prerequisites\nIn order to integrate the Developer Framework and to be able to upload to the ValidMind Platform, you must provide the following information:\n\n\n\nArgument\nDescription\n\n\n\n\napi_host\nThe location of the ValidMind API\n\n\napi_key\nThe account API key\n\n\napi_secret\nThe account secret key\n\n\nproject\nThe project identifier\n\n\n\nFor existing projects, this information can be found in the ValidMind UI:\n\nGo to the Documentation Projects page and select the project.\nClick Client integration and scroll down to Initializing the client library.\nLocate the code snippet and click Copy to clipboard.\n\nIf you do not have an existing project, you can create one.\nThe Developer Framework also requires access to the data sources where data sets used for training, testing, and trained model files are stored. This access is needed to run model documentation and validation tests, and to upload to the ValidMind Platform to populate the model documentation and validation reports."
-  },
-  {
-    "objectID": "guide/RENAME/install-and-initialize-developer-framework.html#install-the-client-library",
-    "href": "guide/RENAME/install-and-initialize-developer-framework.html#install-the-client-library",
-    "title": "Install and initialize the Developer Framework",
-    "section": "Install the client library",
-    "text": "Install the client library\nTo install the client library:\npip install validmind"
-  },
-  {
-    "objectID": "guide/RENAME/install-and-initialize-developer-framework.html#initialize-the-client-library",
-    "href": "guide/RENAME/install-and-initialize-developer-framework.html#initialize-the-client-library",
-    "title": "Install and initialize the Developer Framework",
-    "section": "Initialize the client library",
-    "text": "Initialize the client library\nTo initialize the client library, paste the code snippet with the client integration details directly into your development source code, replacing this example with your own:\nimport validmind as vm\n\nvm.init(\n  api_host = \"https://api.dev.vm.validmind.ai/api/v1/tracking/tracking\",\n  api_key = \"xxxxxxxxxxxxxxxxxxxxxxxxxxxxxxxx\",\n  api_secret = \"xxxxxxxxxxxxxxxxxxxxxxxxxxxxxxxx\",\n  project = \"&lt;project-identifier&gt;\"\n)\n\n\n\n\n\n\n\n\nDon’t forget\n\n\n\nReplace the API key and secret shown in these steps with your own.\n\n\nAfter you have pasted the code snippet into your development source code and executed the code, the Python client library will register with ValidMind. You can now use the Developer Framework to document and test your models, and to upload to the ValidMind Platform."
-  },
-  {
-    "objectID": "guide/RENAME/model-evaluation-tests.html",
-    "href": "guide/RENAME/model-evaluation-tests.html",
-    "title": "Model evaluation tests",
-    "section": "",
-    "text": "This article provides an examples of how to run model evaluation test plans, and provides a reference to other model evaluation tests and test plans available in the Developer Framework."
-  },
-  {
-<<<<<<< HEAD
-    "objectID": "guide/RENAME/model-evaluation-tests.html#prerequisites",
-    "href": "guide/RENAME/model-evaluation-tests.html#prerequisites",
-    "title": "Model evaluation tests",
-    "section": "Prerequisites:",
-    "text": "Prerequisites:\n\nThe model is already registered in the model inventory\nThere is an active documentation project for the model\nYou have already located the project identifier, API key and secret\nYou have already installed the ValidMind client library in your developer environment\nYou are logged into the ValidMind Platform"
-  },
-  {
-    "objectID": "guide/RENAME/model-evaluation-tests.html#examples",
-    "href": "guide/RENAME/model-evaluation-tests.html#examples",
-    "title": "Model evaluation tests",
-    "section": "Examples",
-    "text": "Examples\nPlease refer to the following notebooks for examples of how to run model evaluation test plans:\n\nBinary Classifier model example: Customer Churn Model \nTime Series Forecasting model example: Time Series Dataset Test Suite"
-  },
-  {
-    "objectID": "guide/RENAME/model-evaluation-tests.html#list-of-all-model-evaluation-test-plans-and-tests",
-    "href": "guide/RENAME/model-evaluation-tests.html#list-of-all-model-evaluation-test-plans-and-tests",
-    "title": "Model evaluation tests",
-    "section": "List of all model evaluation test plans and tests:",
-    "text": "List of all model evaluation test plans and tests:\nSee the Reference pages for a list of all of the built-in tests and test plans for datasets and models."
-  },
-  {
-    "objectID": "guide/RENAME/supported-models.html",
-    "href": "guide/RENAME/supported-models.html",
-    "title": "Supported models",
-    "section": "",
-    "text": "As of the current release (v1.9.3), the Developer Framework supports the following model types:\nThe following table presents an overview of libraries supported by each test plan, as well as the tests which comprise each test plan as of the current Developer Framework release."
-  },
-  {
-    "objectID": "guide/RENAME/supported-models.html#related-topics",
-    "href": "guide/RENAME/supported-models.html#related-topics",
-    "title": "Supported models",
-    "section": "Related Topics",
-    "text": "Related Topics\n\nCheck out our Developer Framework documentation for more details on how to use our documentation and testing functions with supported models."
-  },
-  {
-    "objectID": "guide/RENAME/tabular-data-tests.html",
-    "href": "guide/RENAME/tabular-data-tests.html",
-    "title": "Tabular data tests",
-=======
-    "objectID": "notebooks/Quickstart_Customer Churn_full_suite.html",
-    "href": "notebooks/Quickstart_Customer Churn_full_suite.html",
-    "title": "Quickstart - Customer Churn Full Suite Model Documentation",
->>>>>>> 8f2dcb32
-    "section": "",
-    "text": "This article provides an example of how to run a Test Plan to validate a tabular dataset, and provides a reference to other dataset tests and test plans available in the Developer Framework."
-  },
-  {
-    "objectID": "guide/RENAME/tabular-data-tests.html#prerequisites",
-    "href": "guide/RENAME/tabular-data-tests.html#prerequisites",
-    "title": "Tabular data tests",
-    "section": "Prerequisites:",
-    "text": "Prerequisites:\n\nThe model is already registered in the model inventory\nThere is an active documentation project for the model\nYou have already located the project identifier, API key and secret\nYou have already installed the ValidMind client library in your developer environment\nYou are logged into the ValidMind Platform"
-  },
-  {
-<<<<<<< HEAD
-    "objectID": "guide/RENAME/tabular-data-tests.html#examples",
-    "href": "guide/RENAME/tabular-data-tests.html#examples",
-    "title": "Tabular data tests",
-    "section": "Examples",
-    "text": "Examples\nPlease refer to the following notebooks for examples of how to run dataset test plans:\n\nTabular dataset: Customer Churn Model \nTime series dataset: Time Series Dataset Test Suite"
-  },
-  {
-    "objectID": "guide/RENAME/tabular-data-tests.html#list-of-all-dataset-test-plans-and-tests",
-    "href": "guide/RENAME/tabular-data-tests.html#list-of-all-dataset-test-plans-and-tests",
-    "title": "Tabular data tests",
-    "section": "List of all dataset test plans and tests:",
-    "text": "List of all dataset test plans and tests:\nSee the Reference pages for a list of all of the built-in tests and test plans for datasets and models."
-  },
-  {
-    "objectID": "guide/RENAME/use-test-plans-and-tests.html",
-    "href": "guide/RENAME/use-test-plans-and-tests.html",
-    "title": "When to use test plans and tests",
-    "section": "",
-    "text": "This topic provides an overview about:"
-  },
-  {
-    "objectID": "guide/RENAME/use-test-plans-and-tests.html#what-tests-test-plans-and-test-suites-are",
-    "href": "guide/RENAME/use-test-plans-and-tests.html#what-tests-test-plans-and-test-suites-are",
-    "title": "When to use test plans and tests",
-    "section": "What Tests, Test plans, and Test suites are",
-    "text": "What Tests, Test plans, and Test suites are\n\nTests are designed to run a specific quantitative test on the dataset or model. Test results are sent to the ValidMind Platform to generate the model documentation according to the relevant templates.\nTest plans are collections of tests which are meant to be run simultaneously to address specific aspects of the documentation.\nExample: the tabular_dataset test plan runs several descriptive and data quality tests on a structured dataset, and documents the results in the ValidMind Platform.\nTest suites are collection of test plans which are meant to run together to automate generate model documentation end-to-end for specific use-cases.\nExample: the binary_classifier_full_suite test suite runs the tabular_dataset and binary_classifier test plans to fully document the data and model sections for binary classification model use-cases."
-=======
-    "objectID": "notebooks/Quickstart_Customer Churn_full_suite.html#install-validmind-developer-framework",
-    "href": "notebooks/Quickstart_Customer Churn_full_suite.html#install-validmind-developer-framework",
-    "title": "Quickstart - Customer Churn Full Suite Model Documentation",
-    "section": "Install ValidMind Developer Framework",
-    "text": "Install ValidMind Developer Framework\n\n!pip install validmind\n\nNote: Colab may generate the following warning after running the first cell:\nWARNING [...]\nYou must restart the runtime in order to use newly installed versions\nIf you see this, please click on “Restart runtime” and continue with the next cell.\n##Initializing the Python environment\n\nimport pandas as pd\nimport xgboost as xgb\n\nfrom sklearn.metrics import accuracy_score\nfrom sklearn.model_selection import train_test_split\n\n%matplotlib inline"
-  },
-  {
-    "objectID": "notebooks/Quickstart_Customer Churn_full_suite.html#initializing-the-validmind-client-library",
-    "href": "notebooks/Quickstart_Customer Churn_full_suite.html#initializing-the-validmind-client-library",
-    "title": "Quickstart - Customer Churn Full Suite Model Documentation",
-    "section": "Initializing the ValidMind Client Library",
-    "text": "Initializing the ValidMind Client Library\nLog in to the ValidMind platform with your registered email address, and navigate to the Documentation Projects page.\n\nCreating a new Documentation Project\n(Note: if a documentation project has already been created, you can skip this section and head directly “Finding Project API key and secret”)\nClicking on “Create a new project” allows to you to register a new documentation project for our demo model.\nSelect “Customer Churn model” from the Model drop-down, and “Initial Validation” as Type. Finally, click on “Create Project”.\n\n\nFinding the project API key and secret\nIn the “Client Integration” page of the newly created project, you will find the initialization code that allows the client library to associate documentation and tests with the appropriate project. The initialization code configures the following arguments:\n\napi_host: Location of the ValidMind API.\napi_key: Account API key.\napi_secret: Account Secret key.\nproject: The project identifier. The project argument is mandatory since it allows the library to associate all data collected with a specific account project.\n\nThe code snippet can be copied and pasted directly in the cell below to initialize the ValidMind Developer Framework when run:\n\n## Replace the code below with the code snippet from your project ## \n\n\n\n\n\n\n\nimport validmind as vm\n\nvm.init(\n  api_host = \"https://api.prod.validmind.ai/api/v1/tracking\",\n  api_key = \"d84fda1911a2cd3711b32d296e33f848\",\n  api_secret = \"e8f5ae23f6afc61368cdd64b3ef546af0b31cd7b78d7eedcd8a312f9c44b9dc2\",\n  project = \"clhowg73e001s1pk10uouvsde\"\n)"
-  },
-  {
-    "objectID": "notebooks/Quickstart_Customer Churn_full_suite.html#load-the-demo-dataset",
-    "href": "notebooks/Quickstart_Customer Churn_full_suite.html#load-the-demo-dataset",
-    "title": "Quickstart - Customer Churn Full Suite Model Documentation",
-    "section": "Load the Demo Dataset",
-    "text": "Load the Demo Dataset\nFor the purpose of this demonstration, we will use a sample dataset provided by the ValidMind library.\n\n# Import the sample dataset from the library\nfrom validmind.datasets.classification import customer_churn as demo_dataset\n# You can try a different dataset with: \n#from validmind.datasets.classification import taiwan_credit as demo_dataset\n\ndf = demo_dataset.load_data()\n\n\nInitialize a dataset object for ValidMind\nBefore running the test plan, we must first initialize a ValidMind dataset object using the init_dataset function from the vm module. This function takes in arguements: dataset which is the dataset that we want to analyze; target_column which is used to identify the target variable; class_labels which is used to identify the labels used for classification model training.\n\nvm_dataset = vm.init_dataset(\n    dataset=df,\n    target_column=demo_dataset.target_column,\n    class_labels=demo_dataset.class_labels\n)"
-  },
-  {
-    "objectID": "notebooks/Quickstart_Customer Churn_full_suite.html#run-the-full-data-and-model-validation-test-suite",
-    "href": "notebooks/Quickstart_Customer Churn_full_suite.html#run-the-full-data-and-model-validation-test-suite",
-    "title": "Quickstart - Customer Churn Full Suite Model Documentation",
-    "section": "Run the Full Data and Model Validation Test Suite",
-    "text": "Run the Full Data and Model Validation Test Suite\nWe will need to preprocess the dataset and produce the training, test and validation splits first.\n\nPrepocess the Raw Dataset\nFor demonstration purposes, we simplified the preprocessing using demo_dataset.preprocess which executes the following operations:\n\ntrain_df, validation_df, test_df = demo_dataset.preprocess(df)\n\nx_train = train_df.drop(demo_dataset.target_column, axis=1)\ny_train = train_df[demo_dataset.target_column]\nx_val = validation_df.drop(demo_dataset.target_column, axis=1)\ny_val = validation_df[demo_dataset.target_column]\n\nmodel = xgb.XGBClassifier(early_stopping_rounds=10)\nmodel.set_params(\n    eval_metric=[\"error\", \"logloss\", \"auc\"],\n)\nmodel.fit(\n    x_train,\n    y_train,\n    eval_set=[(x_val, y_val)],\n    verbose=False,\n)\n\nWe can now initialize the training and test datasets into dataset objects using vm.init_dataset():\n\nvm_train_ds = vm.init_dataset(\n    dataset=train_df,\n    type=\"generic\",\n    target_column=demo_dataset.target_column\n)\n\nvm_test_ds = vm.init_dataset(\n    dataset=test_df,\n    type=\"generic\",\n    target_column=demo_dataset.target_column\n)\n\nWe also initialize a model object using vm.init_model():\n\n\nvm_model = vm.init_model(\n    model,\n    train_ds=vm_train_ds,\n    test_ds=vm_test_ds,\n)\n\n\n\nRun the Full Suite\nWe are now ready to run the test suite for binary classifier with tabular datasets. This function will run test plans on the dataset and model objects, and will document the results in the ValidMind UI.\n\nfull_suite = vm.run_test_suite(\n    \"binary_classifier_full_suite\",\n    dataset=vm_dataset,\n    model=vm_model\n)\n\n\nvm.test_plans.list_tests()\n\n\nvm.test_plans.describe_plan(\"tabular_data_quality\")\n\n\nfull_suite = vm.run_test_suite(\n    \"binary_classifier_full_suite\",\n    dataset=vm_dataset,\n    model=vm_model\n)\n\nYou can access and review the resulting documentation in the ValidMind UI, in the “Model Development” section of the model documentation."
->>>>>>> 8f2dcb32
-  },
-  {
-    "objectID": "guide/RENAME/use-test-plans-and-tests.html#when-to-use-validmind-tests-test-plans-and-test-suites",
-    "href": "guide/RENAME/use-test-plans-and-tests.html#when-to-use-validmind-tests-test-plans-and-test-suites",
-    "title": "When to use test plans and tests",
-    "section": "When to use ValidMind Tests, Test plans, and Test suites",
-    "text": "When to use ValidMind Tests, Test plans, and Test suites\nValidMind provides many built-in tests and test plans which make it easy for a model developer to document their work at any point during the model development lifecycle when they need to validate that their work satisfies model risk management requirements.\nWhile model developers have the flexibility to decide when to use ValidMind tests, we have identified a few typical scenarios which have their own characteristics and needs:\n\nWhen you want to document and validate your dataset:\n\nFor generic tabular datasets: use the tabular_dataset test plan.\nFor time-series datasets: use the time_series_dataset test plan.\n\nWhen you want to document and validate about your model:\n\nFor binary classification models: use the binary_classifier test plan.\nFor time series models: use the timeseries test plan.\n\nWhen you want to document a binary classification model and the relevant dataset end-to-end: use the binary_classifier_full_suite test suite."
-  },
-  {
-    "objectID": "guide/RENAME/use-test-plans-and-tests.html#api-reference",
-    "href": "guide/RENAME/use-test-plans-and-tests.html#api-reference",
-    "title": "When to use test plans and tests",
-    "section": "API Reference",
-    "text": "API Reference\nSee the Reference pages for a list of all of the built-in tests and test plans for datasets and models."
-  },
-  {
-    "objectID": "guide/RENAME.html",
-    "href": "guide/RENAME.html",
-    "title": "RENAME",
-    "section": "",
-    "text": "Introduction to the ValidMind Developer Framework\n\n\n\n\n\n\n\n\n\n\n \n\n\n\n\n  \n\n\n\n\nInstall and initialize the Developer Framework\n\n\n\n\n\n\n\n\n\n\n \n\n\n\n\n  \n\n\n\n\nModel evaluation tests\n\n\n\n\n\n\n\n\n\n\n \n\n\n\n\n  \n\n\n\n\nSupported models\n\n\n\n\n\n\n\n\n\n\n \n\n\n\n\n  \n\n\n\n\nTabular data tests\n\n\n\n\n\n\n\n\n\n\n \n\n\n\n\n  \n\n\n\n\nWhen to use test plans and tests\n\n\n\n\n\n\n\n\n\n\n \n\n\n\n\nNo matching items"
-  },
-  {
-    "objectID": "guide/model-validators/name.html",
-    "href": "guide/model-validators/name.html",
-    "title": "Submit for approval",
-    "section": "",
-    "text": "Learn how to use the ValidMind UI to view the approval workflow configured by an administrator and to submit projects for review and approval according to that workflow. This topic is relevant for:"
-  },
-  {
-<<<<<<< HEAD
-    "objectID": "guide/model-validators/name.html#prerequisites",
-    "href": "guide/model-validators/name.html#prerequisites",
-    "title": "Submit for approval",
-    "section": "Prerequisites",
-    "text": "Prerequisites\n\nYou are a registered user on the ValidMind Platform\nThe model you are documenting is registered in the model inventory\nFor Model Developers submitting their documentation for review: model documentation is complete\nFor Model Validators submitting their validation report for review: validation report is complete"
-=======
-    "objectID": "notebooks/Introduction_Customer_Churn.html#before-starting-important",
-    "href": "notebooks/Introduction_Customer_Churn.html#before-starting-important",
-    "title": "Introduction - Customer Churn Model Documentation (Data and Model)",
-    "section": "Before Starting (Important)",
-    "text": "Before Starting (Important)\nClick File &gt; Save a copy in Drive &gt; to make your own copy in Google Drive so that you can modify the notebook.\nAlternatively, you can download the notebook source and work with it in your own developer environment.\n##Install ValidMind Developer Framework\n\n!pip install validmind\n\nLooking in indexes: https://pypi.org/simple, https://us-python.pkg.dev/colab-wheels/public/simple/\nCollecting validmind\n  Downloading validmind-1.11.7-py3-none-any.whl (1.4 MB)\n     ━━━━━━━━━━━━━━━━━━━━━━━━━━━━━━━━━━━━━━━━ 1.4/1.4 MB 11.9 MB/s eta 0:00:00\nCollecting arch&lt;6.0.0,&gt;=5.4.0 (from validmind)\n  Downloading arch-5.5.0-cp310-cp310-manylinux_2_17_x86_64.manylinux2014_x86_64.whl (918 kB)\n     ━━━━━━━━━━━━━━━━━━━━━━━━━━━━━━━━━━━━━━ 918.2/918.2 kB 67.3 MB/s eta 0:00:00\nCollecting catboost&lt;2.0,&gt;=1.2 (from validmind)\n  Downloading catboost-1.2-cp310-cp310-manylinux2014_x86_64.whl (98.6 MB)\n     ━━━━━━━━━━━━━━━━━━━━━━━━━━━━━━━━━━━━━━━━ 98.6/98.6 MB 8.2 MB/s eta 0:00:00\nRequirement already satisfied: click&lt;9.0.0,&gt;=8.0.4 in /usr/local/lib/python3.10/dist-packages (from validmind) (8.1.3)\nCollecting dython&lt;0.8.0,&gt;=0.7.1 (from validmind)\n  Downloading dython-0.7.4-py3-none-any.whl (24 kB)\nRequirement already satisfied: ipython==7.34.0 in /usr/local/lib/python3.10/dist-packages (from validmind) (7.34.0)\nRequirement already satisfied: markdown&lt;4.0.0,&gt;=3.4.3 in /usr/local/lib/python3.10/dist-packages (from validmind) (3.4.3)\nCollecting myst-parser&lt;2.0.0,&gt;=1.0.0 (from validmind)\n  Downloading myst_parser-1.0.0-py3-none-any.whl (77 kB)\n     ━━━━━━━━━━━━━━━━━━━━━━━━━━━━━━━━━━━━━━━━ 77.3/77.3 kB 8.5 MB/s eta 0:00:00\nCollecting numpy==1.22.3 (from validmind)\n  Downloading numpy-1.22.3-cp310-cp310-manylinux_2_17_x86_64.manylinux2014_x86_64.whl (16.8 MB)\n     ━━━━━━━━━━━━━━━━━━━━━━━━━━━━━━━━━━━━━━━━ 16.8/16.8 MB 83.5 MB/s eta 0:00:00\nRequirement already satisfied: pandas==1.5.3 in /usr/local/lib/python3.10/dist-packages (from validmind) (1.5.3)\nCollecting pandas-profiling&lt;4.0.0,&gt;=3.6.6 (from validmind)\n  Downloading pandas_profiling-3.6.6-py2.py3-none-any.whl (324 kB)\n     ━━━━━━━━━━━━━━━━━━━━━━━━━━━━━━━━━━━━━━ 324.4/324.4 kB 24.5 MB/s eta 0:00:00\nRequirement already satisfied: pydantic&lt;2.0.0,&gt;=1.9.1 in /usr/local/lib/python3.10/dist-packages (from validmind) (1.10.7)\nCollecting pypmml&lt;0.10.0,&gt;=0.9.17 (from validmind)\n  Downloading pypmml-0.9.17.tar.gz (14.2 MB)\n     ━━━━━━━━━━━━━━━━━━━━━━━━━━━━━━━━━━━━━━━━ 14.2/14.2 MB 93.2 MB/s eta 0:00:00\n  Preparing metadata (setup.py) ... done\nCollecting python-dotenv&lt;0.21.0,&gt;=0.20.0 (from validmind)\n  Downloading python_dotenv-0.20.0-py3-none-any.whl (17 kB)\nRequirement already satisfied: requests&lt;3.0.0,&gt;=2.27.1 in /usr/local/lib/python3.10/dist-packages (from validmind) (2.27.1)\nRequirement already satisfied: scikit-learn&lt;2.0.0,&gt;=1.0.2 in /usr/local/lib/python3.10/dist-packages (from validmind) (1.2.2)\nCollecting seaborn&lt;0.12.0,&gt;=0.11.2 (from validmind)\n  Downloading seaborn-0.11.2-py3-none-any.whl (292 kB)\n     ━━━━━━━━━━━━━━━━━━━━━━━━━━━━━━━━━━━━━━ 292.8/292.8 kB 32.6 MB/s eta 0:00:00\nCollecting shap&lt;0.42.0,&gt;=0.41.0 (from validmind)\n  Downloading shap-0.41.0-cp310-cp310-manylinux_2_12_x86_64.manylinux2010_x86_64.whl (572 kB)\n     ━━━━━━━━━━━━━━━━━━━━━━━━━━━━━━━━━━━━━━ 572.6/572.6 kB 53.1 MB/s eta 0:00:00\nCollecting sphinx&lt;7.0.0,&gt;=6.1.3 (from validmind)\n  Downloading sphinx-6.2.1-py3-none-any.whl (3.0 MB)\n     ━━━━━━━━━━━━━━━━━━━━━━━━━━━━━━━━━━━━━━━━ 3.0/3.0 MB 84.8 MB/s eta 0:00:00\nCollecting sphinx-markdown-builder&lt;0.6.0,&gt;=0.5.5 (from validmind)\n  Downloading sphinx_markdown_builder-0.5.5-py2.py3-none-any.whl (15 kB)\nCollecting sphinx-rtd-theme&lt;2.0.0,&gt;=1.2.0 (from validmind)\n  Downloading sphinx_rtd_theme-1.2.0-py2.py3-none-any.whl (2.8 MB)\n     ━━━━━━━━━━━━━━━━━━━━━━━━━━━━━━━━━━━━━━━━ 2.8/2.8 MB 85.9 MB/s eta 0:00:00\nRequirement already satisfied: statsmodels&lt;0.14.0,&gt;=0.13.5 in /usr/local/lib/python3.10/dist-packages (from validmind) (0.13.5)\nRequirement already satisfied: tabulate&lt;0.9.0,&gt;=0.8.9 in /usr/local/lib/python3.10/dist-packages (from validmind) (0.8.10)\nRequirement already satisfied: tqdm&lt;5.0.0,&gt;=4.64.0 in /usr/local/lib/python3.10/dist-packages (from validmind) (4.65.0)\nRequirement already satisfied: xgboost&lt;2.0.0,&gt;=1.5.2 in /usr/local/lib/python3.10/dist-packages (from validmind) (1.7.5)\nRequirement already satisfied: setuptools&gt;=18.5 in /usr/local/lib/python3.10/dist-packages (from ipython==7.34.0-&gt;validmind) (67.7.2)\nCollecting jedi&gt;=0.16 (from ipython==7.34.0-&gt;validmind)\n  Downloading jedi-0.18.2-py2.py3-none-any.whl (1.6 MB)\n     ━━━━━━━━━━━━━━━━━━━━━━━━━━━━━━━━━━━━━━━━ 1.6/1.6 MB 87.6 MB/s eta 0:00:00\nRequirement already satisfied: decorator in /usr/local/lib/python3.10/dist-packages (from ipython==7.34.0-&gt;validmind) (4.4.2)\nRequirement already satisfied: pickleshare in /usr/local/lib/python3.10/dist-packages (from ipython==7.34.0-&gt;validmind) (0.7.5)\nRequirement already satisfied: traitlets&gt;=4.2 in /usr/local/lib/python3.10/dist-packages (from ipython==7.34.0-&gt;validmind) (5.7.1)\nRequirement already satisfied: prompt-toolkit!=3.0.0,!=3.0.1,&lt;3.1.0,&gt;=2.0.0 in /usr/local/lib/python3.10/dist-packages (from ipython==7.34.0-&gt;validmind) (3.0.38)\nRequirement already satisfied: pygments in /usr/local/lib/python3.10/dist-packages (from ipython==7.34.0-&gt;validmind) (2.14.0)\nRequirement already satisfied: backcall in /usr/local/lib/python3.10/dist-packages (from ipython==7.34.0-&gt;validmind) (0.2.0)\nRequirement already satisfied: matplotlib-inline in /usr/local/lib/python3.10/dist-packages (from ipython==7.34.0-&gt;validmind) (0.1.6)\nRequirement already satisfied: pexpect&gt;4.3 in /usr/local/lib/python3.10/dist-packages (from ipython==7.34.0-&gt;validmind) (4.8.0)\nRequirement already satisfied: python-dateutil&gt;=2.8.1 in /usr/local/lib/python3.10/dist-packages (from pandas==1.5.3-&gt;validmind) (2.8.2)\nRequirement already satisfied: pytz&gt;=2020.1 in /usr/local/lib/python3.10/dist-packages (from pandas==1.5.3-&gt;validmind) (2022.7.1)\nRequirement already satisfied: scipy&gt;=1.3 in /usr/local/lib/python3.10/dist-packages (from arch&lt;6.0.0,&gt;=5.4.0-&gt;validmind) (1.10.1)\nCollecting property-cached&gt;=1.6.4 (from arch&lt;6.0.0,&gt;=5.4.0-&gt;validmind)\n  Downloading property_cached-1.6.4-py2.py3-none-any.whl (7.8 kB)\nRequirement already satisfied: graphviz in /usr/local/lib/python3.10/dist-packages (from catboost&lt;2.0,&gt;=1.2-&gt;validmind) (0.20.1)\nRequirement already satisfied: matplotlib in /usr/local/lib/python3.10/dist-packages (from catboost&lt;2.0,&gt;=1.2-&gt;validmind) (3.7.1)\nRequirement already satisfied: plotly in /usr/local/lib/python3.10/dist-packages (from catboost&lt;2.0,&gt;=1.2-&gt;validmind) (5.13.1)\nRequirement already satisfied: six in /usr/local/lib/python3.10/dist-packages (from catboost&lt;2.0,&gt;=1.2-&gt;validmind) (1.16.0)\nINFO: pip is looking at multiple versions of dython to determine which version is compatible with other requirements. This could take a while.\nCollecting dython&lt;0.8.0,&gt;=0.7.1 (from validmind)\n  Downloading dython-0.7.3-py3-none-any.whl (23 kB)\n  Downloading dython-0.7.2-py3-none-any.whl (22 kB)\nCollecting scikit-plot&gt;=0.3.7 (from dython&lt;0.8.0,&gt;=0.7.1-&gt;validmind)\n  Downloading scikit_plot-0.3.7-py3-none-any.whl (33 kB)\nRequirement already satisfied: psutil&gt;=5.9.1 in /usr/local/lib/python3.10/dist-packages (from dython&lt;0.8.0,&gt;=0.7.1-&gt;validmind) (5.9.5)\nRequirement already satisfied: docutils&lt;0.20,&gt;=0.15 in /usr/local/lib/python3.10/dist-packages (from myst-parser&lt;2.0.0,&gt;=1.0.0-&gt;validmind) (0.16)\nRequirement already satisfied: jinja2 in /usr/local/lib/python3.10/dist-packages (from myst-parser&lt;2.0.0,&gt;=1.0.0-&gt;validmind) (3.1.2)\nRequirement already satisfied: markdown-it-py&lt;3.0.0,&gt;=1.0.0 in /usr/local/lib/python3.10/dist-packages (from myst-parser&lt;2.0.0,&gt;=1.0.0-&gt;validmind) (2.2.0)\nCollecting mdit-py-plugins~=0.3.4 (from myst-parser&lt;2.0.0,&gt;=1.0.0-&gt;validmind)\n  Downloading mdit_py_plugins-0.3.5-py3-none-any.whl (52 kB)\n     ━━━━━━━━━━━━━━━━━━━━━━━━━━━━━━━━━━━━━━━━ 52.1/52.1 kB 6.6 MB/s eta 0:00:00\nRequirement already satisfied: pyyaml in /usr/local/lib/python3.10/dist-packages (from myst-parser&lt;2.0.0,&gt;=1.0.0-&gt;validmind) (6.0)\nCollecting ydata-profiling (from pandas-profiling&lt;4.0.0,&gt;=3.6.6-&gt;validmind)\n  Downloading ydata_profiling-4.1.2-py2.py3-none-any.whl (345 kB)\n     ━━━━━━━━━━━━━━━━━━━━━━━━━━━━━━━━━━━━━━ 345.9/345.9 kB 39.2 MB/s eta 0:00:00\nRequirement already satisfied: typing-extensions&gt;=4.2.0 in /usr/local/lib/python3.10/dist-packages (from pydantic&lt;2.0.0,&gt;=1.9.1-&gt;validmind) (4.5.0)\nRequirement already satisfied: py4j&gt;=0.10.7 in /usr/local/lib/python3.10/dist-packages (from pypmml&lt;0.10.0,&gt;=0.9.17-&gt;validmind) (0.10.9.7)\nRequirement already satisfied: urllib3&lt;1.27,&gt;=1.21.1 in /usr/local/lib/python3.10/dist-packages (from requests&lt;3.0.0,&gt;=2.27.1-&gt;validmind) (1.26.15)\nRequirement already satisfied: certifi&gt;=2017.4.17 in /usr/local/lib/python3.10/dist-packages (from requests&lt;3.0.0,&gt;=2.27.1-&gt;validmind) (2022.12.7)\nRequirement already satisfied: charset-normalizer~=2.0.0 in /usr/local/lib/python3.10/dist-packages (from requests&lt;3.0.0,&gt;=2.27.1-&gt;validmind) (2.0.12)\nRequirement already satisfied: idna&lt;4,&gt;=2.5 in /usr/local/lib/python3.10/dist-packages (from requests&lt;3.0.0,&gt;=2.27.1-&gt;validmind) (3.4)\nRequirement already satisfied: joblib&gt;=1.1.1 in /usr/local/lib/python3.10/dist-packages (from scikit-learn&lt;2.0.0,&gt;=1.0.2-&gt;validmind) (1.2.0)\nRequirement already satisfied: threadpoolctl&gt;=2.0.0 in /usr/local/lib/python3.10/dist-packages (from scikit-learn&lt;2.0.0,&gt;=1.0.2-&gt;validmind) (3.1.0)\nRequirement already satisfied: packaging&gt;20.9 in /usr/local/lib/python3.10/dist-packages (from shap&lt;0.42.0,&gt;=0.41.0-&gt;validmind) (23.1)\nCollecting slicer==0.0.7 (from shap&lt;0.42.0,&gt;=0.41.0-&gt;validmind)\n  Downloading slicer-0.0.7-py3-none-any.whl (14 kB)\nRequirement already satisfied: numba in /usr/local/lib/python3.10/dist-packages (from shap&lt;0.42.0,&gt;=0.41.0-&gt;validmind) (0.56.4)\nRequirement already satisfied: cloudpickle in /usr/local/lib/python3.10/dist-packages (from shap&lt;0.42.0,&gt;=0.41.0-&gt;validmind) (2.2.1)\nRequirement already satisfied: sphinxcontrib-applehelp in /usr/local/lib/python3.10/dist-packages (from sphinx&lt;7.0.0,&gt;=6.1.3-&gt;validmind) (1.0.4)\nRequirement already satisfied: sphinxcontrib-devhelp in /usr/local/lib/python3.10/dist-packages (from sphinx&lt;7.0.0,&gt;=6.1.3-&gt;validmind) (1.0.2)\nRequirement already satisfied: sphinxcontrib-jsmath in /usr/local/lib/python3.10/dist-packages (from sphinx&lt;7.0.0,&gt;=6.1.3-&gt;validmind) (1.0.1)\nRequirement already satisfied: sphinxcontrib-htmlhelp&gt;=2.0.0 in /usr/local/lib/python3.10/dist-packages (from sphinx&lt;7.0.0,&gt;=6.1.3-&gt;validmind) (2.0.1)\nRequirement already satisfied: sphinxcontrib-serializinghtml&gt;=1.1.5 in /usr/local/lib/python3.10/dist-packages (from sphinx&lt;7.0.0,&gt;=6.1.3-&gt;validmind) (1.1.5)\nRequirement already satisfied: sphinxcontrib-qthelp in /usr/local/lib/python3.10/dist-packages (from sphinx&lt;7.0.0,&gt;=6.1.3-&gt;validmind) (1.0.3)\nCollecting docutils&lt;0.20,&gt;=0.15 (from myst-parser&lt;2.0.0,&gt;=1.0.0-&gt;validmind)\n  Downloading docutils-0.19-py3-none-any.whl (570 kB)\n     ━━━━━━━━━━━━━━━━━━━━━━━━━━━━━━━━━━━━━━ 570.5/570.5 kB 43.3 MB/s eta 0:00:00\nRequirement already satisfied: snowballstemmer&gt;=2.0 in /usr/local/lib/python3.10/dist-packages (from sphinx&lt;7.0.0,&gt;=6.1.3-&gt;validmind) (2.2.0)\nRequirement already satisfied: babel&gt;=2.9 in /usr/local/lib/python3.10/dist-packages (from sphinx&lt;7.0.0,&gt;=6.1.3-&gt;validmind) (2.12.1)\nRequirement already satisfied: alabaster&lt;0.8,&gt;=0.7 in /usr/local/lib/python3.10/dist-packages (from sphinx&lt;7.0.0,&gt;=6.1.3-&gt;validmind) (0.7.13)\nRequirement already satisfied: imagesize&gt;=1.3 in /usr/local/lib/python3.10/dist-packages (from sphinx&lt;7.0.0,&gt;=6.1.3-&gt;validmind) (1.4.1)\nCollecting html2text (from sphinx-markdown-builder&lt;0.6.0,&gt;=0.5.5-&gt;validmind)\n  Downloading html2text-2020.1.16-py3-none-any.whl (32 kB)\nCollecting pydash (from sphinx-markdown-builder&lt;0.6.0,&gt;=0.5.5-&gt;validmind)\n  Downloading pydash-7.0.3-py3-none-any.whl (109 kB)\n     ━━━━━━━━━━━━━━━━━━━━━━━━━━━━━━━━━━━━━━ 109.5/109.5 kB 13.0 MB/s eta 0:00:00\nCollecting unify (from sphinx-markdown-builder&lt;0.6.0,&gt;=0.5.5-&gt;validmind)\n  Downloading unify-0.5.tar.gz (4.4 kB)\n  Preparing metadata (setup.py) ... done\nCollecting yapf (from sphinx-markdown-builder&lt;0.6.0,&gt;=0.5.5-&gt;validmind)\n  Downloading yapf-0.33.0-py2.py3-none-any.whl (200 kB)\n     ━━━━━━━━━━━━━━━━━━━━━━━━━━━━━━━━━━━━━━━ 200.9/200.9 kB 1.4 MB/s eta 0:00:00\nCollecting docutils&lt;0.20,&gt;=0.15 (from myst-parser&lt;2.0.0,&gt;=1.0.0-&gt;validmind)\n  Downloading docutils-0.18.1-py2.py3-none-any.whl (570 kB)\n     ━━━━━━━━━━━━━━━━━━━━━━━━━━━━━━━━━━━━━━ 570.0/570.0 kB 33.8 MB/s eta 0:00:00\nCollecting sphinxcontrib-jquery!=3.0.0,&gt;=2.0.0 (from sphinx-rtd-theme&lt;2.0.0,&gt;=1.2.0-&gt;validmind)\n  Downloading sphinxcontrib_jquery-4.1-py2.py3-none-any.whl (121 kB)\n     ━━━━━━━━━━━━━━━━━━━━━━━━━━━━━━━━━━━━━━ 121.1/121.1 kB 15.4 MB/s eta 0:00:00\nRequirement already satisfied: patsy&gt;=0.5.2 in /usr/local/lib/python3.10/dist-packages (from statsmodels&lt;0.14.0,&gt;=0.13.5-&gt;validmind) (0.5.3)\nRequirement already satisfied: parso&lt;0.9.0,&gt;=0.8.0 in /usr/local/lib/python3.10/dist-packages (from jedi&gt;=0.16-&gt;ipython==7.34.0-&gt;validmind) (0.8.3)\nRequirement already satisfied: MarkupSafe&gt;=2.0 in /usr/local/lib/python3.10/dist-packages (from jinja2-&gt;myst-parser&lt;2.0.0,&gt;=1.0.0-&gt;validmind) (2.1.2)\nRequirement already satisfied: mdurl~=0.1 in /usr/local/lib/python3.10/dist-packages (from markdown-it-py&lt;3.0.0,&gt;=1.0.0-&gt;myst-parser&lt;2.0.0,&gt;=1.0.0-&gt;validmind) (0.1.2)\nRequirement already satisfied: contourpy&gt;=1.0.1 in /usr/local/lib/python3.10/dist-packages (from matplotlib-&gt;catboost&lt;2.0,&gt;=1.2-&gt;validmind) (1.0.7)\nRequirement already satisfied: cycler&gt;=0.10 in /usr/local/lib/python3.10/dist-packages (from matplotlib-&gt;catboost&lt;2.0,&gt;=1.2-&gt;validmind) (0.11.0)\nRequirement already satisfied: fonttools&gt;=4.22.0 in /usr/local/lib/python3.10/dist-packages (from matplotlib-&gt;catboost&lt;2.0,&gt;=1.2-&gt;validmind) (4.39.3)\nRequirement already satisfied: kiwisolver&gt;=1.0.1 in /usr/local/lib/python3.10/dist-packages (from matplotlib-&gt;catboost&lt;2.0,&gt;=1.2-&gt;validmind) (1.4.4)\nRequirement already satisfied: pillow&gt;=6.2.0 in /usr/local/lib/python3.10/dist-packages (from matplotlib-&gt;catboost&lt;2.0,&gt;=1.2-&gt;validmind) (8.4.0)\nRequirement already satisfied: pyparsing&gt;=2.3.1 in /usr/local/lib/python3.10/dist-packages (from matplotlib-&gt;catboost&lt;2.0,&gt;=1.2-&gt;validmind) (3.0.9)\nRequirement already satisfied: ptyprocess&gt;=0.5 in /usr/local/lib/python3.10/dist-packages (from pexpect&gt;4.3-&gt;ipython==7.34.0-&gt;validmind) (0.7.0)\nRequirement already satisfied: wcwidth in /usr/local/lib/python3.10/dist-packages (from prompt-toolkit!=3.0.0,!=3.0.1,&lt;3.1.0,&gt;=2.0.0-&gt;ipython==7.34.0-&gt;validmind) (0.2.6)\nRequirement already satisfied: llvmlite&lt;0.40,&gt;=0.39.0dev0 in /usr/local/lib/python3.10/dist-packages (from numba-&gt;shap&lt;0.42.0,&gt;=0.41.0-&gt;validmind) (0.39.1)\nRequirement already satisfied: tenacity&gt;=6.2.0 in /usr/local/lib/python3.10/dist-packages (from plotly-&gt;catboost&lt;2.0,&gt;=1.2-&gt;validmind) (8.2.2)\nCollecting untokenize (from unify-&gt;sphinx-markdown-builder&lt;0.6.0,&gt;=0.5.5-&gt;validmind)\n  Downloading untokenize-0.1.1.tar.gz (3.1 kB)\n  Preparing metadata (setup.py) ... done\nRequirement already satisfied: tomli&gt;=2.0.1 in /usr/local/lib/python3.10/dist-packages (from yapf-&gt;sphinx-markdown-builder&lt;0.6.0,&gt;=0.5.5-&gt;validmind) (2.0.1)\nCollecting scipy&gt;=1.3 (from arch&lt;6.0.0,&gt;=5.4.0-&gt;validmind)\n  Downloading scipy-1.9.3-cp310-cp310-manylinux_2_17_x86_64.manylinux2014_x86_64.whl (33.7 MB)\n     ━━━━━━━━━━━━━━━━━━━━━━━━━━━━━━━━━━━━━━━━ 33.7/33.7 MB 43.5 MB/s eta 0:00:00\nCollecting matplotlib (from catboost&lt;2.0,&gt;=1.2-&gt;validmind)\n  Downloading matplotlib-3.6.3-cp310-cp310-manylinux_2_17_x86_64.manylinux2014_x86_64.whl (11.8 MB)\n     ━━━━━━━━━━━━━━━━━━━━━━━━━━━━━━━━━━━━━━━━ 11.8/11.8 MB 93.9 MB/s eta 0:00:00\nCollecting visions[type_image_path]==0.7.5 (from ydata-profiling-&gt;pandas-profiling&lt;4.0.0,&gt;=3.6.6-&gt;validmind)\n  Downloading visions-0.7.5-py3-none-any.whl (102 kB)\n     ━━━━━━━━━━━━━━━━━━━━━━━━━━━━━━━━━━━━━━ 102.7/102.7 kB 13.8 MB/s eta 0:00:00\nCollecting htmlmin==0.1.12 (from ydata-profiling-&gt;pandas-profiling&lt;4.0.0,&gt;=3.6.6-&gt;validmind)\n  Downloading htmlmin-0.1.12.tar.gz (19 kB)\n  Preparing metadata (setup.py) ... done\nCollecting phik&lt;0.13,&gt;=0.11.1 (from ydata-profiling-&gt;pandas-profiling&lt;4.0.0,&gt;=3.6.6-&gt;validmind)\n  Downloading phik-0.12.3-cp310-cp310-manylinux_2_17_x86_64.manylinux2014_x86_64.whl (679 kB)\n     ━━━━━━━━━━━━━━━━━━━━━━━━━━━━━━━━━━━━━━ 679.5/679.5 kB 56.2 MB/s eta 0:00:00\nCollecting tqdm&lt;5.0.0,&gt;=4.64.0 (from validmind)\n  Downloading tqdm-4.64.1-py2.py3-none-any.whl (78 kB)\n     ━━━━━━━━━━━━━━━━━━━━━━━━━━━━━━━━━━━━━━━━ 78.5/78.5 kB 9.7 MB/s eta 0:00:00\nCollecting multimethod&lt;1.10,&gt;=1.4 (from ydata-profiling-&gt;pandas-profiling&lt;4.0.0,&gt;=3.6.6-&gt;validmind)\n  Downloading multimethod-1.9.1-py3-none-any.whl (10 kB)\nCollecting typeguard&lt;2.14,&gt;=2.13.2 (from ydata-profiling-&gt;pandas-profiling&lt;4.0.0,&gt;=3.6.6-&gt;validmind)\n  Downloading typeguard-2.13.3-py3-none-any.whl (17 kB)\nCollecting imagehash==4.3.1 (from ydata-profiling-&gt;pandas-profiling&lt;4.0.0,&gt;=3.6.6-&gt;validmind)\n  Downloading ImageHash-4.3.1-py2.py3-none-any.whl (296 kB)\n     ━━━━━━━━━━━━━━━━━━━━━━━━━━━━━━━━━━━━━━ 296.5/296.5 kB 35.5 MB/s eta 0:00:00\nRequirement already satisfied: PyWavelets in /usr/local/lib/python3.10/dist-packages (from imagehash==4.3.1-&gt;ydata-profiling-&gt;pandas-profiling&lt;4.0.0,&gt;=3.6.6-&gt;validmind) (1.4.1)\nRequirement already satisfied: attrs&gt;=19.3.0 in /usr/local/lib/python3.10/dist-packages (from visions[type_image_path]==0.7.5-&gt;ydata-profiling-&gt;pandas-profiling&lt;4.0.0,&gt;=3.6.6-&gt;validmind) (23.1.0)\nRequirement already satisfied: networkx&gt;=2.4 in /usr/local/lib/python3.10/dist-packages (from visions[type_image_path]==0.7.5-&gt;ydata-profiling-&gt;pandas-profiling&lt;4.0.0,&gt;=3.6.6-&gt;validmind) (3.1)\nCollecting tangled-up-in-unicode&gt;=0.0.4 (from visions[type_image_path]==0.7.5-&gt;ydata-profiling-&gt;pandas-profiling&lt;4.0.0,&gt;=3.6.6-&gt;validmind)\n  Downloading tangled_up_in_unicode-0.2.0-py3-none-any.whl (4.7 MB)\n     ━━━━━━━━━━━━━━━━━━━━━━━━━━━━━━━━━━━━━━━━ 4.7/4.7 MB 102.3 MB/s eta 0:00:00\nBuilding wheels for collected packages: pypmml, unify, htmlmin, untokenize\n  Building wheel for pypmml (setup.py) ... done\n  Created wheel for pypmml: filename=pypmml-0.9.17-py3-none-any.whl size=14215036 sha256=b063498209ef70ccfff6e68ff2443587e5783d68ee64efa51b180fd989759977\n  Stored in directory: /root/.cache/pip/wheels/8c/74/f1/946a04acaa6de2e9df0f02739511aba5a7aac52383c52ac900\n  Building wheel for unify (setup.py) ... done\n  Created wheel for unify: filename=unify-0.5-py3-none-any.whl size=5224 sha256=e90e221dffdeb63d42f729d865afa7754af0586422ac5ec5e53e897e22e9f0cf\n  Stored in directory: /root/.cache/pip/wheels/f1/d3/32/7f86dc94d89d1775b69018f1cb94e1ff77691cd676b1d6e99a\n  Building wheel for htmlmin (setup.py) ... done\n  Created wheel for htmlmin: filename=htmlmin-0.1.12-py3-none-any.whl size=27081 sha256=342eecb3263f09426ad33a7f390ace1b4947999829e532973402b9de2cac8507\n  Stored in directory: /root/.cache/pip/wheels/dd/91/29/a79cecb328d01739e64017b6fb9a1ab9d8cb1853098ec5966d\n  Building wheel for untokenize (setup.py) ... done\n  Created wheel for untokenize: filename=untokenize-0.1.1-py3-none-any.whl size=2874 sha256=7726ac802ce0b6b6f57dd42d85e9a125c96ee99d0b8e780ac96de3bc00065728\n  Stored in directory: /root/.cache/pip/wheels/dd/b6/d4/187059c19a28026b81e54afd260a63aab2e7ccddf2e05977eb\nSuccessfully built pypmml unify htmlmin untokenize\nInstalling collected packages: untokenize, htmlmin, yapf, unify, typeguard, tqdm, tangled-up-in-unicode, slicer, python-dotenv, pypmml, pydash, property-cached, numpy, multimethod, jedi, html2text, docutils, sphinx, scipy, mdit-py-plugins, visions, sphinxcontrib-jquery, sphinx-markdown-builder, myst-parser, matplotlib, imagehash, sphinx-rtd-theme, shap, seaborn, scikit-plot, phik, catboost, arch, ydata-profiling, dython, pandas-profiling, validmind\n  Attempting uninstall: tqdm\n    Found existing installation: tqdm 4.65.0\n    Uninstalling tqdm-4.65.0:\n      Successfully uninstalled tqdm-4.65.0\n  Attempting uninstall: numpy\n    Found existing installation: numpy 1.22.4\n    Uninstalling numpy-1.22.4:\n      Successfully uninstalled numpy-1.22.4\n  Attempting uninstall: docutils\n    Found existing installation: docutils 0.16\n    Uninstalling docutils-0.16:\n      Successfully uninstalled docutils-0.16\n  Attempting uninstall: sphinx\n    Found existing installation: Sphinx 3.5.4\n    Uninstalling Sphinx-3.5.4:\n      Successfully uninstalled Sphinx-3.5.4\n  Attempting uninstall: scipy\n    Found existing installation: scipy 1.10.1\n    Uninstalling scipy-1.10.1:\n      Successfully uninstalled scipy-1.10.1\n  Attempting uninstall: matplotlib\n    Found existing installation: matplotlib 3.7.1\n    Uninstalling matplotlib-3.7.1:\n      Successfully uninstalled matplotlib-3.7.1\n  Attempting uninstall: seaborn\n    Found existing installation: seaborn 0.12.2\n    Uninstalling seaborn-0.12.2:\n      Successfully uninstalled seaborn-0.12.2\nSuccessfully installed arch-5.5.0 catboost-1.2 docutils-0.18.1 dython-0.7.2 html2text-2020.1.16 htmlmin-0.1.12 imagehash-4.3.1 jedi-0.18.2 matplotlib-3.6.3 mdit-py-plugins-0.3.5 multimethod-1.9.1 myst-parser-1.0.0 numpy-1.22.3 pandas-profiling-3.6.6 phik-0.12.3 property-cached-1.6.4 pydash-7.0.3 pypmml-0.9.17 python-dotenv-0.20.0 scikit-plot-0.3.7 scipy-1.9.3 seaborn-0.11.2 shap-0.41.0 slicer-0.0.7 sphinx-6.2.1 sphinx-markdown-builder-0.5.5 sphinx-rtd-theme-1.2.0 sphinxcontrib-jquery-4.1 tangled-up-in-unicode-0.2.0 tqdm-4.64.1 typeguard-2.13.3 unify-0.5 untokenize-0.1.1 validmind-1.11.7 visions-0.7.5 yapf-0.33.0 ydata-profiling-4.1.2\n\n\nUnable to display output for mime type(s): application/vnd.colab-display-data+json\n\n\nNote: Colab may generate the following warning after running the first cell:\nWARNING [...]\nYou must restart the runtime in order to use newly installed versions\nIf you see this, please click on “Restart runtime” and continue on to the next cell.\n\nInitializing Python environment\n\nimport pandas as pd\nimport xgboost as xgb\n\nfrom sklearn.metrics import accuracy_score\nfrom sklearn.model_selection import train_test_split\n\n%matplotlib inline"
->>>>>>> 8f2dcb32
-  },
-  {
-    "objectID": "guide/model-validators/name.html#view-the-current-status-and-workflow",
-    "href": "guide/model-validators/name.html#view-the-current-status-and-workflow",
-    "title": "Submit for approval",
-    "section": "View the current status and workflow",
-    "text": "View the current status and workflow\n\nFrom the Documentation Projects page, select a project.\nOn the Overview page, the current status of the project is displayed under Status. \nClick See workflow under Status to visualize the entire workflow that this project will go through."
-  },
-  {
-    "objectID": "guide/model-validators/name.html#submit-for-review-for-validation-or-to-advance-to-a-workflow",
-    "href": "guide/model-validators/name.html#submit-for-review-for-validation-or-to-advance-to-a-workflow",
-    "title": "Submit for approval",
-    "section": "Submit for review, for validation, or to advance to a workflow",
-    "text": "Submit for review, for validation, or to advance to a workflow\n\nFrom the Documentation Projects page, select a project.\nUnder Actions on the right, initiate the transition from the current state to the next workflow state.\nFor example, change the state from In Documentation to In Validation to indicate that a model developer has completed the initial model documentation and is ready to go through the model validation step. \n\n\n\n\n\n\n\n\n\n\n\n\nTip\n\n\n\nWorkflow states and transitions can only be configured by an administrator."
-  },
-  {
-<<<<<<< HEAD
-    "objectID": "guide/submit-for-approval.html",
-    "href": "guide/submit-for-approval.html",
-    "title": "Submit for approval",
-    "section": "",
-    "text": "Learn how to use the ValidMind UI to view the approval workflow configured by an administrator and to submit projects for review and approval according to that workflow. This topic is relevant for:"
-  },
-  {
-    "objectID": "guide/submit-for-approval.html#prerequisites",
-    "href": "guide/submit-for-approval.html#prerequisites",
-    "title": "Submit for approval",
-    "section": "Prerequisites",
-    "text": "Prerequisites\n\nYou are a registered user on the ValidMind Platform\nThe model you are documenting is registered in the model inventory\nFor Model Developers submitting their documentation for review: model documentation is complete\nFor Model Validators submitting their validation report for review: validation report is complete"
-  },
-  {
-    "objectID": "guide/submit-for-approval.html#view-the-current-status-and-workflow",
-    "href": "guide/submit-for-approval.html#view-the-current-status-and-workflow",
-    "title": "Submit for approval",
-    "section": "View the current status and workflow",
-    "text": "View the current status and workflow\n\nFrom the Documentation Projects page, select a project.\nOn the Overview page, the current status of the project is displayed under Status. \nClick See workflow under Status to visualize the entire workflow that this project will go through."
-  },
-  {
-    "objectID": "guide/submit-for-approval.html#submit-for-review-for-validation-or-to-advance-to-a-workflow",
-    "href": "guide/submit-for-approval.html#submit-for-review-for-validation-or-to-advance-to-a-workflow",
-    "title": "Submit for approval",
-    "section": "Submit for review, for validation, or to advance to a workflow",
-    "text": "Submit for review, for validation, or to advance to a workflow\n\nFrom the Documentation Projects page, select a project.\nUnder Actions on the right, initiate the transition from the current state to the next workflow state.\nFor example, change the state from In Documentation to In Validation to indicate that a model developer has completed the initial model documentation and is ready to go through the model validation step. \n\n\n\n\n\n\n\n\n\n\n\n\nTip\n\n\n\nWorkflow states and transitions can only be configured by an administrator."
-=======
     "objectID": "notebooks/how_to/run_a_test_plan.html",
     "href": "notebooks/how_to/run_a_test_plan.html",
     "title": "Running an Individual Test Plan",
@@ -2073,6 +1727,5 @@
     "title": "Time Series Data Validation Full Suite",
     "section": "5. Data Validation",
     "text": "5. Data Validation\n\nUser Configuration of Test Suite\nUsers can input the configuration to a test suite using config, allowing fine-tuning the suite according to their specific data requirements.\nTime Series Data Quality params - time_series_outliers is set to identify outliers using a specific Z-score threshold - time_series_missing_values defines a minimum threshold to identify missing data points.\nTime Series Univariate params - Visualization: time_series_line_plot and time_series_histogram are designed to generate line and histogram plots respectively for each column in a DataFrame.\n\nSeasonality: seasonal_decompose and auto_seasonality are dedicated to analyzing the seasonal component of the time series. seasonal_decompose performs a seasonal decomposition of the data, while auto_seasonality aids in the automatic detection of seasonality.\nStationarity: window_size determines the number of consecutive data points used for calculating the rolling mean and standard deviation.\nARIMA: acf_pacf_plot, auto_ar, and auto_ma are part of the ARIMA (Autoregressive Integrated Moving Average) model analysis. acf_pacf_plot generates autocorrelation and partial autocorrelation plots, auto_ar determines the order of the autoregressive part of the model, and auto_ma does the same for the moving average part.\n\nTime Series Multivariate params - Visualization: scatter_plot is used to create scatter plots for each column in the DataFrame, offering a visual tool to understand the relationship between different variables in the dataset.\n\nCorrelation: lagged_correlation_heatmap facilitates the creation of a heatmap, which visually represents the lagged correlation between the target column and the feature columns of a demo dataset. This provides a convenient way to examine the time-delayed correlation between different series.\nCointegration: engle_granger_coint sets a threshold for conducting the Engle-Granger cointegration test, which is a statistical method used to identify the long-term correlation between two or more time series.\n\n\nconfig={\n    \n    # TIME SERIES DATA QUALITY PARAMS\n    \"time_series_outliers\": {\n        \"zscore_threshold\": 3,\n    },\n    \"time_series_missing_values\":{\n        \"min_threshold\": 2,\n    },\n    \n    # TIME SERIES UNIVARIATE PARAMS \n    \"rolling_stats_plot\": {\n        \"window_size\": 12    \n    },\n     \"seasonal_decompose\": {\n        \"seasonal_model\": 'additive'\n    },\n     \"auto_seasonality\": {\n        \"min_period\": 1,\n        \"max_period\": 3\n    },\n      \"auto_stationarity\": {\n        \"max_order\": 3,\n        \"threshold\": 0.05\n    },\n    \"auto_ar\": {\n        \"max_ar_order\": 4\n    },\n    \"auto_ma\": {\n        \"max_ma_order\": 3\n    },\n\n    # TIME SERIES MULTIVARIATE PARAMS \n    \"lagged_correlation_heatmap\": {\n        \"target_col\": demo_dataset.target_column,\n        \"independent_vars\": demo_dataset.feature_columns\n    },\n    \"engle_granger_coint\": {\n        \"threshold\": 0.05\n    },\n}\n\n\n\nValidation of Raw Dataset\n\nRun the Time Series Dataset Test Suite\n\nvm_dataset = vm.init_dataset(\n    dataset=df,\n    target_column=demo_dataset.target_column,\n)\n\nfull_suite = vm.run_test_suite(\n    \"time_series_dataset\",\n    dataset=vm_dataset,\n    config = config,\n)\n\nPandas dataset detected. Initializing VM Dataset instance...\nInferring dataset types...\nFrequency of FEDFUNDS: MS\nFrequency of GS10: MS\nFrequency of UNRATE: MS\nWarning: MORTGAGE30US is not stationary. Results may be inaccurate.\nWarning: GS10 is not stationary. Results may be inaccurate.\nWarning: MORTGAGE30US is not stationary. Results may be inaccurate.\nWarning: GS10 is not stationary. Results may be inaccurate.\n\n\n\n\n\nThe default method 'yw' can produce PACF values outside of the [-1,1] interval. After 0.13, the default will change tounadjusted Yule-Walker ('ywm'). You can use this method now by setting method='ywm'.\nNo frequency could be inferred for variable 'MORTGAGE30US'. Skipping seasonal decomposition and plots for this variable.\niteritems is deprecated and will be removed in a future version. Use .items instead.\nThe frame.append method is deprecated and will be removed from pandas in a future version. Use pandas.concat instead.\nThe frame.append method is deprecated and will be removed from pandas in a future version. Use pandas.concat instead.\nThe frame.append method is deprecated and will be removed from pandas in a future version. Use pandas.concat instead.\nThe frame.append method is deprecated and will be removed from pandas in a future version. Use pandas.concat instead.\nThe frame.append method is deprecated and will be removed from pandas in a future version. Use pandas.concat instead.\nThe frame.append method is deprecated and will be removed from pandas in a future version. Use pandas.concat instead.\nThe frame.append method is deprecated and will be removed from pandas in a future version. Use pandas.concat instead.\nThe frame.append method is deprecated and will be removed from pandas in a future version. Use pandas.concat instead.\nThe frame.append method is deprecated and will be removed from pandas in a future version. Use pandas.concat instead.\nThe frame.append method is deprecated and will be removed from pandas in a future version. Use pandas.concat instead.\nThe frame.append method is deprecated and will be removed from pandas in a future version. Use pandas.concat instead.\nThe frame.append method is deprecated and will be removed from pandas in a future version. Use pandas.concat instead.\nThe frame.append method is deprecated and will be removed from pandas in a future version. Use pandas.concat instead.\nThe frame.append method is deprecated and will be removed from pandas in a future version. Use pandas.concat instead.\nThe frame.append method is deprecated and will be removed from pandas in a future version. Use pandas.concat instead.\nThe frame.append method is deprecated and will be removed from pandas in a future version. Use pandas.concat instead.\nThe frame.append method is deprecated and will be removed from pandas in a future version. Use pandas.concat instead.\nThe frame.append method is deprecated and will be removed from pandas in a future version. Use pandas.concat instead.\nThe frame.append method is deprecated and will be removed from pandas in a future version. Use pandas.concat instead.\nThe frame.append method is deprecated and will be removed from pandas in a future version. Use pandas.concat instead.\nThe frame.append method is deprecated and will be removed from pandas in a future version. Use pandas.concat instead.\nThe frame.append method is deprecated and will be removed from pandas in a future version. Use pandas.concat instead.\nThe frame.append method is deprecated and will be removed from pandas in a future version. Use pandas.concat instead.\nThe frame.append method is deprecated and will be removed from pandas in a future version. Use pandas.concat instead.\nThe frame.append method is deprecated and will be removed from pandas in a future version. Use pandas.concat instead.\nThe frame.append method is deprecated and will be removed from pandas in a future version. Use pandas.concat instead.\nA date index has been provided, but it has no associated frequency information and so will be ignored when e.g. forecasting.\nThe frame.append method is deprecated and will be removed from pandas in a future version. Use pandas.concat instead.\nA date index has been provided, but it has no associated frequency information and so will be ignored when e.g. forecasting.\nThe frame.append method is deprecated and will be removed from pandas in a future version. Use pandas.concat instead.\nA date index has been provided, but it has no associated frequency information and so will be ignored when e.g. forecasting.\nThe frame.append method is deprecated and will be removed from pandas in a future version. Use pandas.concat instead.\nA date index has been provided, but it has no associated frequency information and so will be ignored when e.g. forecasting.\nThe frame.append method is deprecated and will be removed from pandas in a future version. Use pandas.concat instead.\nA date index has been provided, but it has no associated frequency information and so will be ignored when e.g. forecasting.\nThe frame.append method is deprecated and will be removed from pandas in a future version. Use pandas.concat instead.\nNo frequency information was provided, so inferred frequency MS will be used.\nThe frame.append method is deprecated and will be removed from pandas in a future version. Use pandas.concat instead.\nNo frequency information was provided, so inferred frequency MS will be used.\nThe frame.append method is deprecated and will be removed from pandas in a future version. Use pandas.concat instead.\nNo frequency information was provided, so inferred frequency MS will be used.\nThe frame.append method is deprecated and will be removed from pandas in a future version. Use pandas.concat instead.\nNo frequency information was provided, so inferred frequency MS will be used.\nThe frame.append method is deprecated and will be removed from pandas in a future version. Use pandas.concat instead.\nNo frequency information was provided, so inferred frequency MS will be used.\nThe frame.append method is deprecated and will be removed from pandas in a future version. Use pandas.concat instead.\nNo frequency information was provided, so inferred frequency MS will be used.\nThe frame.append method is deprecated and will be removed from pandas in a future version. Use pandas.concat instead.\nNo frequency information was provided, so inferred frequency MS will be used.\nThe frame.append method is deprecated and will be removed from pandas in a future version. Use pandas.concat instead.\nNo frequency information was provided, so inferred frequency MS will be used.\nThe frame.append method is deprecated and will be removed from pandas in a future version. Use pandas.concat instead.\nNo frequency information was provided, so inferred frequency MS will be used.\nThe frame.append method is deprecated and will be removed from pandas in a future version. Use pandas.concat instead.\nNo frequency information was provided, so inferred frequency MS will be used.\nThe frame.append method is deprecated and will be removed from pandas in a future version. Use pandas.concat instead.\nNo frequency information was provided, so inferred frequency MS will be used.\nThe frame.append method is deprecated and will be removed from pandas in a future version. Use pandas.concat instead.\nNo frequency information was provided, so inferred frequency MS will be used.\nThe frame.append method is deprecated and will be removed from pandas in a future version. Use pandas.concat instead.\nNo frequency information was provided, so inferred frequency MS will be used.\nThe frame.append method is deprecated and will be removed from pandas in a future version. Use pandas.concat instead.\nNo frequency information was provided, so inferred frequency MS will be used.\nThe frame.append method is deprecated and will be removed from pandas in a future version. Use pandas.concat instead.\nNo frequency information was provided, so inferred frequency MS will be used.\nThe frame.append method is deprecated and will be removed from pandas in a future version. Use pandas.concat instead.\nA date index has been provided, but it has no associated frequency information and so will be ignored when e.g. forecasting.\nA date index has been provided, but it has no associated frequency information and so will be ignored when e.g. forecasting.\nA date index has been provided, but it has no associated frequency information and so will be ignored when e.g. forecasting.\nThe frame.append method is deprecated and will be removed from pandas in a future version. Use pandas.concat instead.\nA date index has been provided, but it has no associated frequency information and so will be ignored when e.g. forecasting.\nA date index has been provided, but it has no associated frequency information and so will be ignored when e.g. forecasting.\nA date index has been provided, but it has no associated frequency information and so will be ignored when e.g. forecasting.\nNon-invertible starting MA parameters found. Using zeros as starting parameters.\nThe frame.append method is deprecated and will be removed from pandas in a future version. Use pandas.concat instead.\nA date index has been provided, but it has no associated frequency information and so will be ignored when e.g. forecasting.\nA date index has been provided, but it has no associated frequency information and so will be ignored when e.g. forecasting.\nA date index has been provided, but it has no associated frequency information and so will be ignored when e.g. forecasting.\nNon-invertible starting MA parameters found. Using zeros as starting parameters.\nThe frame.append method is deprecated and will be removed from pandas in a future version. Use pandas.concat instead.\nA date index has been provided, but it has no associated frequency information and so will be ignored when e.g. forecasting.\nA date index has been provided, but it has no associated frequency information and so will be ignored when e.g. forecasting.\nA date index has been provided, but it has no associated frequency information and so will be ignored when e.g. forecasting.\nNon-invertible starting MA parameters found. Using zeros as starting parameters.\nThe frame.append method is deprecated and will be removed from pandas in a future version. Use pandas.concat instead.\nNo frequency information was provided, so inferred frequency MS will be used.\nNo frequency information was provided, so inferred frequency MS will be used.\nNo frequency information was provided, so inferred frequency MS will be used.\nThe frame.append method is deprecated and will be removed from pandas in a future version. Use pandas.concat instead.\nNo frequency information was provided, so inferred frequency MS will be used.\nNo frequency information was provided, so inferred frequency MS will be used.\nNo frequency information was provided, so inferred frequency MS will be used.\nNon-invertible starting MA parameters found. Using zeros as starting parameters.\nThe frame.append method is deprecated and will be removed from pandas in a future version. Use pandas.concat instead.\nNo frequency information was provided, so inferred frequency MS will be used.\nNo frequency information was provided, so inferred frequency MS will be used.\nNo frequency information was provided, so inferred frequency MS will be used.\nNon-invertible starting MA parameters found. Using zeros as starting parameters.\nThe frame.append method is deprecated and will be removed from pandas in a future version. Use pandas.concat instead.\nNo frequency information was provided, so inferred frequency MS will be used.\nNo frequency information was provided, so inferred frequency MS will be used.\nNo frequency information was provided, so inferred frequency MS will be used.\nNon-invertible starting MA parameters found. Using zeros as starting parameters.\nThe frame.append method is deprecated and will be removed from pandas in a future version. Use pandas.concat instead.\nNo frequency information was provided, so inferred frequency MS will be used.\nNo frequency information was provided, so inferred frequency MS will be used.\nNo frequency information was provided, so inferred frequency MS will be used.\nThe frame.append method is deprecated and will be removed from pandas in a future version. Use pandas.concat instead.\nNo frequency information was provided, so inferred frequency MS will be used.\nNo frequency information was provided, so inferred frequency MS will be used.\nNo frequency information was provided, so inferred frequency MS will be used.\nNon-invertible starting MA parameters found. Using zeros as starting parameters.\nThe frame.append method is deprecated and will be removed from pandas in a future version. Use pandas.concat instead.\nNo frequency information was provided, so inferred frequency MS will be used.\nNo frequency information was provided, so inferred frequency MS will be used.\nNo frequency information was provided, so inferred frequency MS will be used.\nNon-invertible starting MA parameters found. Using zeros as starting parameters.\nThe frame.append method is deprecated and will be removed from pandas in a future version. Use pandas.concat instead.\nNo frequency information was provided, so inferred frequency MS will be used.\nNo frequency information was provided, so inferred frequency MS will be used.\nNo frequency information was provided, so inferred frequency MS will be used.\nNon-invertible starting MA parameters found. Using zeros as starting parameters.\nThe frame.append method is deprecated and will be removed from pandas in a future version. Use pandas.concat instead.\nNo frequency information was provided, so inferred frequency MS will be used.\nNo frequency information was provided, so inferred frequency MS will be used.\nNo frequency information was provided, so inferred frequency MS will be used.\nThe frame.append method is deprecated and will be removed from pandas in a future version. Use pandas.concat instead.\nNo frequency information was provided, so inferred frequency MS will be used.\nNo frequency information was provided, so inferred frequency MS will be used.\nNo frequency information was provided, so inferred frequency MS will be used.\nNon-invertible starting MA parameters found. Using zeros as starting parameters.\nThe frame.append method is deprecated and will be removed from pandas in a future version. Use pandas.concat instead.\nNo frequency information was provided, so inferred frequency MS will be used.\nNo frequency information was provided, so inferred frequency MS will be used.\nNo frequency information was provided, so inferred frequency MS will be used.\nThe frame.append method is deprecated and will be removed from pandas in a future version. Use pandas.concat instead.\nNo frequency information was provided, so inferred frequency MS will be used.\nNo frequency information was provided, so inferred frequency MS will be used.\nNo frequency information was provided, so inferred frequency MS will be used.\nNon-invertible starting MA parameters found. Using zeros as starting parameters.\nThe frame.append method is deprecated and will be removed from pandas in a future version. Use pandas.concat instead.\nThe frame.append method is deprecated and will be removed from pandas in a future version. Use pandas.concat instead.\nThe frame.append method is deprecated and will be removed from pandas in a future version. Use pandas.concat instead.\nThe frame.append method is deprecated and will be removed from pandas in a future version. Use pandas.concat instead.\nThe frame.append method is deprecated and will be removed from pandas in a future version. Use pandas.concat instead.\nThe frame.append method is deprecated and will be removed from pandas in a future version. Use pandas.concat instead.\nThe frame.append method is deprecated and will be removed from pandas in a future version. Use pandas.concat instead.\n\n\n\n\n\n\n\n\nHandle Dataset Frequencies\nShow the frequencies of each variable in the raw dataset.\n\nfrequencies = identify_frequencies(df)\ndisplay(frequencies)\n\n\n\n\n\n\n\n\nVariable\nFrequency\n\n\n\n\n0\nMORTGAGE30US\nNone\n\n\n1\nFEDFUNDS\nMS\n\n\n2\nGS10\nMS\n\n\n3\nUNRATE\nMS\n\n\n\n\n\n\n\nHandle frequencies by resampling all variables to a common frequency.\n\npreprocessed_df = resample_to_common_frequency(df, common_frequency=demo_dataset.frequency)\nfrequencies = identify_frequencies(preprocessed_df)\ndisplay(frequencies)\n\n\n\n\n\n\n\n\nVariable\nFrequency\n\n\n\n\n0\nMORTGAGE30US\nMS\n\n\n1\nFEDFUNDS\nMS\n\n\n2\nGS10\nMS\n\n\n3\nUNRATE\nMS\n\n\n\n\n\n\n\n\nRun the Time Series Dataset Test Suite\nRun the same suite again after handling frequencies.\n\nvm_dataset = vm.init_dataset(\n    dataset=preprocessed_df,\n    target_column=demo_dataset.target_column,\n)\n\nfull_suite = vm.run_test_suite(\n    \"time_series_dataset\",\n    dataset=vm_dataset,\n)\n\nPandas dataset detected. Initializing VM Dataset instance...\nInferring dataset types...\nFrequency of MORTGAGE30US: MS\nFrequency of FEDFUNDS: MS\nFrequency of GS10: MS\nFrequency of UNRATE: MS\nWarning: MORTGAGE30US is not stationary. Results may be inaccurate.\nWarning: GS10 is not stationary. Results may be inaccurate.\nWarning: MORTGAGE30US is not stationary. Results may be inaccurate.\nWarning: GS10 is not stationary. Results may be inaccurate.\n\n\n\n\n\nThe default method 'yw' can produce PACF values outside of the [-1,1] interval. After 0.13, the default will change tounadjusted Yule-Walker ('ywm'). You can use this method now by setting method='ywm'.\niteritems is deprecated and will be removed in a future version. Use .items instead.\nThe frame.append method is deprecated and will be removed from pandas in a future version. Use pandas.concat instead.\nThe frame.append method is deprecated and will be removed from pandas in a future version. Use pandas.concat instead.\nThe frame.append method is deprecated and will be removed from pandas in a future version. Use pandas.concat instead.\nThe frame.append method is deprecated and will be removed from pandas in a future version. Use pandas.concat instead.\nThe frame.append method is deprecated and will be removed from pandas in a future version. Use pandas.concat instead.\nThe frame.append method is deprecated and will be removed from pandas in a future version. Use pandas.concat instead.\nThe frame.append method is deprecated and will be removed from pandas in a future version. Use pandas.concat instead.\nThe frame.append method is deprecated and will be removed from pandas in a future version. Use pandas.concat instead.\nThe frame.append method is deprecated and will be removed from pandas in a future version. Use pandas.concat instead.\nThe frame.append method is deprecated and will be removed from pandas in a future version. Use pandas.concat instead.\nThe frame.append method is deprecated and will be removed from pandas in a future version. Use pandas.concat instead.\nThe frame.append method is deprecated and will be removed from pandas in a future version. Use pandas.concat instead.\nThe frame.append method is deprecated and will be removed from pandas in a future version. Use pandas.concat instead.\nThe frame.append method is deprecated and will be removed from pandas in a future version. Use pandas.concat instead.\nThe frame.append method is deprecated and will be removed from pandas in a future version. Use pandas.concat instead.\nThe frame.append method is deprecated and will be removed from pandas in a future version. Use pandas.concat instead.\nThe frame.append method is deprecated and will be removed from pandas in a future version. Use pandas.concat instead.\nThe frame.append method is deprecated and will be removed from pandas in a future version. Use pandas.concat instead.\nThe frame.append method is deprecated and will be removed from pandas in a future version. Use pandas.concat instead.\nThe frame.append method is deprecated and will be removed from pandas in a future version. Use pandas.concat instead.\nThe frame.append method is deprecated and will be removed from pandas in a future version. Use pandas.concat instead.\nThe frame.append method is deprecated and will be removed from pandas in a future version. Use pandas.concat instead.\nThe frame.append method is deprecated and will be removed from pandas in a future version. Use pandas.concat instead.\nThe frame.append method is deprecated and will be removed from pandas in a future version. Use pandas.concat instead.\nThe frame.append method is deprecated and will be removed from pandas in a future version. Use pandas.concat instead.\nThe frame.append method is deprecated and will be removed from pandas in a future version. Use pandas.concat instead.\nThe frame.append method is deprecated and will be removed from pandas in a future version. Use pandas.concat instead.\nThe frame.append method is deprecated and will be removed from pandas in a future version. Use pandas.concat instead.\nThe frame.append method is deprecated and will be removed from pandas in a future version. Use pandas.concat instead.\nThe frame.append method is deprecated and will be removed from pandas in a future version. Use pandas.concat instead.\nThe frame.append method is deprecated and will be removed from pandas in a future version. Use pandas.concat instead.\nThe frame.append method is deprecated and will be removed from pandas in a future version. Use pandas.concat instead.\nThe frame.append method is deprecated and will be removed from pandas in a future version. Use pandas.concat instead.\nThe frame.append method is deprecated and will be removed from pandas in a future version. Use pandas.concat instead.\nThe frame.append method is deprecated and will be removed from pandas in a future version. Use pandas.concat instead.\nThe frame.append method is deprecated and will be removed from pandas in a future version. Use pandas.concat instead.\nThe frame.append method is deprecated and will be removed from pandas in a future version. Use pandas.concat instead.\nThe frame.append method is deprecated and will be removed from pandas in a future version. Use pandas.concat instead.\nThe frame.append method is deprecated and will be removed from pandas in a future version. Use pandas.concat instead.\nThe frame.append method is deprecated and will be removed from pandas in a future version. Use pandas.concat instead.\nThe frame.append method is deprecated and will be removed from pandas in a future version. Use pandas.concat instead.\nThe frame.append method is deprecated and will be removed from pandas in a future version. Use pandas.concat instead.\nThe frame.append method is deprecated and will be removed from pandas in a future version. Use pandas.concat instead.\nThe frame.append method is deprecated and will be removed from pandas in a future version. Use pandas.concat instead.\nThe frame.append method is deprecated and will be removed from pandas in a future version. Use pandas.concat instead.\nThe frame.append method is deprecated and will be removed from pandas in a future version. Use pandas.concat instead.\nThe frame.append method is deprecated and will be removed from pandas in a future version. Use pandas.concat instead.\nNon-invertible starting MA parameters found. Using zeros as starting parameters.\nThe frame.append method is deprecated and will be removed from pandas in a future version. Use pandas.concat instead.\nNon-invertible starting MA parameters found. Using zeros as starting parameters.\nThe frame.append method is deprecated and will be removed from pandas in a future version. Use pandas.concat instead.\nNon-invertible starting MA parameters found. Using zeros as starting parameters.\nThe frame.append method is deprecated and will be removed from pandas in a future version. Use pandas.concat instead.\nThe frame.append method is deprecated and will be removed from pandas in a future version. Use pandas.concat instead.\nNon-invertible starting MA parameters found. Using zeros as starting parameters.\nThe frame.append method is deprecated and will be removed from pandas in a future version. Use pandas.concat instead.\nNon-invertible starting MA parameters found. Using zeros as starting parameters.\nThe frame.append method is deprecated and will be removed from pandas in a future version. Use pandas.concat instead.\nNon-invertible starting MA parameters found. Using zeros as starting parameters.\nThe frame.append method is deprecated and will be removed from pandas in a future version. Use pandas.concat instead.\nThe frame.append method is deprecated and will be removed from pandas in a future version. Use pandas.concat instead.\nNon-invertible starting MA parameters found. Using zeros as starting parameters.\nThe frame.append method is deprecated and will be removed from pandas in a future version. Use pandas.concat instead.\nNon-invertible starting MA parameters found. Using zeros as starting parameters.\nThe frame.append method is deprecated and will be removed from pandas in a future version. Use pandas.concat instead.\nNon-invertible starting MA parameters found. Using zeros as starting parameters.\nThe frame.append method is deprecated and will be removed from pandas in a future version. Use pandas.concat instead.\nThe frame.append method is deprecated and will be removed from pandas in a future version. Use pandas.concat instead.\nNon-invertible starting MA parameters found. Using zeros as starting parameters.\nThe frame.append method is deprecated and will be removed from pandas in a future version. Use pandas.concat instead.\nThe frame.append method is deprecated and will be removed from pandas in a future version. Use pandas.concat instead.\nNon-invertible starting MA parameters found. Using zeros as starting parameters.\nThe frame.append method is deprecated and will be removed from pandas in a future version. Use pandas.concat instead.\nThe frame.append method is deprecated and will be removed from pandas in a future version. Use pandas.concat instead.\nThe frame.append method is deprecated and will be removed from pandas in a future version. Use pandas.concat instead.\nThe frame.append method is deprecated and will be removed from pandas in a future version. Use pandas.concat instead.\nThe frame.append method is deprecated and will be removed from pandas in a future version. Use pandas.concat instead.\nThe frame.append method is deprecated and will be removed from pandas in a future version. Use pandas.concat instead.\nThe frame.append method is deprecated and will be removed from pandas in a future version. Use pandas.concat instead.\n\n\n\n\n\n\n\n\nHandle Missing Values\nHandle the missing values by droping all the nan values.\n\npreprocessed_df = preprocessed_df.dropna()\n\n\nRun the Time Series Dataset Test Suite\nRun the same test suite to check there are no missing values and frequencies of all variables are the same.\n\nvm_dataset = vm.init_dataset(\n    dataset=preprocessed_df,\n    target_column=demo_dataset.target_column,\n)\n\nfull_suite = vm.run_test_suite(\n    \"time_series_dataset\",\n    dataset=vm_dataset,\n)\n\nPandas dataset detected. Initializing VM Dataset instance...\nInferring dataset types...\nFrequency of MORTGAGE30US: MS\nFrequency of FEDFUNDS: MS\nFrequency of GS10: MS\nFrequency of UNRATE: MS\nWarning: MORTGAGE30US is not stationary. Results may be inaccurate.\nWarning: FEDFUNDS is not stationary. Results may be inaccurate.\nWarning: GS10 is not stationary. Results may be inaccurate.\nWarning: MORTGAGE30US is not stationary. Results may be inaccurate.\nWarning: FEDFUNDS is not stationary. Results may be inaccurate.\nWarning: GS10 is not stationary. Results may be inaccurate.\n\n\n\n\n\nThe default method 'yw' can produce PACF values outside of the [-1,1] interval. After 0.13, the default will change tounadjusted Yule-Walker ('ywm'). You can use this method now by setting method='ywm'.\niteritems is deprecated and will be removed in a future version. Use .items instead.\nThe frame.append method is deprecated and will be removed from pandas in a future version. Use pandas.concat instead.\nThe frame.append method is deprecated and will be removed from pandas in a future version. Use pandas.concat instead.\nThe frame.append method is deprecated and will be removed from pandas in a future version. Use pandas.concat instead.\nThe frame.append method is deprecated and will be removed from pandas in a future version. Use pandas.concat instead.\nThe frame.append method is deprecated and will be removed from pandas in a future version. Use pandas.concat instead.\nThe frame.append method is deprecated and will be removed from pandas in a future version. Use pandas.concat instead.\nThe frame.append method is deprecated and will be removed from pandas in a future version. Use pandas.concat instead.\nThe frame.append method is deprecated and will be removed from pandas in a future version. Use pandas.concat instead.\nThe frame.append method is deprecated and will be removed from pandas in a future version. Use pandas.concat instead.\nThe frame.append method is deprecated and will be removed from pandas in a future version. Use pandas.concat instead.\nThe frame.append method is deprecated and will be removed from pandas in a future version. Use pandas.concat instead.\nThe frame.append method is deprecated and will be removed from pandas in a future version. Use pandas.concat instead.\nThe frame.append method is deprecated and will be removed from pandas in a future version. Use pandas.concat instead.\nThe frame.append method is deprecated and will be removed from pandas in a future version. Use pandas.concat instead.\nThe frame.append method is deprecated and will be removed from pandas in a future version. Use pandas.concat instead.\nThe frame.append method is deprecated and will be removed from pandas in a future version. Use pandas.concat instead.\nThe frame.append method is deprecated and will be removed from pandas in a future version. Use pandas.concat instead.\nThe frame.append method is deprecated and will be removed from pandas in a future version. Use pandas.concat instead.\nThe frame.append method is deprecated and will be removed from pandas in a future version. Use pandas.concat instead.\nThe frame.append method is deprecated and will be removed from pandas in a future version. Use pandas.concat instead.\nThe frame.append method is deprecated and will be removed from pandas in a future version. Use pandas.concat instead.\nThe frame.append method is deprecated and will be removed from pandas in a future version. Use pandas.concat instead.\nThe frame.append method is deprecated and will be removed from pandas in a future version. Use pandas.concat instead.\nThe frame.append method is deprecated and will be removed from pandas in a future version. Use pandas.concat instead.\nThe frame.append method is deprecated and will be removed from pandas in a future version. Use pandas.concat instead.\nThe frame.append method is deprecated and will be removed from pandas in a future version. Use pandas.concat instead.\nThe frame.append method is deprecated and will be removed from pandas in a future version. Use pandas.concat instead.\nThe frame.append method is deprecated and will be removed from pandas in a future version. Use pandas.concat instead.\nThe frame.append method is deprecated and will be removed from pandas in a future version. Use pandas.concat instead.\nThe frame.append method is deprecated and will be removed from pandas in a future version. Use pandas.concat instead.\nThe frame.append method is deprecated and will be removed from pandas in a future version. Use pandas.concat instead.\nThe frame.append method is deprecated and will be removed from pandas in a future version. Use pandas.concat instead.\nThe frame.append method is deprecated and will be removed from pandas in a future version. Use pandas.concat instead.\nThe frame.append method is deprecated and will be removed from pandas in a future version. Use pandas.concat instead.\nThe frame.append method is deprecated and will be removed from pandas in a future version. Use pandas.concat instead.\nThe frame.append method is deprecated and will be removed from pandas in a future version. Use pandas.concat instead.\nThe frame.append method is deprecated and will be removed from pandas in a future version. Use pandas.concat instead.\nThe frame.append method is deprecated and will be removed from pandas in a future version. Use pandas.concat instead.\nThe frame.append method is deprecated and will be removed from pandas in a future version. Use pandas.concat instead.\nThe frame.append method is deprecated and will be removed from pandas in a future version. Use pandas.concat instead.\nThe frame.append method is deprecated and will be removed from pandas in a future version. Use pandas.concat instead.\nThe frame.append method is deprecated and will be removed from pandas in a future version. Use pandas.concat instead.\nThe frame.append method is deprecated and will be removed from pandas in a future version. Use pandas.concat instead.\nThe frame.append method is deprecated and will be removed from pandas in a future version. Use pandas.concat instead.\nThe frame.append method is deprecated and will be removed from pandas in a future version. Use pandas.concat instead.\nThe frame.append method is deprecated and will be removed from pandas in a future version. Use pandas.concat instead.\nThe frame.append method is deprecated and will be removed from pandas in a future version. Use pandas.concat instead.\nNon-invertible starting MA parameters found. Using zeros as starting parameters.\nThe frame.append method is deprecated and will be removed from pandas in a future version. Use pandas.concat instead.\nNon-invertible starting MA parameters found. Using zeros as starting parameters.\nThe frame.append method is deprecated and will be removed from pandas in a future version. Use pandas.concat instead.\nNon-invertible starting MA parameters found. Using zeros as starting parameters.\nThe frame.append method is deprecated and will be removed from pandas in a future version. Use pandas.concat instead.\nThe frame.append method is deprecated and will be removed from pandas in a future version. Use pandas.concat instead.\nNon-invertible starting MA parameters found. Using zeros as starting parameters.\nThe frame.append method is deprecated and will be removed from pandas in a future version. Use pandas.concat instead.\nNon-invertible starting MA parameters found. Using zeros as starting parameters.\nThe frame.append method is deprecated and will be removed from pandas in a future version. Use pandas.concat instead.\nNon-invertible starting MA parameters found. Using zeros as starting parameters.\nThe frame.append method is deprecated and will be removed from pandas in a future version. Use pandas.concat instead.\nThe frame.append method is deprecated and will be removed from pandas in a future version. Use pandas.concat instead.\nNon-invertible starting MA parameters found. Using zeros as starting parameters.\nThe frame.append method is deprecated and will be removed from pandas in a future version. Use pandas.concat instead.\nNon-invertible starting MA parameters found. Using zeros as starting parameters.\nThe frame.append method is deprecated and will be removed from pandas in a future version. Use pandas.concat instead.\nNon-invertible starting MA parameters found. Using zeros as starting parameters.\nThe frame.append method is deprecated and will be removed from pandas in a future version. Use pandas.concat instead.\nThe frame.append method is deprecated and will be removed from pandas in a future version. Use pandas.concat instead.\nNon-invertible starting MA parameters found. Using zeros as starting parameters.\nThe frame.append method is deprecated and will be removed from pandas in a future version. Use pandas.concat instead.\nThe frame.append method is deprecated and will be removed from pandas in a future version. Use pandas.concat instead.\nNon-invertible starting MA parameters found. Using zeros as starting parameters.\nThe frame.append method is deprecated and will be removed from pandas in a future version. Use pandas.concat instead.\nThe frame.append method is deprecated and will be removed from pandas in a future version. Use pandas.concat instead.\nThe frame.append method is deprecated and will be removed from pandas in a future version. Use pandas.concat instead.\nThe frame.append method is deprecated and will be removed from pandas in a future version. Use pandas.concat instead.\nThe frame.append method is deprecated and will be removed from pandas in a future version. Use pandas.concat instead.\nThe frame.append method is deprecated and will be removed from pandas in a future version. Use pandas.concat instead.\nThe frame.append method is deprecated and will be removed from pandas in a future version. Use pandas.concat instead.\n\n\n\n\n\n\n\n\nHandle Stationarity\nHandle stationarity by taking the first difference.\n\npreprocessed_df = preprocessed_df.diff().fillna(method='bfill')\n\n\nRun the Time Series Dataset Test Suite\n\nvm_dataset = vm.init_dataset(\n    dataset=preprocessed_df,\n    target_column=demo_dataset.target_column,\n)\n\nfull_suite = vm.run_test_suite(\n    \"time_series_dataset\",\n    dataset=vm_dataset,\n)\n\nPandas dataset detected. Initializing VM Dataset instance...\nInferring dataset types...\nFrequency of MORTGAGE30US: MS\nFrequency of FEDFUNDS: MS\nFrequency of GS10: MS\nFrequency of UNRATE: MS\n\n\n\n\n\nThe default method 'yw' can produce PACF values outside of the [-1,1] interval. After 0.13, the default will change tounadjusted Yule-Walker ('ywm'). You can use this method now by setting method='ywm'.\niteritems is deprecated and will be removed in a future version. Use .items instead.\nThe frame.append method is deprecated and will be removed from pandas in a future version. Use pandas.concat instead.\nThe frame.append method is deprecated and will be removed from pandas in a future version. Use pandas.concat instead.\nThe frame.append method is deprecated and will be removed from pandas in a future version. Use pandas.concat instead.\nThe frame.append method is deprecated and will be removed from pandas in a future version. Use pandas.concat instead.\nThe frame.append method is deprecated and will be removed from pandas in a future version. Use pandas.concat instead.\nThe frame.append method is deprecated and will be removed from pandas in a future version. Use pandas.concat instead.\nThe frame.append method is deprecated and will be removed from pandas in a future version. Use pandas.concat instead.\nThe frame.append method is deprecated and will be removed from pandas in a future version. Use pandas.concat instead.\nThe frame.append method is deprecated and will be removed from pandas in a future version. Use pandas.concat instead.\nThe frame.append method is deprecated and will be removed from pandas in a future version. Use pandas.concat instead.\nThe frame.append method is deprecated and will be removed from pandas in a future version. Use pandas.concat instead.\nThe frame.append method is deprecated and will be removed from pandas in a future version. Use pandas.concat instead.\nThe frame.append method is deprecated and will be removed from pandas in a future version. Use pandas.concat instead.\nThe frame.append method is deprecated and will be removed from pandas in a future version. Use pandas.concat instead.\nThe frame.append method is deprecated and will be removed from pandas in a future version. Use pandas.concat instead.\nThe frame.append method is deprecated and will be removed from pandas in a future version. Use pandas.concat instead.\nThe frame.append method is deprecated and will be removed from pandas in a future version. Use pandas.concat instead.\nThe frame.append method is deprecated and will be removed from pandas in a future version. Use pandas.concat instead.\nThe frame.append method is deprecated and will be removed from pandas in a future version. Use pandas.concat instead.\nThe frame.append method is deprecated and will be removed from pandas in a future version. Use pandas.concat instead.\nThe frame.append method is deprecated and will be removed from pandas in a future version. Use pandas.concat instead.\nThe frame.append method is deprecated and will be removed from pandas in a future version. Use pandas.concat instead.\nThe frame.append method is deprecated and will be removed from pandas in a future version. Use pandas.concat instead.\nThe frame.append method is deprecated and will be removed from pandas in a future version. Use pandas.concat instead.\nThe frame.append method is deprecated and will be removed from pandas in a future version. Use pandas.concat instead.\nThe frame.append method is deprecated and will be removed from pandas in a future version. Use pandas.concat instead.\nThe frame.append method is deprecated and will be removed from pandas in a future version. Use pandas.concat instead.\nThe frame.append method is deprecated and will be removed from pandas in a future version. Use pandas.concat instead.\nThe frame.append method is deprecated and will be removed from pandas in a future version. Use pandas.concat instead.\nThe frame.append method is deprecated and will be removed from pandas in a future version. Use pandas.concat instead.\nThe frame.append method is deprecated and will be removed from pandas in a future version. Use pandas.concat instead.\nThe frame.append method is deprecated and will be removed from pandas in a future version. Use pandas.concat instead.\nThe frame.append method is deprecated and will be removed from pandas in a future version. Use pandas.concat instead.\nThe frame.append method is deprecated and will be removed from pandas in a future version. Use pandas.concat instead.\nThe frame.append method is deprecated and will be removed from pandas in a future version. Use pandas.concat instead.\nThe frame.append method is deprecated and will be removed from pandas in a future version. Use pandas.concat instead.\nThe frame.append method is deprecated and will be removed from pandas in a future version. Use pandas.concat instead.\nThe frame.append method is deprecated and will be removed from pandas in a future version. Use pandas.concat instead.\nThe frame.append method is deprecated and will be removed from pandas in a future version. Use pandas.concat instead.\nThe frame.append method is deprecated and will be removed from pandas in a future version. Use pandas.concat instead.\nThe frame.append method is deprecated and will be removed from pandas in a future version. Use pandas.concat instead.\nThe frame.append method is deprecated and will be removed from pandas in a future version. Use pandas.concat instead.\nThe frame.append method is deprecated and will be removed from pandas in a future version. Use pandas.concat instead.\nThe frame.append method is deprecated and will be removed from pandas in a future version. Use pandas.concat instead.\nThe frame.append method is deprecated and will be removed from pandas in a future version. Use pandas.concat instead.\nThe frame.append method is deprecated and will be removed from pandas in a future version. Use pandas.concat instead.\nThe frame.append method is deprecated and will be removed from pandas in a future version. Use pandas.concat instead.\nThe frame.append method is deprecated and will be removed from pandas in a future version. Use pandas.concat instead.\nThe frame.append method is deprecated and will be removed from pandas in a future version. Use pandas.concat instead.\nThe frame.append method is deprecated and will be removed from pandas in a future version. Use pandas.concat instead.\nThe frame.append method is deprecated and will be removed from pandas in a future version. Use pandas.concat instead.\nThe frame.append method is deprecated and will be removed from pandas in a future version. Use pandas.concat instead.\nThe frame.append method is deprecated and will be removed from pandas in a future version. Use pandas.concat instead.\nThe frame.append method is deprecated and will be removed from pandas in a future version. Use pandas.concat instead.\nThe frame.append method is deprecated and will be removed from pandas in a future version. Use pandas.concat instead.\nThe frame.append method is deprecated and will be removed from pandas in a future version. Use pandas.concat instead.\nThe frame.append method is deprecated and will be removed from pandas in a future version. Use pandas.concat instead.\nThe frame.append method is deprecated and will be removed from pandas in a future version. Use pandas.concat instead.\nThe frame.append method is deprecated and will be removed from pandas in a future version. Use pandas.concat instead.\nThe frame.append method is deprecated and will be removed from pandas in a future version. Use pandas.concat instead.\nThe frame.append method is deprecated and will be removed from pandas in a future version. Use pandas.concat instead.\nThe frame.append method is deprecated and will be removed from pandas in a future version. Use pandas.concat instead."
->>>>>>> 8f2dcb32
   }
 ]