--- conflicted
+++ resolved
@@ -896,6 +896,34 @@
     "text": "SOFTWARE LICENSE AGREEMENT\nIMPORTANT - READ CAREFULLY:\nThis software and associated media, printed materials, and “online” or electronic documentation files (the “Software”), is theproprietary information of ValidMind Inc. and its licensors (collectively, “Licensor”), and is protected under copyright and other intellectual property laws.\nNo part of this Software may be copied, reproduced, distributed, republished, downloaded, displayed, posted or transmitted in any form or by any means, including, but not limited to, electronic, mechanical, photocopying, recording, or otherwise, without the prior written permission of ValidMind Inc. or the respective copyright owner.\nBy installing, copying, or otherwise using the Software, the undersigned (“you”) agrees to be bound by the terms of this Software License Agreement (this “Agreement”). If you do not agree to the terms of this Agreement, do not install or use the Software.\nLICENSE GRANT. Subject to the terms and conditions of this Agreement, Licensor grants you a limited, personal, non-exclusive, non-transferable license to use the Software solely for the duration of the 4-week testing phase (the “Testing Period”) of the Software - starting on May 15th, 2023. You may install and use the Software on a single computer or device. You further agree to use the Software solely for internal testing purposes.\nOWNERSHIP. The Software is owned by Licensor and is protected by copyright laws and international copyright treaties, as well as other intellectual property laws and treaties. Licensor retains all right, title, and interest in and to the Software, including all intellectual property rights.\nRESTRICTIONS. You may not modify, adapt, translate, reverse engineer, decompile, disassemble, or otherwise attempt to discover the source code of the Software including (without limitation) for the purpose of obtaining unauthorized access to the Software. You may not distribute, sublicense, rent, lease, or lend the Software to any third party.\nSUPPORT. Licensor may, at its discretion, provide technical support for the Software. Technical support is provided on a best-effort basis and is subject to Licensor’s support policies.\nCONFIDENTIALITY. You agree to safeguard the Software and its related materials with that degree of normal due care commensurate with reasonable standards of industrial security for the protection of trade secrets and proprietary information so that no unauthorized use is made of them and no disclosure of any part of their contents is made to anyone other than your employees, agents or consultants whose duties reasonably require such disclosure, or as necessary in the ordinary course of business. You shall make all such persons fully aware of their responsibility to fulfill your obligations under this Agreement and agree to be responsible for any breach of this Agreement by such persons. You agree to promptly notify Licensor if you obtain information as to any unauthorized possession, use or disclosure of the Software by any person or entity, and further agrees to cooperate with Licensor in protecting Licensor’s proprietary rights.\nTERMINATION. This Agreement will terminate automatically after the Testing Period, or if you fail to comply with any of the terms and conditions of this Agreement. Upon termination, you must immediately cease all use of the Software and destroy all copies of the Software in your possession.\nDISCLAIMER OF WARRANTY. THE SOFTWARE IS PROVIDED “AS IS” WITHOUT WARRANTY OF ANY KIND, EITHER EXPRESS OR IMPLIED, INCLUDING, BUT NOT LIMITED TO, THE IMPLIED WARRANTIES OF MERCHANTABILITY AND FITNESS FOR A PARTICULAR PURPOSE. LICENSOR DOES NOT WARRANT THAT THE SOFTWARE WILL MEET YOUR REQUIREMENTS OR THAT OPERATION OF THE SOFTWARE WILL BE UNINTERRUPTED OR ERROR-FREE.\nLIMITATION OF LIABILITY. IN NO EVENT SHALL LICENSOR BE LIABLE FOR ANY INDIRECT, SPECIAL, INCIDENTAL, OR CONSEQUENTIAL DAMAGES ARISING OUT OF OR IN CONNECTION WITH THE USE OR INABILITY TO USE THE SOFTWARE, EVEN IF LICENSOR HAS BEEN ADVISED OF THE POSSIBILITY OF SUCH DAMAGES. IN NO EVENT SHALL LICENSOR’S LIABILITY EXCEED THE AMOUNT PAID BY YOU FOR THE SOFTWARE.\nINDEMNIFICATION. You agree to indemnify and hold Licensor harmless from and against all loss, cost, expense or liability (including reasonable attorney’s fees) (i) arising out of a claim by a third party against Licensor based upon your use of the Software, or (ii) related to, or associated with your customizations, updates and/or corrections to the Software. Licensor shall have no liability to you for any damage sustained by you as a result of your use of the Software, whether such damages would arise as a result of breach of contract, tort or otherwise.\nGOVERNING LAW. This Agreement shall be governed by and construed in accordance with the laws of the State of California and the federal laws of the United States of America, without giving effect to any principles of conflicts of law.\nENTIRE AGREEMENT. This Agreement constitutes the entire agreement between you and Licensor with respect to the Software and supersedes all prior or contemporaneous communications and proposals, whether oral or written, between you and Licensor.\nBy installing or using the Software, you acknowledge that you have read this Agreement, understand it, and agree to be bound by its terms and conditions.\nCopyright © 2023 ValidMind Inc. All rights reserved."
   },
   {
+    "objectID": "guide/release-notes-2023-jun-22.html",
+    "href": "guide/release-notes-2023-jun-22.html",
+    "title": "June 22, 2023",
+    "section": "",
+    "text": "This release includes a number of major enhancements to the ValidMind Developer Framework, a new NLP notebook, and a new template editing feature in the Platform UI.\n\n\n\nIntegrate external test providers. You can now use your own external test providers to use custom tests with the Validmind Developer Framework. We provide a couple of demo scenarios with such test providers and show how you can register them with Validmind so that they can run a template utilizing your tests. Learn more …\nImplement your own custom tests. With support for custom tests, you can now extend the default set of metrics provided by ValidMind which provides the flexibility to use our Developer Framework to document any type of model or use case. Learn more …\n\n\n\nSimplified testing using templates. Templates now function as a test suite and lay out the structure of model documentation, segmented into various sections and sub-sections. ValidMind templates come with pre-defined sections, similar to test placeholders, including boilerplates and spaces designated for documentation and test results. Our platform now scans these templates, identifies all tests and systematically organizes them into a well-structured test suite. Learn more …\nNew natural language processing (NLP) data analysis and binary classification notebook. Learn how to perform NLP data analysis and binary classification on COVID-19 tweets using the PyTorch library. The emphasis of this notebooks is on the in-depth analysis and preprocessing of the text data, in this case, tweets. Learn more …\n\n\n\n\n\nYou can now edit the documentation templates that get used for model documentation or for validation reports. This feature is relevant for administrators who need to configure templates for specific use cases or where the existing templates supplied by ValidMind need to be customized. Learn more …\nWe improved the search feature in the Platform UI to make search results more compact."
+  },
+  {
+    "objectID": "guide/release-notes-2023-jun-22.html#release-highlights",
+    "href": "guide/release-notes-2023-jun-22.html#release-highlights",
+    "title": "June 22, 2023",
+    "section": "",
+    "text": "This release includes a number of major enhancements to the ValidMind Developer Framework, a new NLP notebook, and a new template editing feature in the Platform UI.\n\n\n\nIntegrate external test providers. You can now use your own external test providers to use custom tests with the Validmind Developer Framework. We provide a couple of demo scenarios with such test providers and show how you can register them with Validmind so that they can run a template utilizing your tests. Learn more …\nImplement your own custom tests. With support for custom tests, you can now extend the default set of metrics provided by ValidMind which provides the flexibility to use our Developer Framework to document any type of model or use case. Learn more …\n\n\n\nSimplified testing using templates. Templates now function as a test suite and lay out the structure of model documentation, segmented into various sections and sub-sections. ValidMind templates come with pre-defined sections, similar to test placeholders, including boilerplates and spaces designated for documentation and test results. Our platform now scans these templates, identifies all tests and systematically organizes them into a well-structured test suite. Learn more …\nNew natural language processing (NLP) data analysis and binary classification notebook. Learn how to perform NLP data analysis and binary classification on COVID-19 tweets using the PyTorch library. The emphasis of this notebooks is on the in-depth analysis and preprocessing of the text data, in this case, tweets. Learn more …\n\n\n\n\n\nYou can now edit the documentation templates that get used for model documentation or for validation reports. This feature is relevant for administrators who need to configure templates for specific use cases or where the existing templates supplied by ValidMind need to be customized. Learn more …\nWe improved the search feature in the Platform UI to make search results more compact."
+  },
+  {
+    "objectID": "guide/release-notes-2023-jun-22.html#enhancements",
+    "href": "guide/release-notes-2023-jun-22.html#enhancements",
+    "title": "June 22, 2023",
+    "section": "Enhancements",
+    "text": "Enhancements\nWe revised our Quickstart guide to be more modular and to highlight that our suggested starting point with the ValidMind Developer Framework is now Jupyter Hub. Learn more …"
+  },
+  {
+    "objectID": "guide/release-notes-2023-jun-22.html#how-to-upgrade",
+    "href": "guide/release-notes-2023-jun-22.html#how-to-upgrade",
+    "title": "June 22, 2023",
+    "section": "How to upgrade",
+    "text": "How to upgrade\nTo access the latest version of the ValidMind Platform UI, refresh your browser."
+  },
+  {
     "objectID": "guide/document-models-with-ui.html",
     "href": "guide/document-models-with-ui.html",
     "title": "Document models with the ValidMind UI",
@@ -942,7 +970,7 @@
     "href": "guide/supported-models.html",
     "title": "Supported models",
     "section": "",
-    "text": "As of the current release (v1.13.9), the Developer Framework supports the following model types:\nThe following table presents an overview of libraries supported by each test plan, as well as the tests which comprise each test plan as of the current Developer Framework release."
+    "text": "As of the current release (v1.3.0), the Developer Framework supports the following model types:\nThe following table presents an overview of libraries supported by each test plan, as well as the tests which comprise each test plan as of the current Developer Framework release."
   },
   {
     "objectID": "guide/supported-models.html#related-topics",
@@ -1657,72 +1685,5 @@
     "title": "Time Series Forecasting Model Tutorial",
     "section": "Step 7: Run Model Validation Test Suite on Models",
     "text": "Step 7: Run Model Validation Test Suite on Models\n\nExplore the Time Series Model Validation Test Suite\n\nvm.test_suites.describe_test_suite(\"time_series_model_validation\")\n\n\n\nExplore Test Plans\n\nvm.test_plans.describe_plan(\"regression_model_description\")\n\n\nvm.test_plans.describe_plan(\"regression_models_evaluation\")\n\n\nvm.test_plans.describe_plan(\"time_series_forecast\")\n\n\nvm.test_plans.describe_plan(\"time_series_sensitivity\")\n\n\n\nRun Model Validation Test Suite on a List of Models\n\nconfig= {\n    \"regression_forecast_plot_levels\": {\n        \"transformation\": \"integrate\",\n    },\n    \"regression_sensitivity_plot\": {\n        \"transformation\": \"integrate\",\n        \"shocks\": [0.3],\n    }\n}\n\nfull_suite = vm.run_test_suite(\n    \"time_series_model_validation\",\n    model = vm_model_B,\n    models = list_of_models,\n    config = config,\n)"
-  },
-  {
-    "objectID": "guide/release-notes-2023-jun-19.html",
-    "href": "guide/release-notes-2023-jun-19.html",
-    "title": "June 19, 2023",
-    "section": "",
-    "text": "You can now implement custom tests using our Developer Framework. These custom tests allow you to extend the default set of metrics provided by ValidMind and provide full flexibility for documenting any type of model or use case. Metrics and threshold tests are similar in that they both provide a way to evaluate a model. Learn more …\n\n\n\n\n\nYou can now edit the documentation templates that get used for model documentation or for validation reports. This feature is relevant for administrators who need to configure templates for specific use cases or where the existing templates supplied by ValidMind need to be customized. Learn more …\nWe improved the search feature in the Platform UI to make search results more compact."
-  },
-  {
-    "objectID": "guide/release-notes-2023-jun-19.html#release-highlights",
-    "href": "guide/release-notes-2023-jun-19.html#release-highlights",
-    "title": "June 19, 2023",
-    "section": "",
-    "text": "You can now implement custom tests using our Developer Framework. These custom tests allow you to extend the default set of metrics provided by ValidMind and provide full flexibility for documenting any type of model or use case. Metrics and threshold tests are similar in that they both provide a way to evaluate a model. Learn more …\n\n\n\n\n\nYou can now edit the documentation templates that get used for model documentation or for validation reports. This feature is relevant for administrators who need to configure templates for specific use cases or where the existing templates supplied by ValidMind need to be customized. Learn more …\nWe improved the search feature in the Platform UI to make search results more compact."
-  },
-  {
-    "objectID": "guide/release-notes-2023-jun-19.html#how-to-upgrade",
-    "href": "guide/release-notes-2023-jun-19.html#how-to-upgrade",
-    "title": "June 19, 2023",
-    "section": "How to upgrade",
-    "text": "How to upgrade\nTo access the latest version of the ValidMind Platform UI, refresh your browser."
-  },
-  {
-    "objectID": "guide/release-notes-2023-jun-22.html",
-    "href": "guide/release-notes-2023-jun-22.html",
-    "title": "June 22, 2023",
-    "section": "",
-    "text": "This release includes a number of major enhancements to the ValidMind Developer Framework, a new NLP notebook, and a new template editing feature in the Platform UI.\n\n\n\nIntegrate external test providers. You can now use your own external test providers to use custom tests with the Validmind Developer Framework. We provide a couple of demo scenarios with such test providers and show how you can register them with Validmind so that they can run a template utilizing your tests. Learn more …\nImplement your own custom tests. With support for custom tests, you can now extend the default set of metrics provided by ValidMind which provides the flexibility to use our Developer Framework to document any type of model or use case. Learn more …\n\n\n\nSimplified testing using templates. Templates now function as a test suite and lay out the structure of model documentation, segmented into various sections and sub-sections. ValidMind templates come with pre-defined sections, similar to test placeholders, including boilerplates and spaces designated for documentation and test results. Our platform now scans these templates, identifies all tests and systematically organizes them into a well-structured test suite. Learn more …\nNew natural language processing (NLP) data analysis and binary classification notebook. Learn how to perform NLP data analysis and binary classification on COVID-19 tweets using the PyTorch library. The emphasis of this notebooks is on the in-depth analysis and preprocessing of the text data, in this case, tweets. Learn more …\n\n\n\n\n\nYou can now edit the documentation templates that get used for model documentation or for validation reports. This feature is relevant for administrators who need to configure templates for specific use cases or where the existing templates supplied by ValidMind need to be customized. Learn more …\nWe improved the search feature in the Platform UI to make search results more compact."
-  },
-  {
-    "objectID": "guide/release-notes-2023-jun-22.html#release-highlights",
-    "href": "guide/release-notes-2023-jun-22.html#release-highlights",
-    "title": "June 22, 2023",
-    "section": "",
-    "text": "This release includes a number of major enhancements to the ValidMind Developer Framework, a new NLP notebook, and a new template editing feature in the Platform UI.\n\n\n\nIntegrate external test providers. You can now use your own external test providers to use custom tests with the Validmind Developer Framework. We provide a couple of demo scenarios with such test providers and show how you can register them with Validmind so that they can run a template utilizing your tests. Learn more …\nImplement your own custom tests. With support for custom tests, you can now extend the default set of metrics provided by ValidMind which provides the flexibility to use our Developer Framework to document any type of model or use case. Learn more …\n\n\n\nSimplified testing using templates. Templates now function as a test suite and lay out the structure of model documentation, segmented into various sections and sub-sections. ValidMind templates come with pre-defined sections, similar to test placeholders, including boilerplates and spaces designated for documentation and test results. Our platform now scans these templates, identifies all tests and systematically organizes them into a well-structured test suite. Learn more …\nNew natural language processing (NLP) data analysis and binary classification notebook. Learn how to perform NLP data analysis and binary classification on COVID-19 tweets using the PyTorch library. The emphasis of this notebooks is on the in-depth analysis and preprocessing of the text data, in this case, tweets. Learn more …\n\n\n\n\n\nYou can now edit the documentation templates that get used for model documentation or for validation reports. This feature is relevant for administrators who need to configure templates for specific use cases or where the existing templates supplied by ValidMind need to be customized. Learn more …\nWe improved the search feature in the Platform UI to make search results more compact."
-  },
-  {
-    "objectID": "guide/release-notes-2023-jun-22.html#how-to-upgrade",
-    "href": "guide/release-notes-2023-jun-22.html#how-to-upgrade",
-    "title": "June 22, 2023",
-    "section": "How to upgrade",
-    "text": "How to upgrade\nTo access the latest version of the ValidMind Platform UI, refresh your browser."
-  },
-  {
-    "objectID": "guide/release-notes-2023-jun-22.html#bugfixes",
-    "href": "guide/release-notes-2023-jun-22.html#bugfixes",
-    "title": "June 19, 2023",
-    "section": "Bugfixes",
-    "text": "Bugfixes\nWe improved the search feature in the Platform UI to make search results more compact."
-  },
-  {
-    "objectID": "guide/release-notes-2023-jun-22.html#enhancements",
-    "href": "guide/release-notes-2023-jun-22.html#enhancements",
-    "title": "June 22, 2023",
-    "section": "Enhancements",
-<<<<<<< HEAD
-    "text": "Enhancements\nWe revised our Quickstart guide to be more modular and to highlight that our suggested starting point with the ValidMind Developer Framework is now Jupyter Hub. Learn more …"
-=======
-    "text": "Enhancements\nWe improved the search feature in the Platform UI to make search results more compact."
-  },
-  {
-    "objectID": "guide/release-notes-2023-jun-22.html#mehdis-release-highlights",
-    "href": "guide/release-notes-2023-jun-22.html#mehdis-release-highlights",
-    "title": "June 22, 2023",
-    "section": "",
-    "text": "This release includes a number of major enhancements to the ValidMind Developer Framework, a new NLP notebook, and a new template editing feature in the Platform UI.\n\n\n\nIntegrate external test providers. You can now use your own external test providers to use custom tests with the Validmind Developer Framework. We provide a couple of demo scenarios with such test providers and show how you can register them with Validmind so that they can run a template utilizing your tests. Learn more …\nImplement your own custom tests. With support for custom tests, you can now extend the default set of metrics provided by ValidMind which provides the flexibility to use our Developer Framework to document any type of model or use case. Learn more …\n\n\n\nSimplified testing using templates. Templates now function as a test suite and lay out the structure of model documentation, segmented into various sections and sub-sections. ValidMind templates come with pre-defined sections, similar to test placeholders, including boilerplates and spaces designated for documentation and test results. Essentially, our platform now scans these templates, identifies all tests and systematically organizes them into a well-structured test suite. Learn more …\nNew natural language processing (NLP) data analysis and binary classification notebook. Learn how to perform NLP data analysis and binary classification on COVID-19 tweets using the PyTorch library. The emphasis of this notebooks is on the in-depth analysis and preprocessing of the text data, in this case, tweets. Learn more …\n\n\n\n\n\nYou can now edit the documentation templates that get used for model documentation or for validation reports. This feature is relevant for administrators who need to configure templates for specific use cases or where the existing templates supplied by ValidMind need to be customized. Learn more …\nWe improved the search feature in the Platform UI to make search results more compact."
->>>>>>> 1ca45f73
   }
 ]