<!DOCTYPE html>
<html xmlns="http://www.w3.org/1999/xhtml" lang="en" xml:lang="en"><head>

<meta charset="utf-8">
<meta name="generator" content="quarto-1.5.56">

<meta name="viewport" content="width=device-width, initial-scale=1.0, user-scalable=yes">

<<<<<<< HEAD
<meta name="dcterms.date" content="2024-08-07">
=======
<meta name="dcterms.date" content="2024-08-16">
>>>>>>> 088ced26

<title>Model registration – ValidMind</title>
<style>
code{white-space: pre-wrap;}
span.smallcaps{font-variant: small-caps;}
div.columns{display: flex; gap: min(4vw, 1.5em);}
div.column{flex: auto; overflow-x: auto;}
div.hanging-indent{margin-left: 1.5em; text-indent: -1.5em;}
ul.task-list{list-style: none;}
ul.task-list li input[type="checkbox"] {
  width: 0.8em;
  margin: 0 0.8em 0.2em -1em; /* quarto-specific, see https://github.com/quarto-dev/quarto-cli/issues/4556 */ 
  vertical-align: middle;
}
</style>


<script src="../site_libs/quarto-nav/quarto-nav.js"></script>
<script src="../site_libs/clipboard/clipboard.min.js"></script>
<script src="../site_libs/quarto-search/autocomplete.umd.js"></script>
<script src="../site_libs/quarto-search/fuse.min.js"></script>
<script src="../site_libs/quarto-search/quarto-search.js"></script>
<meta name="quarto:offset" content="../">
<link href="../faq/faq-inventory.html" rel="next">
<link href="../validmind.png" rel="icon" type="image/png">
<script src="../site_libs/cookie-consent/cookie-consent.js"></script>
<link href="../site_libs/cookie-consent/cookie-consent.css" rel="stylesheet">
<script src="../site_libs/quarto-html/quarto.js"></script>
<script src="../site_libs/quarto-html/popper.min.js"></script>
<script src="../site_libs/quarto-html/tippy.umd.min.js"></script>
<script src="../site_libs/quarto-html/anchor.min.js"></script>
<link href="../site_libs/quarto-html/tippy.css" rel="stylesheet">
<link href="../site_libs/quarto-html/quarto-syntax-highlighting.css" rel="stylesheet" id="quarto-text-highlighting-styles">
<script src="../site_libs/bootstrap/bootstrap.min.js"></script>
<link href="../site_libs/bootstrap/bootstrap-icons.css" rel="stylesheet">
<link href="../site_libs/bootstrap/bootstrap.min.css" rel="stylesheet" id="quarto-bootstrap" data-mode="light">
<link href="../site_libs/quarto-contrib/fontawesome6-0.1.0/all.css" rel="stylesheet">
<link href="../site_libs/quarto-contrib/fontawesome6-0.1.0/latex-fontsize.css" rel="stylesheet">
<script id="quarto-search-options" type="application/json">{
  "location": "sidebar",
  "copy-button": false,
  "collapse-after": 3,
  "panel-placement": "start",
  "type": "textbox",
  "limit": 50,
  "keyboard-shortcut": [
    "f",
    "/",
    "s"
  ],
  "show-item-context": true,
  "language": {
    "search-no-results-text": "No results",
    "search-matching-documents-text": "matching documents",
    "search-copy-link-title": "Copy link to search",
    "search-hide-matches-text": "Hide additional matches",
    "search-more-match-text": "more match in this document",
    "search-more-matches-text": "more matches in this document",
    "search-clear-button-title": "Clear",
    "search-text-placeholder": "",
    "search-detached-cancel-button-title": "Cancel",
    "search-submit-button-title": "Submit",
    "search-label": "Search"
  }
}</script>
<script async="" src="https://www.googletagmanager.com/gtag/js?id=G-S46CKWPNSS"></script>

<script type="text/plain" cookie-consent="tracking">

window.dataLayer = window.dataLayer || [];
function gtag(){dataLayer.push(arguments);}
gtag('js', new Date());
gtag('config', 'G-S46CKWPNSS', { 'anonymize_ip': true});
</script>

<script type="text/javascript" charset="UTF-8">
document.addEventListener('DOMContentLoaded', function () {
cookieconsent.run({
  "notice_banner_type":"simple",
  "consent_type":"express",
  "palette":"light",
  "language":"en",
  "page_load_consent_levels":["strictly-necessary"],
  "notice_banner_reject_button_hide":false,
  "preferences_center_close_button_hide":false,
  "website_name":""
  ,
"language":"en"
  });
});
</script> 
  
<script type="text/javascript">
  window.heapReadyCb=window.heapReadyCb||[],window.heap=window.heap||[],heap.load=function(e,t){window.heap.envId=e,window.heap.clientConfig=t=t||{},window.heap.clientConfig.shouldFetchServerConfig=!1;var a=document.createElement("script");a.type="text/javascript",a.async=!0,a.src="https://cdn.us.heap-api.com/config/"+e+"/heap_config.js";var r=document.getElementsByTagName("script")[0];r.parentNode.insertBefore(a,r);var n=["init","startTracking","stopTracking","track","resetIdentity","identify","getSessionId","getUserId","getIdentity","addUserProperties","addEventProperties","removeEventProperty","clearEventProperties","addAccountProperties","addAdapter","addTransformer","addTransformerFn","onReady","addPageviewProperties","removePageviewProperty","clearPageviewProperties","trackPageview"],i=function(e){return function(){var t=Array.prototype.slice.call(arguments,0);window.heapReadyCb.push({name:e,fn:function(){heap[e]&&heap[e].apply(heap,t)}})}};for(var p=0;p<n.length;p++)heap[n[p]]=i(n[p])};
  heap.load("2282992095");
</script>


<link rel="stylesheet" href="../styles.css">
</head>

<body class="nav-sidebar docked nav-fixed">

<div id="quarto-search-results"></div>
  <header id="quarto-header" class="headroom fixed-top">
    <nav class="navbar navbar-expand-xl " data-bs-theme="dark">
      <div class="navbar-container container-fluid">
      <div class="navbar-brand-container mx-auto">
    <a href="../index.html" class="navbar-brand navbar-brand-logo">
    <img src="../about/ValidMind-logo-color.svg" alt="" class="navbar-logo">
    </a>
  </div>
          <button class="navbar-toggler" type="button" data-bs-toggle="collapse" data-bs-target="#navbarCollapse" aria-controls="navbarCollapse" role="menu" aria-expanded="false" aria-label="Toggle navigation" onclick="if (window.quartoToggleHeadroom) { window.quartoToggleHeadroom(); }">
  <span class="navbar-toggler-icon"></span>
</button>
          <div class="collapse navbar-collapse" id="navbarCollapse">
            <ul class="navbar-nav navbar-nav-scroll me-auto">
  <li class="nav-item">
    <a class="nav-link" href="../about/overview.html"> 
<span class="menu-text">About</span></a>
  </li>  
  <li class="nav-item">
    <a class="nav-link" href="../get-started/get-started.html"> 
<span class="menu-text">Get Started</span></a>
  </li>  
  <li class="nav-item">
    <a class="nav-link" href="../guide/guides.html"> 
<span class="menu-text">Guides</span></a>
  </li>  
  <li class="nav-item dropdown ">
    <a class="nav-link dropdown-toggle" href="#" id="nav-menu-fa-cube--developer-framework" role="link" data-bs-toggle="dropdown" aria-expanded="false">
 <span class="menu-text"><i class="fa-solid fa-cube" aria-label="cube"></i> Developer Framework</span>
    </a>
    <ul class="dropdown-menu" aria-labelledby="nav-menu-fa-cube--developer-framework">    
        <li>
    <a class="dropdown-item" href="../developer/get-started-developer-framework.html">
 <span class="dropdown-text"><i class="fa-solid fa-rocket" aria-label="rocket"></i> Get Started</span></a>
  </li>  
        <li>
    <a class="dropdown-item" href="../developer/model-documentation/supported-models.html">
 <span class="dropdown-text"><i class="fa-solid fa-cubes" aria-label="cubes"></i> Supported Models</span></a>
  </li>  
        <li><hr class="dropdown-divider"></li>
        <li class="dropdown-header"><i class="fa-solid fa-vial" aria-label="vial"></i> TESTING</li>
        <li>
    <a class="dropdown-item" href="../developer/model-testing/testing-overview.html">
 <span class="dropdown-text"><i class="fa-solid fa-flask-vial" aria-label="flask-vial"></i> Run Tests &amp; Test Suites</span></a>
  </li>  
        <li>
    <a class="dropdown-item" href="../developer/model-testing/test-descriptions.html">
 <span class="dropdown-text"><i class="fa-solid fa-microscope" aria-label="microscope"></i> Test Descriptions</span></a>
  </li>  
        <li>
    <a class="dropdown-item" href="../developer/model-testing/test-sandbox.html">
 <span class="dropdown-text"><i class="fa-solid fa-toolbox" aria-label="toolbox"></i> Test Sandbox (BETA)</span></a>
  </li>  
        <li><hr class="dropdown-divider"></li>
        <li class="dropdown-header"><i class="fa-solid fa-code" aria-label="code"></i> CODE SAMPLES</li>
        <li>
    <a class="dropdown-item" href="../developer/samples-jupyter-notebooks.html">
 <span class="dropdown-text"><i class="fa-solid fa-book-open-reader" aria-label="book-open-reader"></i> All Code Samples · <code>LLM</code> · <code>NLP</code> · <code>Time Series</code> · <code>Etc.</code></span></a>
  </li>  
        <li>
    <a class="dropdown-item" href="../notebooks.zip">
 <span class="dropdown-text"><i class="fa-solid fa-download" aria-label="download"></i> Download Code Samples · <code>notebooks.zip</code></span></a>
  </li>  
        <li>
    <a class="dropdown-item" href="https://jupyterhub.validmind.ai/">
 <span class="dropdown-text"><i class="fa-solid fa-hand-point-right" aria-label="hand-point-right"></i> Try it on Jupyter Hub <i class="fa-solid fa-hand-point-left" aria-label="hand-point-left"></i></span></a>
  </li>  
        <li><hr class="dropdown-divider"></li>
        <li class="dropdown-header"><i class="fa-solid fa-book" aria-label="book"></i> REFERENCE</li>
        <li>
    <a class="dropdown-item" href="../validmind/validmind.html" target="_blank">
 <span class="dropdown-text"><i class="fa-solid fa-external-link" aria-label="external-link"></i> ValidMind Developer Framework</span></a>
  </li>  
    </ul>
  </li>
  <li class="nav-item">
    <a class="nav-link active" href="../faq/faq.html" aria-current="page"> 
<span class="menu-text">FAQ</span></a>
  </li>  
  <li class="nav-item">
    <a class="nav-link" href="../support/support.html"> 
<span class="menu-text">Support</span></a>
  </li>  
  <li class="nav-item">
    <a class="nav-link" href="https://validmind.com/" target="_blank"> 
<span class="menu-text">validmind.com <i class="fa-solid fa-external-link" aria-label="external-link"></i></span></a>
  </li>  
</ul>
          </div> <!-- /navcollapse -->
            <div class="quarto-navbar-tools">
</div>
      </div> <!-- /container-fluid -->
    </nav>
  <nav class="quarto-secondary-nav">
    <div class="container-fluid d-flex">
      <button type="button" class="quarto-btn-toggle btn" data-bs-toggle="collapse" role="button" data-bs-target=".quarto-sidebar-collapse-item" aria-controls="quarto-sidebar" aria-expanded="false" aria-label="Toggle sidebar navigation" onclick="if (window.quartoToggleHeadroom) { window.quartoToggleHeadroom(); }">
        <i class="bi bi-layout-text-sidebar-reverse"></i>
      </button>
        <nav class="quarto-page-breadcrumbs" aria-label="breadcrumb"><ol class="breadcrumb"><li class="breadcrumb-item"><a href="../faq/faq-models.html">Model registration</a></li></ol></nav>
        <a class="flex-grow-1" role="navigation" data-bs-toggle="collapse" data-bs-target=".quarto-sidebar-collapse-item" aria-controls="quarto-sidebar" aria-expanded="false" aria-label="Toggle sidebar navigation" onclick="if (window.quartoToggleHeadroom) { window.quartoToggleHeadroom(); }">      
        </a>
      <button type="button" class="btn quarto-search-button" aria-label="Search" onclick="window.quartoOpenSearch();">
        <i class="bi bi-search"></i>
      </button>
    </div>
  </nav>
  <div id="quarto-announcement" data-announcement-id="0f1a11ac13955650cb4bf3cb8718c185" class="alert alert-primary hidden"><div class="quarto-announcement-content">
<p><a href="../training/training-overview.html"><strong><i class="fa-solid fa-graduation-cap" aria-label="graduation-cap"></i> ValidMind Academy</strong></a> — Try our training environment to explore what ValidMind has to offer</p>
</div><i class="bi bi-x-lg quarto-announcement-action"></i></div>
</header>
<!-- content -->
<div id="quarto-content" class="quarto-container page-columns page-rows-contents page-layout-article page-navbar">
<!-- sidebar -->
  <nav id="quarto-sidebar" class="sidebar collapse collapse-horizontal quarto-sidebar-collapse-item sidebar-navigation docked overflow-auto">
        <div class="mt-2 flex-shrink-0 align-items-center">
        <div class="sidebar-search">
        <div id="quarto-search" class="" title="Search"></div>
        </div>
        </div>
    <div class="sidebar-menu-container"> 
    <ul class="list-unstyled mt-1">
        <li class="sidebar-item">
  <div class="sidebar-item-container"> 
  <a href="../faq/faq.html" class="sidebar-item-text sidebar-link">
 <span class="menu-text">FAQ</span></a>
  </div>
</li>
        <li class="px-0"><hr class="sidebar-divider hi "></li>
        <li class="sidebar-item">
  <div class="sidebar-item-container"> 
  <a href="../faq/faq-models.html" class="sidebar-item-text sidebar-link active">
 <span class="menu-text">Model registration</span></a>
  </div>
</li>
        <li class="sidebar-item">
  <div class="sidebar-item-container"> 
  <a href="../faq/faq-inventory.html" class="sidebar-item-text sidebar-link">
 <span class="menu-text">Model Inventory</span></a>
  </div>
</li>
        <li class="sidebar-item">
  <div class="sidebar-item-container"> 
  <a href="../faq/faq-documentation.html" class="sidebar-item-text sidebar-link">
 <span class="menu-text">Documentation</span></a>
  </div>
</li>
        <li class="sidebar-item">
  <div class="sidebar-item-container"> 
  <a href="../faq/faq-workflows.html" class="sidebar-item-text sidebar-link">
 <span class="menu-text">Workflows</span></a>
  </div>
</li>
        <li class="sidebar-item">
  <div class="sidebar-item-container"> 
  <a href="../faq/faq-testing.html" class="sidebar-item-text sidebar-link">
 <span class="menu-text">Testing</span></a>
  </div>
</li>
        <li class="sidebar-item">
  <div class="sidebar-item-container"> 
  <a href="../faq/faq-integrations.html" class="sidebar-item-text sidebar-link">
 <span class="menu-text">Integrations and support</span></a>
  </div>
</li>
        <li class="sidebar-item">
  <div class="sidebar-item-container"> 
  <a href="../faq/faq-privacy.html" class="sidebar-item-text sidebar-link">
 <span class="menu-text">Data and privacy</span></a>
  </div>
</li>
    </ul>
    </div>
</nav>
<div id="quarto-sidebar-glass" class="quarto-sidebar-collapse-item" data-bs-toggle="collapse" data-bs-target=".quarto-sidebar-collapse-item"></div>
<!-- margin-sidebar -->
    <div id="quarto-margin-sidebar" class="sidebar margin-sidebar">
        <nav id="TOC" role="doc-toc" class="toc-active">
    <h2 id="toc-title">On this page</h2>
   
  <ul>
  <li><a href="#how-do-models-get-registered-in-validmind" id="toc-how-do-models-get-registered-in-validmind" class="nav-link active" data-scroll-target="#how-do-models-get-registered-in-validmind">How do models get registered in ValidMind?</a></li>
  <li><a href="#can-the-fields-for-project-registration-questionnaires-be-configured" id="toc-can-the-fields-for-project-registration-questionnaires-be-configured" class="nav-link" data-scroll-target="#can-the-fields-for-project-registration-questionnaires-be-configured">Can the fields for project registration questionnaires be configured?</a></li>
  <li><a href="#can-we-leverage-content-from-historical-documentations" id="toc-can-we-leverage-content-from-historical-documentations" class="nav-link" data-scroll-target="#can-we-leverage-content-from-historical-documentations">Can we leverage content from historical documentations?&nbsp;</a></li>
  <li><a href="#can-we-customize-illustrations" id="toc-can-we-customize-illustrations" class="nav-link" data-scroll-target="#can-we-customize-illustrations">Can we customize illustrations?</a></li>
  <li><a href="#can-validmind-manage-complex-model-hierarchies-or-use-cases-with-multiple-models" id="toc-can-validmind-manage-complex-model-hierarchies-or-use-cases-with-multiple-models" class="nav-link" data-scroll-target="#can-validmind-manage-complex-model-hierarchies-or-use-cases-with-multiple-models">Can ValidMind manage complex model hierarchies or use cases with multiple models?</a></li>
  </ul>
<div class="toc-actions"><ul><li><a href="https://github.com/validmind/documentation/edit/main/site/faq/faq-models.qmd" class="toc-action"><i class="bi bi-github"></i>Edit this page</a></li><li><a href="https://github.com/validmind/documentation/issues/new" class="toc-action"><i class="bi empty"></i>Report an issue</a></li></ul></div></nav>
    </div>
<!-- main -->
<main class="content" id="quarto-document-content">

<header id="title-block-header" class="quarto-title-block default">
<div class="quarto-title">
<h1 class="title">Model registration</h1>
</div>



<div class="quarto-title-meta">

    
    <div>
    <div class="quarto-title-meta-heading">Published</div>
    <div class="quarto-title-meta-contents">
<<<<<<< HEAD
      <p class="date">August 7, 2024</p>
=======
      <p class="date">August 16, 2024</p>
>>>>>>> 088ced26
    </div>
  </div>
  
    
  </div>
  


</header>


<section id="how-do-models-get-registered-in-validmind" class="level2">
<h2 class="anchored" data-anchor-id="how-do-models-get-registered-in-validmind">How do models get registered in ValidMind?</h2>
<p>Models get registered into ValidMind via the Model Inventory. To add a model into the Inventory, you need to fill out a customizable registration questionnaire capturing the required registration metadata, such as:</p>
<ul>
<li>Model Name</li>
<li>Model Use</li>
<li>Model Owner</li>
<li>Model Dependencies</li>
<li>And more</li>
</ul>
</section>
<section id="can-the-fields-for-project-registration-questionnaires-be-configured" class="level2">
<h2 class="anchored" data-anchor-id="can-the-fields-for-project-registration-questionnaires-be-configured">Can the fields for project registration questionnaires be configured?</h2>
<p>ValidMind enables you to configure project registration fields, including dropdown options for model risk tiers, model use cases, and documentation templates.</p>
<p>You can modify these fields as needed and on an ongoing basis.</p>
</section>
<section id="can-we-leverage-content-from-historical-documentations" class="level2">
<h2 class="anchored" data-anchor-id="can-we-leverage-content-from-historical-documentations">Can we leverage content from historical documentations?&nbsp;</h2>
<p>ValidMind is in the process of developing features that allow you to benefit from content in historical documentation by:</p>
<ul>
<li>Allowing users to select definitions and specific documentation artifacts from previous model documentation for particular model use cases</li>
<li>Offering users AI-generated content suggestions for specific areas of the documentation (e.g., qualitative sections) based on high-quality historical documentation</li>
</ul>
<p>These features are currently on the roadmap and under research, no release schedule is set yet.</p>
</section>
<section id="can-we-customize-illustrations" class="level2">
<h2 class="anchored" data-anchor-id="can-we-customize-illustrations">Can we customize illustrations?</h2>
<p>ValidMind utilizes open-source libraries (such as Seaborn and Matplotlib) to generate plots and illustrations. We are working on implementing the ability for model developers to customize styling parameters for these libraries directly within the developer framework.</p>
<p>This feature is currently scheduled for Q4 2023.</p>
<p>Additionally, ValidMind is developing a feature that enables developers to create custom visualization widgets by writing JavaScript-based rendering code.</p>
</section>
<section id="can-validmind-manage-complex-model-hierarchies-or-use-cases-with-multiple-models" class="level2">
<h2 class="anchored" data-anchor-id="can-validmind-manage-complex-model-hierarchies-or-use-cases-with-multiple-models">Can ValidMind manage complex model hierarchies or use cases with multiple models?</h2>
<p>ValidMind is enhancing support for complex or modular models in two ways:</p>
<ul>
<li>By adding parent/sub-model relational attributes to the model inventory. This is a roadmap item currently scheduled for Q2’2023.</li>
<li>By enabling tests to run on multiple models simultaneously and aggregating the results. This is a roadmap item currently scheduled for Q3’2023.</li>
</ul>


</section>

</main> <!-- /main -->
<script id="quarto-html-after-body" type="application/javascript">
window.document.addEventListener("DOMContentLoaded", function (event) {
  const toggleBodyColorMode = (bsSheetEl) => {
    const mode = bsSheetEl.getAttribute("data-mode");
    const bodyEl = window.document.querySelector("body");
    if (mode === "dark") {
      bodyEl.classList.add("quarto-dark");
      bodyEl.classList.remove("quarto-light");
    } else {
      bodyEl.classList.add("quarto-light");
      bodyEl.classList.remove("quarto-dark");
    }
  }
  const toggleBodyColorPrimary = () => {
    const bsSheetEl = window.document.querySelector("link#quarto-bootstrap");
    if (bsSheetEl) {
      toggleBodyColorMode(bsSheetEl);
    }
  }
  toggleBodyColorPrimary();  
  const icon = "";
  const anchorJS = new window.AnchorJS();
  anchorJS.options = {
    placement: 'right',
    icon: icon
  };
  anchorJS.add('.anchored');
  const isCodeAnnotation = (el) => {
    for (const clz of el.classList) {
      if (clz.startsWith('code-annotation-')) {                     
        return true;
      }
    }
    return false;
  }
  const onCopySuccess = function(e) {
    // button target
    const button = e.trigger;
    // don't keep focus
    button.blur();
    // flash "checked"
    button.classList.add('code-copy-button-checked');
    var currentTitle = button.getAttribute("title");
    button.setAttribute("title", "Copied!");
    let tooltip;
    if (window.bootstrap) {
      button.setAttribute("data-bs-toggle", "tooltip");
      button.setAttribute("data-bs-placement", "left");
      button.setAttribute("data-bs-title", "Copied!");
      tooltip = new bootstrap.Tooltip(button, 
        { trigger: "manual", 
          customClass: "code-copy-button-tooltip",
          offset: [0, -8]});
      tooltip.show();    
    }
    setTimeout(function() {
      if (tooltip) {
        tooltip.hide();
        button.removeAttribute("data-bs-title");
        button.removeAttribute("data-bs-toggle");
        button.removeAttribute("data-bs-placement");
      }
      button.setAttribute("title", currentTitle);
      button.classList.remove('code-copy-button-checked');
    }, 1000);
    // clear code selection
    e.clearSelection();
  }
  const getTextToCopy = function(trigger) {
      const codeEl = trigger.previousElementSibling.cloneNode(true);
      for (const childEl of codeEl.children) {
        if (isCodeAnnotation(childEl)) {
          childEl.remove();
        }
      }
      return codeEl.innerText;
  }
  const clipboard = new window.ClipboardJS('.code-copy-button:not([data-in-quarto-modal])', {
    text: getTextToCopy
  });
  clipboard.on('success', onCopySuccess);
  if (window.document.getElementById('quarto-embedded-source-code-modal')) {
    // For code content inside modals, clipBoardJS needs to be initialized with a container option
    // TODO: Check when it could be a function (https://github.com/zenorocha/clipboard.js/issues/860)
    const clipboardModal = new window.ClipboardJS('.code-copy-button[data-in-quarto-modal]', {
      text: getTextToCopy,
      container: window.document.getElementById('quarto-embedded-source-code-modal')
    });
    clipboardModal.on('success', onCopySuccess);
  }
    var localhostRegex = new RegExp(/^(?:http|https):\/\/localhost\:?[0-9]*\//);
    var mailtoRegex = new RegExp(/^mailto:/);
      var filterRegex = new RegExp('/' + window.location.host + '/');
    var isInternal = (href) => {
        return filterRegex.test(href) || localhostRegex.test(href) || mailtoRegex.test(href);
    }
    // Inspect non-navigation links and adorn them if external
 	var links = window.document.querySelectorAll('a[href]:not(.nav-link):not(.navbar-brand):not(.toc-action):not(.sidebar-link):not(.sidebar-item-toggle):not(.pagination-link):not(.no-external):not([aria-hidden]):not(.dropdown-item):not(.quarto-navigation-tool):not(.about-link)');
    for (var i=0; i<links.length; i++) {
      const link = links[i];
      if (!isInternal(link.href)) {
        // undo the damage that might have been done by quarto-nav.js in the case of
        // links that we want to consider external
        if (link.dataset.originalHref !== undefined) {
          link.href = link.dataset.originalHref;
        }
          // target, if specified
          link.setAttribute("target", "_blank");
          if (link.getAttribute("rel") === null) {
            link.setAttribute("rel", "noopener");
          }
          // default icon
          link.classList.add("external");
      }
    }
  function tippyHover(el, contentFn, onTriggerFn, onUntriggerFn) {
    const config = {
      allowHTML: true,
      maxWidth: 500,
      delay: 100,
      arrow: false,
      appendTo: function(el) {
          return el.parentElement;
      },
      interactive: true,
      interactiveBorder: 10,
      theme: 'quarto',
      placement: 'bottom-start',
    };
    if (contentFn) {
      config.content = contentFn;
    }
    if (onTriggerFn) {
      config.onTrigger = onTriggerFn;
    }
    if (onUntriggerFn) {
      config.onUntrigger = onUntriggerFn;
    }
    window.tippy(el, config); 
  }
  const noterefs = window.document.querySelectorAll('a[role="doc-noteref"]');
  for (var i=0; i<noterefs.length; i++) {
    const ref = noterefs[i];
    tippyHover(ref, function() {
      // use id or data attribute instead here
      let href = ref.getAttribute('data-footnote-href') || ref.getAttribute('href');
      try { href = new URL(href).hash; } catch {}
      const id = href.replace(/^#\/?/, "");
      const note = window.document.getElementById(id);
      if (note) {
        return note.innerHTML;
      } else {
        return "";
      }
    });
  }
  const xrefs = window.document.querySelectorAll('a.quarto-xref');
  const processXRef = (id, note) => {
    // Strip column container classes
    const stripColumnClz = (el) => {
      el.classList.remove("page-full", "page-columns");
      if (el.children) {
        for (const child of el.children) {
          stripColumnClz(child);
        }
      }
    }
    stripColumnClz(note)
    if (id === null || id.startsWith('sec-')) {
      // Special case sections, only their first couple elements
      const container = document.createElement("div");
      if (note.children && note.children.length > 2) {
        container.appendChild(note.children[0].cloneNode(true));
        for (let i = 1; i < note.children.length; i++) {
          const child = note.children[i];
          if (child.tagName === "P" && child.innerText === "") {
            continue;
          } else {
            container.appendChild(child.cloneNode(true));
            break;
          }
        }
        if (window.Quarto?.typesetMath) {
          window.Quarto.typesetMath(container);
        }
        return container.innerHTML
      } else {
        if (window.Quarto?.typesetMath) {
          window.Quarto.typesetMath(note);
        }
        return note.innerHTML;
      }
    } else {
      // Remove any anchor links if they are present
      const anchorLink = note.querySelector('a.anchorjs-link');
      if (anchorLink) {
        anchorLink.remove();
      }
      if (window.Quarto?.typesetMath) {
        window.Quarto.typesetMath(note);
      }
      // TODO in 1.5, we should make sure this works without a callout special case
      if (note.classList.contains("callout")) {
        return note.outerHTML;
      } else {
        return note.innerHTML;
      }
    }
  }
  for (var i=0; i<xrefs.length; i++) {
    const xref = xrefs[i];
    tippyHover(xref, undefined, function(instance) {
      instance.disable();
      let url = xref.getAttribute('href');
      let hash = undefined; 
      if (url.startsWith('#')) {
        hash = url;
      } else {
        try { hash = new URL(url).hash; } catch {}
      }
      if (hash) {
        const id = hash.replace(/^#\/?/, "");
        const note = window.document.getElementById(id);
        if (note !== null) {
          try {
            const html = processXRef(id, note.cloneNode(true));
            instance.setContent(html);
          } finally {
            instance.enable();
            instance.show();
          }
        } else {
          // See if we can fetch this
          fetch(url.split('#')[0])
          .then(res => res.text())
          .then(html => {
            const parser = new DOMParser();
            const htmlDoc = parser.parseFromString(html, "text/html");
            const note = htmlDoc.getElementById(id);
            if (note !== null) {
              const html = processXRef(id, note);
              instance.setContent(html);
            } 
          }).finally(() => {
            instance.enable();
            instance.show();
          });
        }
      } else {
        // See if we can fetch a full url (with no hash to target)
        // This is a special case and we should probably do some content thinning / targeting
        fetch(url)
        .then(res => res.text())
        .then(html => {
          const parser = new DOMParser();
          const htmlDoc = parser.parseFromString(html, "text/html");
          const note = htmlDoc.querySelector('main.content');
          if (note !== null) {
            // This should only happen for chapter cross references
            // (since there is no id in the URL)
            // remove the first header
            if (note.children.length > 0 && note.children[0].tagName === "HEADER") {
              note.children[0].remove();
            }
            const html = processXRef(null, note);
            instance.setContent(html);
          } 
        }).finally(() => {
          instance.enable();
          instance.show();
        });
      }
    }, function(instance) {
    });
  }
      let selectedAnnoteEl;
      const selectorForAnnotation = ( cell, annotation) => {
        let cellAttr = 'data-code-cell="' + cell + '"';
        let lineAttr = 'data-code-annotation="' +  annotation + '"';
        const selector = 'span[' + cellAttr + '][' + lineAttr + ']';
        return selector;
      }
      const selectCodeLines = (annoteEl) => {
        const doc = window.document;
        const targetCell = annoteEl.getAttribute("data-target-cell");
        const targetAnnotation = annoteEl.getAttribute("data-target-annotation");
        const annoteSpan = window.document.querySelector(selectorForAnnotation(targetCell, targetAnnotation));
        const lines = annoteSpan.getAttribute("data-code-lines").split(",");
        const lineIds = lines.map((line) => {
          return targetCell + "-" + line;
        })
        let top = null;
        let height = null;
        let parent = null;
        if (lineIds.length > 0) {
            //compute the position of the single el (top and bottom and make a div)
            const el = window.document.getElementById(lineIds[0]);
            top = el.offsetTop;
            height = el.offsetHeight;
            parent = el.parentElement.parentElement;
          if (lineIds.length > 1) {
            const lastEl = window.document.getElementById(lineIds[lineIds.length - 1]);
            const bottom = lastEl.offsetTop + lastEl.offsetHeight;
            height = bottom - top;
          }
          if (top !== null && height !== null && parent !== null) {
            // cook up a div (if necessary) and position it 
            let div = window.document.getElementById("code-annotation-line-highlight");
            if (div === null) {
              div = window.document.createElement("div");
              div.setAttribute("id", "code-annotation-line-highlight");
              div.style.position = 'absolute';
              parent.appendChild(div);
            }
            div.style.top = top - 2 + "px";
            div.style.height = height + 4 + "px";
            div.style.left = 0;
            let gutterDiv = window.document.getElementById("code-annotation-line-highlight-gutter");
            if (gutterDiv === null) {
              gutterDiv = window.document.createElement("div");
              gutterDiv.setAttribute("id", "code-annotation-line-highlight-gutter");
              gutterDiv.style.position = 'absolute';
              const codeCell = window.document.getElementById(targetCell);
              const gutter = codeCell.querySelector('.code-annotation-gutter');
              gutter.appendChild(gutterDiv);
            }
            gutterDiv.style.top = top - 2 + "px";
            gutterDiv.style.height = height + 4 + "px";
          }
          selectedAnnoteEl = annoteEl;
        }
      };
      const unselectCodeLines = () => {
        const elementsIds = ["code-annotation-line-highlight", "code-annotation-line-highlight-gutter"];
        elementsIds.forEach((elId) => {
          const div = window.document.getElementById(elId);
          if (div) {
            div.remove();
          }
        });
        selectedAnnoteEl = undefined;
      };
        // Handle positioning of the toggle
    window.addEventListener(
      "resize",
      throttle(() => {
        elRect = undefined;
        if (selectedAnnoteEl) {
          selectCodeLines(selectedAnnoteEl);
        }
      }, 10)
    );
    function throttle(fn, ms) {
    let throttle = false;
    let timer;
      return (...args) => {
        if(!throttle) { // first call gets through
            fn.apply(this, args);
            throttle = true;
        } else { // all the others get throttled
            if(timer) clearTimeout(timer); // cancel #2
            timer = setTimeout(() => {
              fn.apply(this, args);
              timer = throttle = false;
            }, ms);
        }
      };
    }
      // Attach click handler to the DT
      const annoteDls = window.document.querySelectorAll('dt[data-target-cell]');
      for (const annoteDlNode of annoteDls) {
        annoteDlNode.addEventListener('click', (event) => {
          const clickedEl = event.target;
          if (clickedEl !== selectedAnnoteEl) {
            unselectCodeLines();
            const activeEl = window.document.querySelector('dt[data-target-cell].code-annotation-active');
            if (activeEl) {
              activeEl.classList.remove('code-annotation-active');
            }
            selectCodeLines(clickedEl);
            clickedEl.classList.add('code-annotation-active');
          } else {
            // Unselect the line
            unselectCodeLines();
            clickedEl.classList.remove('code-annotation-active');
          }
        });
      }
  const findCites = (el) => {
    const parentEl = el.parentElement;
    if (parentEl) {
      const cites = parentEl.dataset.cites;
      if (cites) {
        return {
          el,
          cites: cites.split(' ')
        };
      } else {
        return findCites(el.parentElement)
      }
    } else {
      return undefined;
    }
  };
  var bibliorefs = window.document.querySelectorAll('a[role="doc-biblioref"]');
  for (var i=0; i<bibliorefs.length; i++) {
    const ref = bibliorefs[i];
    const citeInfo = findCites(ref);
    if (citeInfo) {
      tippyHover(citeInfo.el, function() {
        var popup = window.document.createElement('div');
        citeInfo.cites.forEach(function(cite) {
          var citeDiv = window.document.createElement('div');
          citeDiv.classList.add('hanging-indent');
          citeDiv.classList.add('csl-entry');
          var biblioDiv = window.document.getElementById('ref-' + cite);
          if (biblioDiv) {
            citeDiv.innerHTML = biblioDiv.innerHTML;
          }
          popup.appendChild(citeDiv);
        });
        return popup.innerHTML;
      });
    }
  }
});
</script>
<nav class="page-navigation">
  <div class="nav-page nav-page-previous">
  </div>
  <div class="nav-page nav-page-next">
      <a href="../faq/faq-inventory.html" class="pagination-link" aria-label="Model Inventory">
        <span class="nav-page-text">Model Inventory</span> <i class="bi bi-arrow-right-short"></i>
      </a>
  </div>
</nav>
</div> <!-- /content -->
<footer class="footer">
  <div class="nav-footer">
    <div class="nav-footer-left">
<p>© Copyright 2023-2024 ValidMind Inc.&nbsp;All Rights Reserved.</p>
</div>   
    <div class="nav-footer-center">

<div class="toc-actions d-sm-block d-md-none"><ul><li><a href="https://github.com/validmind/documentation/edit/main/site/faq/faq-models.qmd" class="toc-action"><i class="bi bi-github"></i>Edit this page</a></li><li><a href="https://github.com/validmind/documentation/issues/new" class="toc-action"><i class="bi empty"></i>Report an issue</a></li></ul></div><div class="cookie-consent-footer"><a href="#" id="open_preferences_center">Cookie Preferences</a></div></div>
    <div class="nav-footer-right">
      <ul class="footer-items list-unstyled">
    <li class="nav-item">
    <a class="nav-link" href="https://validmind.com/" target="_blank">
<p>validmind.com <i class="fa-solid fa-external-link" aria-label="external-link"></i></p>
</a>
  </li>  
    <li class="nav-item">
    <a class="nav-link" href="https://validmind.com/privacy-policy/">
<p>Privacy Policy</p>
</a>
  </li>  
    <li class="nav-item">
    <a class="nav-link" href="https://validmind.com/terms-of-use/">
<p>Terms of Use</p>
</a>
  </li>  
    <li class="nav-item compact">
    <a class="nav-link" href="https://github.com/validmind/documentation">
      <i class="bi bi-github" role="img">
</i> 
    </a>
  </li>  
    <li class="nav-item compact">
    <a class="nav-link" href="https://www.linkedin.com/company/validmind/">
      <i class="bi bi-linkedin" role="img">
</i> 
    </a>
  </li>  
</ul>
    </div>
  </div>
</footer>




</body></html><|MERGE_RESOLUTION|>--- conflicted
+++ resolved
@@ -6,11 +6,7 @@
 
 <meta name="viewport" content="width=device-width, initial-scale=1.0, user-scalable=yes">
 
-<<<<<<< HEAD
-<meta name="dcterms.date" content="2024-08-07">
-=======
-<meta name="dcterms.date" content="2024-08-16">
->>>>>>> 088ced26
+<meta name="dcterms.date" content="2024-08-19">
 
 <title>Model registration – ValidMind</title>
 <style>
@@ -153,6 +149,10 @@
     <a class="dropdown-item" href="../developer/model-documentation/supported-models.html">
  <span class="dropdown-text"><i class="fa-solid fa-cubes" aria-label="cubes"></i> Supported Models</span></a>
   </li>  
+        <li>
+    <a class="dropdown-item" href="../developer/model-documentation/documenting-models.html">
+ <span class="dropdown-text"><i class="fa-solid fa-book-medical" aria-label="book-medical"></i> Documenting Models</span></a>
+  </li>  
         <li><hr class="dropdown-divider"></li>
         <li class="dropdown-header"><i class="fa-solid fa-vial" aria-label="vial"></i> TESTING</li>
         <li>
@@ -318,11 +318,7 @@
     <div>
     <div class="quarto-title-meta-heading">Published</div>
     <div class="quarto-title-meta-contents">
-<<<<<<< HEAD
-      <p class="date">August 7, 2024</p>
-=======
-      <p class="date">August 16, 2024</p>
->>>>>>> 088ced26
+      <p class="date">August 19, 2024</p>
     </div>
   </div>
   
