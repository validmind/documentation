<!DOCTYPE html>
<html xmlns="http://www.w3.org/1999/xhtml" lang="en" xml:lang="en"><head>

<meta charset="utf-8">
<meta name="generator" content="quarto-1.4.549">

<meta name="viewport" content="width=device-width, initial-scale=1.0, user-scalable=yes">


<title>ValidMind</title>
<style>
code{white-space: pre-wrap;}
span.smallcaps{font-variant: small-caps;}
div.columns{display: flex; gap: min(4vw, 1.5em);}
div.column{flex: auto; overflow-x: auto;}
div.hanging-indent{margin-left: 1.5em; text-indent: -1.5em;}
ul.task-list{list-style: none;}
ul.task-list li input[type="checkbox"] {
  width: 0.8em;
  margin: 0 0.8em 0.2em -1em; /* quarto-specific, see https://github.com/quarto-dev/quarto-cli/issues/4556 */ 
  vertical-align: middle;
}
</style>


<script src="../../site_libs/quarto-nav/quarto-nav.js"></script>
<script src="../../site_libs/clipboard/clipboard.min.js"></script>
<script src="../../site_libs/quarto-search/autocomplete.umd.js"></script>
<script src="../../site_libs/quarto-search/fuse.min.js"></script>
<script src="../../site_libs/quarto-search/quarto-search.js"></script>
<meta name="quarto:offset" content="../../">
<link href="../../tests/prompt_validation/Robustness.html" rel="next">
<link href="../../tests/prompt_validation/Delimitation.html" rel="prev">
<link href="../../validmind.png" rel="icon" type="image/png">
<script src="../../site_libs/quarto-html/quarto.js"></script>
<script src="../../site_libs/quarto-html/popper.min.js"></script>
<script src="../../site_libs/quarto-html/tippy.umd.min.js"></script>
<script src="../../site_libs/quarto-html/anchor.min.js"></script>
<link href="../../site_libs/quarto-html/tippy.css" rel="stylesheet">
<link href="../../site_libs/quarto-html/quarto-syntax-highlighting.css" rel="stylesheet" class="quarto-color-scheme" id="quarto-text-highlighting-styles">
<link href="../../site_libs/quarto-html/quarto-syntax-highlighting-dark.css" rel="prefetch" class="quarto-color-scheme quarto-color-alternate" id="quarto-text-highlighting-styles">
<script src="../../site_libs/bootstrap/bootstrap.min.js"></script>
<link href="../../site_libs/bootstrap/bootstrap-icons.css" rel="stylesheet">
<link href="../../site_libs/bootstrap/bootstrap.min.css" rel="stylesheet" class="quarto-color-scheme" id="quarto-bootstrap" data-mode="light">
<link href="../../site_libs/bootstrap/bootstrap-dark.min.css" rel="prefetch" class="quarto-color-scheme quarto-color-alternate" id="quarto-bootstrap" data-mode="dark">
<link href="../../site_libs/quarto-contrib/fontawesome6-0.1.0/all.css" rel="stylesheet">
<link href="../../site_libs/quarto-contrib/fontawesome6-0.1.0/latex-fontsize.css" rel="stylesheet">
<script id="quarto-search-options" type="application/json">{
  "location": "sidebar",
  "copy-button": false,
  "collapse-after": 3,
  "panel-placement": "start",
  "type": "textbox",
  "limit": 50,
  "keyboard-shortcut": [
    "f",
    "/",
    "s"
  ],
  "language": {
    "search-no-results-text": "No results",
    "search-matching-documents-text": "matching documents",
    "search-copy-link-title": "Copy link to search",
    "search-hide-matches-text": "Hide additional matches",
    "search-more-match-text": "more match in this document",
    "search-more-matches-text": "more matches in this document",
    "search-clear-button-title": "Clear",
    "search-text-placeholder": "",
    "search-detached-cancel-button-title": "Cancel",
    "search-submit-button-title": "Submit",
    "search-label": "Search"
  }
}</script>
<script async="" src="https://www.googletagmanager.com/gtag/js?id=G-S46CKWPNSS"></script>

<script type="text/javascript">

window.dataLayer = window.dataLayer || [];
function gtag(){dataLayer.push(arguments);}
gtag('js', new Date());
gtag('config', 'G-S46CKWPNSS', { 'anonymize_ip': true});
</script>


<link rel="stylesheet" href="../../styles.css">
</head>

<body class="nav-sidebar docked nav-fixed">

<div id="quarto-search-results"></div>
  <header id="quarto-header" class="headroom fixed-top">
    <nav class="navbar navbar-expand-lg " data-bs-theme="dark">
      <div class="navbar-container container-fluid">
      <div class="navbar-brand-container mx-auto">
    <a href="../../index.html" class="navbar-brand navbar-brand-logo">
    <img src="../../guide/ValidMind-logo-color.svg" alt="" class="navbar-logo">
    </a>
  </div>
          <button class="navbar-toggler" type="button" data-bs-toggle="collapse" data-bs-target="#navbarCollapse" aria-controls="navbarCollapse" aria-expanded="false" aria-label="Toggle navigation" onclick="if (window.quartoToggleHeadroom) { window.quartoToggleHeadroom(); }">
  <span class="navbar-toggler-icon"></span>
</button>
          <div class="collapse navbar-collapse" id="navbarCollapse">
            <ul class="navbar-nav navbar-nav-scroll me-auto">
  <li class="nav-item">
    <a class="nav-link" href="../../guide/get-started.html"> 
<span class="menu-text">Get Started</span></a>
  </li>  
  <li class="nav-item">
<<<<<<< HEAD
    <a class="nav-link" href="../../guide/guides.html"> 
=======
    <a class="nav-link" href="../../guide/guide.html"> 
>>>>>>> c52f6e76
<span class="menu-text">Guides</span></a>
  </li>  
  <li class="nav-item dropdown ">
    <a class="nav-link dropdown-toggle" href="#" id="nav-menu-fa-cube--developer-framework" role="button" data-bs-toggle="dropdown" aria-expanded="false">
 <span class="menu-text"><i class="fa-solid fa-cube" aria-label="cube"></i> Developer Framework</span>
    </a>
    <ul class="dropdown-menu" aria-labelledby="nav-menu-fa-cube--developer-framework">    
        <li>
    <a class="dropdown-item" href="../../guide/get-started-developer-framework.html">
 <span class="dropdown-text"><i class="fa-solid fa-rocket" aria-label="rocket"></i> Get Started</span></a>
  </li>  
        <li>
    <a class="dropdown-item" href="../../guide/supported-models.html">
 <span class="dropdown-text"><i class="fa-solid fa-cubes" aria-label="cubes"></i> Supported Models</span></a>
  </li>  
        <li><hr class="dropdown-divider"></li>
        <li class="dropdown-header"><i class="fa-solid fa-code" aria-label="code"></i> CODE SAMPLES</li>
        <li>
    <a class="dropdown-item" href="../../notebooks/quickstart_customer_churn_full_suite.html">
 <span class="dropdown-text"><i class="fa-solid fa-book" aria-label="book"></i> Quickstart · <code>Customer Churn</code> · <code>Binary Classification</code></span></a>
  </li>  
        <li>
    <a class="dropdown-item" href="../../guide/samples-jupyter-notebooks.html">
 <span class="dropdown-text"><i class="fa-solid fa-book-open-reader" aria-label="book-open-reader"></i> More Samples · <code>LLM</code> · <code>NLP</code> · <code>Time Series</code> · <code>Etc.</code></span></a>
  </li>  
        <li>
    <a class="dropdown-item" href="../../notebooks.zip">
 <span class="dropdown-text"><i class="fa-solid fa-download" aria-label="download"></i> Download Samples · <code>notebooks.zip</code></span></a>
  </li>  
        <li>
    <a class="dropdown-item" href="https://jupyterhub.validmind.com/">
 <span class="dropdown-text"><i class="fa-solid fa-hand-point-right" aria-label="hand-point-right"></i> Try it on Jupyter Hub <i class="fa-solid fa-hand-point-left" aria-label="hand-point-left"></i></span></a>
  </li>  
        <li><hr class="dropdown-divider"></li>
        <li class="dropdown-header"><i class="fa-solid fa-vial" aria-label="vial"></i> TESTING</li>
        <li>
    <a class="dropdown-item" href="../../guide/testing-overview.html">
 <span class="dropdown-text"><i class="fa-solid fa-flask-vial" aria-label="flask-vial"></i> Run Tests &amp; Test Suites</span></a>
  </li>  
        <li>
    <a class="dropdown-item" href="../../guide/test-descriptions.html">
 <span class="dropdown-text"><i class="fa-solid fa-microscope" aria-label="microscope"></i> Test Descriptions</span></a>
  </li>  
        <li><hr class="dropdown-divider"></li>
        <li class="dropdown-header"><i class="fa-solid fa-book" aria-label="book"></i> REFERENCE</li>
        <li>
    <a class="dropdown-item" href="../../validmind/validmind.html" target="_blank">
 <span class="dropdown-text"><i class="fa-solid fa-external-link" aria-label="external-link"></i> Developer Framework</span></a>
  </li>  
    </ul>
  </li>
  <li class="nav-item">
    <a class="nav-link" href="../../guide/faq.html"> 
<span class="menu-text">FAQ</span></a>
  </li>  
  <li class="nav-item">
    <a class="nav-link" href="../../guide/support.html"> 
<span class="menu-text">Support</span></a>
  </li>  
  <li class="nav-item">
    <a class="nav-link" href="https://validmind.com/" target="_blank"> 
<span class="menu-text">validmind.com <i class="fa-solid fa-external-link" aria-label="external-link"></i></span></a>
  </li>  
</ul>
          </div> <!-- /navcollapse -->
          <div class="quarto-navbar-tools">
<<<<<<< HEAD
  <a href="" class="quarto-color-scheme-toggle quarto-navigation-tool  px-1" onclick="window.quartoToggleColorScheme(); return false;" title="Toggle dark mode"><i class="bi"></i></a>
=======
>>>>>>> c52f6e76
</div>
      </div> <!-- /container-fluid -->
    </nav>
  <nav class="quarto-secondary-nav">
    <div class="container-fluid d-flex">
      <button type="button" class="quarto-btn-toggle btn" data-bs-toggle="collapse" data-bs-target=".quarto-sidebar-collapse-item" aria-controls="quarto-sidebar" aria-expanded="false" aria-label="Toggle sidebar navigation" onclick="if (window.quartoToggleHeadroom) { window.quartoToggleHeadroom(); }">
        <i class="bi bi-layout-text-sidebar-reverse"></i>
      </button>
        <nav class="quarto-page-breadcrumbs" aria-label="breadcrumb"><ol class="breadcrumb"><li class="breadcrumb-item"><a href="../../guide/test-descriptions.html">Test descriptions</a></li><li class="breadcrumb-item"><a href="../../tests/prompt_validation/Bias.html">Prompt Validation</a></li><li class="breadcrumb-item"><a href="../../tests/prompt_validation/NegativeInstruction.html">NegativeInstruction</a></li></ol></nav>
        <a class="flex-grow-1" role="button" data-bs-toggle="collapse" data-bs-target=".quarto-sidebar-collapse-item" aria-controls="quarto-sidebar" aria-expanded="false" aria-label="Toggle sidebar navigation" onclick="if (window.quartoToggleHeadroom) { window.quartoToggleHeadroom(); }">      
        </a>
      <button type="button" class="btn quarto-search-button" aria-label="" onclick="window.quartoOpenSearch();">
        <i class="bi bi-search"></i>
      </button>
    </div>
  </nav>
</header>
<!-- content -->
<div id="quarto-content" class="quarto-container page-columns page-rows-contents page-layout-article page-navbar">
<!-- sidebar -->
  <nav id="quarto-sidebar" class="sidebar collapse collapse-horizontal quarto-sidebar-collapse-item sidebar-navigation docked overflow-auto">
        <div class="mt-2 flex-shrink-0 align-items-center">
        <div class="sidebar-search">
        <div id="quarto-search" class="" title="Search"></div>
        </div>
        </div>
    <div class="sidebar-menu-container"> 
    <ul class="list-unstyled mt-1">
        <li class="sidebar-item">
  <div class="sidebar-item-container"> 
  <a href="../../guide/get-started-developer-framework.html" class="sidebar-item-text sidebar-link">
 <span class="menu-text">Get started with the ValidMind Developer Framework</span></a>
  </div>
</li>
        <li class="sidebar-item">
  <div class="sidebar-item-container"> 
  <a href="../../guide/supported-models.html" class="sidebar-item-text sidebar-link">
 <span class="menu-text">Supported models</span></a>
  </div>
</li>
        <li class="px-0"><hr class="sidebar-divider hi "></li>
        <li class="sidebar-item">
  <div class="sidebar-item-container"> 
  <a href="../../guide/install-and-initialize-developer-framework.html" class="sidebar-item-text sidebar-link">
 <span class="menu-text">Install and initialize the Developer Framework</span></a>
  </div>
</li>
        <li class="px-0"><hr class="sidebar-divider hi "></li>
        <li class="sidebar-item sidebar-item-section">
      <div class="sidebar-item-container"> 
            <a href="../../guide/testing-overview.html" class="sidebar-item-text sidebar-link">
 <span class="menu-text">Run tests &amp; test suites</span></a>
          <a class="sidebar-item-toggle text-start" data-bs-toggle="collapse" data-bs-target="#" aria-expanded="true" aria-label="Toggle section">
            <i class="bi bi-chevron-right ms-2"></i>
          </a> 
      </div>
      <ul id="" class="collapse list-unstyled sidebar-section depth1 show">  
          <li class="sidebar-item">
  <div class="sidebar-item-container"> 
  <a href="../../notebooks/how_to/configure_dataset_features.html" class="sidebar-item-text sidebar-link">
 <span class="menu-text">Configuring and Using Dataset Features</span></a>
  </div>
</li>
          <li class="sidebar-item">
  <div class="sidebar-item-container"> 
  <a href="../../notebooks/how_to/configure_parameters_demo.html" class="sidebar-item-text sidebar-link">
 <span class="menu-text">Configure Parameters for a Specific Test</span></a>
  </div>
</li>
          <li class="sidebar-item">
  <div class="sidebar-item-container"> 
  <a href="../../notebooks/how_to/explore_test_suites.html" class="sidebar-item-text sidebar-link">
 <span class="menu-text">Viewing All Available Test Suites and Tests</span></a>
  </div>
</li>
          <li class="sidebar-item">
  <div class="sidebar-item-container"> 
  <a href="../../notebooks/how_to/explore_tests.html" class="sidebar-item-text sidebar-link">
 <span class="menu-text">Exploring Tests in the Developer Framework:</span></a>
  </div>
</li>
          <li class="sidebar-item">
  <div class="sidebar-item-container"> 
  <a href="../../notebooks/how_to/implementing_custom_tests.html" class="sidebar-item-text sidebar-link">
 <span class="menu-text">Implementing Custom Metrics and Threshold Tests</span></a>
  </div>
</li>
          <li class="sidebar-item">
  <div class="sidebar-item-container"> 
  <a href="../../notebooks/how_to/run_a_test.html" class="sidebar-item-text sidebar-link">
 <span class="menu-text">Running an Individual Test</span></a>
  </div>
</li>
          <li class="sidebar-item">
  <div class="sidebar-item-container"> 
  <a href="../../notebooks/how_to/run_a_test_suite.html" class="sidebar-item-text sidebar-link">
 <span class="menu-text">Running an Individual Test Suite</span></a>
  </div>
</li>
          <li class="sidebar-item">
  <div class="sidebar-item-container"> 
  <a href="../../notebooks/how_to/run_documentation_sections.html" class="sidebar-item-text sidebar-link">
 <span class="menu-text">Running Individual Documentation Sections</span></a>
  </div>
</li>
      </ul>
  </li>
        <li class="sidebar-item sidebar-item-section">
      <div class="sidebar-item-container"> 
            <a href="../../guide/test-descriptions.html" class="sidebar-item-text sidebar-link">
 <span class="menu-text">Test descriptions</span></a>
          <a class="sidebar-item-toggle text-start" data-bs-toggle="collapse" data-bs-target="#" aria-expanded="true" aria-label="Toggle section">
            <i class="bi bi-chevron-right ms-2"></i>
          </a> 
      </div>
      <ul id="" class="collapse list-unstyled sidebar-section depth1 show">  
          <li class="sidebar-item sidebar-item-section">
      <div class="sidebar-item-container"> 
            <a class="sidebar-item-text sidebar-link text-start collapsed" data-bs-toggle="collapse" data-bs-target="#quarto-sidebar-section-1" aria-expanded="false">
 <span class="menu-text">Data Validation</span></a>
          <a class="sidebar-item-toggle text-start collapsed" data-bs-toggle="collapse" data-bs-target="#quarto-sidebar-section-1" aria-expanded="false" aria-label="Toggle section">
            <i class="bi bi-chevron-right ms-2"></i>
          </a> 
      </div>
      <ul id="quarto-sidebar-section-1" class="collapse list-unstyled sidebar-section depth2 ">  
          <li class="sidebar-item">
  <div class="sidebar-item-container"> 
  <a href="../../tests/data_validation/ACFandPACFPlot.html" class="sidebar-item-text sidebar-link">
 <span class="menu-text">ACFandPACFPlot</span></a>
  </div>
</li>
          <li class="sidebar-item">
  <div class="sidebar-item-container"> 
  <a href="../../tests/data_validation/ANOVAOneWayTable.html" class="sidebar-item-text sidebar-link">
 <span class="menu-text">ANOVAOneWayTable</span></a>
  </div>
</li>
          <li class="sidebar-item">
  <div class="sidebar-item-container"> 
  <a href="../../tests/data_validation/AutoAR.html" class="sidebar-item-text sidebar-link">
 <span class="menu-text">AutoAR</span></a>
  </div>
</li>
          <li class="sidebar-item">
  <div class="sidebar-item-container"> 
  <a href="../../tests/data_validation/AutoMA.html" class="sidebar-item-text sidebar-link">
 <span class="menu-text">AutoMA</span></a>
  </div>
</li>
          <li class="sidebar-item">
  <div class="sidebar-item-container"> 
  <a href="../../tests/data_validation/AutoSeasonality.html" class="sidebar-item-text sidebar-link">
 <span class="menu-text">AutoSeasonality</span></a>
  </div>
</li>
          <li class="sidebar-item">
  <div class="sidebar-item-container"> 
  <a href="../../tests/data_validation/AutoStationarity.html" class="sidebar-item-text sidebar-link">
 <span class="menu-text">AutoStationarity</span></a>
  </div>
</li>
          <li class="sidebar-item">
  <div class="sidebar-item-container"> 
  <a href="../../tests/data_validation/BivariateFeaturesBarPlots.html" class="sidebar-item-text sidebar-link">
 <span class="menu-text">BivariateFeaturesBarPlots</span></a>
  </div>
</li>
          <li class="sidebar-item">
  <div class="sidebar-item-container"> 
  <a href="../../tests/data_validation/BivariateHistograms.html" class="sidebar-item-text sidebar-link">
 <span class="menu-text">BivariateHistograms</span></a>
  </div>
</li>
          <li class="sidebar-item">
  <div class="sidebar-item-container"> 
  <a href="../../tests/data_validation/BivariateScatterPlots.html" class="sidebar-item-text sidebar-link">
 <span class="menu-text">BivariateScatterPlots</span></a>
  </div>
</li>
          <li class="sidebar-item">
  <div class="sidebar-item-container"> 
  <a href="../../tests/data_validation/ChiSquaredFeaturesTable.html" class="sidebar-item-text sidebar-link">
 <span class="menu-text">ChiSquaredFeaturesTable</span></a>
  </div>
</li>
          <li class="sidebar-item">
  <div class="sidebar-item-container"> 
  <a href="../../tests/data_validation/ClassImbalance.html" class="sidebar-item-text sidebar-link">
 <span class="menu-text">ClassImbalance</span></a>
  </div>
</li>
          <li class="sidebar-item">
  <div class="sidebar-item-container"> 
  <a href="../../tests/data_validation/DatasetCorrelations.html" class="sidebar-item-text sidebar-link">
 <span class="menu-text">DatasetCorrelations</span></a>
  </div>
</li>
          <li class="sidebar-item">
  <div class="sidebar-item-container"> 
  <a href="../../tests/data_validation/DatasetDescription.html" class="sidebar-item-text sidebar-link">
 <span class="menu-text">DatasetDescription</span></a>
  </div>
</li>
          <li class="sidebar-item">
  <div class="sidebar-item-container"> 
  <a href="../../tests/data_validation/DatasetMetadata.html" class="sidebar-item-text sidebar-link">
 <span class="menu-text">DatasetMetadata</span></a>
  </div>
</li>
          <li class="sidebar-item">
  <div class="sidebar-item-container"> 
  <a href="../../tests/data_validation/DatasetSplit.html" class="sidebar-item-text sidebar-link">
 <span class="menu-text">DatasetSplit</span></a>
  </div>
</li>
          <li class="sidebar-item">
  <div class="sidebar-item-container"> 
  <a href="../../tests/data_validation/DefaultRatesbyRiskBandPlot.html" class="sidebar-item-text sidebar-link">
 <span class="menu-text">DefaultRatesbyRiskBandPlot</span></a>
  </div>
</li>
          <li class="sidebar-item">
  <div class="sidebar-item-container"> 
  <a href="../../tests/data_validation/DescriptiveStatistics.html" class="sidebar-item-text sidebar-link">
 <span class="menu-text">DescriptiveStatistics</span></a>
  </div>
</li>
          <li class="sidebar-item">
  <div class="sidebar-item-container"> 
  <a href="../../tests/data_validation/Duplicates.html" class="sidebar-item-text sidebar-link">
 <span class="menu-text">Duplicates</span></a>
  </div>
</li>
          <li class="sidebar-item">
  <div class="sidebar-item-container"> 
  <a href="../../tests/data_validation/EngleGrangerCoint.html" class="sidebar-item-text sidebar-link">
 <span class="menu-text">EngleGrangerCoint</span></a>
  </div>
</li>
          <li class="sidebar-item">
  <div class="sidebar-item-container"> 
  <a href="../../tests/data_validation/FeatureTargetCorrelationPlot.html" class="sidebar-item-text sidebar-link">
 <span class="menu-text">FeatureTargetCorrelationPlot</span></a>
  </div>
</li>
          <li class="sidebar-item">
  <div class="sidebar-item-container"> 
  <a href="../../tests/data_validation/HeatmapFeatureCorrelations.html" class="sidebar-item-text sidebar-link">
 <span class="menu-text">HeatmapFeatureCorrelations</span></a>
  </div>
</li>
          <li class="sidebar-item">
  <div class="sidebar-item-container"> 
  <a href="../../tests/data_validation/HighCardinality.html" class="sidebar-item-text sidebar-link">
 <span class="menu-text">HighCardinality</span></a>
  </div>
</li>
          <li class="sidebar-item">
  <div class="sidebar-item-container"> 
  <a href="../../tests/data_validation/HighPearsonCorrelation.html" class="sidebar-item-text sidebar-link">
 <span class="menu-text">HighPearsonCorrelation</span></a>
  </div>
</li>
          <li class="sidebar-item">
  <div class="sidebar-item-container"> 
  <a href="../../tests/data_validation/IQROutliersBarPlot.html" class="sidebar-item-text sidebar-link">
 <span class="menu-text">IQROutliersBarPlot</span></a>
  </div>
</li>
          <li class="sidebar-item">
  <div class="sidebar-item-container"> 
  <a href="../../tests/data_validation/IQROutliersTable.html" class="sidebar-item-text sidebar-link">
 <span class="menu-text">IQROutliersTable</span></a>
  </div>
</li>
          <li class="sidebar-item">
  <div class="sidebar-item-container"> 
  <a href="../../tests/data_validation/IsolationForestOutliers.html" class="sidebar-item-text sidebar-link">
 <span class="menu-text">IsolationForestOutliers</span></a>
  </div>
</li>
          <li class="sidebar-item">
  <div class="sidebar-item-container"> 
  <a href="../../tests/data_validation/LaggedCorrelationHeatmap.html" class="sidebar-item-text sidebar-link">
 <span class="menu-text">LaggedCorrelationHeatmap</span></a>
  </div>
</li>
          <li class="sidebar-item">
  <div class="sidebar-item-container"> 
  <a href="../../tests/data_validation/MissingValues.html" class="sidebar-item-text sidebar-link">
 <span class="menu-text">MissingValues</span></a>
  </div>
</li>
          <li class="sidebar-item">
  <div class="sidebar-item-container"> 
  <a href="../../tests/data_validation/MissingValuesBarPlot.html" class="sidebar-item-text sidebar-link">
 <span class="menu-text">MissingValuesBarPlot</span></a>
  </div>
</li>
          <li class="sidebar-item">
  <div class="sidebar-item-container"> 
  <a href="../../tests/data_validation/MissingValuesRisk.html" class="sidebar-item-text sidebar-link">
 <span class="menu-text">MissingValuesRisk</span></a>
  </div>
</li>
          <li class="sidebar-item">
  <div class="sidebar-item-container"> 
  <a href="../../tests/data_validation/PearsonCorrelationMatrix.html" class="sidebar-item-text sidebar-link">
 <span class="menu-text">PearsonCorrelationMatrix</span></a>
  </div>
</li>
          <li class="sidebar-item">
  <div class="sidebar-item-container"> 
  <a href="../../tests/data_validation/PiTCreditScoresHistogram.html" class="sidebar-item-text sidebar-link">
 <span class="menu-text">PiTCreditScoresHistogram</span></a>
  </div>
</li>
          <li class="sidebar-item">
  <div class="sidebar-item-container"> 
  <a href="../../tests/data_validation/PiTPDHistogram.html" class="sidebar-item-text sidebar-link">
 <span class="menu-text">PiTPDHistogram</span></a>
  </div>
</li>
          <li class="sidebar-item">
  <div class="sidebar-item-container"> 
  <a href="../../tests/data_validation/RollingStatsPlot.html" class="sidebar-item-text sidebar-link">
 <span class="menu-text">RollingStatsPlot</span></a>
  </div>
</li>
          <li class="sidebar-item">
  <div class="sidebar-item-container"> 
  <a href="../../tests/data_validation/ScatterPlot.html" class="sidebar-item-text sidebar-link">
 <span class="menu-text">ScatterPlot</span></a>
  </div>
</li>
          <li class="sidebar-item">
  <div class="sidebar-item-container"> 
  <a href="../../tests/data_validation/SeasonalDecompose.html" class="sidebar-item-text sidebar-link">
 <span class="menu-text">SeasonalDecompose</span></a>
  </div>
</li>
          <li class="sidebar-item">
  <div class="sidebar-item-container"> 
  <a href="../../tests/data_validation/Skewness.html" class="sidebar-item-text sidebar-link">
 <span class="menu-text">Skewness</span></a>
  </div>
</li>
          <li class="sidebar-item">
  <div class="sidebar-item-container"> 
  <a href="../../tests/data_validation/SpreadPlot.html" class="sidebar-item-text sidebar-link">
 <span class="menu-text">SpreadPlot</span></a>
  </div>
</li>
          <li class="sidebar-item">
  <div class="sidebar-item-container"> 
  <a href="../../tests/data_validation/TabularCategoricalBarPlots.html" class="sidebar-item-text sidebar-link">
 <span class="menu-text">TabularCategoricalBarPlots</span></a>
  </div>
</li>
          <li class="sidebar-item">
  <div class="sidebar-item-container"> 
  <a href="../../tests/data_validation/TabularDateTimeHistograms.html" class="sidebar-item-text sidebar-link">
 <span class="menu-text">TabularDateTimeHistograms</span></a>
  </div>
</li>
          <li class="sidebar-item">
  <div class="sidebar-item-container"> 
  <a href="../../tests/data_validation/TabularDescriptionTables.html" class="sidebar-item-text sidebar-link">
 <span class="menu-text">TabularDescriptionTables</span></a>
  </div>
</li>
          <li class="sidebar-item">
  <div class="sidebar-item-container"> 
  <a href="../../tests/data_validation/TabularNumericalHistograms.html" class="sidebar-item-text sidebar-link">
 <span class="menu-text">TabularNumericalHistograms</span></a>
  </div>
</li>
          <li class="sidebar-item">
  <div class="sidebar-item-container"> 
  <a href="../../tests/data_validation/TargetRateBarPlots.html" class="sidebar-item-text sidebar-link">
 <span class="menu-text">TargetRateBarPlots</span></a>
  </div>
</li>
          <li class="sidebar-item">
  <div class="sidebar-item-container"> 
  <a href="../../tests/data_validation/TimeSeriesFrequency.html" class="sidebar-item-text sidebar-link">
 <span class="menu-text">TimeSeriesFrequency</span></a>
  </div>
</li>
          <li class="sidebar-item">
  <div class="sidebar-item-container"> 
  <a href="../../tests/data_validation/TimeSeriesHistogram.html" class="sidebar-item-text sidebar-link">
 <span class="menu-text">TimeSeriesHistogram</span></a>
  </div>
</li>
          <li class="sidebar-item">
  <div class="sidebar-item-container"> 
  <a href="../../tests/data_validation/TimeSeriesLinePlot.html" class="sidebar-item-text sidebar-link">
 <span class="menu-text">TimeSeriesLinePlot</span></a>
  </div>
</li>
          <li class="sidebar-item">
  <div class="sidebar-item-container"> 
  <a href="../../tests/data_validation/TimeSeriesMissingValues.html" class="sidebar-item-text sidebar-link">
 <span class="menu-text">TimeSeriesMissingValues</span></a>
  </div>
</li>
          <li class="sidebar-item">
  <div class="sidebar-item-container"> 
  <a href="../../tests/data_validation/TimeSeriesOutliers.html" class="sidebar-item-text sidebar-link">
 <span class="menu-text">TimeSeriesOutliers</span></a>
  </div>
</li>
          <li class="sidebar-item">
  <div class="sidebar-item-container"> 
  <a href="../../tests/data_validation/TooManyZeroValues.html" class="sidebar-item-text sidebar-link">
 <span class="menu-text">TooManyZeroValues</span></a>
  </div>
</li>
          <li class="sidebar-item">
  <div class="sidebar-item-container"> 
  <a href="../../tests/data_validation/UniqueRows.html" class="sidebar-item-text sidebar-link">
 <span class="menu-text">UniqueRows</span></a>
  </div>
</li>
          <li class="sidebar-item">
  <div class="sidebar-item-container"> 
  <a href="../../tests/data_validation/WOEBinPlots.html" class="sidebar-item-text sidebar-link">
 <span class="menu-text">WOEBinPlots</span></a>
  </div>
</li>
          <li class="sidebar-item">
  <div class="sidebar-item-container"> 
  <a href="../../tests/data_validation/WOEBinTable.html" class="sidebar-item-text sidebar-link">
 <span class="menu-text">WOEBinTable</span></a>
  </div>
</li>
          <li class="sidebar-item sidebar-item-section">
      <div class="sidebar-item-container"> 
            <a class="sidebar-item-text sidebar-link text-start collapsed" data-bs-toggle="collapse" data-bs-target="#quarto-sidebar-section-2" aria-expanded="false">
 <span class="menu-text">Nlp</span></a>
          <a class="sidebar-item-toggle text-start collapsed" data-bs-toggle="collapse" data-bs-target="#quarto-sidebar-section-2" aria-expanded="false" aria-label="Toggle section">
            <i class="bi bi-chevron-right ms-2"></i>
          </a> 
      </div>
      <ul id="quarto-sidebar-section-2" class="collapse list-unstyled sidebar-section depth3 ">  
          <li class="sidebar-item">
  <div class="sidebar-item-container"> 
  <a href="../../tests/data_validation/nlp/CommonWords.html" class="sidebar-item-text sidebar-link">
 <span class="menu-text">CommonWords</span></a>
  </div>
</li>
          <li class="sidebar-item">
  <div class="sidebar-item-container"> 
  <a href="../../tests/data_validation/nlp/Hashtags.html" class="sidebar-item-text sidebar-link">
 <span class="menu-text">Hashtags</span></a>
  </div>
</li>
          <li class="sidebar-item">
  <div class="sidebar-item-container"> 
  <a href="../../tests/data_validation/nlp/Mentions.html" class="sidebar-item-text sidebar-link">
 <span class="menu-text">Mentions</span></a>
  </div>
</li>
          <li class="sidebar-item">
  <div class="sidebar-item-container"> 
  <a href="../../tests/data_validation/nlp/Punctuations.html" class="sidebar-item-text sidebar-link">
 <span class="menu-text">Punctuations</span></a>
  </div>
</li>
          <li class="sidebar-item">
  <div class="sidebar-item-container"> 
  <a href="../../tests/data_validation/nlp/StopWords.html" class="sidebar-item-text sidebar-link">
 <span class="menu-text">StopWords</span></a>
  </div>
</li>
          <li class="sidebar-item">
  <div class="sidebar-item-container"> 
  <a href="../../tests/data_validation/nlp/TextDescription.html" class="sidebar-item-text sidebar-link">
 <span class="menu-text">TextDescription</span></a>
  </div>
</li>
      </ul>
  </li>
      </ul>
  </li>
          <li class="sidebar-item sidebar-item-section">
      <div class="sidebar-item-container"> 
            <a class="sidebar-item-text sidebar-link text-start collapsed" data-bs-toggle="collapse" data-bs-target="#quarto-sidebar-section-3" aria-expanded="false">
 <span class="menu-text">Model Validation</span></a>
          <a class="sidebar-item-toggle text-start collapsed" data-bs-toggle="collapse" data-bs-target="#quarto-sidebar-section-3" aria-expanded="false" aria-label="Toggle section">
            <i class="bi bi-chevron-right ms-2"></i>
          </a> 
      </div>
      <ul id="quarto-sidebar-section-3" class="collapse list-unstyled sidebar-section depth2 ">  
          <li class="sidebar-item">
  <div class="sidebar-item-container"> 
  <a href="../../tests/model_validation/BertScore.html" class="sidebar-item-text sidebar-link">
 <span class="menu-text">BertScore</span></a>
  </div>
</li>
          <li class="sidebar-item">
  <div class="sidebar-item-container"> 
  <a href="../../tests/model_validation/BertScoreAggregate.html" class="sidebar-item-text sidebar-link">
 <span class="menu-text">BertScoreAggregate</span></a>
  </div>
</li>
          <li class="sidebar-item">
  <div class="sidebar-item-container"> 
  <a href="../../tests/model_validation/BleuScore.html" class="sidebar-item-text sidebar-link">
 <span class="menu-text">BleuScore</span></a>
  </div>
</li>
          <li class="sidebar-item">
  <div class="sidebar-item-container"> 
  <a href="../../tests/model_validation/ClusterSizeDistribution.html" class="sidebar-item-text sidebar-link">
 <span class="menu-text">ClusterSizeDistribution</span></a>
  </div>
</li>
          <li class="sidebar-item">
  <div class="sidebar-item-container"> 
  <a href="../../tests/model_validation/ContextualRecall.html" class="sidebar-item-text sidebar-link">
 <span class="menu-text">ContextualRecall</span></a>
  </div>
</li>
          <li class="sidebar-item">
  <div class="sidebar-item-container"> 
  <a href="../../tests/model_validation/ModelMetadata.html" class="sidebar-item-text sidebar-link">
 <span class="menu-text">ModelMetadata</span></a>
  </div>
</li>
          <li class="sidebar-item">
  <div class="sidebar-item-container"> 
  <a href="../../tests/model_validation/RegardHistogram.html" class="sidebar-item-text sidebar-link">
 <span class="menu-text">RegardHistogram</span></a>
  </div>
</li>
          <li class="sidebar-item">
  <div class="sidebar-item-container"> 
  <a href="../../tests/model_validation/RegardScore.html" class="sidebar-item-text sidebar-link">
 <span class="menu-text">RegardScore</span></a>
  </div>
</li>
          <li class="sidebar-item">
  <div class="sidebar-item-container"> 
  <a href="../../tests/model_validation/RougeMetrics.html" class="sidebar-item-text sidebar-link">
 <span class="menu-text">RougeMetrics</span></a>
  </div>
</li>
          <li class="sidebar-item">
  <div class="sidebar-item-container"> 
  <a href="../../tests/model_validation/RougeMetricsAggregate.html" class="sidebar-item-text sidebar-link">
 <span class="menu-text">RougeMetricsAggregate</span></a>
  </div>
</li>
          <li class="sidebar-item">
  <div class="sidebar-item-container"> 
  <a href="../../tests/model_validation/TokenDisparity.html" class="sidebar-item-text sidebar-link">
 <span class="menu-text">TokenDisparity</span></a>
  </div>
</li>
          <li class="sidebar-item">
  <div class="sidebar-item-container"> 
  <a href="../../tests/model_validation/ToxicityHistogram.html" class="sidebar-item-text sidebar-link">
 <span class="menu-text">ToxicityHistogram</span></a>
  </div>
</li>
          <li class="sidebar-item">
  <div class="sidebar-item-container"> 
  <a href="../../tests/model_validation/ToxicityScore.html" class="sidebar-item-text sidebar-link">
 <span class="menu-text">ToxicityScore</span></a>
  </div>
</li>
          <li class="sidebar-item sidebar-item-section">
      <div class="sidebar-item-container"> 
            <a class="sidebar-item-text sidebar-link text-start collapsed" data-bs-toggle="collapse" data-bs-target="#quarto-sidebar-section-4" aria-expanded="false">
 <span class="menu-text">Embeddings</span></a>
          <a class="sidebar-item-toggle text-start collapsed" data-bs-toggle="collapse" data-bs-target="#quarto-sidebar-section-4" aria-expanded="false" aria-label="Toggle section">
            <i class="bi bi-chevron-right ms-2"></i>
          </a> 
      </div>
      <ul id="quarto-sidebar-section-4" class="collapse list-unstyled sidebar-section depth3 ">  
          <li class="sidebar-item">
  <div class="sidebar-item-container"> 
  <a href="../../tests/model_validation/embeddings/ClusterDistribution.html" class="sidebar-item-text sidebar-link">
 <span class="menu-text">ClusterDistribution</span></a>
  </div>
</li>
          <li class="sidebar-item">
  <div class="sidebar-item-container"> 
  <a href="../../tests/model_validation/embeddings/CosineSimilarityDistribution.html" class="sidebar-item-text sidebar-link">
 <span class="menu-text">CosineSimilarityDistribution</span></a>
  </div>
</li>
          <li class="sidebar-item">
  <div class="sidebar-item-container"> 
  <a href="../../tests/model_validation/embeddings/DescriptiveAnalytics.html" class="sidebar-item-text sidebar-link">
 <span class="menu-text">DescriptiveAnalytics</span></a>
  </div>
</li>
          <li class="sidebar-item">
  <div class="sidebar-item-container"> 
  <a href="../../tests/model_validation/embeddings/EmbeddingsVisualization2D.html" class="sidebar-item-text sidebar-link">
 <span class="menu-text">EmbeddingsVisualization2D</span></a>
  </div>
</li>
          <li class="sidebar-item">
  <div class="sidebar-item-container"> 
  <a href="../../tests/model_validation/embeddings/StabilityAnalysis.html" class="sidebar-item-text sidebar-link">
 <span class="menu-text">StabilityAnalysis</span></a>
  </div>
</li>
          <li class="sidebar-item">
  <div class="sidebar-item-container"> 
  <a href="../../tests/model_validation/embeddings/StabilityAnalysisKeyword.html" class="sidebar-item-text sidebar-link">
 <span class="menu-text">StabilityAnalysisKeyword</span></a>
  </div>
</li>
          <li class="sidebar-item">
  <div class="sidebar-item-container"> 
  <a href="../../tests/model_validation/embeddings/StabilityAnalysisRandomNoise.html" class="sidebar-item-text sidebar-link">
 <span class="menu-text">StabilityAnalysisRandomNoise</span></a>
  </div>
</li>
          <li class="sidebar-item">
  <div class="sidebar-item-container"> 
  <a href="../../tests/model_validation/embeddings/StabilityAnalysisSynonyms.html" class="sidebar-item-text sidebar-link">
 <span class="menu-text">StabilityAnalysisSynonyms</span></a>
  </div>
</li>
          <li class="sidebar-item">
  <div class="sidebar-item-container"> 
  <a href="../../tests/model_validation/embeddings/StabilityAnalysisTranslation.html" class="sidebar-item-text sidebar-link">
 <span class="menu-text">StabilityAnalysisTranslation</span></a>
  </div>
</li>
      </ul>
  </li>
          <li class="sidebar-item sidebar-item-section">
      <div class="sidebar-item-container"> 
            <a class="sidebar-item-text sidebar-link text-start collapsed" data-bs-toggle="collapse" data-bs-target="#quarto-sidebar-section-5" aria-expanded="false">
 <span class="menu-text">Sklearn</span></a>
          <a class="sidebar-item-toggle text-start collapsed" data-bs-toggle="collapse" data-bs-target="#quarto-sidebar-section-5" aria-expanded="false" aria-label="Toggle section">
            <i class="bi bi-chevron-right ms-2"></i>
          </a> 
      </div>
      <ul id="quarto-sidebar-section-5" class="collapse list-unstyled sidebar-section depth3 ">  
          <li class="sidebar-item">
  <div class="sidebar-item-container"> 
  <a href="../../tests/model_validation/sklearn/AdjustedMutualInformation.html" class="sidebar-item-text sidebar-link">
 <span class="menu-text">AdjustedMutualInformation</span></a>
  </div>
</li>
          <li class="sidebar-item">
  <div class="sidebar-item-container"> 
  <a href="../../tests/model_validation/sklearn/AdjustedRandIndex.html" class="sidebar-item-text sidebar-link">
 <span class="menu-text">AdjustedRandIndex</span></a>
  </div>
</li>
          <li class="sidebar-item">
  <div class="sidebar-item-container"> 
  <a href="../../tests/model_validation/sklearn/ClassifierInSamplePerformance.html" class="sidebar-item-text sidebar-link">
 <span class="menu-text">ClassifierInSamplePerformance</span></a>
  </div>
</li>
          <li class="sidebar-item">
  <div class="sidebar-item-container"> 
  <a href="../../tests/model_validation/sklearn/ClassifierOutOfSamplePerformance.html" class="sidebar-item-text sidebar-link">
 <span class="menu-text">ClassifierOutOfSamplePerformance</span></a>
  </div>
</li>
          <li class="sidebar-item">
  <div class="sidebar-item-container"> 
  <a href="../../tests/model_validation/sklearn/ClassifierPerformance.html" class="sidebar-item-text sidebar-link">
 <span class="menu-text">ClassifierPerformance</span></a>
  </div>
</li>
          <li class="sidebar-item">
  <div class="sidebar-item-container"> 
  <a href="../../tests/model_validation/sklearn/ClusterCosineSimilarity.html" class="sidebar-item-text sidebar-link">
 <span class="menu-text">ClusterCosineSimilarity</span></a>
  </div>
</li>
          <li class="sidebar-item">
  <div class="sidebar-item-container"> 
  <a href="../../tests/model_validation/sklearn/ClusterPerformance.html" class="sidebar-item-text sidebar-link">
 <span class="menu-text">ClusterPerformance</span></a>
  </div>
</li>
          <li class="sidebar-item">
  <div class="sidebar-item-container"> 
  <a href="../../tests/model_validation/sklearn/ClusterPerformanceMetrics.html" class="sidebar-item-text sidebar-link">
 <span class="menu-text">ClusterPerformanceMetrics</span></a>
  </div>
</li>
          <li class="sidebar-item">
  <div class="sidebar-item-container"> 
  <a href="../../tests/model_validation/sklearn/CompletenessScore.html" class="sidebar-item-text sidebar-link">
 <span class="menu-text">CompletenessScore</span></a>
  </div>
</li>
          <li class="sidebar-item">
  <div class="sidebar-item-container"> 
  <a href="../../tests/model_validation/sklearn/ConfusionMatrix.html" class="sidebar-item-text sidebar-link">
 <span class="menu-text">ConfusionMatrix</span></a>
  </div>
</li>
          <li class="sidebar-item">
  <div class="sidebar-item-container"> 
  <a href="../../tests/model_validation/sklearn/FowlkesMallowsScore.html" class="sidebar-item-text sidebar-link">
 <span class="menu-text">FowlkesMallowsScore</span></a>
  </div>
</li>
          <li class="sidebar-item">
  <div class="sidebar-item-container"> 
  <a href="../../tests/model_validation/sklearn/HomogeneityScore.html" class="sidebar-item-text sidebar-link">
 <span class="menu-text">HomogeneityScore</span></a>
  </div>
</li>
          <li class="sidebar-item">
  <div class="sidebar-item-container"> 
  <a href="../../tests/model_validation/sklearn/HyperParametersTuning.html" class="sidebar-item-text sidebar-link">
 <span class="menu-text">HyperParametersTuning</span></a>
  </div>
</li>
          <li class="sidebar-item">
  <div class="sidebar-item-container"> 
  <a href="../../tests/model_validation/sklearn/KMeansClustersOptimization.html" class="sidebar-item-text sidebar-link">
 <span class="menu-text">KMeansClustersOptimization</span></a>
  </div>
</li>
          <li class="sidebar-item">
  <div class="sidebar-item-container"> 
  <a href="../../tests/model_validation/sklearn/MinimumAccuracy.html" class="sidebar-item-text sidebar-link">
 <span class="menu-text">MinimumAccuracy</span></a>
  </div>
</li>
          <li class="sidebar-item">
  <div class="sidebar-item-container"> 
  <a href="../../tests/model_validation/sklearn/MinimumF1Score.html" class="sidebar-item-text sidebar-link">
 <span class="menu-text">MinimumF1Score</span></a>
  </div>
</li>
          <li class="sidebar-item">
  <div class="sidebar-item-container"> 
  <a href="../../tests/model_validation/sklearn/MinimumROCAUCScore.html" class="sidebar-item-text sidebar-link">
 <span class="menu-text">MinimumROCAUCScore</span></a>
  </div>
</li>
          <li class="sidebar-item">
  <div class="sidebar-item-container"> 
  <a href="../../tests/model_validation/sklearn/ModelsPerformanceComparison.html" class="sidebar-item-text sidebar-link">
 <span class="menu-text">ModelsPerformanceComparison</span></a>
  </div>
</li>
          <li class="sidebar-item">
  <div class="sidebar-item-container"> 
  <a href="../../tests/model_validation/sklearn/OverfitDiagnosis.html" class="sidebar-item-text sidebar-link">
 <span class="menu-text">OverfitDiagnosis</span></a>
  </div>
</li>
          <li class="sidebar-item">
  <div class="sidebar-item-container"> 
  <a href="../../tests/model_validation/sklearn/PermutationFeatureImportance.html" class="sidebar-item-text sidebar-link">
 <span class="menu-text">PermutationFeatureImportance</span></a>
  </div>
</li>
          <li class="sidebar-item">
  <div class="sidebar-item-container"> 
  <a href="../../tests/model_validation/sklearn/PopulationStabilityIndex.html" class="sidebar-item-text sidebar-link">
 <span class="menu-text">PopulationStabilityIndex</span></a>
  </div>
</li>
          <li class="sidebar-item">
  <div class="sidebar-item-container"> 
  <a href="../../tests/model_validation/sklearn/PrecisionRecallCurve.html" class="sidebar-item-text sidebar-link">
 <span class="menu-text">PrecisionRecallCurve</span></a>
  </div>
</li>
          <li class="sidebar-item">
  <div class="sidebar-item-container"> 
  <a href="../../tests/model_validation/sklearn/RegressionErrors.html" class="sidebar-item-text sidebar-link">
 <span class="menu-text">RegressionErrors</span></a>
  </div>
</li>
          <li class="sidebar-item">
  <div class="sidebar-item-container"> 
  <a href="../../tests/model_validation/sklearn/RegressionModelsPerformanceComparison.html" class="sidebar-item-text sidebar-link">
 <span class="menu-text">RegressionModelsPerformanceComparison</span></a>
  </div>
</li>
          <li class="sidebar-item">
  <div class="sidebar-item-container"> 
  <a href="../../tests/model_validation/sklearn/RegressionR2Square.html" class="sidebar-item-text sidebar-link">
 <span class="menu-text">RegressionR2Square</span></a>
  </div>
</li>
          <li class="sidebar-item">
  <div class="sidebar-item-container"> 
  <a href="../../tests/model_validation/sklearn/RobustnessDiagnosis.html" class="sidebar-item-text sidebar-link">
 <span class="menu-text">RobustnessDiagnosis</span></a>
  </div>
</li>
          <li class="sidebar-item">
  <div class="sidebar-item-container"> 
  <a href="../../tests/model_validation/sklearn/ROCCurve.html" class="sidebar-item-text sidebar-link">
 <span class="menu-text">ROCCurve</span></a>
  </div>
</li>
          <li class="sidebar-item">
  <div class="sidebar-item-container"> 
  <a href="../../tests/model_validation/sklearn/SHAPGlobalImportance.html" class="sidebar-item-text sidebar-link">
 <span class="menu-text">SHAPGlobalImportance</span></a>
  </div>
</li>
          <li class="sidebar-item">
  <div class="sidebar-item-container"> 
  <a href="../../tests/model_validation/sklearn/SilhouettePlot.html" class="sidebar-item-text sidebar-link">
 <span class="menu-text">SilhouettePlot</span></a>
  </div>
</li>
          <li class="sidebar-item">
  <div class="sidebar-item-container"> 
  <a href="../../tests/model_validation/sklearn/TrainingTestDegradation.html" class="sidebar-item-text sidebar-link">
 <span class="menu-text">TrainingTestDegradation</span></a>
  </div>
</li>
          <li class="sidebar-item">
  <div class="sidebar-item-container"> 
  <a href="../../tests/model_validation/sklearn/VMeasure.html" class="sidebar-item-text sidebar-link">
 <span class="menu-text">VMeasure</span></a>
  </div>
</li>
          <li class="sidebar-item">
  <div class="sidebar-item-container"> 
  <a href="../../tests/model_validation/sklearn/WeakspotsDiagnosis.html" class="sidebar-item-text sidebar-link">
 <span class="menu-text">WeakspotsDiagnosis</span></a>
  </div>
</li>
      </ul>
  </li>
          <li class="sidebar-item sidebar-item-section">
      <div class="sidebar-item-container"> 
            <a class="sidebar-item-text sidebar-link text-start collapsed" data-bs-toggle="collapse" data-bs-target="#quarto-sidebar-section-6" aria-expanded="false">
 <span class="menu-text">Statsmodels</span></a>
          <a class="sidebar-item-toggle text-start collapsed" data-bs-toggle="collapse" data-bs-target="#quarto-sidebar-section-6" aria-expanded="false" aria-label="Toggle section">
            <i class="bi bi-chevron-right ms-2"></i>
          </a> 
      </div>
      <ul id="quarto-sidebar-section-6" class="collapse list-unstyled sidebar-section depth3 ">  
          <li class="sidebar-item">
  <div class="sidebar-item-container"> 
  <a href="../../tests/model_validation/statsmodels/ADF.html" class="sidebar-item-text sidebar-link">
 <span class="menu-text">ADF</span></a>
  </div>
</li>
          <li class="sidebar-item">
  <div class="sidebar-item-container"> 
  <a href="../../tests/model_validation/statsmodels/ADFTest.html" class="sidebar-item-text sidebar-link">
 <span class="menu-text">ADFTest</span></a>
  </div>
</li>
          <li class="sidebar-item">
  <div class="sidebar-item-container"> 
  <a href="../../tests/model_validation/statsmodels/AutoARIMA.html" class="sidebar-item-text sidebar-link">
 <span class="menu-text">AutoARIMA</span></a>
  </div>
</li>
          <li class="sidebar-item">
  <div class="sidebar-item-container"> 
  <a href="../../tests/model_validation/statsmodels/BoxPierce.html" class="sidebar-item-text sidebar-link">
 <span class="menu-text">BoxPierce</span></a>
  </div>
</li>
          <li class="sidebar-item">
  <div class="sidebar-item-container"> 
  <a href="../../tests/model_validation/statsmodels/DFGLSArch.html" class="sidebar-item-text sidebar-link">
 <span class="menu-text">DFGLSArch</span></a>
  </div>
</li>
          <li class="sidebar-item">
  <div class="sidebar-item-container"> 
  <a href="../../tests/model_validation/statsmodels/DurbinWatsonTest.html" class="sidebar-item-text sidebar-link">
 <span class="menu-text">DurbinWatsonTest</span></a>
  </div>
</li>
          <li class="sidebar-item">
  <div class="sidebar-item-container"> 
  <a href="../../tests/model_validation/statsmodels/FeatureImportanceAndSignificance.html" class="sidebar-item-text sidebar-link">
 <span class="menu-text">FeatureImportanceAndSignificance</span></a>
  </div>
</li>
          <li class="sidebar-item">
  <div class="sidebar-item-container"> 
  <a href="../../tests/model_validation/statsmodels/GINITable.html" class="sidebar-item-text sidebar-link">
 <span class="menu-text">GINITable</span></a>
  </div>
</li>
          <li class="sidebar-item">
  <div class="sidebar-item-container"> 
  <a href="../../tests/model_validation/statsmodels/JarqueBera.html" class="sidebar-item-text sidebar-link">
 <span class="menu-text">JarqueBera</span></a>
  </div>
</li>
          <li class="sidebar-item">
  <div class="sidebar-item-container"> 
  <a href="../../tests/model_validation/statsmodels/KolmogorovSmirnov.html" class="sidebar-item-text sidebar-link">
 <span class="menu-text">KolmogorovSmirnov</span></a>
  </div>
</li>
          <li class="sidebar-item">
  <div class="sidebar-item-container"> 
  <a href="../../tests/model_validation/statsmodels/KPSS.html" class="sidebar-item-text sidebar-link">
 <span class="menu-text">KPSS</span></a>
  </div>
</li>
          <li class="sidebar-item">
  <div class="sidebar-item-container"> 
  <a href="../../tests/model_validation/statsmodels/Lilliefors.html" class="sidebar-item-text sidebar-link">
 <span class="menu-text">Lilliefors</span></a>
  </div>
</li>
          <li class="sidebar-item">
  <div class="sidebar-item-container"> 
  <a href="../../tests/model_validation/statsmodels/LJungBox.html" class="sidebar-item-text sidebar-link">
 <span class="menu-text">LJungBox</span></a>
  </div>
</li>
          <li class="sidebar-item">
  <div class="sidebar-item-container"> 
  <a href="../../tests/model_validation/statsmodels/LogisticRegCumulativeProb.html" class="sidebar-item-text sidebar-link">
 <span class="menu-text">LogisticRegCumulativeProb</span></a>
  </div>
</li>
          <li class="sidebar-item">
  <div class="sidebar-item-container"> 
  <a href="../../tests/model_validation/statsmodels/LogisticRegPredictionHistogram.html" class="sidebar-item-text sidebar-link">
 <span class="menu-text">LogisticRegPredictionHistogram</span></a>
  </div>
</li>
          <li class="sidebar-item">
  <div class="sidebar-item-container"> 
  <a href="../../tests/model_validation/statsmodels/LogRegressionConfusionMatrix.html" class="sidebar-item-text sidebar-link">
 <span class="menu-text">LogRegressionConfusionMatrix</span></a>
  </div>
</li>
          <li class="sidebar-item">
  <div class="sidebar-item-container"> 
  <a href="../../tests/model_validation/statsmodels/PDRatingClassPlot.html" class="sidebar-item-text sidebar-link">
 <span class="menu-text">PDRatingClassPlot</span></a>
  </div>
</li>
          <li class="sidebar-item">
  <div class="sidebar-item-container"> 
  <a href="../../tests/model_validation/statsmodels/PhillipsPerronArch.html" class="sidebar-item-text sidebar-link">
 <span class="menu-text">PhillipsPerronArch</span></a>
  </div>
</li>
          <li class="sidebar-item">
  <div class="sidebar-item-container"> 
  <a href="../../tests/model_validation/statsmodels/RegressionCoeffsPlot.html" class="sidebar-item-text sidebar-link">
 <span class="menu-text">RegressionCoeffsPlot</span></a>
  </div>
</li>
          <li class="sidebar-item">
  <div class="sidebar-item-container"> 
  <a href="../../tests/model_validation/statsmodels/RegressionFeatureSignificance.html" class="sidebar-item-text sidebar-link">
 <span class="menu-text">RegressionFeatureSignificance</span></a>
  </div>
</li>
          <li class="sidebar-item">
  <div class="sidebar-item-container"> 
  <a href="../../tests/model_validation/statsmodels/RegressionModelForecastPlot.html" class="sidebar-item-text sidebar-link">
 <span class="menu-text">RegressionModelForecastPlot</span></a>
  </div>
</li>
          <li class="sidebar-item">
  <div class="sidebar-item-container"> 
  <a href="../../tests/model_validation/statsmodels/RegressionModelForecastPlotLevels.html" class="sidebar-item-text sidebar-link">
 <span class="menu-text">RegressionModelForecastPlotLevels</span></a>
  </div>
</li>
          <li class="sidebar-item">
  <div class="sidebar-item-container"> 
  <a href="../../tests/model_validation/statsmodels/RegressionModelInsampleComparison.html" class="sidebar-item-text sidebar-link">
 <span class="menu-text">RegressionModelInsampleComparison</span></a>
  </div>
</li>
          <li class="sidebar-item">
  <div class="sidebar-item-container"> 
  <a href="../../tests/model_validation/statsmodels/RegressionModelOutsampleComparison.html" class="sidebar-item-text sidebar-link">
 <span class="menu-text">RegressionModelOutsampleComparison</span></a>
  </div>
</li>
          <li class="sidebar-item">
  <div class="sidebar-item-container"> 
  <a href="../../tests/model_validation/statsmodels/RegressionModelsCoeffs.html" class="sidebar-item-text sidebar-link">
 <span class="menu-text">RegressionModelsCoeffs</span></a>
  </div>
</li>
          <li class="sidebar-item">
  <div class="sidebar-item-container"> 
  <a href="../../tests/model_validation/statsmodels/RegressionModelSensitivityPlot.html" class="sidebar-item-text sidebar-link">
 <span class="menu-text">RegressionModelSensitivityPlot</span></a>
  </div>
</li>
          <li class="sidebar-item">
  <div class="sidebar-item-container"> 
  <a href="../../tests/model_validation/statsmodels/RegressionModelsPerformance.html" class="sidebar-item-text sidebar-link">
 <span class="menu-text">RegressionModelsPerformance</span></a>
  </div>
</li>
          <li class="sidebar-item">
  <div class="sidebar-item-container"> 
  <a href="../../tests/model_validation/statsmodels/RegressionModelSummary.html" class="sidebar-item-text sidebar-link">
 <span class="menu-text">RegressionModelSummary</span></a>
  </div>
</li>
          <li class="sidebar-item">
  <div class="sidebar-item-container"> 
  <a href="../../tests/model_validation/statsmodels/ResidualsVisualInspection.html" class="sidebar-item-text sidebar-link">
 <span class="menu-text">ResidualsVisualInspection</span></a>
  </div>
</li>
          <li class="sidebar-item">
  <div class="sidebar-item-container"> 
  <a href="../../tests/model_validation/statsmodels/RunsTest.html" class="sidebar-item-text sidebar-link">
 <span class="menu-text">RunsTest</span></a>
  </div>
</li>
          <li class="sidebar-item">
  <div class="sidebar-item-container"> 
  <a href="../../tests/model_validation/statsmodels/ScorecardBucketHistogram.html" class="sidebar-item-text sidebar-link">
 <span class="menu-text">ScorecardBucketHistogram</span></a>
  </div>
</li>
          <li class="sidebar-item">
  <div class="sidebar-item-container"> 
  <a href="../../tests/model_validation/statsmodels/ScorecardHistogram.html" class="sidebar-item-text sidebar-link">
 <span class="menu-text">ScorecardHistogram</span></a>
  </div>
</li>
          <li class="sidebar-item">
  <div class="sidebar-item-container"> 
  <a href="../../tests/model_validation/statsmodels/ScorecardProbabilitiesHistogram.html" class="sidebar-item-text sidebar-link">
 <span class="menu-text">ScorecardProbabilitiesHistogram</span></a>
  </div>
</li>
          <li class="sidebar-item">
  <div class="sidebar-item-container"> 
  <a href="../../tests/model_validation/statsmodels/ShapiroWilk.html" class="sidebar-item-text sidebar-link">
 <span class="menu-text">ShapiroWilk</span></a>
  </div>
</li>
          <li class="sidebar-item">
  <div class="sidebar-item-container"> 
  <a href="../../tests/model_validation/statsmodels/ZivotAndrewsArch.html" class="sidebar-item-text sidebar-link">
 <span class="menu-text">ZivotAndrewsArch</span></a>
  </div>
</li>
      </ul>
  </li>
      </ul>
  </li>
          <li class="sidebar-item sidebar-item-section">
      <div class="sidebar-item-container"> 
            <a class="sidebar-item-text sidebar-link text-start" data-bs-toggle="collapse" data-bs-target="#quarto-sidebar-section-7" aria-expanded="true">
 <span class="menu-text">Prompt Validation</span></a>
          <a class="sidebar-item-toggle text-start" data-bs-toggle="collapse" data-bs-target="#quarto-sidebar-section-7" aria-expanded="true" aria-label="Toggle section">
            <i class="bi bi-chevron-right ms-2"></i>
          </a> 
      </div>
      <ul id="quarto-sidebar-section-7" class="collapse list-unstyled sidebar-section depth2 show">  
          <li class="sidebar-item">
  <div class="sidebar-item-container"> 
  <a href="../../tests/prompt_validation/Bias.html" class="sidebar-item-text sidebar-link">
 <span class="menu-text">Bias</span></a>
  </div>
</li>
          <li class="sidebar-item">
  <div class="sidebar-item-container"> 
  <a href="../../tests/prompt_validation/Clarity.html" class="sidebar-item-text sidebar-link">
 <span class="menu-text">Clarity</span></a>
  </div>
</li>
          <li class="sidebar-item">
  <div class="sidebar-item-container"> 
  <a href="../../tests/prompt_validation/Conciseness.html" class="sidebar-item-text sidebar-link">
 <span class="menu-text">Conciseness</span></a>
  </div>
</li>
          <li class="sidebar-item">
  <div class="sidebar-item-container"> 
  <a href="../../tests/prompt_validation/Delimitation.html" class="sidebar-item-text sidebar-link">
 <span class="menu-text">Delimitation</span></a>
  </div>
</li>
          <li class="sidebar-item">
  <div class="sidebar-item-container"> 
  <a href="../../tests/prompt_validation/NegativeInstruction.html" class="sidebar-item-text sidebar-link active">
 <span class="menu-text">NegativeInstruction</span></a>
  </div>
</li>
          <li class="sidebar-item">
  <div class="sidebar-item-container"> 
  <a href="../../tests/prompt_validation/Robustness.html" class="sidebar-item-text sidebar-link">
 <span class="menu-text">Robustness</span></a>
  </div>
</li>
          <li class="sidebar-item">
  <div class="sidebar-item-container"> 
  <a href="../../tests/prompt_validation/Specificity.html" class="sidebar-item-text sidebar-link">
 <span class="menu-text">Specificity</span></a>
  </div>
</li>
      </ul>
  </li>
      </ul>
  </li>
        <li class="px-0"><hr class="sidebar-divider hi "></li>
        <li class="sidebar-item sidebar-item-section">
      <div class="sidebar-item-container"> 
            <a href="../../guide/samples-jupyter-notebooks.html" class="sidebar-item-text sidebar-link">
 <span class="menu-text">Code samples</span></a>
          <a class="sidebar-item-toggle text-start" data-bs-toggle="collapse" data-bs-target="#" aria-expanded="true" aria-label="Toggle section">
            <i class="bi bi-chevron-right ms-2"></i>
          </a> 
      </div>
      <ul id="" class="collapse list-unstyled sidebar-section depth1 show">  
          <li class="sidebar-item sidebar-item-section">
      <div class="sidebar-item-container"> 
            <a class="sidebar-item-text sidebar-link text-start collapsed" data-bs-toggle="collapse" data-bs-target="#quarto-sidebar-section-8" aria-expanded="false">
 <span class="menu-text">Custom Tests</span></a>
          <a class="sidebar-item-toggle text-start collapsed" data-bs-toggle="collapse" data-bs-target="#quarto-sidebar-section-8" aria-expanded="false" aria-label="Toggle section">
            <i class="bi bi-chevron-right ms-2"></i>
          </a> 
      </div>
      <ul id="quarto-sidebar-section-8" class="collapse list-unstyled sidebar-section depth2 ">  
          <li class="sidebar-item">
  <div class="sidebar-item-container"> 
  <a href="../../notebooks/code_samples/custom_tests/external_test_providers_demo.html" class="sidebar-item-text sidebar-link">
 <span class="menu-text">Integrate an External Test Provider</span></a>
  </div>
</li>
      </ul>
  </li>
          <li class="sidebar-item sidebar-item-section">
      <div class="sidebar-item-container"> 
            <a class="sidebar-item-text sidebar-link text-start collapsed" data-bs-toggle="collapse" data-bs-target="#quarto-sidebar-section-9" aria-expanded="false">
 <span class="menu-text">LLM and NLP</span></a>
          <a class="sidebar-item-toggle text-start collapsed" data-bs-toggle="collapse" data-bs-target="#quarto-sidebar-section-9" aria-expanded="false" aria-label="Toggle section">
            <i class="bi bi-chevron-right ms-2"></i>
          </a> 
      </div>
      <ul id="quarto-sidebar-section-9" class="collapse list-unstyled sidebar-section depth2 ">  
          <li class="sidebar-item">
  <div class="sidebar-item-container"> 
  <a href="../../notebooks/code_samples/LLM_and_NLP/foundation_models_integration_demo.html" class="sidebar-item-text sidebar-link">
 <span class="menu-text">Sentiment Analysis of Financial Data Using a Large Language Model (LLM)</span></a>
  </div>
</li>
          <li class="sidebar-item">
  <div class="sidebar-item-container"> 
  <a href="../../notebooks/code_samples/LLM_and_NLP/foundation_models_summarization_demo.html" class="sidebar-item-text sidebar-link">
 <span class="menu-text">Summarization of Financial Data Using a Large Language Model (LLM)</span></a>
  </div>
</li>
          <li class="sidebar-item">
  <div class="sidebar-item-container"> 
  <a href="../../notebooks/code_samples/LLM_and_NLP/hugging_face_integration_demo.html" class="sidebar-item-text sidebar-link">
 <span class="menu-text">Sentiment Analysis of Financial Data Using Hugging Face NLP Models</span></a>
  </div>
</li>
          <li class="sidebar-item">
  <div class="sidebar-item-container"> 
  <a href="../../notebooks/code_samples/LLM_and_NLP/hugging_face_summarization_demo.html" class="sidebar-item-text sidebar-link">
 <span class="menu-text">Summarization of Financial Data Using Hugging Face NLP models</span></a>
  </div>
</li>
          <li class="sidebar-item">
  <div class="sidebar-item-container"> 
  <a href="../../notebooks/code_samples/LLM_and_NLP/nlp_sentiment_analysis_catboost_demo.html" class="sidebar-item-text sidebar-link">
 <span class="menu-text">NLP Sentiment Analysis with CatBoost</span></a>
  </div>
</li>
          <li class="sidebar-item">
  <div class="sidebar-item-container"> 
  <a href="../../notebooks/code_samples/LLM_and_NLP/prompt_validation_demo.html" class="sidebar-item-text sidebar-link">
 <span class="menu-text">Prompt Validation for Large Language Models (LLMs)</span></a>
  </div>
</li>
      </ul>
  </li>
          <li class="sidebar-item sidebar-item-section">
      <div class="sidebar-item-container"> 
            <a class="sidebar-item-text sidebar-link text-start collapsed" data-bs-toggle="collapse" data-bs-target="#quarto-sidebar-section-10" aria-expanded="false">
 <span class="menu-text">Regression</span></a>
          <a class="sidebar-item-toggle text-start collapsed" data-bs-toggle="collapse" data-bs-target="#quarto-sidebar-section-10" aria-expanded="false" aria-label="Toggle section">
            <i class="bi bi-chevron-right ms-2"></i>
          </a> 
      </div>
      <ul id="quarto-sidebar-section-10" class="collapse list-unstyled sidebar-section depth2 ">  
          <li class="sidebar-item">
  <div class="sidebar-item-container"> 
  <a href="../../notebooks/code_samples/regression/quickstart_regression_full_suite.html" class="sidebar-item-text sidebar-link">
 <span class="menu-text">Quickstart for California Housing Regression Model Documentation — Full Suite</span></a>
  </div>
</li>
          <li class="sidebar-item">
  <div class="sidebar-item-container"> 
  <a href="../../notebooks/code_samples/regression/regression_model_full_suite_demo.html" class="sidebar-item-text sidebar-link">
 <span class="menu-text">California Housing Regression Model Documentation — Full Suite</span></a>
  </div>
</li>
      </ul>
  </li>
          <li class="sidebar-item sidebar-item-section">
      <div class="sidebar-item-container"> 
            <a class="sidebar-item-text sidebar-link text-start collapsed" data-bs-toggle="collapse" data-bs-target="#quarto-sidebar-section-11" aria-expanded="false">
 <span class="menu-text">Time Series</span></a>
          <a class="sidebar-item-toggle text-start collapsed" data-bs-toggle="collapse" data-bs-target="#quarto-sidebar-section-11" aria-expanded="false" aria-label="Toggle section">
            <i class="bi bi-chevron-right ms-2"></i>
          </a> 
      </div>
      <ul id="quarto-sidebar-section-11" class="collapse list-unstyled sidebar-section depth2 ">  
          <li class="sidebar-item">
  <div class="sidebar-item-container"> 
  <a href="../../notebooks/code_samples/time_series/tutorial_time_series_forecasting.html" class="sidebar-item-text sidebar-link">
 <span class="menu-text">Time Series Forecasting Model Tutorial</span></a>
  </div>
</li>
      </ul>
  </li>
      </ul>
  </li>
        <li class="px-0"><hr class="sidebar-divider hi "></li>
        <li class="sidebar-item">
  <div class="sidebar-item-container"> 
  <a href="../../validmind/validmind.html" class="sidebar-item-text sidebar-link" target="&quot;_blank&quot;">
<<<<<<< HEAD
 <span class="menu-text">Developer Framework Reference </span></a>
=======
 <span class="menu-text">ValidMind Developer Framework Reference </span></a>
>>>>>>> c52f6e76
  </div>
</li>
    </ul>
    </div>
</nav>
<div id="quarto-sidebar-glass" class="quarto-sidebar-collapse-item" data-bs-toggle="collapse" data-bs-target=".quarto-sidebar-collapse-item"></div>
<!-- margin-sidebar -->
    <div id="quarto-margin-sidebar" class="sidebar margin-sidebar">
        <nav id="TOC" role="doc-toc" class="toc-active">
    <h2 id="toc-title">On this page</h2>
   
  <ul>
  <li><a href="#negativeinstruction" id="toc-negativeinstruction" class="nav-link active" data-scroll-target="#negativeinstruction">NegativeInstruction</a></li>
  </ul>
<div class="toc-actions"><ul><li><a href="https://github.com/validmind/documentation/edit/main/site/tests/prompt_validation/NegativeInstruction.md" class="toc-action"><i class="bi bi-github"></i>Edit this page</a></li><li><a href="https://github.com/validmind/documentation/issues/new" class="toc-action"><i class="bi empty"></i>Report an issue</a></li></ul></div></nav>
    </div>
<!-- main -->
<main class="content" id="quarto-document-content">




<section id="negativeinstruction" class="level1">
<h1>NegativeInstruction</h1>
<p>Evaluates and grades the use of affirmative, proactive language over negative instructions in LLM prompts.</p>
<p><strong>Purpose:</strong> The Negative Instruction test is utilized to scrutinize the prompts given to a Large Language Model (LLM). The objective is to ensure these prompts are expressed using proactive, affirmative language. The focus is on instructions indicating what needs to be done rather than what needs to be avoided, thereby guiding the LLM more efficiently towards the desired output.</p>
<p><strong>Test Mechanism:</strong> An LLM is employed to evaluate each prompt. The prompt is graded based on its use of positive instructions with scores ranging between 1-10. This grade reflects how effectively the prompt leverages affirmative language while shying away from negative or restrictive instructions. A prompt that attains a grade equal to or above a predetermined threshold (7 by default) is regarded as adhering effectively to the best practices of positive instruction. This threshold can be custom-tailored through the test parameters.</p>
<p><strong>Signs of High Risk:</strong></p>
<ul>
<li>Low score obtained from the LLM analysis, indicating heavy reliance on negative instructions in the prompts.</li>
<li>Failure to surpass the preset minimum threshold.</li>
<li>The LLM generates ambiguous or undesirable outputs as a consequence of the negative instructions used in the prompt.</li>
</ul>
<p><strong>Strengths:</strong></p>
<ul>
<li>Encourages the usage of affirmative, proactive language in prompts, aiding in more accurate and advantageous model responses.</li>
<li>The test result provides a comprehensible score, helping to understand how well a prompt follows the positive instruction best practices.</li>
</ul>
<p><strong>Limitations:</strong></p>
<ul>
<li>Despite an adequate score, a prompt could still be misleading or could lead to undesired responses due to factors not covered by this test.</li>
<li>The test necessitates an LLM for evaluation, which might not be available or feasible in certain scenarios.</li>
<li>A numeric scoring system, while straightforward, may oversimplify complex issues related to prompt designing and instruction clarity.</li>
<li>The effectiveness of the test hinges significantly on the predetermined threshold level, which can be subjective and may need to be adjusted according to specific use-cases.</li>
</ul>


</section>

</main> <!-- /main -->
<script id="quarto-html-after-body" type="application/javascript">
window.document.addEventListener("DOMContentLoaded", function (event) {
  const toggleBodyColorMode = (bsSheetEl) => {
    const mode = bsSheetEl.getAttribute("data-mode");
    const bodyEl = window.document.querySelector("body");
    if (mode === "dark") {
      bodyEl.classList.add("quarto-dark");
      bodyEl.classList.remove("quarto-light");
    } else {
      bodyEl.classList.add("quarto-light");
      bodyEl.classList.remove("quarto-dark");
    }
  }
  const toggleBodyColorPrimary = () => {
    const bsSheetEl = window.document.querySelector("link#quarto-bootstrap");
    if (bsSheetEl) {
      toggleBodyColorMode(bsSheetEl);
    }
  }
  toggleBodyColorPrimary();  
  const disableStylesheet = (stylesheets) => {
    for (let i=0; i < stylesheets.length; i++) {
      const stylesheet = stylesheets[i];
      stylesheet.rel = 'prefetch';
    }
  }
  const enableStylesheet = (stylesheets) => {
    for (let i=0; i < stylesheets.length; i++) {
      const stylesheet = stylesheets[i];
      stylesheet.rel = 'stylesheet';
    }
  }
  const manageTransitions = (selector, allowTransitions) => {
    const els = window.document.querySelectorAll(selector);
    for (let i=0; i < els.length; i++) {
      const el = els[i];
      if (allowTransitions) {
        el.classList.remove('notransition');
      } else {
        el.classList.add('notransition');
      }
    }
  }
  const toggleGiscusIfUsed = (isAlternate, darkModeDefault) => {
    const baseTheme = document.querySelector('#giscus-base-theme')?.value ?? 'light';
    const alternateTheme = document.querySelector('#giscus-alt-theme')?.value ?? 'dark';
    let newTheme = '';
    if(darkModeDefault) {
      newTheme = isAlternate ? baseTheme : alternateTheme;
    } else {
      newTheme = isAlternate ? alternateTheme : baseTheme;
    }
    const changeGiscusTheme = () => {
      // From: https://github.com/giscus/giscus/issues/336
      const sendMessage = (message) => {
        const iframe = document.querySelector('iframe.giscus-frame');
        if (!iframe) return;
        iframe.contentWindow.postMessage({ giscus: message }, 'https://giscus.app');
      }
      sendMessage({
        setConfig: {
          theme: newTheme
        }
      });
    }
    const isGiscussLoaded = window.document.querySelector('iframe.giscus-frame') !== null;
    if (isGiscussLoaded) {
      changeGiscusTheme();
    }
  }
  const toggleColorMode = (alternate) => {
    // Switch the stylesheets
    const alternateStylesheets = window.document.querySelectorAll('link.quarto-color-scheme.quarto-color-alternate');
    manageTransitions('#quarto-margin-sidebar .nav-link', false);
    if (alternate) {
      enableStylesheet(alternateStylesheets);
      for (const sheetNode of alternateStylesheets) {
        if (sheetNode.id === "quarto-bootstrap") {
          toggleBodyColorMode(sheetNode);
        }
      }
    } else {
      disableStylesheet(alternateStylesheets);
      toggleBodyColorPrimary();
    }
    manageTransitions('#quarto-margin-sidebar .nav-link', true);
    // Switch the toggles
    const toggles = window.document.querySelectorAll('.quarto-color-scheme-toggle');
    for (let i=0; i < toggles.length; i++) {
      const toggle = toggles[i];
      if (toggle) {
        if (alternate) {
          toggle.classList.add("alternate");     
        } else {
          toggle.classList.remove("alternate");
        }
      }
    }
    // Hack to workaround the fact that safari doesn't
    // properly recolor the scrollbar when toggling (#1455)
    if (navigator.userAgent.indexOf('Safari') > 0 && navigator.userAgent.indexOf('Chrome') == -1) {
      manageTransitions("body", false);
      window.scrollTo(0, 1);
      setTimeout(() => {
        window.scrollTo(0, 0);
        manageTransitions("body", true);
      }, 40);  
    }
  }
  const isFileUrl = () => { 
    return window.location.protocol === 'file:';
  }
  const hasAlternateSentinel = () => {  
    let styleSentinel = getColorSchemeSentinel();
    if (styleSentinel !== null) {
      return styleSentinel === "alternate";
    } else {
      return false;
    }
  }
  const setStyleSentinel = (alternate) => {
    const value = alternate ? "alternate" : "default";
    if (!isFileUrl()) {
      window.localStorage.setItem("quarto-color-scheme", value);
    } else {
      localAlternateSentinel = value;
    }
  }
  const getColorSchemeSentinel = () => {
    if (!isFileUrl()) {
      const storageValue = window.localStorage.getItem("quarto-color-scheme");
      return storageValue != null ? storageValue : localAlternateSentinel;
    } else {
      return localAlternateSentinel;
    }
  }
  const darkModeDefault = false;
  let localAlternateSentinel = darkModeDefault ? 'alternate' : 'default';
  // Dark / light mode switch
  window.quartoToggleColorScheme = () => {
    // Read the current dark / light value 
    let toAlternate = !hasAlternateSentinel();
    toggleColorMode(toAlternate);
    setStyleSentinel(toAlternate);
    toggleGiscusIfUsed(toAlternate, darkModeDefault);
  };
  // Ensure there is a toggle, if there isn't float one in the top right
  if (window.document.querySelector('.quarto-color-scheme-toggle') === null) {
    const a = window.document.createElement('a');
    a.classList.add('top-right');
    a.classList.add('quarto-color-scheme-toggle');
    a.href = "";
    a.onclick = function() { try { window.quartoToggleColorScheme(); } catch {} return false; };
    const i = window.document.createElement("i");
    i.classList.add('bi');
    a.appendChild(i);
    window.document.body.appendChild(a);
  }
  // Switch to dark mode if need be
  if (hasAlternateSentinel()) {
    toggleColorMode(true);
  } else {
    toggleColorMode(false);
  }
  const icon = "";
  const anchorJS = new window.AnchorJS();
  anchorJS.options = {
    placement: 'right',
    icon: icon
  };
  anchorJS.add('.anchored');
  const isCodeAnnotation = (el) => {
    for (const clz of el.classList) {
      if (clz.startsWith('code-annotation-')) {                     
        return true;
      }
    }
    return false;
  }
  const clipboard = new window.ClipboardJS('.code-copy-button', {
    text: function(trigger) {
      const codeEl = trigger.previousElementSibling.cloneNode(true);
      for (const childEl of codeEl.children) {
        if (isCodeAnnotation(childEl)) {
          childEl.remove();
        }
      }
      return codeEl.innerText;
    }
  });
  clipboard.on('success', function(e) {
    // button target
    const button = e.trigger;
    // don't keep focus
    button.blur();
    // flash "checked"
    button.classList.add('code-copy-button-checked');
    var currentTitle = button.getAttribute("title");
    button.setAttribute("title", "Copied!");
    let tooltip;
    if (window.bootstrap) {
      button.setAttribute("data-bs-toggle", "tooltip");
      button.setAttribute("data-bs-placement", "left");
      button.setAttribute("data-bs-title", "Copied!");
      tooltip = new bootstrap.Tooltip(button, 
        { trigger: "manual", 
          customClass: "code-copy-button-tooltip",
          offset: [0, -8]});
      tooltip.show();    
    }
    setTimeout(function() {
      if (tooltip) {
        tooltip.hide();
        button.removeAttribute("data-bs-title");
        button.removeAttribute("data-bs-toggle");
        button.removeAttribute("data-bs-placement");
      }
      button.setAttribute("title", currentTitle);
      button.classList.remove('code-copy-button-checked');
    }, 1000);
    // clear code selection
    e.clearSelection();
  });
    var localhostRegex = new RegExp(/^(?:http|https):\/\/localhost\:?[0-9]*\//);
    var mailtoRegex = new RegExp(/^mailto:/);
      var filterRegex = new RegExp('/' + window.location.host + '/');
    var isInternal = (href) => {
        return filterRegex.test(href) || localhostRegex.test(href) || mailtoRegex.test(href);
    }
    // Inspect non-navigation links and adorn them if external
 	var links = window.document.querySelectorAll('a[href]:not(.nav-link):not(.navbar-brand):not(.toc-action):not(.sidebar-link):not(.sidebar-item-toggle):not(.pagination-link):not(.no-external):not([aria-hidden]):not(.dropdown-item):not(.quarto-navigation-tool)');
    for (var i=0; i<links.length; i++) {
      const link = links[i];
      if (!isInternal(link.href)) {
          // target, if specified
          link.setAttribute("target", "_blank");
          if (link.getAttribute("rel") === null) {
            link.setAttribute("rel", "noopener");
          }
          // default icon
          link.classList.add("external");
      }
    }
  function tippyHover(el, contentFn, onTriggerFn, onUntriggerFn) {
    const config = {
      allowHTML: true,
      maxWidth: 500,
      delay: 100,
      arrow: false,
      appendTo: function(el) {
          return el.parentElement;
      },
      interactive: true,
      interactiveBorder: 10,
      theme: 'quarto',
      placement: 'bottom-start',
    };
    if (contentFn) {
      config.content = contentFn;
    }
    if (onTriggerFn) {
      config.onTrigger = onTriggerFn;
    }
    if (onUntriggerFn) {
      config.onUntrigger = onUntriggerFn;
    }
    window.tippy(el, config); 
  }
  const noterefs = window.document.querySelectorAll('a[role="doc-noteref"]');
  for (var i=0; i<noterefs.length; i++) {
    const ref = noterefs[i];
    tippyHover(ref, function() {
      // use id or data attribute instead here
      let href = ref.getAttribute('data-footnote-href') || ref.getAttribute('href');
      try { href = new URL(href).hash; } catch {}
      const id = href.replace(/^#\/?/, "");
      const note = window.document.getElementById(id);
      return note.innerHTML;
    });
  }
  const xrefs = window.document.querySelectorAll('a.quarto-xref');
  const processXRef = (id, note) => {
    // Strip column container classes
    const stripColumnClz = (el) => {
      el.classList.remove("page-full", "page-columns");
      if (el.children) {
        for (const child of el.children) {
          stripColumnClz(child);
        }
      }
    }
    stripColumnClz(note)
    if (id === null || id.startsWith('sec-')) {
      // Special case sections, only their first couple elements
      const container = document.createElement("div");
      if (note.children && note.children.length > 2) {
        container.appendChild(note.children[0].cloneNode(true));
        for (let i = 1; i < note.children.length; i++) {
          const child = note.children[i];
          if (child.tagName === "P" && child.innerText === "") {
            continue;
          } else {
            container.appendChild(child.cloneNode(true));
            break;
          }
        }
        if (window.Quarto?.typesetMath) {
          window.Quarto.typesetMath(container);
        }
        return container.innerHTML
      } else {
        if (window.Quarto?.typesetMath) {
          window.Quarto.typesetMath(note);
        }
        return note.innerHTML;
      }
    } else {
      // Remove any anchor links if they are present
      const anchorLink = note.querySelector('a.anchorjs-link');
      if (anchorLink) {
        anchorLink.remove();
      }
      if (window.Quarto?.typesetMath) {
        window.Quarto.typesetMath(note);
      }
      // TODO in 1.5, we should make sure this works without a callout special case
      if (note.classList.contains("callout")) {
        return note.outerHTML;
      } else {
        return note.innerHTML;
      }
    }
  }
  for (var i=0; i<xrefs.length; i++) {
    const xref = xrefs[i];
    tippyHover(xref, undefined, function(instance) {
      instance.disable();
      let url = xref.getAttribute('href');
      let hash = undefined; 
      if (url.startsWith('#')) {
        hash = url;
      } else {
        try { hash = new URL(url).hash; } catch {}
      }
      if (hash) {
        const id = hash.replace(/^#\/?/, "");
        const note = window.document.getElementById(id);
        if (note !== null) {
          try {
            const html = processXRef(id, note.cloneNode(true));
            instance.setContent(html);
          } finally {
            instance.enable();
            instance.show();
          }
        } else {
          // See if we can fetch this
          fetch(url.split('#')[0])
          .then(res => res.text())
          .then(html => {
            const parser = new DOMParser();
            const htmlDoc = parser.parseFromString(html, "text/html");
            const note = htmlDoc.getElementById(id);
            if (note !== null) {
              const html = processXRef(id, note);
              instance.setContent(html);
            } 
          }).finally(() => {
            instance.enable();
            instance.show();
          });
        }
      } else {
        // See if we can fetch a full url (with no hash to target)
        // This is a special case and we should probably do some content thinning / targeting
        fetch(url)
        .then(res => res.text())
        .then(html => {
          const parser = new DOMParser();
          const htmlDoc = parser.parseFromString(html, "text/html");
          const note = htmlDoc.querySelector('main.content');
          if (note !== null) {
            // This should only happen for chapter cross references
            // (since there is no id in the URL)
            // remove the first header
            if (note.children.length > 0 && note.children[0].tagName === "HEADER") {
              note.children[0].remove();
            }
            const html = processXRef(null, note);
            instance.setContent(html);
          } 
        }).finally(() => {
          instance.enable();
          instance.show();
        });
      }
    }, function(instance) {
    });
  }
      let selectedAnnoteEl;
      const selectorForAnnotation = ( cell, annotation) => {
        let cellAttr = 'data-code-cell="' + cell + '"';
        let lineAttr = 'data-code-annotation="' +  annotation + '"';
        const selector = 'span[' + cellAttr + '][' + lineAttr + ']';
        return selector;
      }
      const selectCodeLines = (annoteEl) => {
        const doc = window.document;
        const targetCell = annoteEl.getAttribute("data-target-cell");
        const targetAnnotation = annoteEl.getAttribute("data-target-annotation");
        const annoteSpan = window.document.querySelector(selectorForAnnotation(targetCell, targetAnnotation));
        const lines = annoteSpan.getAttribute("data-code-lines").split(",");
        const lineIds = lines.map((line) => {
          return targetCell + "-" + line;
        })
        let top = null;
        let height = null;
        let parent = null;
        if (lineIds.length > 0) {
            //compute the position of the single el (top and bottom and make a div)
            const el = window.document.getElementById(lineIds[0]);
            top = el.offsetTop;
            height = el.offsetHeight;
            parent = el.parentElement.parentElement;
          if (lineIds.length > 1) {
            const lastEl = window.document.getElementById(lineIds[lineIds.length - 1]);
            const bottom = lastEl.offsetTop + lastEl.offsetHeight;
            height = bottom - top;
          }
          if (top !== null && height !== null && parent !== null) {
            // cook up a div (if necessary) and position it 
            let div = window.document.getElementById("code-annotation-line-highlight");
            if (div === null) {
              div = window.document.createElement("div");
              div.setAttribute("id", "code-annotation-line-highlight");
              div.style.position = 'absolute';
              parent.appendChild(div);
            }
            div.style.top = top - 2 + "px";
            div.style.height = height + 4 + "px";
            div.style.left = 0;
            let gutterDiv = window.document.getElementById("code-annotation-line-highlight-gutter");
            if (gutterDiv === null) {
              gutterDiv = window.document.createElement("div");
              gutterDiv.setAttribute("id", "code-annotation-line-highlight-gutter");
              gutterDiv.style.position = 'absolute';
              const codeCell = window.document.getElementById(targetCell);
              const gutter = codeCell.querySelector('.code-annotation-gutter');
              gutter.appendChild(gutterDiv);
            }
            gutterDiv.style.top = top - 2 + "px";
            gutterDiv.style.height = height + 4 + "px";
          }
          selectedAnnoteEl = annoteEl;
        }
      };
      const unselectCodeLines = () => {
        const elementsIds = ["code-annotation-line-highlight", "code-annotation-line-highlight-gutter"];
        elementsIds.forEach((elId) => {
          const div = window.document.getElementById(elId);
          if (div) {
            div.remove();
          }
        });
        selectedAnnoteEl = undefined;
      };
        // Handle positioning of the toggle
    window.addEventListener(
      "resize",
      throttle(() => {
        elRect = undefined;
        if (selectedAnnoteEl) {
          selectCodeLines(selectedAnnoteEl);
        }
      }, 10)
    );
    function throttle(fn, ms) {
    let throttle = false;
    let timer;
      return (...args) => {
        if(!throttle) { // first call gets through
            fn.apply(this, args);
            throttle = true;
        } else { // all the others get throttled
            if(timer) clearTimeout(timer); // cancel #2
            timer = setTimeout(() => {
              fn.apply(this, args);
              timer = throttle = false;
            }, ms);
        }
      };
    }
      // Attach click handler to the DT
      const annoteDls = window.document.querySelectorAll('dt[data-target-cell]');
      for (const annoteDlNode of annoteDls) {
        annoteDlNode.addEventListener('click', (event) => {
          const clickedEl = event.target;
          if (clickedEl !== selectedAnnoteEl) {
            unselectCodeLines();
            const activeEl = window.document.querySelector('dt[data-target-cell].code-annotation-active');
            if (activeEl) {
              activeEl.classList.remove('code-annotation-active');
            }
            selectCodeLines(clickedEl);
            clickedEl.classList.add('code-annotation-active');
          } else {
            // Unselect the line
            unselectCodeLines();
            clickedEl.classList.remove('code-annotation-active');
          }
        });
      }
  const findCites = (el) => {
    const parentEl = el.parentElement;
    if (parentEl) {
      const cites = parentEl.dataset.cites;
      if (cites) {
        return {
          el,
          cites: cites.split(' ')
        };
      } else {
        return findCites(el.parentElement)
      }
    } else {
      return undefined;
    }
  };
  var bibliorefs = window.document.querySelectorAll('a[role="doc-biblioref"]');
  for (var i=0; i<bibliorefs.length; i++) {
    const ref = bibliorefs[i];
    const citeInfo = findCites(ref);
    if (citeInfo) {
      tippyHover(citeInfo.el, function() {
        var popup = window.document.createElement('div');
        citeInfo.cites.forEach(function(cite) {
          var citeDiv = window.document.createElement('div');
          citeDiv.classList.add('hanging-indent');
          citeDiv.classList.add('csl-entry');
          var biblioDiv = window.document.getElementById('ref-' + cite);
          if (biblioDiv) {
            citeDiv.innerHTML = biblioDiv.innerHTML;
          }
          popup.appendChild(citeDiv);
        });
        return popup.innerHTML;
      });
    }
  }
});
</script>
<nav class="page-navigation">
  <div class="nav-page nav-page-previous">
      <a href="../../tests/prompt_validation/Delimitation.html" class="pagination-link  aria-label=" delimitation"="">
        <i class="bi bi-arrow-left-short"></i> <span class="nav-page-text">Delimitation</span>
      </a>          
  </div>
  <div class="nav-page nav-page-next">
      <a href="../../tests/prompt_validation/Robustness.html" class="pagination-link" aria-label="Robustness">
        <span class="nav-page-text">Robustness</span> <i class="bi bi-arrow-right-short"></i>
      </a>
  </div>
</nav>
</div> <!-- /content -->
<footer class="footer">
  <div class="nav-footer">
    <div class="nav-footer-left">
<<<<<<< HEAD
<p><em>© Copyright 2023 ValidMind Inc All Rights Reserved.</em></p>
=======
<p><em>© Copyright 2023-24 ValidMind Inc All Rights Reserved.</em></p>
>>>>>>> c52f6e76
</div>   
    <div class="nav-footer-center">
      &nbsp;
    <div class="toc-actions d-sm-block d-md-none"><ul><li><a href="https://github.com/validmind/documentation/edit/main/site/tests/prompt_validation/NegativeInstruction.md" class="toc-action"><i class="bi bi-github"></i>Edit this page</a></li><li><a href="https://github.com/validmind/documentation/issues/new" class="toc-action"><i class="bi empty"></i>Report an issue</a></li></ul></div></div>
    <div class="nav-footer-right">
      <ul class="footer-items list-unstyled">
    <li class="nav-item">
    <a class="nav-link" href="https://validmind.com/" target="_blank">
<p>validmind.com <i class="fa-solid fa-external-link" aria-label="external-link"></i></p>
</a>
  </li>  
    <li class="nav-item">
    <a class="nav-link" href="https://validmind.com/privacy-policy/">
<p>Privacy Policy</p>
</a>
  </li>  
    <li class="nav-item">
    <a class="nav-link" href="https://validmind.com/terms-of-use/">
<p>Terms of Use</p>
</a>
<<<<<<< HEAD
  </li>  
    <li class="nav-item compact">
    <a class="nav-link" href="https://github.com/validmind/documentation">
      <i class="bi bi-github" role="img">
</i> 
    </a>
=======
>>>>>>> c52f6e76
  </li>  
    <li class="nav-item compact">
    <a class="nav-link" href="https://www.linkedin.com/company/validmind/">
      <i class="bi bi-linkedin" role="img">
</i> 
    </a>
  </li>  
</ul>
    </div>
  </div>
</footer>




</body></html><|MERGE_RESOLUTION|>--- conflicted
+++ resolved
@@ -106,11 +106,7 @@
 <span class="menu-text">Get Started</span></a>
   </li>  
   <li class="nav-item">
-<<<<<<< HEAD
     <a class="nav-link" href="../../guide/guides.html"> 
-=======
-    <a class="nav-link" href="../../guide/guide.html"> 
->>>>>>> c52f6e76
 <span class="menu-text">Guides</span></a>
   </li>  
   <li class="nav-item dropdown ">
@@ -177,10 +173,7 @@
 </ul>
           </div> <!-- /navcollapse -->
           <div class="quarto-navbar-tools">
-<<<<<<< HEAD
   <a href="" class="quarto-color-scheme-toggle quarto-navigation-tool  px-1" onclick="window.quartoToggleColorScheme(); return false;" title="Toggle dark mode"><i class="bi"></i></a>
-=======
->>>>>>> c52f6e76
 </div>
       </div> <!-- /container-fluid -->
     </nav>
@@ -228,6 +221,12 @@
  <span class="menu-text">Install and initialize the Developer Framework</span></a>
   </div>
 </li>
+        <li class="sidebar-item">
+  <div class="sidebar-item-container"> 
+  <a href="../../guide/store-credentials-in-env-file.html" class="sidebar-item-text sidebar-link">
+ <span class="menu-text">Store project credentials in .env files</span></a>
+  </div>
+</li>
         <li class="px-0"><hr class="sidebar-divider hi "></li>
         <li class="sidebar-item sidebar-item-section">
       <div class="sidebar-item-container"> 
@@ -1420,11 +1419,7 @@
         <li class="sidebar-item">
   <div class="sidebar-item-container"> 
   <a href="../../validmind/validmind.html" class="sidebar-item-text sidebar-link" target="&quot;_blank&quot;">
-<<<<<<< HEAD
  <span class="menu-text">Developer Framework Reference </span></a>
-=======
- <span class="menu-text">ValidMind Developer Framework Reference </span></a>
->>>>>>> c52f6e76
   </div>
 </li>
     </ul>
@@ -2042,11 +2037,7 @@
 <footer class="footer">
   <div class="nav-footer">
     <div class="nav-footer-left">
-<<<<<<< HEAD
-<p><em>© Copyright 2023 ValidMind Inc All Rights Reserved.</em></p>
-=======
 <p><em>© Copyright 2023-24 ValidMind Inc All Rights Reserved.</em></p>
->>>>>>> c52f6e76
 </div>   
     <div class="nav-footer-center">
       &nbsp;
@@ -2067,15 +2058,12 @@
     <a class="nav-link" href="https://validmind.com/terms-of-use/">
 <p>Terms of Use</p>
 </a>
-<<<<<<< HEAD
   </li>  
     <li class="nav-item compact">
     <a class="nav-link" href="https://github.com/validmind/documentation">
       <i class="bi bi-github" role="img">
 </i> 
     </a>
-=======
->>>>>>> c52f6e76
   </li>  
     <li class="nav-item compact">
     <a class="nav-link" href="https://www.linkedin.com/company/validmind/">
