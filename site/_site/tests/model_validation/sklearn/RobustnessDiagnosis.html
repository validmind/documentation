--- conflicted
+++ resolved
@@ -1723,16 +1723,6 @@
 
 <section id="robustnessdiagnosis" class="level1">
 <h1>RobustnessDiagnosis</h1>
-<<<<<<< HEAD
-<p>Evaluates the robustness of a machine learning model by injecting Gaussian noise to input data and measuring performance.</p>
-<p><strong>Purpose</strong>:</p>
-<p>The purpose of this test code is to evaluate the robustness of a machine learning model. Robustness refers to a model’s ability to maintain a high level of performance in the face of perturbations or changes—particularly noise—added to its input data. This test is designed to help gauge how well the model can handle potential real-world scenarios where the input data might be incomplete or corrupted.</p>
-<p><strong>Test Mechanism</strong>:</p>
-<p>This test is conducted by adding Gaussian noise, proportional to a particular standard deviation scale, to numeric input features of both the training and testing datasets. The model performance in the face of these perturbed features is then evaluated using the ROC_AUC score. This process is iterated over a range of scale factors. The resulting auc trend against the amount of noise introduced is illustrated with a line chart. A predetermined threshold determines what level of auc decay due to perturbation is considered acceptable.</p>
-<p><strong>Signs of High Risk</strong>: - Substantial decreases in auc when noise is introduced to feature inputs. - The decay in auc surpasses the configured threshold, indicating that the model is not robust against input noise. - Instances where one or more elements provided in the features list don’t match with the training dataset’s numerical feature columns.</p>
-<p><strong>Strengths</strong>: - Provides an empirical measure of the model’s performance in tackling noise or data perturbations, revealing insights into the model’s stability. - Offers flexibility with the ability to choose specific features to perturb and control the level of noise applied. - Detailed results visualization helps in interpreting the outcome of robustness testing.</p>
-<p><strong>Limitations</strong>: - The default threshold for auc decay is set to 0.05, which is unlikely to be optimal for most use cases and should be adjusted based on domain expertise to suit the needs of the specific model. - Only numerical features are perturbed, leaving out non-numerical features, which can lead to an incomplete analysis of robustness. - The test is contingent on the assumption that the added Gaussian noise sufficiently represents potential data corruption or incompleteness in real-world scenarios.</p>
-=======
 <p>Evaluate the robustness of a machine learning model to noise</p>
 <p>Robustness refers to a model’s ability to maintain a high level of performance in the face of perturbations or changes (particularly noise) added to its input data. This test is designed to help gauge how well the model can handle potential real- world scenarios where the input data might be incomplete or corrupted.</p>
 <section id="test-methodology" class="level2">
@@ -1748,7 +1738,6 @@
 <li>scaling_factor_std_dev_list (List[float], optional): A list of scaling factors for the standard deviation of the noise to be added to the input features. The default values are [0.1, 0.2, 0.3, 0.4, 0.5].</li>
 <li>performance_decay_threshold (float, optional): The threshold for the performance decay of the model. The default value is 0.05.</li>
 </ul>
->>>>>>> 288b4b4d
 
 
 </section>
