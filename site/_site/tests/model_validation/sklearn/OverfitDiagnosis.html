--- conflicted
+++ resolved
@@ -37,10 +37,12 @@
 <script src="../../../site_libs/quarto-html/tippy.umd.min.js"></script>
 <script src="../../../site_libs/quarto-html/anchor.min.js"></script>
 <link href="../../../site_libs/quarto-html/tippy.css" rel="stylesheet">
-<link href="../../../site_libs/quarto-html/quarto-syntax-highlighting.css" rel="stylesheet" id="quarto-text-highlighting-styles">
+<link href="../../../site_libs/quarto-html/quarto-syntax-highlighting.css" rel="stylesheet" class="quarto-color-scheme" id="quarto-text-highlighting-styles">
+<link href="../../../site_libs/quarto-html/quarto-syntax-highlighting-dark.css" rel="prefetch" class="quarto-color-scheme quarto-color-alternate" id="quarto-text-highlighting-styles">
 <script src="../../../site_libs/bootstrap/bootstrap.min.js"></script>
 <link href="../../../site_libs/bootstrap/bootstrap-icons.css" rel="stylesheet">
-<link href="../../../site_libs/bootstrap/bootstrap.min.css" rel="stylesheet" id="quarto-bootstrap" data-mode="light">
+<link href="../../../site_libs/bootstrap/bootstrap.min.css" rel="stylesheet" class="quarto-color-scheme" id="quarto-bootstrap" data-mode="light">
+<link href="../../../site_libs/bootstrap/bootstrap-dark.min.css" rel="prefetch" class="quarto-color-scheme quarto-color-alternate" id="quarto-bootstrap" data-mode="dark">
 <link href="../../../site_libs/quarto-contrib/fontawesome6-0.1.0/all.css" rel="stylesheet">
 <link href="../../../site_libs/quarto-contrib/fontawesome6-0.1.0/latex-fontsize.css" rel="stylesheet">
 <script id="quarto-search-options" type="application/json">{
@@ -77,7 +79,7 @@
 <link rel="stylesheet" href="../../../styles.css">
 </head>
 
-<body class="nav-sidebar docked nav-fixed fullcontent">
+<body class="nav-sidebar docked nav-fixed">
 
 
 <div id="quarto-search-results"></div>
@@ -165,6 +167,7 @@
   </li>  
 </ul>
             <div class="quarto-navbar-tools ms-auto">
+  <a href="" class="quarto-color-scheme-toggle quarto-navigation-tool  px-1" onclick="window.quartoToggleColorScheme(); return false;" title="Toggle dark mode"><i class="bi"></i></a>
 </div>
           </div> <!-- /navcollapse -->
       </div> <!-- /container-fluid -->
@@ -1384,31 +1387,17 @@
       </ul>
   </li>
         <li class="px-0"><hr class="sidebar-divider hi "></li>
-        <li class="sidebar-item sidebar-item-section">
-      <div class="sidebar-item-container"> 
-            <a href="../../../guide/reference.html" class="sidebar-item-text sidebar-link">
- <span class="menu-text">Reference</span></a>
-          <a class="sidebar-item-toggle text-start" data-bs-toggle="collapse" data-bs-target="#" aria-expanded="true" aria-label="Toggle section">
-            <i class="bi bi-chevron-right ms-2"></i>
-          </a> 
-      </div>
-      <ul id="" class="collapse list-unstyled sidebar-section depth1 show">  
-          <li class="sidebar-item">
+        <li class="sidebar-item">
   <div class="sidebar-item-container"> 
   <a href="../../../validmind/validmind.html" class="sidebar-item-text sidebar-link" target="&quot;_blank&quot;">
- <span class="menu-text">ValidMind Developer Framework Reference <i class="fa-solid fa-external-link" aria-label="external-link"></i></span></a>
-  </div>
-</li>
-      </ul>
-  </li>
+ <span class="menu-text">Developer Framework Reference <i class="fa-solid fa-external-link" aria-label="external-link"></i></span></a>
+  </div>
+</li>
     </ul>
     </div>
 </nav>
 <div id="quarto-sidebar-glass" data-bs-toggle="collapse" data-bs-target="#quarto-sidebar,#quarto-sidebar-glass"></div>
 <!-- margin-sidebar -->
-<<<<<<< HEAD
-    
-=======
     <div id="quarto-margin-sidebar" class="sidebar margin-sidebar">
         <nav id="TOC" role="doc-toc" class="toc-active">
     <h2 id="toc-title">On this page</h2>
@@ -1418,7 +1407,6 @@
   </ul>
 <div class="toc-actions"><div><i class="bi bi-github"></i></div><div class="action-links"><p><a href="https://github.com/validmind/documentation/edit/main/site/tests/model_validation/sklearn/OverfitDiagnosis.md" class="toc-action">Edit this page</a></p><p><a href="https://github.com/validmind/documentation/issues/new" class="toc-action">Report an issue</a></p></div></div></nav>
     </div>
->>>>>>> 008da9f8
 <!-- main -->
 <main class="content" id="quarto-document-content">
 
@@ -1457,6 +1445,121 @@
     }
   }
   toggleBodyColorPrimary();  
+  const disableStylesheet = (stylesheets) => {
+    for (let i=0; i < stylesheets.length; i++) {
+      const stylesheet = stylesheets[i];
+      stylesheet.rel = 'prefetch';
+    }
+  }
+  const enableStylesheet = (stylesheets) => {
+    for (let i=0; i < stylesheets.length; i++) {
+      const stylesheet = stylesheets[i];
+      stylesheet.rel = 'stylesheet';
+    }
+  }
+  const manageTransitions = (selector, allowTransitions) => {
+    const els = window.document.querySelectorAll(selector);
+    for (let i=0; i < els.length; i++) {
+      const el = els[i];
+      if (allowTransitions) {
+        el.classList.remove('notransition');
+      } else {
+        el.classList.add('notransition');
+      }
+    }
+  }
+  const toggleColorMode = (alternate) => {
+    // Switch the stylesheets
+    const alternateStylesheets = window.document.querySelectorAll('link.quarto-color-scheme.quarto-color-alternate');
+    manageTransitions('#quarto-margin-sidebar .nav-link', false);
+    if (alternate) {
+      enableStylesheet(alternateStylesheets);
+      for (const sheetNode of alternateStylesheets) {
+        if (sheetNode.id === "quarto-bootstrap") {
+          toggleBodyColorMode(sheetNode);
+        }
+      }
+    } else {
+      disableStylesheet(alternateStylesheets);
+      toggleBodyColorPrimary();
+    }
+    manageTransitions('#quarto-margin-sidebar .nav-link', true);
+    // Switch the toggles
+    const toggles = window.document.querySelectorAll('.quarto-color-scheme-toggle');
+    for (let i=0; i < toggles.length; i++) {
+      const toggle = toggles[i];
+      if (toggle) {
+        if (alternate) {
+          toggle.classList.add("alternate");     
+        } else {
+          toggle.classList.remove("alternate");
+        }
+      }
+    }
+    // Hack to workaround the fact that safari doesn't
+    // properly recolor the scrollbar when toggling (#1455)
+    if (navigator.userAgent.indexOf('Safari') > 0 && navigator.userAgent.indexOf('Chrome') == -1) {
+      manageTransitions("body", false);
+      window.scrollTo(0, 1);
+      setTimeout(() => {
+        window.scrollTo(0, 0);
+        manageTransitions("body", true);
+      }, 40);  
+    }
+  }
+  const isFileUrl = () => { 
+    return window.location.protocol === 'file:';
+  }
+  const hasAlternateSentinel = () => {  
+    let styleSentinel = getColorSchemeSentinel();
+    if (styleSentinel !== null) {
+      return styleSentinel === "alternate";
+    } else {
+      return false;
+    }
+  }
+  const setStyleSentinel = (alternate) => {
+    const value = alternate ? "alternate" : "default";
+    if (!isFileUrl()) {
+      window.localStorage.setItem("quarto-color-scheme", value);
+    } else {
+      localAlternateSentinel = value;
+    }
+  }
+  const getColorSchemeSentinel = () => {
+    if (!isFileUrl()) {
+      const storageValue = window.localStorage.getItem("quarto-color-scheme");
+      return storageValue != null ? storageValue : localAlternateSentinel;
+    } else {
+      return localAlternateSentinel;
+    }
+  }
+  let localAlternateSentinel = 'default';
+  // Dark / light mode switch
+  window.quartoToggleColorScheme = () => {
+    // Read the current dark / light value 
+    let toAlternate = !hasAlternateSentinel();
+    toggleColorMode(toAlternate);
+    setStyleSentinel(toAlternate);
+  };
+  // Ensure there is a toggle, if there isn't float one in the top right
+  if (window.document.querySelector('.quarto-color-scheme-toggle') === null) {
+    const a = window.document.createElement('a');
+    a.classList.add('top-right');
+    a.classList.add('quarto-color-scheme-toggle');
+    a.href = "";
+    a.onclick = function() { try { window.quartoToggleColorScheme(); } catch {} return false; };
+    const i = window.document.createElement("i");
+    i.classList.add('bi');
+    a.appendChild(i);
+    window.document.body.appendChild(a);
+  }
+  // Switch to dark mode if need be
+  if (hasAlternateSentinel()) {
+    toggleColorMode(true);
+  } else {
+    toggleColorMode(false);
+  }
   const icon = "";
   const anchorJS = new window.AnchorJS();
   anchorJS.options = {
@@ -1704,7 +1807,7 @@
     <div class="nav-footer-left"><em>© Copyright 2023 ValidMind Inc All Rights Reserved.</em></div>   
     <div class="nav-footer-center">
       &nbsp;
-    <div class="toc-actions"><div><i class="bi bi-github"></i></div><div class="action-links"><p><a href="https://github.com/validmind/documentation/edit/main/site/tests/model_validation/sklearn/OverfitDiagnosis.md" class="toc-action">Edit this page</a></p><p><a href="https://github.com/validmind/documentation/issues/new" class="toc-action">Report an issue</a></p></div></div></div>
+    </div>
     <div class="nav-footer-right">
       <ul class="footer-items list-unstyled">
     <li class="nav-item">
