[
  {
    "listing": "/about/contributing/style-guide/style-guide.html",
    "items": [
      "/about/contributing/style-guide/voice-and-tone.html",
      "/about/contributing/style-guide/conventions.html"
    ]
  },
  {
    "listing": "/about/overview.html",
    "items": [
      "/about/overview-model-documentation.html",
      "/about/overview-model-risk-management.html"
    ]
  },
  {
    "listing": "/releases/2023/2023-releases.html",
    "items": [
      "/releases/2023/2023-dec-13/highlights.html",
      "/releases/2023/2023-nov-09/highlights.html",
      "/releases/2023/2023-oct-25/highlights.html",
      "/releases/2023/2023-sep-27/highlights.html",
      "/releases/2023/2023-aug-15/highlights.html",
      "/releases/2023/release-notes-2023-jul-24.html",
      "/releases/2023/release-notes-2023-jun-22.html",
      "/releases/2023/release-notes-2023-may-30.html"
    ]
  },
  {
    "listing": "/developer/samples-jupyter-notebooks.html",
    "items": [
      "/notebooks/code_samples/nlp_and_llm/llm_summarization_demo.html",
      "/notebooks/code_samples/customization/customizing_metrics_with_output_templates.html",
      "/notebooks/code_samples/regression/quickstart_regression_full_suite.html",
      "/notebooks/code_samples/time_series/tutorial_time_series_forecasting.html",
      "/notebooks/code_samples/credit_risk/application_scorecard_demo.html",
      "/notebooks/code_samples/custom_tests/implement_custom_tests.html",
      "/notebooks/code_samples/custom_tests/integrate_external_test_providers.html",
      "/notebooks/code_samples/nlp_and_llm/prompt_validation_demo.html",
      "/notebooks/code_samples/nlp_and_llm/rag_documentation_demo.html",
      "/notebooks/code_samples/nlp_and_llm/hugging_face_integration_demo.html",
      "/notebooks/code_samples/nlp_and_llm/foundation_models_integration_demo.html",
      "/notebooks/code_samples/nlp_and_llm/hugging_face_summarization_demo.html",
      "/notebooks/code_samples/nlp_and_llm/foundation_models_summarization_demo.html"
    ]
  },
  {
    "listing": "/developer/model-testing/testing-overview.html",
    "items": [
      "/notebooks/how_to/run_tests/1_run_dataset_based_tests.html",
      "/notebooks/code_samples/custom_tests/implement_custom_tests.html",
      "/notebooks/how_to/explore_tests.html",
      "/notebooks/how_to/explore_test_suites.html",
      "/developer/model-testing/test-sandbox.html",
      "/notebooks/code_samples/custom_tests/integrate_external_test_providers.html",
      "/notebooks/how_to/configure_dataset_features.html",
      "/notebooks/how_to/run_documentation_sections.html",
      "/notebooks/how_to/run_documentation_tests_with_config.html",
      "/notebooks/how_to/run_tests_that_require_multiple_datasets.html",
      "/notebooks/how_to/run_unit_metrics.html",
      "/notebooks/how_to/document_multiple_results_for_the_same_test.html",
      "/notebooks/how_to/load_datasets_predictions.html"
    ]
  },
  {
    "listing": "/guide/guides.html",
    "items": [
      "/guide/configuration/managing-your-organization.html",
      "/guide/configuration/managing-users.html",
      "/guide/configuration/view-your-profile.html",
      "/guide/model-workflows/working-with-model-workflows.html",
      "/guide/model-inventory/working-with-model-inventory.html",
      "/guide/model-inventory/manage-inventory-custom-fields.html",
      "/guide/model-documentation/working-with-documentation-templates.html",
      "/guide/model-documentation/working-with-model-documentation.html",
      "/guide/model-documentation/export-documentation.html",
      "/developer/get-started-developer-framework.html",
      "/developer/samples-jupyter-notebooks.html",
      "/guide/model-validation/preparing-validation-reports.html",
      "/guide/model-validation/work-with-model-findings.html",
      "/guide/model-validation/view-reports.html"
    ]
  },
  {
    "listing": "/guide/model-documentation/working-with-documentation-templates.html",
    "items": [
      "/guide/model-documentation/view-documentation-templates.html",
      "/guide/model-documentation/customize-documentation-templates.html",
      "/guide/model-documentation/swap-documentation-templates.html"
    ]
  },
  {
    "listing": "/guide/model-validation/preparing-validation-reports.html",
    "items": [
      "/guide/model-validation/view-validation-guidelines.html",
      "/guide/model-validation/review-model-documentation.html",
      "/guide/model-validation/assess-compliance.html"
    ]
  },
  {
    "listing": "/guide/model-workflows/working-with-model-workflows.html",
    "items": [
      "/guide/model-workflows/customize-resource-statuses.html",
      "/guide/model-workflows/set-up-model-workflows.html"
    ]
  },
  {
    "listing": "/guide/configuration/managing-your-organization.html",
    "items": [
      "/guide/configuration/set-up-your-organization.html",
      "/guide/configuration/configure-aws-privatelink.html"
    ]
  },
  {
    "listing": "/guide/configuration/managing-users.html",
    "items": [
      "/guide/configuration/manage-users.html",
      "/guide/configuration/manage-groups.html",
      "/guide/configuration/manage-roles.html",
      "/guide/configuration/manage-permissions.html"
    ]
  },
  {
    "listing": "/guide/model-documentation/working-with-model-documentation.html",
    "items": [
      "/guide/model-documentation/view-documentation-guidelines.html",
      "/guide/model-documentation/work-with-content-blocks.html",
      "/guide/model-documentation/assign-documentation-section-statuses.html",
      "/guide/model-documentation/collaborate-with-others.html",
      "/guide/model-documentation/view-documentation-activity.html",
      "/guide/model-documentation/submit-for-approval.html"
    ]
  },
  {
    "listing": "/guide/model-inventory/working-with-model-inventory.html",
    "items": [
      "/guide/model-inventory/register-models-in-inventory.html",
      "/guide/model-inventory/customize-model-inventory-layout.html",
      "/guide/model-inventory/edit-model-inventory-fields.html"
    ]
  },
  {
    "listing": "/developer/model-testing/test-descriptions.html",
    "items": [
      "/tests/data_validation/ACFandPACFPlot.html",
      "/tests/data_validation/ADF.html",
      "/tests/data_validation/ANOVAOneWayTable.html",
      "/tests/data_validation/AutoAR.html",
      "/tests/data_validation/AutoMA.html",
      "/tests/data_validation/AutoSeasonality.html",
      "/tests/data_validation/AutoStationarity.html",
      "/tests/data_validation/BivariateFeaturesBarPlots.html",
      "/tests/data_validation/BivariateHistograms.html",
      "/tests/data_validation/BivariateScatterPlots.html",
      "/tests/data_validation/ChiSquaredFeaturesTable.html",
      "/tests/data_validation/ClassImbalance.html",
      "/tests/data_validation/nlp/CommonWords.html",
      "/tests/data_validation/DFGLSArch.html",
      "/tests/data_validation/DatasetDescription.html",
      "/tests/data_validation/DatasetSplit.html",
      "/tests/data_validation/DescriptiveStatistics.html",
      "/tests/data_validation/Duplicates.html",
      "/tests/data_validation/EngleGrangerCoint.html",
      "/tests/data_validation/FeatureTargetCorrelationPlot.html",
      "/tests/data_validation/nlp/Hashtags.html",
      "/tests/data_validation/HeatmapFeatureCorrelations.html",
      "/tests/data_validation/HighCardinality.html",
      "/tests/data_validation/HighPearsonCorrelation.html",
      "/tests/data_validation/IQROutliersBarPlot.html",
      "/tests/data_validation/IQROutliersTable.html",
      "/tests/data_validation/IsolationForestOutliers.html",
      "/tests/data_validation/KPSS.html",
      "/tests/data_validation/LaggedCorrelationHeatmap.html",
      "/tests/data_validation/nlp/LanguageDetection.html",
      "/tests/data_validation/nlp/Mentions.html",
      "/tests/data_validation/MissingValues.html",
      "/tests/data_validation/MissingValuesBarPlot.html",
      "/tests/data_validation/MissingValuesRisk.html",
      "/tests/data_validation/PearsonCorrelationMatrix.html",
      "/tests/data_validation/PhillipsPerronArch.html",
      "/tests/data_validation/nlp/PolarityAndSubjectivity.html",
      "/tests/data_validation/nlp/Punctuations.html",
      "/tests/data_validation/RollingStatsPlot.html",
      "/tests/data_validation/ScatterPlot.html",
      "/tests/data_validation/SeasonalDecompose.html",
      "/tests/data_validation/nlp/Sentiment.html",
      "/tests/data_validation/Skewness.html",
      "/tests/data_validation/SpreadPlot.html",
      "/tests/data_validation/nlp/StopWords.html",
      "/tests/data_validation/TabularCategoricalBarPlots.html",
      "/tests/data_validation/TabularDateTimeHistograms.html",
      "/tests/data_validation/TabularDescriptionTables.html",
      "/tests/data_validation/TabularNumericalHistograms.html",
      "/tests/data_validation/TargetRateBarPlots.html",
      "/tests/data_validation/nlp/TextDescription.html",
      "/tests/data_validation/TimeSeriesDescription.html",
      "/tests/data_validation/TimeSeriesDescriptiveStatistics.html",
      "/tests/data_validation/TimeSeriesFrequency.html",
      "/tests/data_validation/TimeSeriesHistogram.html",
      "/tests/data_validation/TimeSeriesLinePlot.html",
      "/tests/data_validation/TimeSeriesMissingValues.html",
      "/tests/data_validation/TimeSeriesOutliers.html",
      "/tests/data_validation/TooManyZeroValues.html",
      "/tests/data_validation/nlp/Toxicity.html",
      "/tests/data_validation/UniqueRows.html",
      "/tests/data_validation/WOEBinPlots.html",
      "/tests/data_validation/WOEBinTable.html",
      "/tests/data_validation/ZivotAndrewsArch.html",
      "/tests/model_validation/sklearn/AdjustedMutualInformation.html",
      "/tests/model_validation/sklearn/AdjustedRandIndex.html",
      "/tests/model_validation/ragas/AnswerCorrectness.html",
      "/tests/model_validation/ragas/AnswerRelevance.html",
      "/tests/model_validation/ragas/AnswerSimilarity.html",
      "/tests/model_validation/ragas/AspectCritique.html",
      "/tests/model_validation/statsmodels/AutoARIMA.html",
      "/tests/model_validation/BertScore.html",
      "/tests/model_validation/BleuScore.html",
      "/tests/model_validation/statsmodels/BoxPierce.html",
      "/tests/model_validation/sklearn/ClassifierPerformance.html",
      "/tests/model_validation/sklearn/ClusterCosineSimilarity.html",
      "/tests/model_validation/embeddings/ClusterDistribution.html",
      "/tests/model_validation/sklearn/ClusterPerformance.html",
      "/tests/model_validation/sklearn/ClusterPerformanceMetrics.html",
      "/tests/model_validation/ClusterSizeDistribution.html",
      "/tests/model_validation/sklearn/CompletenessScore.html",
      "/tests/model_validation/sklearn/ConfusionMatrix.html",
      "/tests/model_validation/ragas/ContextEntityRecall.html",
      "/tests/model_validation/ragas/ContextPrecision.html",
      "/tests/model_validation/ragas/ContextRecall.html",
      "/tests/model_validation/ragas/ContextRelevancy.html",
      "/tests/model_validation/ContextualRecall.html",
      "/tests/model_validation/embeddings/CosineSimilarityComparison.html",
      "/tests/model_validation/embeddings/CosineSimilarityDistribution.html",
      "/tests/model_validation/embeddings/CosineSimilarityHeatmap.html",
      "/tests/model_validation/statsmodels/CumulativePredictionProbabilities.html",
      "/tests/model_validation/embeddings/DescriptiveAnalytics.html",
      "/tests/model_validation/statsmodels/DurbinWatsonTest.html",
      "/tests/model_validation/embeddings/EmbeddingsVisualization2D.html",
      "/tests/model_validation/embeddings/EuclideanDistanceComparison.html",
      "/tests/model_validation/embeddings/EuclideanDistanceHeatmap.html",
      "/tests/model_validation/ragas/Faithfulness.html",
      "/tests/model_validation/sklearn/FeatureImportanceComparison.html",
      "/tests/model_validation/FeaturesAUC.html",
      "/tests/model_validation/sklearn/FowlkesMallowsScore.html",
      "/tests/model_validation/statsmodels/GINITable.html",
      "/tests/model_validation/sklearn/HomogeneityScore.html",
      "/tests/model_validation/sklearn/HyperParametersTuning.html",
      "/tests/model_validation/statsmodels/JarqueBera.html",
      "/tests/model_validation/sklearn/KMeansClustersOptimization.html",
      "/tests/model_validation/statsmodels/KolmogorovSmirnov.html",
      "/tests/model_validation/statsmodels/LJungBox.html",
      "/tests/model_validation/statsmodels/Lilliefors.html",
      "/tests/model_validation/MeteorScore.html",
      "/tests/model_validation/sklearn/MinimumAccuracy.html",
      "/tests/model_validation/sklearn/MinimumF1Score.html",
      "/tests/model_validation/sklearn/MinimumROCAUCScore.html",
      "/tests/model_validation/ModelMetadata.html",
      "/tests/model_validation/ModelMetadataComparison.html",
      "/tests/model_validation/ModelPredictionResiduals.html",
      "/tests/model_validation/sklearn/ModelsPerformanceComparison.html",
      "/tests/model_validation/sklearn/OverfitDiagnosis.html",
      "/tests/model_validation/embeddings/PCAComponentsPairwisePlots.html",
      "/tests/model_validation/sklearn/PermutationFeatureImportance.html",
      "/tests/model_validation/sklearn/PopulationStabilityIndex.html",
      "/tests/model_validation/sklearn/PrecisionRecallCurve.html",
      "/tests/model_validation/statsmodels/PredictionProbabilitiesHistogram.html",
      "/tests/model_validation/sklearn/ROCCurve.html",
      "/tests/model_validation/RegardScore.html",
      "/tests/model_validation/statsmodels/RegressionCoeffsPlot.html",
      "/tests/model_validation/sklearn/RegressionErrors.html",
      "/tests/model_validation/sklearn/RegressionErrorsComparison.html",
      "/tests/model_validation/statsmodels/RegressionFeatureSignificance.html",
      "/tests/model_validation/statsmodels/RegressionModelForecastPlot.html",
      "/tests/model_validation/statsmodels/RegressionModelForecastPlotLevels.html",
      "/tests/model_validation/statsmodels/RegressionModelSensitivityPlot.html",
      "/tests/model_validation/statsmodels/RegressionModelSummary.html",
      "/tests/model_validation/statsmodels/RegressionModelsCoeffs.html",
      "/tests/model_validation/sklearn/RegressionModelsPerformanceComparison.html",
      "/tests/model_validation/statsmodels/RegressionPermutationFeatureImportance.html",
      "/tests/model_validation/sklearn/RegressionR2Square.html",
      "/tests/model_validation/sklearn/RegressionR2SquareComparison.html",
      "/tests/model_validation/RegressionResidualsPlot.html",
      "/tests/model_validation/sklearn/RobustnessDiagnosis.html",
      "/tests/model_validation/RougeScore.html",
      "/tests/model_validation/statsmodels/RunsTest.html",
      "/tests/model_validation/sklearn/SHAPGlobalImportance.html",
      "/tests/model_validation/statsmodels/ScorecardHistogram.html",
      "/tests/model_validation/statsmodels/ShapiroWilk.html",
      "/tests/model_validation/sklearn/SilhouettePlot.html",
      "/tests/model_validation/embeddings/StabilityAnalysis.html",
      "/tests/model_validation/embeddings/StabilityAnalysisKeyword.html",
      "/tests/model_validation/embeddings/StabilityAnalysisRandomNoise.html",
      "/tests/model_validation/embeddings/StabilityAnalysisSynonyms.html",
      "/tests/model_validation/embeddings/StabilityAnalysisTranslation.html",
      "/tests/model_validation/embeddings/TSNEComponentsPairwisePlots.html",
      "/tests/model_validation/TimeSeriesPredictionWithCI.html",
      "/tests/model_validation/TimeSeriesPredictionsPlot.html",
      "/tests/model_validation/TimeSeriesR2SquareBySegments.html",
      "/tests/model_validation/TokenDisparity.html",
      "/tests/model_validation/ToxicityScore.html",
      "/tests/model_validation/sklearn/TrainingTestDegradation.html",
      "/tests/model_validation/sklearn/VMeasure.html",
      "/tests/model_validation/sklearn/WeakspotsDiagnosis.html",
      "/tests/prompt_validation/Bias.html",
      "/tests/prompt_validation/Clarity.html",
      "/tests/prompt_validation/Conciseness.html",
      "/tests/prompt_validation/Delimitation.html",
      "/tests/prompt_validation/NegativeInstruction.html",
      "/tests/prompt_validation/Robustness.html",
      "/tests/prompt_validation/Specificity.html"
    ]
  },
  {
<<<<<<< HEAD
    "listing": "/developer/get-started-developer-framework.html",
=======
    "listing": "/guide/guides.html",
    "items": [
      "/guide/configuration/managing-your-organization.html",
      "/guide/configuration/managing-users.html",
      "/guide/configuration/view-your-profile.html",
      "/guide/model-workflows/working-with-model-workflows.html",
      "/guide/model-inventory/working-with-model-inventory.html",
      "/guide/model-inventory/manage-inventory-custom-fields.html",
      "/guide/model-documentation/working-with-documentation-templates.html",
      "/guide/model-documentation/working-with-model-documentation.html",
      "/guide/model-documentation/export-documentation.html",
      "/developer/get-started-developer-framework.html",
      "/developer/samples-jupyter-notebooks.html",
      "/guide/model-validation/preparing-validation-reports.html",
      "/guide/model-validation/work-with-model-findings.html",
      "/guide/model-validation/view-reports.html"
    ]
  },
  {
    "listing": "/guide/model-documentation/working-with-documentation-templates.html",
    "items": [
      "/guide/model-documentation/view-documentation-templates.html",
      "/guide/model-documentation/customize-documentation-templates.html",
      "/guide/model-documentation/swap-documentation-templates.html"
    ]
  },
  {
    "listing": "/guide/model-validation/preparing-validation-reports.html",
    "items": [
      "/guide/model-validation/view-validation-guidelines.html",
      "/guide/model-validation/review-model-documentation.html",
      "/guide/model-validation/assess-compliance.html"
    ]
  },
  {
    "listing": "/guide/model-workflows/working-with-model-workflows.html",
    "items": [
      "/guide/model-workflows/customize-resource-statuses.html",
      "/guide/model-workflows/set-up-model-workflows.html"
    ]
  },
  {
    "listing": "/guide/configuration/log-into-validmind.html",
    "items": [
      "/guide/configuration/configure-aws-privatelink.html",
      "/guide/configuration/configure-google-private-service-connect.html"
    ]
  },
  {
    "listing": "/guide/configuration/managing-users.html",
    "items": [
      "/guide/configuration/manage-users.html",
      "/guide/configuration/manage-groups.html",
      "/guide/configuration/manage-roles.html",
      "/guide/configuration/manage-permissions.html"
    ]
  },
  {
    "listing": "/guide/configuration/managing-your-organization.html",
    "items": [
      "/guide/configuration/set-up-your-organization.html",
      "/guide/configuration/configure-aws-privatelink.html"
    ]
  },
  {
    "listing": "/guide/model-documentation/working-with-model-documentation.html",
    "items": [
      "/guide/model-documentation/view-documentation-guidelines.html",
      "/guide/model-documentation/work-with-content-blocks.html",
      "/guide/model-documentation/assign-documentation-section-statuses.html",
      "/guide/model-documentation/collaborate-with-others.html",
      "/guide/model-documentation/view-documentation-activity.html",
      "/guide/model-documentation/submit-for-approval.html"
    ]
  },
  {
    "listing": "/guide/model-inventory/working-with-model-inventory.html",
    "items": [
      "/guide/model-inventory/register-models-in-inventory.html",
      "/guide/model-inventory/customize-model-inventory-layout.html",
      "/guide/model-inventory/edit-model-inventory-fields.html"
    ]
  },
  {
    "listing": "/developer/model-testing/testing-overview.html",
>>>>>>> 75612a9a
    "items": [
      "/notebooks/quickstart_customer_churn_full_suite.html",
      "/notebooks/tutorials/intro_for_model_developers.html",
      "/notebooks/how_to/run_tests/1_run_dataset_based_tests.html",
      "/notebooks/code_samples/custom_tests/implement_custom_tests.html",
      "/notebooks/code_samples/nlp_and_llm/prompt_validation_demo.html"
    ]
  },
  {
    "listing": "/releases/2024-releases.html",
    "items": [
      "/releases/2024-jun-10/release-notes.html",
      "/releases/2024-may-22/release-notes.html",
      "/releases/2024-mar-27/highlights.html",
      "/releases/2024-feb-14/highlights.html",
      "/releases/2024-jan-26/highlights.html",
      "/releases/2024-jan-18/highlights.html"
    ]
  }
]<|MERGE_RESOLUTION|>--- conflicted
+++ resolved
@@ -60,6 +60,71 @@
       "/notebooks/how_to/run_unit_metrics.html",
       "/notebooks/how_to/document_multiple_results_for_the_same_test.html",
       "/notebooks/how_to/load_datasets_predictions.html"
+    ]
+  },
+  {
+    "listing": "/guide/model-inventory/working-with-model-inventory.html",
+    "items": [
+      "/guide/model-inventory/register-models-in-inventory.html",
+      "/guide/model-inventory/customize-model-inventory-layout.html",
+      "/guide/model-inventory/edit-model-inventory-fields.html"
+    ]
+  },
+  {
+    "listing": "/guide/model-documentation/working-with-model-documentation.html",
+    "items": [
+      "/guide/model-documentation/view-documentation-guidelines.html",
+      "/guide/model-documentation/work-with-content-blocks.html",
+      "/guide/model-documentation/assign-documentation-section-statuses.html",
+      "/guide/model-documentation/collaborate-with-others.html",
+      "/guide/model-documentation/view-documentation-activity.html",
+      "/guide/model-documentation/submit-for-approval.html"
+    ]
+  },
+  {
+    "listing": "/guide/configuration/managing-your-organization.html",
+    "items": [
+      "/guide/configuration/set-up-your-organization.html",
+      "/guide/configuration/configure-aws-privatelink.html"
+    ]
+  },
+  {
+    "listing": "/guide/configuration/managing-users.html",
+    "items": [
+      "/guide/configuration/manage-users.html",
+      "/guide/configuration/manage-groups.html",
+      "/guide/configuration/manage-roles.html",
+      "/guide/configuration/manage-permissions.html"
+    ]
+  },
+  {
+    "listing": "/guide/configuration/log-into-validmind.html",
+    "items": [
+      "/guide/configuration/configure-aws-privatelink.html",
+      "/guide/configuration/configure-google-private-service-connect.html"
+    ]
+  },
+  {
+    "listing": "/guide/model-workflows/working-with-model-workflows.html",
+    "items": [
+      "/guide/model-workflows/customize-resource-statuses.html",
+      "/guide/model-workflows/set-up-model-workflows.html"
+    ]
+  },
+  {
+    "listing": "/guide/model-validation/preparing-validation-reports.html",
+    "items": [
+      "/guide/model-validation/view-validation-guidelines.html",
+      "/guide/model-validation/review-model-documentation.html",
+      "/guide/model-validation/assess-compliance.html"
+    ]
+  },
+  {
+    "listing": "/guide/model-documentation/working-with-documentation-templates.html",
+    "items": [
+      "/guide/model-documentation/view-documentation-templates.html",
+      "/guide/model-documentation/customize-documentation-templates.html",
+      "/guide/model-documentation/swap-documentation-templates.html"
     ]
   },
   {
@@ -79,64 +144,6 @@
       "/guide/model-validation/preparing-validation-reports.html",
       "/guide/model-validation/work-with-model-findings.html",
       "/guide/model-validation/view-reports.html"
-    ]
-  },
-  {
-    "listing": "/guide/model-documentation/working-with-documentation-templates.html",
-    "items": [
-      "/guide/model-documentation/view-documentation-templates.html",
-      "/guide/model-documentation/customize-documentation-templates.html",
-      "/guide/model-documentation/swap-documentation-templates.html"
-    ]
-  },
-  {
-    "listing": "/guide/model-validation/preparing-validation-reports.html",
-    "items": [
-      "/guide/model-validation/view-validation-guidelines.html",
-      "/guide/model-validation/review-model-documentation.html",
-      "/guide/model-validation/assess-compliance.html"
-    ]
-  },
-  {
-    "listing": "/guide/model-workflows/working-with-model-workflows.html",
-    "items": [
-      "/guide/model-workflows/customize-resource-statuses.html",
-      "/guide/model-workflows/set-up-model-workflows.html"
-    ]
-  },
-  {
-    "listing": "/guide/configuration/managing-your-organization.html",
-    "items": [
-      "/guide/configuration/set-up-your-organization.html",
-      "/guide/configuration/configure-aws-privatelink.html"
-    ]
-  },
-  {
-    "listing": "/guide/configuration/managing-users.html",
-    "items": [
-      "/guide/configuration/manage-users.html",
-      "/guide/configuration/manage-groups.html",
-      "/guide/configuration/manage-roles.html",
-      "/guide/configuration/manage-permissions.html"
-    ]
-  },
-  {
-    "listing": "/guide/model-documentation/working-with-model-documentation.html",
-    "items": [
-      "/guide/model-documentation/view-documentation-guidelines.html",
-      "/guide/model-documentation/work-with-content-blocks.html",
-      "/guide/model-documentation/assign-documentation-section-statuses.html",
-      "/guide/model-documentation/collaborate-with-others.html",
-      "/guide/model-documentation/view-documentation-activity.html",
-      "/guide/model-documentation/submit-for-approval.html"
-    ]
-  },
-  {
-    "listing": "/guide/model-inventory/working-with-model-inventory.html",
-    "items": [
-      "/guide/model-inventory/register-models-in-inventory.html",
-      "/guide/model-inventory/customize-model-inventory-layout.html",
-      "/guide/model-inventory/edit-model-inventory-fields.html"
     ]
   },
   {
@@ -311,95 +318,7 @@
     ]
   },
   {
-<<<<<<< HEAD
     "listing": "/developer/get-started-developer-framework.html",
-=======
-    "listing": "/guide/guides.html",
-    "items": [
-      "/guide/configuration/managing-your-organization.html",
-      "/guide/configuration/managing-users.html",
-      "/guide/configuration/view-your-profile.html",
-      "/guide/model-workflows/working-with-model-workflows.html",
-      "/guide/model-inventory/working-with-model-inventory.html",
-      "/guide/model-inventory/manage-inventory-custom-fields.html",
-      "/guide/model-documentation/working-with-documentation-templates.html",
-      "/guide/model-documentation/working-with-model-documentation.html",
-      "/guide/model-documentation/export-documentation.html",
-      "/developer/get-started-developer-framework.html",
-      "/developer/samples-jupyter-notebooks.html",
-      "/guide/model-validation/preparing-validation-reports.html",
-      "/guide/model-validation/work-with-model-findings.html",
-      "/guide/model-validation/view-reports.html"
-    ]
-  },
-  {
-    "listing": "/guide/model-documentation/working-with-documentation-templates.html",
-    "items": [
-      "/guide/model-documentation/view-documentation-templates.html",
-      "/guide/model-documentation/customize-documentation-templates.html",
-      "/guide/model-documentation/swap-documentation-templates.html"
-    ]
-  },
-  {
-    "listing": "/guide/model-validation/preparing-validation-reports.html",
-    "items": [
-      "/guide/model-validation/view-validation-guidelines.html",
-      "/guide/model-validation/review-model-documentation.html",
-      "/guide/model-validation/assess-compliance.html"
-    ]
-  },
-  {
-    "listing": "/guide/model-workflows/working-with-model-workflows.html",
-    "items": [
-      "/guide/model-workflows/customize-resource-statuses.html",
-      "/guide/model-workflows/set-up-model-workflows.html"
-    ]
-  },
-  {
-    "listing": "/guide/configuration/log-into-validmind.html",
-    "items": [
-      "/guide/configuration/configure-aws-privatelink.html",
-      "/guide/configuration/configure-google-private-service-connect.html"
-    ]
-  },
-  {
-    "listing": "/guide/configuration/managing-users.html",
-    "items": [
-      "/guide/configuration/manage-users.html",
-      "/guide/configuration/manage-groups.html",
-      "/guide/configuration/manage-roles.html",
-      "/guide/configuration/manage-permissions.html"
-    ]
-  },
-  {
-    "listing": "/guide/configuration/managing-your-organization.html",
-    "items": [
-      "/guide/configuration/set-up-your-organization.html",
-      "/guide/configuration/configure-aws-privatelink.html"
-    ]
-  },
-  {
-    "listing": "/guide/model-documentation/working-with-model-documentation.html",
-    "items": [
-      "/guide/model-documentation/view-documentation-guidelines.html",
-      "/guide/model-documentation/work-with-content-blocks.html",
-      "/guide/model-documentation/assign-documentation-section-statuses.html",
-      "/guide/model-documentation/collaborate-with-others.html",
-      "/guide/model-documentation/view-documentation-activity.html",
-      "/guide/model-documentation/submit-for-approval.html"
-    ]
-  },
-  {
-    "listing": "/guide/model-inventory/working-with-model-inventory.html",
-    "items": [
-      "/guide/model-inventory/register-models-in-inventory.html",
-      "/guide/model-inventory/customize-model-inventory-layout.html",
-      "/guide/model-inventory/edit-model-inventory-fields.html"
-    ]
-  },
-  {
-    "listing": "/developer/model-testing/testing-overview.html",
->>>>>>> 75612a9a
     "items": [
       "/notebooks/quickstart_customer_churn_full_suite.html",
       "/notebooks/tutorials/intro_for_model_developers.html",
