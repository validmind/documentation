[
  {
    "listing": "/guide/working-with-documentation-templates.html",
    "items": [
      "/guide/view-documentation-templates.html",
      "/guide/customize-documentation-templates.html",
      "/guide/swap-documentation-templates.html"
    ]
  },
  {
<<<<<<< HEAD
    "listing": "/guide/testing-overview.html",
    "items": [
      "/notebooks/how_to/run_tests/1_run_dataset_based_tests.html",
      "/notebooks/code_samples/custom_tests/implement_custom_tests.html",
      "/notebooks/how_to/explore_tests.html",
      "/notebooks/how_to/explore_test_suites.html",
      "/guide/test-sandbox.html",
      "/notebooks/code_samples/custom_tests/integrate_external_test_providers.html",
      "/notebooks/how_to/configure_dataset_features.html",
      "/notebooks/how_to/run_documentation_sections.html",
      "/notebooks/how_to/run_documentation_tests_with_config.html",
      "/notebooks/how_to/run_tests_that_require_multiple_datasets.html",
      "/notebooks/how_to/run_unit_metrics.html",
      "/notebooks/how_to/document_multiple_results_for_the_same_test.html",
      "/notebooks/how_to/load_datasets_predictions.html"
=======
    "listing": "/guide/guides.html",
    "items": [
      "/guide/onboarding-users.html",
      "/guide/configure-aws-privatelink.html",
      "/guide/register-models-in-model-inventory.html",
      "/guide/edit-model-inventory-fields.html",
      "/guide/manage-inventory-custom-fields.html",
      "/guide/working-with-documentation-templates.html",
      "/guide/working-with-model-documentation.html",
      "/guide/export-documentation.html",
      "/guide/get-started-developer-framework.html",
      "/guide/samples-jupyter-notebooks.html",
      "/guide/preparing-validation-reports.html",
      "/guide/work-with-model-findings.html",
      "/guide/view-reports.html"
    ]
  },
  {
    "listing": "/guide/working-with-model-documentation.html",
    "items": [
      "/guide/view-documentation-guidelines.html",
      "/guide/work-with-content-blocks.html",
      "/guide/assign-documentation-section-statuses.html",
      "/guide/collaborate-with-others.html",
      "/guide/view-documentation-activity.html",
      "/guide/submit-for-approval.html"
>>>>>>> 96ce934a
    ]
  },
  {
    "listing": "/guide/samples-jupyter-notebooks.html",
    "items": [
      "/notebooks/code_samples/NLP_and_LLM/llm_summarization_demo.html",
      "/notebooks/code_samples/customization/customizing_metrics_with_output_templates.html",
      "/notebooks/code_samples/regression/quickstart_regression_full_suite.html",
      "/notebooks/code_samples/time_series/tutorial_time_series_forecasting.html",
      "/notebooks/code_samples/credit_risk/application_scorecard_demo.html",
      "/notebooks/code_samples/custom_tests/implement_custom_tests.html",
      "/notebooks/code_samples/NLP_and_LLM/prompt_validation_demo.html",
      "/notebooks/code_samples/NLP_and_LLM/rag_documentation_demo.html",
      "/notebooks/code_samples/NLP_and_LLM/hugging_face_integration_demo.html",
      "/notebooks/code_samples/NLP_and_LLM/foundation_models_integration_demo.html",
      "/notebooks/code_samples/NLP_and_LLM/hugging_face_summarization_demo.html",
      "/notebooks/code_samples/NLP_and_LLM/foundation_models_summarization_demo.html"
    ]
  },
  {
    "listing": "/guide/testing-overview.html",
    "items": [
      "/notebooks/how_to/run_tests/1_run_dataset_based_tests.html",
      "/notebooks/code_samples/custom_tests/implement_custom_tests.html",
      "/notebooks/how_to/explore_tests.html",
      "/notebooks/how_to/explore_test_suites.html",
      "/guide/test-sandbox.html",
      "/notebooks/code_samples/custom_tests/integrate_external_test_providers.html",
      "/notebooks/how_to/configure_dataset_features.html",
      "/notebooks/how_to/run_documentation_sections.html",
      "/notebooks/how_to/run_documentation_tests_with_config.html",
      "/notebooks/how_to/run_tests_that_require_multiple_datasets.html",
      "/notebooks/how_to/run_unit_metrics.html",
      "/notebooks/how_to/document_multiple_results_for_the_same_test.html",
      "/notebooks/how_to/load_datasets_predictions.html"
    ]
  },
  {
    "listing": "/guide/test-descriptions.html",
    "items": [
      "/tests/data_validation/ACFandPACFPlot.html",
      "/tests/data_validation/ANOVAOneWayTable.html",
      "/tests/data_validation/AutoAR.html",
      "/tests/data_validation/AutoMA.html",
      "/tests/data_validation/AutoSeasonality.html",
      "/tests/data_validation/AutoStationarity.html",
      "/tests/data_validation/BivariateFeaturesBarPlots.html",
      "/tests/data_validation/BivariateHistograms.html",
      "/tests/data_validation/BivariateScatterPlots.html",
      "/tests/data_validation/ChiSquaredFeaturesTable.html",
      "/tests/data_validation/ClassImbalance.html",
      "/tests/data_validation/nlp/CommonWords.html",
      "/tests/data_validation/DatasetDescription.html",
      "/tests/data_validation/DatasetSplit.html",
      "/tests/data_validation/DefaultRatesbyRiskBandPlot.html",
      "/tests/data_validation/DescriptiveStatistics.html",
      "/tests/data_validation/Duplicates.html",
      "/tests/data_validation/EngleGrangerCoint.html",
      "/tests/data_validation/FeatureTargetCorrelationPlot.html",
      "/tests/data_validation/nlp/Hashtags.html",
      "/tests/data_validation/HeatmapFeatureCorrelations.html",
      "/tests/data_validation/HighCardinality.html",
      "/tests/data_validation/HighPearsonCorrelation.html",
      "/tests/data_validation/IQROutliersBarPlot.html",
      "/tests/data_validation/IQROutliersTable.html",
      "/tests/data_validation/IsolationForestOutliers.html",
      "/tests/data_validation/LaggedCorrelationHeatmap.html",
      "/tests/data_validation/nlp/LanguageDetection.html",
      "/tests/data_validation/nlp/Mentions.html",
      "/tests/data_validation/MissingValues.html",
      "/tests/data_validation/MissingValuesBarPlot.html",
      "/tests/data_validation/MissingValuesRisk.html",
      "/tests/data_validation/PearsonCorrelationMatrix.html",
      "/tests/data_validation/PiTCreditScoresHistogram.html",
      "/tests/data_validation/PiTPDHistogram.html",
      "/tests/data_validation/nlp/PolarityAndSubjectivity.html",
      "/tests/data_validation/nlp/Punctuations.html",
      "/tests/data_validation/RollingStatsPlot.html",
      "/tests/data_validation/ScatterPlot.html",
      "/tests/data_validation/SeasonalDecompose.html",
      "/tests/data_validation/nlp/Sentiment.html",
      "/tests/data_validation/Skewness.html",
      "/tests/data_validation/SpreadPlot.html",
      "/tests/data_validation/nlp/StopWords.html",
      "/tests/data_validation/TabularCategoricalBarPlots.html",
      "/tests/data_validation/TabularDateTimeHistograms.html",
      "/tests/data_validation/TabularDescriptionTables.html",
      "/tests/data_validation/TabularNumericalHistograms.html",
      "/tests/data_validation/TargetRateBarPlots.html",
      "/tests/data_validation/nlp/TextDescription.html",
      "/tests/data_validation/TimeSeriesFrequency.html",
      "/tests/data_validation/TimeSeriesHistogram.html",
      "/tests/data_validation/TimeSeriesLinePlot.html",
      "/tests/data_validation/TimeSeriesMissingValues.html",
      "/tests/data_validation/TimeSeriesOutliers.html",
      "/tests/data_validation/TooManyZeroValues.html",
      "/tests/data_validation/nlp/Toxicity.html",
      "/tests/data_validation/UniqueRows.html",
      "/tests/data_validation/WOEBinPlots.html",
      "/tests/data_validation/WOEBinTable.html",
      "/tests/model_validation/statsmodels/ADF.html",
      "/tests/model_validation/statsmodels/ADFTest.html",
      "/tests/model_validation/sklearn/AdjustedMutualInformation.html",
      "/tests/model_validation/sklearn/AdjustedRandIndex.html",
      "/tests/model_validation/ragas/AnswerCorrectness.html",
      "/tests/model_validation/ragas/AnswerRelevance.html",
      "/tests/model_validation/ragas/AnswerSimilarity.html",
      "/tests/model_validation/ragas/AspectCritique.html",
      "/tests/model_validation/statsmodels/AutoARIMA.html",
      "/tests/model_validation/BertScore.html",
      "/tests/model_validation/BleuScore.html",
      "/tests/model_validation/statsmodels/BoxPierce.html",
      "/tests/model_validation/sklearn/ClassifierPerformance.html",
      "/tests/model_validation/sklearn/ClusterCosineSimilarity.html",
      "/tests/model_validation/embeddings/ClusterDistribution.html",
      "/tests/model_validation/sklearn/ClusterPerformance.html",
      "/tests/model_validation/sklearn/ClusterPerformanceMetrics.html",
      "/tests/model_validation/ClusterSizeDistribution.html",
      "/tests/model_validation/sklearn/CompletenessScore.html",
      "/tests/model_validation/sklearn/ConfusionMatrix.html",
      "/tests/model_validation/ragas/ContextEntityRecall.html",
      "/tests/model_validation/ragas/ContextPrecision.html",
      "/tests/model_validation/ragas/ContextRecall.html",
      "/tests/model_validation/ragas/ContextRelevancy.html",
      "/tests/model_validation/ContextualRecall.html",
      "/tests/model_validation/embeddings/CosineSimilarityComparison.html",
      "/tests/model_validation/embeddings/CosineSimilarityDistribution.html",
      "/tests/model_validation/embeddings/CosineSimilarityHeatmap.html",
      "/tests/model_validation/statsmodels/CumulativePredictionProbabilities.html",
      "/tests/model_validation/statsmodels/DFGLSArch.html",
      "/tests/model_validation/embeddings/DescriptiveAnalytics.html",
      "/tests/model_validation/statsmodels/DurbinWatsonTest.html",
      "/tests/model_validation/embeddings/EmbeddingsVisualization2D.html",
      "/tests/model_validation/embeddings/EuclideanDistanceComparison.html",
      "/tests/model_validation/embeddings/EuclideanDistanceHeatmap.html",
      "/tests/model_validation/ragas/Faithfulness.html",
      "/tests/model_validation/statsmodels/FeatureImportanceAndSignificance.html",
      "/tests/model_validation/FeaturesAUC.html",
      "/tests/model_validation/sklearn/FowlkesMallowsScore.html",
      "/tests/model_validation/statsmodels/GINITable.html",
      "/tests/model_validation/sklearn/HomogeneityScore.html",
      "/tests/model_validation/sklearn/HyperParametersTuning.html",
      "/tests/model_validation/statsmodels/JarqueBera.html",
      "/tests/model_validation/sklearn/KMeansClustersOptimization.html",
      "/tests/model_validation/statsmodels/KPSS.html",
      "/tests/model_validation/statsmodels/KolmogorovSmirnov.html",
      "/tests/model_validation/statsmodels/LJungBox.html",
      "/tests/model_validation/statsmodels/Lilliefors.html",
      "/tests/model_validation/MeteorScore.html",
      "/tests/model_validation/sklearn/MinimumAccuracy.html",
      "/tests/model_validation/sklearn/MinimumF1Score.html",
      "/tests/model_validation/sklearn/MinimumROCAUCScore.html",
      "/tests/model_validation/ModelMetadata.html",
      "/tests/model_validation/sklearn/ModelsPerformanceComparison.html",
      "/tests/model_validation/sklearn/OverfitDiagnosis.html",
      "/tests/model_validation/embeddings/PCAComponentsPairwisePlots.html",
      "/tests/model_validation/statsmodels/PDRatingClassPlot.html",
      "/tests/model_validation/sklearn/PermutationFeatureImportance.html",
      "/tests/model_validation/statsmodels/PhillipsPerronArch.html",
      "/tests/model_validation/sklearn/PopulationStabilityIndex.html",
      "/tests/model_validation/sklearn/PrecisionRecallCurve.html",
      "/tests/model_validation/statsmodels/PredictionProbabilitiesHistogram.html",
      "/tests/model_validation/sklearn/ROCCurve.html",
      "/tests/model_validation/RegardScore.html",
      "/tests/model_validation/statsmodels/RegressionCoeffsPlot.html",
      "/tests/model_validation/sklearn/RegressionErrors.html",
      "/tests/model_validation/statsmodels/RegressionFeatureSignificance.html",
      "/tests/model_validation/statsmodels/RegressionModelForecastPlot.html",
      "/tests/model_validation/statsmodels/RegressionModelForecastPlotLevels.html",
      "/tests/model_validation/statsmodels/RegressionModelInsampleComparison.html",
      "/tests/model_validation/statsmodels/RegressionModelOutsampleComparison.html",
      "/tests/model_validation/statsmodels/RegressionModelSensitivityPlot.html",
      "/tests/model_validation/statsmodels/RegressionModelSummary.html",
      "/tests/model_validation/statsmodels/RegressionModelsCoeffs.html",
      "/tests/model_validation/statsmodels/RegressionModelsPerformance.html",
      "/tests/model_validation/sklearn/RegressionModelsPerformanceComparison.html",
      "/tests/model_validation/statsmodels/RegressionPermutationFeatureImportance.html",
      "/tests/model_validation/sklearn/RegressionR2Square.html",
      "/tests/model_validation/RegressionResidualsPlot.html",
      "/tests/model_validation/statsmodels/ResidualsVisualInspection.html",
      "/tests/model_validation/sklearn/RobustnessDiagnosis.html",
      "/tests/model_validation/RougeScore.html",
      "/tests/model_validation/statsmodels/RunsTest.html",
      "/tests/model_validation/sklearn/SHAPGlobalImportance.html",
      "/tests/model_validation/statsmodels/ScorecardHistogram.html",
      "/tests/model_validation/statsmodels/ShapiroWilk.html",
      "/tests/model_validation/sklearn/SilhouettePlot.html",
      "/tests/model_validation/embeddings/StabilityAnalysis.html",
      "/tests/model_validation/embeddings/StabilityAnalysisKeyword.html",
      "/tests/model_validation/embeddings/StabilityAnalysisRandomNoise.html",
      "/tests/model_validation/embeddings/StabilityAnalysisSynonyms.html",
      "/tests/model_validation/embeddings/StabilityAnalysisTranslation.html",
      "/tests/model_validation/embeddings/TSNEComponentsPairwisePlots.html",
      "/tests/model_validation/TokenDisparity.html",
      "/tests/model_validation/ToxicityScore.html",
      "/tests/model_validation/sklearn/TrainingTestDegradation.html",
      "/tests/model_validation/sklearn/VMeasure.html",
      "/tests/model_validation/sklearn/WeakspotsDiagnosis.html",
      "/tests/model_validation/statsmodels/ZivotAndrewsArch.html",
      "/tests/prompt_validation/Bias.html",
      "/tests/prompt_validation/Clarity.html",
      "/tests/prompt_validation/Conciseness.html",
      "/tests/prompt_validation/Delimitation.html",
      "/tests/prompt_validation/NegativeInstruction.html",
      "/tests/prompt_validation/Robustness.html",
      "/tests/prompt_validation/Specificity.html"
    ]
  },
  {
    "listing": "/guide/preparing-validation-reports.html",
    "items": [
      "/guide/view-validation-guidelines.html",
      "/guide/assess-compliance.html",
      "/guide/work-with-content-blocks.html",
      "/guide/collaborate-with-others.html",
      "/guide/submit-for-approval.html"
    ]
  },
  {
<<<<<<< HEAD
    "listing": "/guide/guides.html",
    "items": [
      "/guide/set-up-your-organization.html",
      "/guide/onboarding-users.html",
      "/guide/configure-aws-privatelink.html",
      "/guide/edit-model-inventory-fields.html",
      "/guide/register-models-in-model-inventory.html",
      "/guide/working-with-documentation-templates.html",
      "/guide/working-with-model-documentation.html",
      "/guide/export-documentation.html",
      "/guide/get-started-developer-framework.html",
      "/guide/samples-jupyter-notebooks.html",
      "/guide/preparing-validation-reports.html",
      "/guide/work-with-model-findings.html",
      "/guide/view-reports.html"
    ]
  },
  {
=======
>>>>>>> 96ce934a
    "listing": "/guide/get-started-developer-framework.html",
    "items": [
      "/notebooks/quickstart_customer_churn_full_suite.html",
      "/notebooks/tutorials/intro_for_model_developers.html",
      "/notebooks/how_to/run_tests/1_run_dataset_based_tests.html",
      "/notebooks/code_samples/custom_tests/implement_custom_tests.html",
      "/notebooks/code_samples/customization/customizing_metrics_with_output_templates.html",
      "/notebooks/code_samples/NLP_and_LLM/prompt_validation_demo.html",
      "/notebooks/code_samples/time_series/tutorial_time_series_forecasting.html"
    ]
  },
  {
    "listing": "/guide/samples-jupyter-notebooks.html",
    "items": [
      "/notebooks/code_samples/NLP_and_LLM/llm_summarization_demo.html",
      "/notebooks/code_samples/customization/customizing_metrics_with_output_templates.html",
      "/notebooks/code_samples/regression/quickstart_regression_full_suite.html",
      "/notebooks/code_samples/time_series/tutorial_time_series_forecasting.html",
      "/notebooks/code_samples/credit_risk/application_scorecard_demo.html",
      "/notebooks/code_samples/custom_tests/implement_custom_tests.html",
      "/notebooks/code_samples/NLP_and_LLM/prompt_validation_demo.html",
      "/notebooks/code_samples/NLP_and_LLM/hugging_face_integration_demo.html",
      "/notebooks/code_samples/NLP_and_LLM/foundation_models_integration_demo.html",
      "/notebooks/code_samples/NLP_and_LLM/hugging_face_summarization_demo.html",
      "/notebooks/code_samples/NLP_and_LLM/foundation_models_summarization_demo.html"
    ]
  },
  {
    "listing": "/guide/working-with-model-documentation.html",
    "items": [
      "/guide/view-documentation-guidelines.html",
      "/guide/work-with-content-blocks.html",
      "/guide/collaborate-with-others.html",
      "/guide/view-documentation-activity.html",
      "/guide/submit-for-approval.html"
    ]
  }
]<|MERGE_RESOLUTION|>--- conflicted
+++ resolved
@@ -8,25 +8,9 @@
     ]
   },
   {
-<<<<<<< HEAD
-    "listing": "/guide/testing-overview.html",
-    "items": [
-      "/notebooks/how_to/run_tests/1_run_dataset_based_tests.html",
-      "/notebooks/code_samples/custom_tests/implement_custom_tests.html",
-      "/notebooks/how_to/explore_tests.html",
-      "/notebooks/how_to/explore_test_suites.html",
-      "/guide/test-sandbox.html",
-      "/notebooks/code_samples/custom_tests/integrate_external_test_providers.html",
-      "/notebooks/how_to/configure_dataset_features.html",
-      "/notebooks/how_to/run_documentation_sections.html",
-      "/notebooks/how_to/run_documentation_tests_with_config.html",
-      "/notebooks/how_to/run_tests_that_require_multiple_datasets.html",
-      "/notebooks/how_to/run_unit_metrics.html",
-      "/notebooks/how_to/document_multiple_results_for_the_same_test.html",
-      "/notebooks/how_to/load_datasets_predictions.html"
-=======
     "listing": "/guide/guides.html",
     "items": [
+      "/guide/set-up-your-organization.html",
       "/guide/onboarding-users.html",
       "/guide/configure-aws-privatelink.html",
       "/guide/register-models-in-model-inventory.html",
@@ -51,7 +35,6 @@
       "/guide/collaborate-with-others.html",
       "/guide/view-documentation-activity.html",
       "/guide/submit-for-approval.html"
->>>>>>> 96ce934a
     ]
   },
   {
@@ -271,27 +254,6 @@
     ]
   },
   {
-<<<<<<< HEAD
-    "listing": "/guide/guides.html",
-    "items": [
-      "/guide/set-up-your-organization.html",
-      "/guide/onboarding-users.html",
-      "/guide/configure-aws-privatelink.html",
-      "/guide/edit-model-inventory-fields.html",
-      "/guide/register-models-in-model-inventory.html",
-      "/guide/working-with-documentation-templates.html",
-      "/guide/working-with-model-documentation.html",
-      "/guide/export-documentation.html",
-      "/guide/get-started-developer-framework.html",
-      "/guide/samples-jupyter-notebooks.html",
-      "/guide/preparing-validation-reports.html",
-      "/guide/work-with-model-findings.html",
-      "/guide/view-reports.html"
-    ]
-  },
-  {
-=======
->>>>>>> 96ce934a
     "listing": "/guide/get-started-developer-framework.html",
     "items": [
       "/notebooks/quickstart_customer_churn_full_suite.html",
@@ -302,31 +264,5 @@
       "/notebooks/code_samples/NLP_and_LLM/prompt_validation_demo.html",
       "/notebooks/code_samples/time_series/tutorial_time_series_forecasting.html"
     ]
-  },
-  {
-    "listing": "/guide/samples-jupyter-notebooks.html",
-    "items": [
-      "/notebooks/code_samples/NLP_and_LLM/llm_summarization_demo.html",
-      "/notebooks/code_samples/customization/customizing_metrics_with_output_templates.html",
-      "/notebooks/code_samples/regression/quickstart_regression_full_suite.html",
-      "/notebooks/code_samples/time_series/tutorial_time_series_forecasting.html",
-      "/notebooks/code_samples/credit_risk/application_scorecard_demo.html",
-      "/notebooks/code_samples/custom_tests/implement_custom_tests.html",
-      "/notebooks/code_samples/NLP_and_LLM/prompt_validation_demo.html",
-      "/notebooks/code_samples/NLP_and_LLM/hugging_face_integration_demo.html",
-      "/notebooks/code_samples/NLP_and_LLM/foundation_models_integration_demo.html",
-      "/notebooks/code_samples/NLP_and_LLM/hugging_face_summarization_demo.html",
-      "/notebooks/code_samples/NLP_and_LLM/foundation_models_summarization_demo.html"
-    ]
-  },
-  {
-    "listing": "/guide/working-with-model-documentation.html",
-    "items": [
-      "/guide/view-documentation-guidelines.html",
-      "/guide/work-with-content-blocks.html",
-      "/guide/collaborate-with-others.html",
-      "/guide/view-documentation-activity.html",
-      "/guide/submit-for-approval.html"
-    ]
   }
 ]