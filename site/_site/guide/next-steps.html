<!DOCTYPE html>
<html xmlns="http://www.w3.org/1999/xhtml" lang="en" xml:lang="en"><head>

<meta charset="utf-8">
<meta name="generator" content="quarto-1.4.550">

<meta name="viewport" content="width=device-width, initial-scale=1.0, user-scalable=yes">

<<<<<<< HEAD
<meta name="dcterms.date" content="2024-02-07">
=======
<meta name="dcterms.date" content="2024-02-16">
<meta name="keywords" content="next steps, ai risk, model risk management, ValidMind">
>>>>>>> 8c3e8b08

<title>ValidMind - Next steps</title>
<style>
code{white-space: pre-wrap;}
span.smallcaps{font-variant: small-caps;}
div.columns{display: flex; gap: min(4vw, 1.5em);}
div.column{flex: auto; overflow-x: auto;}
div.hanging-indent{margin-left: 1.5em; text-indent: -1.5em;}
ul.task-list{list-style: none;}
ul.task-list li input[type="checkbox"] {
  width: 0.8em;
  margin: 0 0.8em 0.2em -1em; /* quarto-specific, see https://github.com/quarto-dev/quarto-cli/issues/4556 */ 
  vertical-align: middle;
}
</style>


<script src="../site_libs/quarto-nav/quarto-nav.js"></script>
<script src="../site_libs/clipboard/clipboard.min.js"></script>
<script src="../site_libs/quarto-search/autocomplete.umd.js"></script>
<script src="../site_libs/quarto-search/fuse.min.js"></script>
<script src="../site_libs/quarto-search/quarto-search.js"></script>
<meta name="quarto:offset" content="../">
<link href="../guide/upload-to-documentation-project.html" rel="prev">
<link href="../validmind.png" rel="icon" type="image/png">
<script src="../site_libs/quarto-html/quarto.js"></script>
<script src="../site_libs/quarto-html/popper.min.js"></script>
<script src="../site_libs/quarto-html/tippy.umd.min.js"></script>
<script src="../site_libs/quarto-html/anchor.min.js"></script>
<link href="../site_libs/quarto-html/tippy.css" rel="stylesheet">
<link href="../site_libs/quarto-html/quarto-syntax-highlighting.css" rel="stylesheet" class="quarto-color-scheme" id="quarto-text-highlighting-styles">
<link href="../site_libs/quarto-html/quarto-syntax-highlighting-dark.css" rel="prefetch" class="quarto-color-scheme quarto-color-alternate" id="quarto-text-highlighting-styles">
<script src="../site_libs/bootstrap/bootstrap.min.js"></script>
<link href="../site_libs/bootstrap/bootstrap-icons.css" rel="stylesheet">
<link href="../site_libs/bootstrap/bootstrap.min.css" rel="stylesheet" class="quarto-color-scheme" id="quarto-bootstrap" data-mode="light">
<link href="../site_libs/bootstrap/bootstrap-dark.min.css" rel="prefetch" class="quarto-color-scheme quarto-color-alternate" id="quarto-bootstrap" data-mode="dark">
<link href="../site_libs/quarto-contrib/fontawesome6-0.1.0/all.css" rel="stylesheet">
<link href="../site_libs/quarto-contrib/fontawesome6-0.1.0/latex-fontsize.css" rel="stylesheet">
<script id="quarto-search-options" type="application/json">{
  "location": "sidebar",
  "copy-button": false,
  "collapse-after": 3,
  "panel-placement": "start",
  "type": "textbox",
  "limit": 50,
  "keyboard-shortcut": [
    "f",
    "/",
    "s"
  ],
  "language": {
    "search-no-results-text": "No results",
    "search-matching-documents-text": "matching documents",
    "search-copy-link-title": "Copy link to search",
    "search-hide-matches-text": "Hide additional matches",
    "search-more-match-text": "more match in this document",
    "search-more-matches-text": "more matches in this document",
    "search-clear-button-title": "Clear",
    "search-text-placeholder": "",
    "search-detached-cancel-button-title": "Cancel",
    "search-submit-button-title": "Submit",
    "search-label": "Search"
  }
}</script>
<script async="" src="https://www.googletagmanager.com/gtag/js?id=G-S46CKWPNSS"></script>

<script type="text/javascript">

window.dataLayer = window.dataLayer || [];
function gtag(){dataLayer.push(arguments);}
gtag('js', new Date());
gtag('config', 'G-S46CKWPNSS', { 'anonymize_ip': true});
</script>


<link rel="stylesheet" href="../styles.css">
</head>

<body class="nav-sidebar docked nav-fixed">

<div id="quarto-search-results"></div>
  <header id="quarto-header" class="headroom fixed-top">
    <nav class="navbar navbar-expand-lg " data-bs-theme="dark">
      <div class="navbar-container container-fluid">
      <div class="navbar-brand-container mx-auto">
    <a href="../index.html" class="navbar-brand navbar-brand-logo">
    <img src="../guide/ValidMind-logo-color.svg" alt="" class="navbar-logo">
    </a>
  </div>
          <button class="navbar-toggler" type="button" data-bs-toggle="collapse" data-bs-target="#navbarCollapse" aria-controls="navbarCollapse" aria-expanded="false" aria-label="Toggle navigation" onclick="if (window.quartoToggleHeadroom) { window.quartoToggleHeadroom(); }">
  <span class="navbar-toggler-icon"></span>
</button>
          <div class="collapse navbar-collapse" id="navbarCollapse">
            <ul class="navbar-nav navbar-nav-scroll me-auto">
  <li class="nav-item">
    <a class="nav-link active" href="../guide/get-started.html" aria-current="page"> 
<span class="menu-text">Get Started</span></a>
  </li>  
  <li class="nav-item">
    <a class="nav-link" href="../guide/guides.html"> 
<span class="menu-text">Guides</span></a>
  </li>  
  <li class="nav-item dropdown ">
    <a class="nav-link dropdown-toggle" href="#" id="nav-menu-fa-cube--developer-framework" role="button" data-bs-toggle="dropdown" aria-expanded="false">
 <span class="menu-text"><i class="fa-solid fa-cube" aria-label="cube"></i> Developer Framework</span>
    </a>
    <ul class="dropdown-menu" aria-labelledby="nav-menu-fa-cube--developer-framework">    
        <li>
    <a class="dropdown-item" href="../guide/get-started-developer-framework.html">
 <span class="dropdown-text"><i class="fa-solid fa-rocket" aria-label="rocket"></i> Get Started</span></a>
  </li>  
        <li>
    <a class="dropdown-item" href="../guide/supported-models.html">
 <span class="dropdown-text"><i class="fa-solid fa-cubes" aria-label="cubes"></i> Supported Models</span></a>
  </li>  
        <li><hr class="dropdown-divider"></li>
        <li class="dropdown-header"><i class="fa-solid fa-code" aria-label="code"></i> CODE SAMPLES</li>
        <li>
    <a class="dropdown-item" href="../notebooks/quickstart_customer_churn_full_suite.html">
 <span class="dropdown-text"><i class="fa-solid fa-book" aria-label="book"></i> Quickstart · <code>Customer Churn</code> · <code>Binary Classification</code></span></a>
  </li>  
        <li>
    <a class="dropdown-item" href="../guide/samples-jupyter-notebooks.html">
 <span class="dropdown-text"><i class="fa-solid fa-book-open-reader" aria-label="book-open-reader"></i> More Samples · <code>LLM</code> · <code>NLP</code> · <code>Time Series</code> · <code>Etc.</code></span></a>
  </li>  
        <li>
    <a class="dropdown-item" href="../notebooks.zip">
 <span class="dropdown-text"><i class="fa-solid fa-download" aria-label="download"></i> Download Samples · <code>notebooks.zip</code></span></a>
  </li>  
        <li>
    <a class="dropdown-item" href="https://jupyterhub.validmind.com/">
 <span class="dropdown-text"><i class="fa-solid fa-hand-point-right" aria-label="hand-point-right"></i> Try it on Jupyter Hub <i class="fa-solid fa-hand-point-left" aria-label="hand-point-left"></i></span></a>
  </li>  
        <li><hr class="dropdown-divider"></li>
        <li class="dropdown-header"><i class="fa-solid fa-vial" aria-label="vial"></i> TESTING</li>
        <li>
    <a class="dropdown-item" href="../guide/testing-overview.html">
 <span class="dropdown-text"><i class="fa-solid fa-flask-vial" aria-label="flask-vial"></i> Run Tests &amp; Test Suites</span></a>
  </li>  
        <li>
    <a class="dropdown-item" href="../guide/test-descriptions.html">
 <span class="dropdown-text"><i class="fa-solid fa-microscope" aria-label="microscope"></i> Test Descriptions</span></a>
  </li>  
        <li><hr class="dropdown-divider"></li>
        <li class="dropdown-header"><i class="fa-solid fa-book" aria-label="book"></i> REFERENCE</li>
        <li>
    <a class="dropdown-item" href="../validmind/validmind.html" target="_blank">
 <span class="dropdown-text"><i class="fa-solid fa-external-link" aria-label="external-link"></i> Developer Framework</span></a>
  </li>  
    </ul>
  </li>
  <li class="nav-item">
    <a class="nav-link" href="../guide/faq.html"> 
<span class="menu-text">FAQ</span></a>
  </li>  
  <li class="nav-item">
    <a class="nav-link" href="../guide/support.html"> 
<span class="menu-text">Support</span></a>
  </li>  
  <li class="nav-item">
    <a class="nav-link" href="https://validmind.com/" target="_blank"> 
<span class="menu-text">validmind.com <i class="fa-solid fa-external-link" aria-label="external-link"></i></span></a>
  </li>  
</ul>
          </div> <!-- /navcollapse -->
          <div class="quarto-navbar-tools">
  <a href="" class="quarto-color-scheme-toggle quarto-navigation-tool  px-1" onclick="window.quartoToggleColorScheme(); return false;" title="Toggle dark mode"><i class="bi"></i></a>
</div>
      </div> <!-- /container-fluid -->
    </nav>
  <nav class="quarto-secondary-nav">
    <div class="container-fluid d-flex">
      <button type="button" class="quarto-btn-toggle btn" data-bs-toggle="collapse" data-bs-target=".quarto-sidebar-collapse-item" aria-controls="quarto-sidebar" aria-expanded="false" aria-label="Toggle sidebar navigation" onclick="if (window.quartoToggleHeadroom) { window.quartoToggleHeadroom(); }">
        <i class="bi bi-layout-text-sidebar-reverse"></i>
      </button>
        <nav class="quarto-page-breadcrumbs" aria-label="breadcrumb"><ol class="breadcrumb"><li class="breadcrumb-item"><a href="../guide/next-steps.html">Next steps</a></li></ol></nav>
        <a class="flex-grow-1" role="button" data-bs-toggle="collapse" data-bs-target=".quarto-sidebar-collapse-item" aria-controls="quarto-sidebar" aria-expanded="false" aria-label="Toggle sidebar navigation" onclick="if (window.quartoToggleHeadroom) { window.quartoToggleHeadroom(); }">      
        </a>
      <button type="button" class="btn quarto-search-button" aria-label="" onclick="window.quartoOpenSearch();">
        <i class="bi bi-search"></i>
      </button>
    </div>
  </nav>
</header>
<!-- content -->
<div id="quarto-content" class="quarto-container page-columns page-rows-contents page-layout-article page-navbar">
<!-- sidebar -->
  <nav id="quarto-sidebar" class="sidebar collapse collapse-horizontal quarto-sidebar-collapse-item sidebar-navigation docked overflow-auto">
        <div class="mt-2 flex-shrink-0 align-items-center">
        <div class="sidebar-search">
        <div id="quarto-search" class="" title="Search"></div>
        </div>
        </div>
    <div class="sidebar-menu-container"> 
    <ul class="list-unstyled mt-1">
        <li class="sidebar-item">
  <div class="sidebar-item-container"> 
  <a href="../guide/get-started.html" class="sidebar-item-text sidebar-link">
 <span class="menu-text">Get Started</span></a>
  </div>
</li>
        <li class="px-0"><hr class="sidebar-divider hi "></li>
        <li class="sidebar-item">
  <div class="sidebar-item-container"> 
  <a href="../guide/quickstart.html" class="sidebar-item-text sidebar-link">
 <span class="menu-text">Quickstart — 15 Minutes</span></a>
  </div>
</li>
        <li class="sidebar-item">
 <span class="menu-text">DEVELOPER FRAMEWORK</span>
  </li>
        <li class="sidebar-item">
  <div class="sidebar-item-container"> 
  <a href="../guide/try-developer-framework-with-jupyterhub.html" class="sidebar-item-text sidebar-link">
 <span class="menu-text">Try it with Jupyter Hub (recommended)</span></a>
  </div>
</li>
        <li class="sidebar-item">
  <div class="sidebar-item-container"> 
  <a href="../guide/try-developer-framework-with-docker.html" class="sidebar-item-text sidebar-link">
 <span class="menu-text">Try it with Docker Desktop</span></a>
  </div>
</li>
        <li class="sidebar-item">
  <div class="sidebar-item-container"> 
  <a href="../guide/try-developer-framework-with-colab.html" class="sidebar-item-text sidebar-link">
 <span class="menu-text">Try it with Google Colaboratory</span></a>
  </div>
</li>
        <li class="sidebar-item">
 <span class="menu-text">PLATFORM UI</span>
  </li>
        <li class="sidebar-item">
  <div class="sidebar-item-container"> 
  <a href="../guide/explore-example-documentation-project.html" class="sidebar-item-text sidebar-link">
 <span class="menu-text">Explore a sample documentation project</span></a>
  </div>
</li>
        <li class="sidebar-item">
  <div class="sidebar-item-container"> 
  <a href="../guide/create-your-first-documentation-project.html" class="sidebar-item-text sidebar-link">
 <span class="menu-text">Create your first documentation project</span></a>
  </div>
</li>
        <li class="sidebar-item">
  <div class="sidebar-item-container"> 
  <a href="../guide/upload-to-documentation-project.html" class="sidebar-item-text sidebar-link">
 <span class="menu-text">Upload to your documentation project</span></a>
  </div>
</li>
        <li class="sidebar-item">
  <div class="sidebar-item-container"> 
  <a href="../guide/next-steps.html" class="sidebar-item-text sidebar-link active">
 <span class="menu-text">Next steps</span></a>
  </div>
</li>
        <li class="px-0"><hr class="sidebar-divider hi "></li>
        <li class="sidebar-item">
 <span class="menu-text">OVERVIEW</span>
  </li>
        <li class="sidebar-item">
  <div class="sidebar-item-container"> 
  <a href="../guide/overview.html" class="sidebar-item-text sidebar-link">
 <span class="menu-text">What is ValidMind?</span></a>
  </div>
</li>
        <li class="sidebar-item">
  <div class="sidebar-item-container"> 
  <a href="../guide/overview-model-documentation.html" class="sidebar-item-text sidebar-link">
 <span class="menu-text">Automated model testing &amp; documentation</span></a>
  </div>
</li>
        <li class="sidebar-item">
  <div class="sidebar-item-container"> 
  <a href="../guide/overview-model-risk-management.html" class="sidebar-item-text sidebar-link">
 <span class="menu-text">Model risk governance management</span></a>
  </div>
</li>
        <li class="sidebar-item">
  <div class="sidebar-item-container"> 
  <a href="../guide/license-agreement.html" class="sidebar-item-text sidebar-link">
 <span class="menu-text">Software license agreement</span></a>
  </div>
</li>
        <li class="sidebar-item">
  <div class="sidebar-item-container"> 
  <a href="../guide/glossary.html" class="sidebar-item-text sidebar-link">
 <span class="menu-text">Glossary</span></a>
  </div>
</li>
        <li class="px-0"><hr class="sidebar-divider hi "></li>
        <li class="sidebar-item">
 <span class="menu-text">RELEASES</span>
  </li>
        <li class="sidebar-item">
  <div class="sidebar-item-container"> 
  <a href="../guide/join-closed-beta.html" class="sidebar-item-text sidebar-link">
 <span class="menu-text">Join our closed beta!</span></a>
  </div>
</li>
        <li class="sidebar-item">
  <div class="sidebar-item-container"> 
  <a href="../releases/2024-feb-14/highlights.html" class="sidebar-item-text sidebar-link">
 <span class="menu-text">February 14, 2024</span></a>
  </div>
</li>
          <li class="sidebar-item">
  <div class="sidebar-item-container"> 
  <a href="../releases/2024-jan-26/highlights.html" class="sidebar-item-text sidebar-link">
 <span class="menu-text">January 26, 2024</span></a>
  </div>
</li>
        <li class="sidebar-item">
  <div class="sidebar-item-container"> 
  <a href="../releases/2024-jan-18/highlights.html" class="sidebar-item-text sidebar-link">
 <span class="menu-text">January 18, 2024</span></a>
  </div>
</li>
        <li class="sidebar-item">
  <div class="sidebar-item-container"> 
  <a href="../releases/2023-dec-13/highlights.html" class="sidebar-item-text sidebar-link">
 <span class="menu-text">December 13, 2023</span></a>
  </div>
</li>
        <li class="sidebar-item">
  <div class="sidebar-item-container"> 
  <a href="../releases/2023-nov-09/highlights.html" class="sidebar-item-text sidebar-link">
 <span class="menu-text">November 9, 2023</span></a>
  </div>
</li>
        <li class="sidebar-item">
  <div class="sidebar-item-container"> 
  <a href="../releases/2023-oct-25/highlights.html" class="sidebar-item-text sidebar-link">
 <span class="menu-text">October 25, 2023</span></a>
  </div>
</li>
        <li class="sidebar-item">
  <div class="sidebar-item-container"> 
  <a href="../releases/2023-sep-27/highlights.html" class="sidebar-item-text sidebar-link">
 <span class="menu-text">September 27, 2023</span></a>
  </div>
</li>
        <li class="sidebar-item">
  <div class="sidebar-item-container"> 
  <a href="../releases/2023-aug-15/highlights.html" class="sidebar-item-text sidebar-link">
 <span class="menu-text">August 15, 2023</span></a>
  </div>
</li>
        <li class="sidebar-item">
  <div class="sidebar-item-container"> 
  <a href="../guide/release-notes-2023-jul-24.html" class="sidebar-item-text sidebar-link">
 <span class="menu-text">July 24, 2023</span></a>
  </div>
</li>
        <li class="sidebar-item">
  <div class="sidebar-item-container"> 
  <a href="../guide/release-notes-2023-jun-22.html" class="sidebar-item-text sidebar-link">
 <span class="menu-text">June 22, 2023</span></a>
  </div>
</li>
        <li class="sidebar-item">
  <div class="sidebar-item-container"> 
  <a href="../guide/release-notes-2023-may-30.html" class="sidebar-item-text sidebar-link">
 <span class="menu-text">May 30, 2023</span></a>
  </div>
</li>
    </ul>
    </div>
</nav>
<div id="quarto-sidebar-glass" class="quarto-sidebar-collapse-item" data-bs-toggle="collapse" data-bs-target=".quarto-sidebar-collapse-item"></div>
<!-- margin-sidebar -->
    <div id="quarto-margin-sidebar" class="sidebar margin-sidebar">
        <nav id="TOC" role="doc-toc" class="toc-active">
    <h2 id="toc-title">On this page</h2>
   
  <ul>
  <li><a href="#have-more-questions" id="toc-have-more-questions" class="nav-link active" data-scroll-target="#have-more-questions">Have more questions?</a></li>
  <li><a href="#need-help" id="toc-need-help" class="nav-link" data-scroll-target="#need-help">Need help?</a></li>
  </ul>
<div class="toc-actions"><ul><li><a href="https://github.com/validmind/documentation/edit/main/site/guide/next-steps.qmd" class="toc-action"><i class="bi bi-github"></i>Edit this page</a></li><li><a href="https://github.com/validmind/documentation/issues/new" class="toc-action"><i class="bi empty"></i>Report an issue</a></li></ul></div></nav>
    </div>
<!-- main -->
<main class="content" id="quarto-document-content">

<header id="title-block-header" class="quarto-title-block default">
<div class="quarto-title">
<h1 class="title">Next steps</h1>
</div>



<div class="quarto-title-meta">

    
    <div>
    <div class="quarto-title-meta-heading">Published</div>
    <div class="quarto-title-meta-contents">
      <p class="date">February 16, 2024</p>
    </div>
  </div>
  
    
  </div>
  


</header>


<p>Ready to use ValidMind for production with your own use cases? Our documentation includes how-to instructions for the following user roles:</p>
<ul>
<li><p><a href="../guide/guides.html"><strong>For platform administrators</strong></a> — Learn how to configure the platform, from setting up connectivity via AWS PrivateLink, to customizing the ValidMind Platform to suit your existing workflows, and more.</p></li>
<li><p><a href="../guide/get-started-developer-framework.html"><strong>For model developers</strong></a> — Find information for ValidMind tests and test suites, additional Jupyter notebooks, and the ValidMind Developer Framework reference.</p>
<p>We have more <a href="../guide/samples-jupyter-notebooks.html">code samples</a> available that you can download and try out yourself.</p>
<p>Also check the <a href="../guide/guides.html"><strong>Guides</strong></a> for how to integrate the Developer Framework in your own environment, add documentation, and collaborate with model validators.</p></li>
<li><p><a href="../guide/guides.html"><strong>For model validators</strong></a> — Learn how to step through the approval process after review and generate validation reports as you collaborate with model developers.</p>
<p><a href="../guide/collaborate-on-documentation-projects.html">Collaborate on documentation projects</a></p></li>
</ul>
<section id="have-more-questions" class="level3">
<h3 class="anchored" data-anchor-id="have-more-questions">Have more questions?</h3>
<p>We curate several lists of frequently asked questions (FAQs) that might be of help:</p>
<ul>
<li><a href="../guide/faq-models.html">Model registration, configuration, and customization</a></li>
<li><a href="../guide/faq-inventory.html">Model inventory, tracking, and reporting</a></li>
<li><a href="../guide/faq-documentation.html">Documentation and templates</a></li>
<li><a href="../guide/faq-workflows.html">Workflows and collaboration</a></li>
<li><a href="../guide/faq-testing.html">Testing and thresholds</a></li>
<li><a href="../guide/faq-integrations.html">Integrations and support</a></li>
<li><a href="../guide/faq-privacy.html">Data handling and privacy</a></li>
</ul>
<p>Don’t see what you are looking for? Email <a href="mailto:support@validmind.com">support@validmind.com</a> to get help from a human.</p>
</section>
<section id="need-help" class="level3">
<h3 class="anchored" data-anchor-id="need-help">Need help?</h3>
<p>If you would like help from a human, check our <a href="../guide/support.html">Support</a> page. You can also send us your feedback on product features or our documentation.</p>


</section>

</main> <!-- /main -->
<script id="quarto-html-after-body" type="application/javascript">
window.document.addEventListener("DOMContentLoaded", function (event) {
  const toggleBodyColorMode = (bsSheetEl) => {
    const mode = bsSheetEl.getAttribute("data-mode");
    const bodyEl = window.document.querySelector("body");
    if (mode === "dark") {
      bodyEl.classList.add("quarto-dark");
      bodyEl.classList.remove("quarto-light");
    } else {
      bodyEl.classList.add("quarto-light");
      bodyEl.classList.remove("quarto-dark");
    }
  }
  const toggleBodyColorPrimary = () => {
    const bsSheetEl = window.document.querySelector("link#quarto-bootstrap");
    if (bsSheetEl) {
      toggleBodyColorMode(bsSheetEl);
    }
  }
  toggleBodyColorPrimary();  
  const disableStylesheet = (stylesheets) => {
    for (let i=0; i < stylesheets.length; i++) {
      const stylesheet = stylesheets[i];
      stylesheet.rel = 'prefetch';
    }
  }
  const enableStylesheet = (stylesheets) => {
    for (let i=0; i < stylesheets.length; i++) {
      const stylesheet = stylesheets[i];
      stylesheet.rel = 'stylesheet';
    }
  }
  const manageTransitions = (selector, allowTransitions) => {
    const els = window.document.querySelectorAll(selector);
    for (let i=0; i < els.length; i++) {
      const el = els[i];
      if (allowTransitions) {
        el.classList.remove('notransition');
      } else {
        el.classList.add('notransition');
      }
    }
  }
  const toggleGiscusIfUsed = (isAlternate, darkModeDefault) => {
    const baseTheme = document.querySelector('#giscus-base-theme')?.value ?? 'light';
    const alternateTheme = document.querySelector('#giscus-alt-theme')?.value ?? 'dark';
    let newTheme = '';
    if(darkModeDefault) {
      newTheme = isAlternate ? baseTheme : alternateTheme;
    } else {
      newTheme = isAlternate ? alternateTheme : baseTheme;
    }
    const changeGiscusTheme = () => {
      // From: https://github.com/giscus/giscus/issues/336
      const sendMessage = (message) => {
        const iframe = document.querySelector('iframe.giscus-frame');
        if (!iframe) return;
        iframe.contentWindow.postMessage({ giscus: message }, 'https://giscus.app');
      }
      sendMessage({
        setConfig: {
          theme: newTheme
        }
      });
    }
    const isGiscussLoaded = window.document.querySelector('iframe.giscus-frame') !== null;
    if (isGiscussLoaded) {
      changeGiscusTheme();
    }
  }
  const toggleColorMode = (alternate) => {
    // Switch the stylesheets
    const alternateStylesheets = window.document.querySelectorAll('link.quarto-color-scheme.quarto-color-alternate');
    manageTransitions('#quarto-margin-sidebar .nav-link', false);
    if (alternate) {
      enableStylesheet(alternateStylesheets);
      for (const sheetNode of alternateStylesheets) {
        if (sheetNode.id === "quarto-bootstrap") {
          toggleBodyColorMode(sheetNode);
        }
      }
    } else {
      disableStylesheet(alternateStylesheets);
      toggleBodyColorPrimary();
    }
    manageTransitions('#quarto-margin-sidebar .nav-link', true);
    // Switch the toggles
    const toggles = window.document.querySelectorAll('.quarto-color-scheme-toggle');
    for (let i=0; i < toggles.length; i++) {
      const toggle = toggles[i];
      if (toggle) {
        if (alternate) {
          toggle.classList.add("alternate");     
        } else {
          toggle.classList.remove("alternate");
        }
      }
    }
    // Hack to workaround the fact that safari doesn't
    // properly recolor the scrollbar when toggling (#1455)
    if (navigator.userAgent.indexOf('Safari') > 0 && navigator.userAgent.indexOf('Chrome') == -1) {
      manageTransitions("body", false);
      window.scrollTo(0, 1);
      setTimeout(() => {
        window.scrollTo(0, 0);
        manageTransitions("body", true);
      }, 40);  
    }
  }
  const isFileUrl = () => { 
    return window.location.protocol === 'file:';
  }
  const hasAlternateSentinel = () => {  
    let styleSentinel = getColorSchemeSentinel();
    if (styleSentinel !== null) {
      return styleSentinel === "alternate";
    } else {
      return false;
    }
  }
  const setStyleSentinel = (alternate) => {
    const value = alternate ? "alternate" : "default";
    if (!isFileUrl()) {
      window.localStorage.setItem("quarto-color-scheme", value);
    } else {
      localAlternateSentinel = value;
    }
  }
  const getColorSchemeSentinel = () => {
    if (!isFileUrl()) {
      const storageValue = window.localStorage.getItem("quarto-color-scheme");
      return storageValue != null ? storageValue : localAlternateSentinel;
    } else {
      return localAlternateSentinel;
    }
  }
  const darkModeDefault = false;
  let localAlternateSentinel = darkModeDefault ? 'alternate' : 'default';
  // Dark / light mode switch
  window.quartoToggleColorScheme = () => {
    // Read the current dark / light value 
    let toAlternate = !hasAlternateSentinel();
    toggleColorMode(toAlternate);
    setStyleSentinel(toAlternate);
    toggleGiscusIfUsed(toAlternate, darkModeDefault);
  };
  // Ensure there is a toggle, if there isn't float one in the top right
  if (window.document.querySelector('.quarto-color-scheme-toggle') === null) {
    const a = window.document.createElement('a');
    a.classList.add('top-right');
    a.classList.add('quarto-color-scheme-toggle');
    a.href = "";
    a.onclick = function() { try { window.quartoToggleColorScheme(); } catch {} return false; };
    const i = window.document.createElement("i");
    i.classList.add('bi');
    a.appendChild(i);
    window.document.body.appendChild(a);
  }
  // Switch to dark mode if need be
  if (hasAlternateSentinel()) {
    toggleColorMode(true);
  } else {
    toggleColorMode(false);
  }
  const icon = "";
  const anchorJS = new window.AnchorJS();
  anchorJS.options = {
    placement: 'right',
    icon: icon
  };
  anchorJS.add('.anchored');
  const isCodeAnnotation = (el) => {
    for (const clz of el.classList) {
      if (clz.startsWith('code-annotation-')) {                     
        return true;
      }
    }
    return false;
  }
  const clipboard = new window.ClipboardJS('.code-copy-button', {
    text: function(trigger) {
      const codeEl = trigger.previousElementSibling.cloneNode(true);
      for (const childEl of codeEl.children) {
        if (isCodeAnnotation(childEl)) {
          childEl.remove();
        }
      }
      return codeEl.innerText;
    }
  });
  clipboard.on('success', function(e) {
    // button target
    const button = e.trigger;
    // don't keep focus
    button.blur();
    // flash "checked"
    button.classList.add('code-copy-button-checked');
    var currentTitle = button.getAttribute("title");
    button.setAttribute("title", "Copied!");
    let tooltip;
    if (window.bootstrap) {
      button.setAttribute("data-bs-toggle", "tooltip");
      button.setAttribute("data-bs-placement", "left");
      button.setAttribute("data-bs-title", "Copied!");
      tooltip = new bootstrap.Tooltip(button, 
        { trigger: "manual", 
          customClass: "code-copy-button-tooltip",
          offset: [0, -8]});
      tooltip.show();    
    }
    setTimeout(function() {
      if (tooltip) {
        tooltip.hide();
        button.removeAttribute("data-bs-title");
        button.removeAttribute("data-bs-toggle");
        button.removeAttribute("data-bs-placement");
      }
      button.setAttribute("title", currentTitle);
      button.classList.remove('code-copy-button-checked');
    }, 1000);
    // clear code selection
    e.clearSelection();
  });
    var localhostRegex = new RegExp(/^(?:http|https):\/\/localhost\:?[0-9]*\//);
    var mailtoRegex = new RegExp(/^mailto:/);
      var filterRegex = new RegExp('/' + window.location.host + '/');
    var isInternal = (href) => {
        return filterRegex.test(href) || localhostRegex.test(href) || mailtoRegex.test(href);
    }
    // Inspect non-navigation links and adorn them if external
 	var links = window.document.querySelectorAll('a[href]:not(.nav-link):not(.navbar-brand):not(.toc-action):not(.sidebar-link):not(.sidebar-item-toggle):not(.pagination-link):not(.no-external):not([aria-hidden]):not(.dropdown-item):not(.quarto-navigation-tool)');
    for (var i=0; i<links.length; i++) {
      const link = links[i];
      if (!isInternal(link.href)) {
          // target, if specified
          link.setAttribute("target", "_blank");
          if (link.getAttribute("rel") === null) {
            link.setAttribute("rel", "noopener");
          }
          // default icon
          link.classList.add("external");
      }
    }
  function tippyHover(el, contentFn, onTriggerFn, onUntriggerFn) {
    const config = {
      allowHTML: true,
      maxWidth: 500,
      delay: 100,
      arrow: false,
      appendTo: function(el) {
          return el.parentElement;
      },
      interactive: true,
      interactiveBorder: 10,
      theme: 'quarto',
      placement: 'bottom-start',
    };
    if (contentFn) {
      config.content = contentFn;
    }
    if (onTriggerFn) {
      config.onTrigger = onTriggerFn;
    }
    if (onUntriggerFn) {
      config.onUntrigger = onUntriggerFn;
    }
    window.tippy(el, config); 
  }
  const noterefs = window.document.querySelectorAll('a[role="doc-noteref"]');
  for (var i=0; i<noterefs.length; i++) {
    const ref = noterefs[i];
    tippyHover(ref, function() {
      // use id or data attribute instead here
      let href = ref.getAttribute('data-footnote-href') || ref.getAttribute('href');
      try { href = new URL(href).hash; } catch {}
      const id = href.replace(/^#\/?/, "");
      const note = window.document.getElementById(id);
      return note.innerHTML;
    });
  }
  const xrefs = window.document.querySelectorAll('a.quarto-xref');
  const processXRef = (id, note) => {
    // Strip column container classes
    const stripColumnClz = (el) => {
      el.classList.remove("page-full", "page-columns");
      if (el.children) {
        for (const child of el.children) {
          stripColumnClz(child);
        }
      }
    }
    stripColumnClz(note)
    if (id === null || id.startsWith('sec-')) {
      // Special case sections, only their first couple elements
      const container = document.createElement("div");
      if (note.children && note.children.length > 2) {
        container.appendChild(note.children[0].cloneNode(true));
        for (let i = 1; i < note.children.length; i++) {
          const child = note.children[i];
          if (child.tagName === "P" && child.innerText === "") {
            continue;
          } else {
            container.appendChild(child.cloneNode(true));
            break;
          }
        }
        if (window.Quarto?.typesetMath) {
          window.Quarto.typesetMath(container);
        }
        return container.innerHTML
      } else {
        if (window.Quarto?.typesetMath) {
          window.Quarto.typesetMath(note);
        }
        return note.innerHTML;
      }
    } else {
      // Remove any anchor links if they are present
      const anchorLink = note.querySelector('a.anchorjs-link');
      if (anchorLink) {
        anchorLink.remove();
      }
      if (window.Quarto?.typesetMath) {
        window.Quarto.typesetMath(note);
      }
      // TODO in 1.5, we should make sure this works without a callout special case
      if (note.classList.contains("callout")) {
        return note.outerHTML;
      } else {
        return note.innerHTML;
      }
    }
  }
  for (var i=0; i<xrefs.length; i++) {
    const xref = xrefs[i];
    tippyHover(xref, undefined, function(instance) {
      instance.disable();
      let url = xref.getAttribute('href');
      let hash = undefined; 
      if (url.startsWith('#')) {
        hash = url;
      } else {
        try { hash = new URL(url).hash; } catch {}
      }
      if (hash) {
        const id = hash.replace(/^#\/?/, "");
        const note = window.document.getElementById(id);
        if (note !== null) {
          try {
            const html = processXRef(id, note.cloneNode(true));
            instance.setContent(html);
          } finally {
            instance.enable();
            instance.show();
          }
        } else {
          // See if we can fetch this
          fetch(url.split('#')[0])
          .then(res => res.text())
          .then(html => {
            const parser = new DOMParser();
            const htmlDoc = parser.parseFromString(html, "text/html");
            const note = htmlDoc.getElementById(id);
            if (note !== null) {
              const html = processXRef(id, note);
              instance.setContent(html);
            } 
          }).finally(() => {
            instance.enable();
            instance.show();
          });
        }
      } else {
        // See if we can fetch a full url (with no hash to target)
        // This is a special case and we should probably do some content thinning / targeting
        fetch(url)
        .then(res => res.text())
        .then(html => {
          const parser = new DOMParser();
          const htmlDoc = parser.parseFromString(html, "text/html");
          const note = htmlDoc.querySelector('main.content');
          if (note !== null) {
            // This should only happen for chapter cross references
            // (since there is no id in the URL)
            // remove the first header
            if (note.children.length > 0 && note.children[0].tagName === "HEADER") {
              note.children[0].remove();
            }
            const html = processXRef(null, note);
            instance.setContent(html);
          } 
        }).finally(() => {
          instance.enable();
          instance.show();
        });
      }
    }, function(instance) {
    });
  }
      let selectedAnnoteEl;
      const selectorForAnnotation = ( cell, annotation) => {
        let cellAttr = 'data-code-cell="' + cell + '"';
        let lineAttr = 'data-code-annotation="' +  annotation + '"';
        const selector = 'span[' + cellAttr + '][' + lineAttr + ']';
        return selector;
      }
      const selectCodeLines = (annoteEl) => {
        const doc = window.document;
        const targetCell = annoteEl.getAttribute("data-target-cell");
        const targetAnnotation = annoteEl.getAttribute("data-target-annotation");
        const annoteSpan = window.document.querySelector(selectorForAnnotation(targetCell, targetAnnotation));
        const lines = annoteSpan.getAttribute("data-code-lines").split(",");
        const lineIds = lines.map((line) => {
          return targetCell + "-" + line;
        })
        let top = null;
        let height = null;
        let parent = null;
        if (lineIds.length > 0) {
            //compute the position of the single el (top and bottom and make a div)
            const el = window.document.getElementById(lineIds[0]);
            top = el.offsetTop;
            height = el.offsetHeight;
            parent = el.parentElement.parentElement;
          if (lineIds.length > 1) {
            const lastEl = window.document.getElementById(lineIds[lineIds.length - 1]);
            const bottom = lastEl.offsetTop + lastEl.offsetHeight;
            height = bottom - top;
          }
          if (top !== null && height !== null && parent !== null) {
            // cook up a div (if necessary) and position it 
            let div = window.document.getElementById("code-annotation-line-highlight");
            if (div === null) {
              div = window.document.createElement("div");
              div.setAttribute("id", "code-annotation-line-highlight");
              div.style.position = 'absolute';
              parent.appendChild(div);
            }
            div.style.top = top - 2 + "px";
            div.style.height = height + 4 + "px";
            div.style.left = 0;
            let gutterDiv = window.document.getElementById("code-annotation-line-highlight-gutter");
            if (gutterDiv === null) {
              gutterDiv = window.document.createElement("div");
              gutterDiv.setAttribute("id", "code-annotation-line-highlight-gutter");
              gutterDiv.style.position = 'absolute';
              const codeCell = window.document.getElementById(targetCell);
              const gutter = codeCell.querySelector('.code-annotation-gutter');
              gutter.appendChild(gutterDiv);
            }
            gutterDiv.style.top = top - 2 + "px";
            gutterDiv.style.height = height + 4 + "px";
          }
          selectedAnnoteEl = annoteEl;
        }
      };
      const unselectCodeLines = () => {
        const elementsIds = ["code-annotation-line-highlight", "code-annotation-line-highlight-gutter"];
        elementsIds.forEach((elId) => {
          const div = window.document.getElementById(elId);
          if (div) {
            div.remove();
          }
        });
        selectedAnnoteEl = undefined;
      };
        // Handle positioning of the toggle
    window.addEventListener(
      "resize",
      throttle(() => {
        elRect = undefined;
        if (selectedAnnoteEl) {
          selectCodeLines(selectedAnnoteEl);
        }
      }, 10)
    );
    function throttle(fn, ms) {
    let throttle = false;
    let timer;
      return (...args) => {
        if(!throttle) { // first call gets through
            fn.apply(this, args);
            throttle = true;
        } else { // all the others get throttled
            if(timer) clearTimeout(timer); // cancel #2
            timer = setTimeout(() => {
              fn.apply(this, args);
              timer = throttle = false;
            }, ms);
        }
      };
    }
      // Attach click handler to the DT
      const annoteDls = window.document.querySelectorAll('dt[data-target-cell]');
      for (const annoteDlNode of annoteDls) {
        annoteDlNode.addEventListener('click', (event) => {
          const clickedEl = event.target;
          if (clickedEl !== selectedAnnoteEl) {
            unselectCodeLines();
            const activeEl = window.document.querySelector('dt[data-target-cell].code-annotation-active');
            if (activeEl) {
              activeEl.classList.remove('code-annotation-active');
            }
            selectCodeLines(clickedEl);
            clickedEl.classList.add('code-annotation-active');
          } else {
            // Unselect the line
            unselectCodeLines();
            clickedEl.classList.remove('code-annotation-active');
          }
        });
      }
  const findCites = (el) => {
    const parentEl = el.parentElement;
    if (parentEl) {
      const cites = parentEl.dataset.cites;
      if (cites) {
        return {
          el,
          cites: cites.split(' ')
        };
      } else {
        return findCites(el.parentElement)
      }
    } else {
      return undefined;
    }
  };
  var bibliorefs = window.document.querySelectorAll('a[role="doc-biblioref"]');
  for (var i=0; i<bibliorefs.length; i++) {
    const ref = bibliorefs[i];
    const citeInfo = findCites(ref);
    if (citeInfo) {
      tippyHover(citeInfo.el, function() {
        var popup = window.document.createElement('div');
        citeInfo.cites.forEach(function(cite) {
          var citeDiv = window.document.createElement('div');
          citeDiv.classList.add('hanging-indent');
          citeDiv.classList.add('csl-entry');
          var biblioDiv = window.document.getElementById('ref-' + cite);
          if (biblioDiv) {
            citeDiv.innerHTML = biblioDiv.innerHTML;
          }
          popup.appendChild(citeDiv);
        });
        return popup.innerHTML;
      });
    }
  }
});
</script>
<nav class="page-navigation">
  <div class="nav-page nav-page-previous">
<<<<<<< HEAD
      <a href="../guide/upload-to-documentation-project.html" class="pagination-link  aria-label=" upload="" to="" your="" documentation="" project"="">
        <i class="bi bi-arrow-left-short"></i> <span class="nav-page-text">Upload to your documentation project</span>
=======
      <a href="../guide/upload-to-documentation-project.html" class="pagination-link" aria-label="Upload to Your Documentation Project">
        <i class="bi bi-arrow-left-short"></i> <span class="nav-page-text">Upload to Your Documentation Project</span>
>>>>>>> 8c3e8b08
      </a>          
  </div>
  <div class="nav-page nav-page-next">
  </div>
</nav>
</div> <!-- /content -->
<footer class="footer">
  <div class="nav-footer">
    <div class="nav-footer-left">
<p><em>© Copyright 2023-2024 ValidMind Inc.&nbsp;All Rights Reserved.</em></p>
</div>   
    <div class="nav-footer-center">
      &nbsp;
    <div class="toc-actions d-sm-block d-md-none"><ul><li><a href="https://github.com/validmind/documentation/edit/main/site/guide/next-steps.qmd" class="toc-action"><i class="bi bi-github"></i>Edit this page</a></li><li><a href="https://github.com/validmind/documentation/issues/new" class="toc-action"><i class="bi empty"></i>Report an issue</a></li></ul></div></div>
    <div class="nav-footer-right">
      <ul class="footer-items list-unstyled">
    <li class="nav-item">
    <a class="nav-link" href="https://validmind.com/" target="_blank">
<p>validmind.com <i class="fa-solid fa-external-link" aria-label="external-link"></i></p>
</a>
  </li>  
    <li class="nav-item">
    <a class="nav-link" href="https://validmind.com/privacy-policy/">
<p>Privacy Policy</p>
</a>
  </li>  
    <li class="nav-item">
    <a class="nav-link" href="https://validmind.com/terms-of-use/">
<p>Terms of Use</p>
</a>
  </li>  
    <li class="nav-item compact">
    <a class="nav-link" href="https://github.com/validmind/documentation">
      <i class="bi bi-github" role="img">
</i> 
    </a>
  </li>  
    <li class="nav-item compact">
    <a class="nav-link" href="https://www.linkedin.com/company/validmind/">
      <i class="bi bi-linkedin" role="img">
</i> 
    </a>
  </li>  
</ul>
    </div>
  </div>
</footer>




</body></html><|MERGE_RESOLUTION|>--- conflicted
+++ resolved
@@ -6,12 +6,7 @@
 
 <meta name="viewport" content="width=device-width, initial-scale=1.0, user-scalable=yes">
 
-<<<<<<< HEAD
-<meta name="dcterms.date" content="2024-02-07">
-=======
-<meta name="dcterms.date" content="2024-02-16">
-<meta name="keywords" content="next steps, ai risk, model risk management, ValidMind">
->>>>>>> 8c3e8b08
+<meta name="dcterms.date" content="2024-02-21">
 
 <title>ValidMind - Next steps</title>
 <style>
@@ -318,7 +313,7 @@
  <span class="menu-text">February 14, 2024</span></a>
   </div>
 </li>
-          <li class="sidebar-item">
+        <li class="sidebar-item">
   <div class="sidebar-item-container"> 
   <a href="../releases/2024-jan-26/highlights.html" class="sidebar-item-text sidebar-link">
  <span class="menu-text">January 26, 2024</span></a>
@@ -409,7 +404,7 @@
     <div>
     <div class="quarto-title-meta-heading">Published</div>
     <div class="quarto-title-meta-contents">
-      <p class="date">February 16, 2024</p>
+      <p class="date">February 21, 2024</p>
     </div>
   </div>
   
@@ -1005,13 +1000,8 @@
 </script>
 <nav class="page-navigation">
   <div class="nav-page nav-page-previous">
-<<<<<<< HEAD
-      <a href="../guide/upload-to-documentation-project.html" class="pagination-link  aria-label=" upload="" to="" your="" documentation="" project"="">
+      <a href="../guide/upload-to-documentation-project.html" class="pagination-link" aria-label="Upload to your documentation project">
         <i class="bi bi-arrow-left-short"></i> <span class="nav-page-text">Upload to your documentation project</span>
-=======
-      <a href="../guide/upload-to-documentation-project.html" class="pagination-link" aria-label="Upload to Your Documentation Project">
-        <i class="bi bi-arrow-left-short"></i> <span class="nav-page-text">Upload to Your Documentation Project</span>
->>>>>>> 8c3e8b08
       </a>          
   </div>
   <div class="nav-page nav-page-next">
