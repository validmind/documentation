<!DOCTYPE html>
<html xmlns="http://www.w3.org/1999/xhtml" lang="en" xml:lang="en"><head>

<meta charset="utf-8">
<meta name="generator" content="quarto-1.3.450">

<meta name="viewport" content="width=device-width, initial-scale=1.0, user-scalable=yes">

<<<<<<< HEAD
<meta name="dcterms.date" content="2023-10-10">
=======
<meta name="dcterms.date" content="2023-10-16">
>>>>>>> 711d1541
<meta name="keywords" content="get started, developer framework, ai risk, model risk management, ValidMind">

<title>ValidMind - Get started with the ValidMind Developer Framework</title>
<style>
code{white-space: pre-wrap;}
span.smallcaps{font-variant: small-caps;}
div.columns{display: flex; gap: min(4vw, 1.5em);}
div.column{flex: auto; overflow-x: auto;}
div.hanging-indent{margin-left: 1.5em; text-indent: -1.5em;}
ul.task-list{list-style: none;}
ul.task-list li input[type="checkbox"] {
  width: 0.8em;
  margin: 0 0.8em 0.2em -1em; /* quarto-specific, see https://github.com/quarto-dev/quarto-cli/issues/4556 */ 
  vertical-align: middle;
}
</style>


<script src="../site_libs/quarto-nav/quarto-nav.js"></script>
<script src="../site_libs/clipboard/clipboard.min.js"></script>
<script src="../site_libs/quarto-search/autocomplete.umd.js"></script>
<script src="../site_libs/quarto-search/fuse.min.js"></script>
<script src="../site_libs/quarto-search/quarto-search.js"></script>
<meta name="quarto:offset" content="../">
<link href="../guide/supported-models.html" rel="next">
<link href="../validmind.png" rel="icon" type="image/png">
<script src="../site_libs/quarto-html/quarto.js"></script>
<script src="../site_libs/quarto-html/popper.min.js"></script>
<script src="../site_libs/quarto-html/tippy.umd.min.js"></script>
<script src="../site_libs/quarto-html/anchor.min.js"></script>
<link href="../site_libs/quarto-html/tippy.css" rel="stylesheet">
<link href="../site_libs/quarto-html/quarto-syntax-highlighting.css" rel="stylesheet" id="quarto-text-highlighting-styles">
<script src="../site_libs/bootstrap/bootstrap.min.js"></script>
<link href="../site_libs/bootstrap/bootstrap-icons.css" rel="stylesheet">
<link href="../site_libs/bootstrap/bootstrap.min.css" rel="stylesheet" id="quarto-bootstrap" data-mode="light">
<link href="../site_libs/quarto-contrib/fontawesome6-0.1.0/all.css" rel="stylesheet">
<link href="../site_libs/quarto-contrib/fontawesome6-0.1.0/latex-fontsize.css" rel="stylesheet">
<script id="quarto-search-options" type="application/json">{
  "location": "sidebar",
  "copy-button": false,
  "collapse-after": 3,
  "panel-placement": "start",
  "type": "textbox",
  "limit": 20,
  "language": {
    "search-no-results-text": "No results",
    "search-matching-documents-text": "matching documents",
    "search-copy-link-title": "Copy link to search",
    "search-hide-matches-text": "Hide additional matches",
    "search-more-match-text": "more match in this document",
    "search-more-matches-text": "more matches in this document",
    "search-clear-button-title": "Clear",
    "search-detached-cancel-button-title": "Cancel",
    "search-submit-button-title": "Submit",
    "search-label": "Search"
  }
}</script>
<script async="" src="https://www.googletagmanager.com/gtag/js?id=G-S46CKWPNSS"></script>

<script type="text/javascript">

window.dataLayer = window.dataLayer || [];
function gtag(){dataLayer.push(arguments);}
gtag('js', new Date());
gtag('config', 'G-S46CKWPNSS', { 'anonymize_ip': true});
</script>
<script src="../site_libs/quarto-diagram/mermaid.min.js"></script>
<script src="../site_libs/quarto-diagram/mermaid-init.js"></script>
<link href="../site_libs/quarto-diagram/mermaid.css" rel="stylesheet">


<link rel="stylesheet" href="../styles.css">
</head>

<body class="nav-sidebar docked nav-fixed">

<div id="quarto-search-results"></div>
  <header id="quarto-header" class="headroom fixed-top">
    <nav class="navbar navbar-expand-lg navbar-dark ">
      <div class="navbar-container container-fluid">
      <div class="navbar-brand-container">
    <a href="../index.html" class="navbar-brand navbar-brand-logo">
    <img src="../guide/ValidMind-logo-color.svg" alt="" class="navbar-logo">
    </a>
  </div>
          <button class="navbar-toggler" type="button" data-bs-toggle="collapse" data-bs-target="#navbarCollapse" aria-controls="navbarCollapse" aria-expanded="false" aria-label="Toggle navigation" onclick="if (window.quartoToggleHeadroom) { window.quartoToggleHeadroom(); }">
  <span class="navbar-toggler-icon"></span>
</button>
          <div class="collapse navbar-collapse" id="navbarCollapse">
            <ul class="navbar-nav navbar-nav-scroll me-auto">
  <li class="nav-item">
    <a class="nav-link" href="../guide/get-started.html" rel="" target="">
 <span class="menu-text">Get Started</span></a>
  </li>  
  <li class="nav-item">
    <a class="nav-link" href="../guide/guide.html" rel="" target="">
 <span class="menu-text">Guides</span></a>
  </li>  
  <li class="nav-item dropdown ">
    <a class="nav-link dropdown-toggle" href="#" id="nav-menu-fa-cube--developer-framework" role="button" data-bs-toggle="dropdown" aria-expanded="false" rel="" target="">
 <span class="menu-text"><i class="fa-solid fa-cube" aria-label="cube"></i> Developer Framework</span>
    </a>
    <ul class="dropdown-menu" aria-labelledby="nav-menu-fa-cube--developer-framework">    
        <li>
    <a class="dropdown-item" href="../guide/get-started-developer-framework.html" rel="" target="">
 <span class="dropdown-text"><i class="fa-solid fa-rocket" aria-label="rocket"></i> Get Started</span></a>
  </li>  
        <li>
    <a class="dropdown-item" href="../guide/supported-models.html" rel="" target="">
 <span class="dropdown-text"><i class="fa-solid fa-cube" aria-label="cube"></i> Supported Models</span></a>
  </li>  
        <li><hr class="dropdown-divider"></li>
        <li class="dropdown-header"><i class="fa-solid fa-code" aria-label="code"></i> CODE SAMPLES</li>
        <li>
    <a class="dropdown-item" href="../notebooks/quickstart_customer_churn_full_suite.html" rel="" target="">
 <span class="dropdown-text"><i class="fa-solid fa-book" aria-label="book"></i> QuickStart · <code>Customer Churn</code> · <code>Binary Classification</code></span></a>
  </li>  
        <li>
    <a class="dropdown-item" href="../notebooks/Introduction_Customer_Churn.html" rel="" target="">
 <span class="dropdown-text"><i class="fa-solid fa-book" aria-label="book"></i> Full Introduction · <code>Customer Churn</code> · <code>Binary Classification</code></span></a>
  </li>  
        <li>
    <a class="dropdown-item" href="../notebooks/time_series/tutorial_time_series_forecasting.html" rel="" target="">
 <span class="dropdown-text"><i class="fa-solid fa-book" aria-label="book"></i> Forecasting · <code>Credit Risk Scorecard</code> · <code>Time Series</code></span></a>
  </li>  
        <li>
    <a class="dropdown-item" href="../notebooks/nlp/nlp_sentiment_analysis_catboost_demo.html" rel="" target="">
 <span class="dropdown-text"><i class="fa-solid fa-book" aria-label="book"></i> Natural Language Processing · <code>Sensitivity Analysis</code> · <code>Binary Classification</code></span></a>
  </li>  
        <li>
    <a class="dropdown-item" href="https://jupyterhub.validmind.ai/" rel="" target="">
 <span class="dropdown-text"><i class="fa-solid fa-code" aria-label="code"></i> Try it on Jupyter Hub!</span></a>
  </li>  
        <li><hr class="dropdown-divider"></li>
        <li class="dropdown-header"><i class="fa-solid fa-vial" aria-label="vial"></i> TESTING</li>
        <li>
    <a class="dropdown-item" href="../guide/testing-overview.html" rel="" target="">
 <span class="dropdown-text"><i class="fa-solid fa-vials" aria-label="vials"></i> Run Tests &amp; Test Suites</span></a>
  </li>  
        <li><hr class="dropdown-divider"></li>
        <li class="dropdown-header"><i class="fa-solid fa-book" aria-label="book"></i> REFERENCE</li>
        <li>
    <a class="dropdown-item" href="../validmind/validmind.html" rel="" target="_blank">
 <span class="dropdown-text">Developer Framework <i class="fa-solid fa-external-link" aria-label="external-link"></i></span></a>
  </li>  
    </ul>
  </li>
  <li class="nav-item">
    <a class="nav-link" href="../guide/faq.html" rel="" target="">
 <span class="menu-text">FAQ</span></a>
  </li>  
  <li class="nav-item">
    <a class="nav-link" href="../guide/support.html" rel="" target="">
 <span class="menu-text">Support</span></a>
  </li>  
  <li class="nav-item">
    <a class="nav-link" href="https://validmind.com/" rel="" target="_blank">
 <span class="menu-text">validmind.ai <i class="fa-solid fa-external-link" aria-label="external-link"></i></span></a>
  </li>  
</ul>
            <div class="quarto-navbar-tools ms-auto">
</div>
          </div> <!-- /navcollapse -->
      </div> <!-- /container-fluid -->
    </nav>
  <nav class="quarto-secondary-nav">
    <div class="container-fluid d-flex">
      <button type="button" class="quarto-btn-toggle btn" data-bs-toggle="collapse" data-bs-target="#quarto-sidebar,#quarto-sidebar-glass" aria-controls="quarto-sidebar" aria-expanded="false" aria-label="Toggle sidebar navigation" onclick="if (window.quartoToggleHeadroom) { window.quartoToggleHeadroom(); }">
        <i class="bi bi-layout-text-sidebar-reverse"></i>
      </button>
      <nav class="quarto-page-breadcrumbs" aria-label="breadcrumb"><ol class="breadcrumb"><li class="breadcrumb-item"><a href="../guide/get-started-developer-framework.html">Get started with the ValidMind Developer Framework</a></li></ol></nav>
      <a class="flex-grow-1" role="button" data-bs-toggle="collapse" data-bs-target="#quarto-sidebar,#quarto-sidebar-glass" aria-controls="quarto-sidebar" aria-expanded="false" aria-label="Toggle sidebar navigation" onclick="if (window.quartoToggleHeadroom) { window.quartoToggleHeadroom(); }">      
      </a>
      <button type="button" class="btn quarto-search-button" aria-label="" onclick="window.quartoOpenSearch();">
        <i class="bi bi-search"></i>
      </button>
    </div>
  </nav>
</header>
<!-- content -->
<div id="quarto-content" class="quarto-container page-columns page-rows-contents page-layout-article page-navbar">
<!-- sidebar -->
  <nav id="quarto-sidebar" class="sidebar collapse collapse-horizontal sidebar-navigation docked overflow-auto">
        <div class="mt-2 flex-shrink-0 align-items-center">
        <div class="sidebar-search">
        <div id="quarto-search" class="" title="Search"></div>
        </div>
        </div>
    <div class="sidebar-menu-container"> 
    <ul class="list-unstyled mt-1">
        <li class="sidebar-item">
  <div class="sidebar-item-container"> 
  <a href="../guide/get-started-developer-framework.html" class="sidebar-item-text sidebar-link active">
 <span class="menu-text">Get started with the ValidMind Developer Framework</span></a>
  </div>
</li>
        <li class="sidebar-item">
  <div class="sidebar-item-container"> 
  <a href="../guide/supported-models.html" class="sidebar-item-text sidebar-link">
 <span class="menu-text">Supported models</span></a>
  </div>
</li>
        <li class="px-0"><hr class="sidebar-divider hi "></li>
        <li class="sidebar-item">
  <div class="sidebar-item-container"> 
  <a href="../guide/install-and-initialize-developer-framework.html" class="sidebar-item-text sidebar-link">
 <span class="menu-text">Install and initialize the Developer Framework</span></a>
  </div>
</li>
        <li class="px-0"><hr class="sidebar-divider hi "></li>
        <li class="sidebar-item sidebar-item-section">
      <div class="sidebar-item-container"> 
            <a href="../guide/testing-overview.html" class="sidebar-item-text sidebar-link">
 <span class="menu-text">Tests, test plans &amp; test suites</span></a>
          <a class="sidebar-item-toggle text-start" data-bs-toggle="collapse" data-bs-target="#" aria-expanded="true" aria-label="Toggle section">
            <i class="bi bi-chevron-right ms-2"></i>
          </a> 
      </div>
      <ul id="" class="collapse list-unstyled sidebar-section depth1 show">  
          <li class="sidebar-item">
  <div class="sidebar-item-container"> 
  <a href="../notebooks/external_test_providers_demo.html" class="sidebar-item-text sidebar-link">
 <span class="menu-text">Integrate an External Test Provider</span></a>
  </div>
</li>
          <li class="sidebar-item">
  <div class="sidebar-item-container"> 
  <a href="../notebooks/how_to/implementing_custom_tests.html" class="sidebar-item-text sidebar-link">
 <span class="menu-text">Implementing Custom Tests</span></a>
  </div>
</li>
          <li class="sidebar-item">
  <div class="sidebar-item-container"> 
  <a href="../notebooks/how_to/explore_test_suites_and_tests.html" class="sidebar-item-text sidebar-link">
 <span class="menu-text">Viewing all available Test Suites and Tests</span></a>
  </div>
</li>
          <li class="sidebar-item">
  <div class="sidebar-item-container"> 
  <a href="../notebooks/how_to/run_a_test.html" class="sidebar-item-text sidebar-link">
 <span class="menu-text">Running an Individual Test</span></a>
  </div>
</li>
          <li class="sidebar-item">
  <div class="sidebar-item-container"> 
  <a href="../notebooks/how_to/run_a_test_suite.html" class="sidebar-item-text sidebar-link">
 <span class="menu-text">Running an Individual Test Suite</span></a>
  </div>
</li>
      </ul>
  </li>
        <li class="px-0"><hr class="sidebar-divider hi "></li>
        <li class="sidebar-item sidebar-item-section">
      <div class="sidebar-item-container"> 
            <a href="../guide/samples-jupyter-notebooks.html" class="sidebar-item-text sidebar-link">
 <span class="menu-text">Code samples</span></a>
          <a class="sidebar-item-toggle text-start" data-bs-toggle="collapse" data-bs-target="#" aria-expanded="true" aria-label="Toggle section">
            <i class="bi bi-chevron-right ms-2"></i>
          </a> 
      </div>
      <ul id="" class="collapse list-unstyled sidebar-section depth1 show">  
          <li class="sidebar-item">
  <div class="sidebar-item-container"> 
  <a href="../notebooks/quickstart_customer_churn_full_suite.html" class="sidebar-item-text sidebar-link">
 <span class="menu-text">Quickstart for Customer Churn Model Documentation — Full Suite</span></a>
  </div>
</li>
          <li class="sidebar-item">
  <div class="sidebar-item-container"> 
  <a href="../notebooks/Introduction_Customer_Churn.html" class="sidebar-item-text sidebar-link">
 <span class="menu-text">Introduction - Customer Churn Model Documentation (Data and Model)</span></a>
  </div>
</li>
          <li class="sidebar-item">
  <div class="sidebar-item-container"> 
  <a href="../notebooks/time_series/tutorial_time_series_forecasting.html" class="sidebar-item-text sidebar-link">
 <span class="menu-text">Time Series Forecasting Model Tutorial</span></a>
  </div>
</li>
          <li class="sidebar-item">
  <div class="sidebar-item-container"> 
  <a href="../notebooks/nlp/nlp_sentiment_analysis_catboost_demo.html" class="sidebar-item-text sidebar-link">
 <span class="menu-text">Sensitivity Analysis: Natural Language Processing Analysis &amp; Binary Classification using CatBoost</span></a>
  </div>
</li>
          <li class="sidebar-item">
  <div class="sidebar-item-container"> 
  <a href="../notebooks/probability_of_default/credit_risk_scorecard_development_demo.html" class="sidebar-item-text sidebar-link">
 <span class="menu-text">Credit Risk Scorecard Model Development</span></a>
  </div>
</li>
          <li class="sidebar-item">
  <div class="sidebar-item-container"> 
  <a href="../notebooks/probability_of_default/credit_risk_scorecard_validation_demo.html" class="sidebar-item-text sidebar-link">
 <span class="menu-text">Credit Risk Scorecard Model Validation</span></a>
  </div>
</li>
      </ul>
  </li>
        <li class="px-0"><hr class="sidebar-divider hi "></li>
        <li class="sidebar-item sidebar-item-section">
      <div class="sidebar-item-container"> 
            <a href="../guide/reference.html" class="sidebar-item-text sidebar-link">
 <span class="menu-text">Reference</span></a>
          <a class="sidebar-item-toggle text-start" data-bs-toggle="collapse" data-bs-target="#" aria-expanded="true" aria-label="Toggle section">
            <i class="bi bi-chevron-right ms-2"></i>
          </a> 
      </div>
      <ul id="" class="collapse list-unstyled sidebar-section depth1 show">  
          <li class="sidebar-item">
  <div class="sidebar-item-container"> 
  <a href="../validmind/validmind.html" class="sidebar-item-text sidebar-link" target="&quot;_blank&quot;">
 <span class="menu-text">ValidMind Developer Framework Reference <i class="fa-solid fa-external-link" aria-label="external-link"></i></span></a>
  </div>
</li>
      </ul>
  </li>
    </ul>
    </div>
</nav>
<div id="quarto-sidebar-glass" data-bs-toggle="collapse" data-bs-target="#quarto-sidebar,#quarto-sidebar-glass"></div>
<!-- margin-sidebar -->
    <div id="quarto-margin-sidebar" class="sidebar margin-sidebar">
        <nav id="TOC" role="doc-toc" class="toc-active" data-toc-expanded="2">
    <h2 id="toc-title">On this page</h2>
   
  <ul>
  <li><a href="#what-is-the-developer-framework" id="toc-what-is-the-developer-framework" class="nav-link active" data-scroll-target="#what-is-the-developer-framework">What is the Developer Framework?</a></li>
  <li><a href="#how-do-i-use-the-framework" id="toc-how-do-i-use-the-framework" class="nav-link" data-scroll-target="#how-do-i-use-the-framework">How do I use the framework?</a></li>
  <li><a href="#how-do-i-generate-model-documentation" id="toc-how-do-i-generate-model-documentation" class="nav-link" data-scroll-target="#how-do-i-generate-model-documentation">How do I generate model documentation?</a>
  <ul class="collapse">
  <li><a href="#end-to-end-workflow" id="toc-end-to-end-workflow" class="nav-link" data-scroll-target="#end-to-end-workflow">End-to end workflow</a></li>
  </ul></li>
  <li><a href="#related-topics" id="toc-related-topics" class="nav-link" data-scroll-target="#related-topics">Related Topics</a></li>
  </ul>
<div class="toc-actions"><div><i class="bi bi-github"></i></div><div class="action-links"><p><a href="https://github.com/validmind/documentation/edit/main/site/guide/get-started-developer-framework.qmd" class="toc-action">Edit this page</a></p><p><a href="https://github.com/validmind/documentation/issues/new" class="toc-action">Report an issue</a></p></div></div></nav>
    </div>
<!-- main -->
<main class="content" id="quarto-document-content">

<header id="title-block-header" class="quarto-title-block default">
<div class="quarto-title">
<h1 class="title">Get started with the ValidMind Developer Framework</h1>
</div>



<div class="quarto-title-meta">

    
    <div>
    <div class="quarto-title-meta-heading">Published</div>
    <div class="quarto-title-meta-contents">
<<<<<<< HEAD
      <p class="date">October 10, 2023</p>
=======
      <p class="date">October 16, 2023</p>
>>>>>>> 711d1541
    </div>
  </div>
  
    
  </div>
  

</header>

<p>This section introduces you to the ValidMind Developer Framework and its functionalities. This topic is relevant for model developers who want to learn how to use the framework to document and test their models.</p>
<section id="what-is-the-developer-framework" class="level2">
<h2 class="anchored" data-anchor-id="what-is-the-developer-framework">What is the Developer Framework?</h2>
<p>ValidMind’s Developer Framework provides a rich collection of documentation tools and test suites, from documenting descriptions of your dataset to validation testing your models for weak spots and overfit areas.</p>
<p>You use the framework to automate the generation of model documentation by uploading documentation artifacts and test results to the ValidMind platform.</p>
<!--- TO DO update this diagram to include documentation generation and testing --->
<div class="quarto-figure quarto-figure-center">
<figure class="figure">
<p><img src="get-started-validmind.png" class="img-fluid figure-img" style="width:70.0%" alt="An image showing the two main components of ValidMind. The Developer Framework that integrates with your existing developer environment, and the ValidMind MRM platform."></p>
</figure>
</div>
<p>ValidMind offers two primary methods for documenting model risk:</p>
<ul>
<li><p><strong>By generating model documentation</strong>: Through automation, the framework extracts metadata from associated datasets and models for you and generates model documentation. You can also add more documentation and tests manually using the documentation editing capabilities in the ValidMind UI.</p></li>
<li><p><strong>By running pre-built validation tests</strong>: The framework provides a suite of validation tests for common financial services use cases. For cases where these tests do not cover everything you need, you can also extend existing test suites with your own proprietary tests or testing providers.</p></li>
</ul>
<p>The Developer Framework is designed to be model agnostic. If your model is built in Python, ValidMind’s Python client library already provides all the standard functionality you might need without requiring your developers to rewrite any functions.</p>
<div class="callout callout-style-simple callout-important no-icon callout-titled">
<div class="callout-header d-flex align-content-center" data-bs-toggle="collapse" data-bs-target=".callout-1-contents" aria-controls="callout-1" aria-expanded="true" aria-label="Toggle callout">
<div class="callout-icon-container">
<i class="callout-icon no-icon"></i>
</div>
<div class="callout-title-container flex-fill">
<i class="fa-solid fa-angle-right" aria-label="angle-right"></i> Key ValidMind concepts
</div>
<div class="callout-btn-toggle d-inline-block border-0 py-1 ps-1 pe-0 float-end"><i class="callout-toggle"></i></div>
</div>
<div id="callout-1" class="callout-1-contents callout-collapse collapse show">
<div class="callout-body-container callout-body">
<!--- These concepts were already introduced in the "Get started" section. They are repeated here in a collapsed format in case a reader missed them earlier. --->
<dl>
<dt>Model documentation</dt>
<dd>
The purpose of model documentation is to provide transparency, facilitate understanding, and enable effective governance and oversight of the model. Provides a comprehensive record and description of a quantitative model. Should encompass all relevant information about the model in accordance with:
</dd>
</dl>
<ul>
<li>Intended use</li>
<li>Regulatory requirements set by regulatory bodies</li>
<li>Model risk policies set by your institution</li>
<li>Assumptions</li>
<li>Methodologies</li>
<li>Data and inputs</li>
<li>Model performance evaluation</li>
<li>Limitations</li>
</ul>
<dl>
<dt>Documentation project</dt>
<dd>
All documentation work in ValidMind is organized into projects which act as a container for the model documentation and validation report of your model. Each stage of the model’s lifecycle constitutes a new project and can be configured with its own templates and workflows.
</dd>
<dt>Template, Documentation Template</dt>
<dd>
Functions as a test suite and lays out the structure of model documentation, segmented into various sections and sub-sections. ValidMind templates come with pre-defined sections, similar to test placeholders, including boilerplates and spaces designated for documentation and test results.
</dd>
</dl>
<p>Model documentation is populated when the tests contained in a template run successfully, completing the test suite. This process ensures that the model meets all the specified requirements. At the same time, template placeholders get populated with content that documents the model. This content is generated by the ValidMind Developer Framework, providing a coherent structure for model information.</p>
<p>Essentially, our platform scans these templates, identifies all tests, and systematically organizes them into a well-structured test suite. This automation enhances the efficiency and consistency of the validation process.</p>
<p>The criteria for these templates are typically provided by your model risk management team. We provide some templates out of the box that you can use and programmatically customize to suit the requirements of each model use case. This task of customization is usually performed by an administrator, who ensures that the templates align with the organizational standards and specific needs of each model.</p>
<dl>
<dt>Tests</dt>
<dd>
A function contained in the ValidMind Developer Framework, which is designed to run a specific quantitative test on the dataset or model. Test results are sent to the ValidMind Platform to generate the model documentation according to the relevant templates.
</dd>
<dt>Test suites</dt>
<dd>
A collection of tests which are meant to run together to automate generate model documentation end-to-end for specific use-cases.
</dd>
</dl>
<p>Example: the <a href="../validmind/validmind/test_suites/classifier.html#ClassifierFullSuite"><code>classifier_full_suite</code></a> test suite runs the tests from the <a href="../validmind/validmind/test_suites/tabular_datasets.html"><code>tabular_dataset</code></a> and <a href="../validmind/validmind/test_suites/classifier.html"><code>classifier</code></a> test suites to fully document the data and model sections for binary classification model use-cases.</p>
</div>
</div>
</div>
</section>
<section id="how-do-i-use-the-framework" class="level2">
<h2 class="anchored" data-anchor-id="how-do-i-use-the-framework">How do I use the framework?</h2>
<p>A typical high-level workflow for model developers consists of four major steps:</p>
<div class="cell">
<div class="cell-output-display">
<div>
<div>
<pre class="mermaid mermaid-js">graph LR
    A[Develop&lt;br&gt;model] --&gt; B[Generate model&lt;br&gt;documentation]
    B --&gt; C[Refine model&lt;br&gt;documentation]
    C --&gt; D[Submit for review]
    C --&gt; B
</pre>
</div>
</div>
</div>
</div>
<p><br></p>
<dl>
<dt><strong>Develop model</strong></dt>
<dd>
In your existing developer environment, build one or more candidate models that need to be validated. This step includes all the usual activities you already follow as a model developer.
</dd>
<dt><strong>Generate model documentation</strong></dt>
<dd>
With the ValidMind Developer Framework, generate automated model documentation and run validation tests. This step includes making use of the automation and testing functionality provided by the framework and uploading the output to the Platform UI. You can iteratively regenerate the documentation as you work though the next step of refining your documentation.
</dd>
<dt><strong>Refine model documentation</strong></dt>
<dd>
In the ValidMind Platform UI, review the generated documentation and test output. Iterate over the documentation and test output to refine your model documentation. Collaborate with other developers and model validators to finalize the model documentation and get it ready for review.
</dd>
<dt><strong>Submit for review</strong></dt>
<dd>
In the ValidMind Platform UI, you submit the model documentation for review which moves the documentation workflow moves to the next phase where a model validator will review it.
</dd>
</dl>
</section>
<section id="how-do-i-generate-model-documentation" class="level2">
<h2 class="anchored" data-anchor-id="how-do-i-generate-model-documentation">How do I generate model documentation?</h2>
<!--- NR How do developers verify the current documentation template? --->
<p>Before you can use the Developer Framework, you need to verify that the current documentation template contains all the necessary tests for the model you are developing:</p>
<ul>
<li><p>The template might already be sufficient and you only need to run the template within the Developer Framework to populate documentation.</p></li>
<li><p>Or, more likely, the template might need additional tests that you can add these tests via the Developer Framework.</p></li>
</ul>
<p>This process of verifying the suitability of the the current documentation template and adding more tests to the template is an iterative process:</p>
<div class="cell">
<div class="cell-output-display">
<div>
<div>
<pre class="mermaid mermaid-js">graph LR
    A[Verify template] --&gt; B[Build template]
    B --&gt; D[Add tests and&lt;br&gt;content blocks]
    D --&gt; E[Add external&lt;br&gt;test providers]
    E --&gt; C[Run template]
    C --&gt; B

</pre>
</div>
</div>
</div>
</div>
<p><br></p>
<!--- TO DO We need to add some links to these steps (to test: can you add content blocks to templates via the same method as adding them to documentation projects?) --->
<dl>
<dt>Build the template</dt>
<dd>
When the documentation template requires more tests to be added, or if the documentation template does not include a specific content or test block you need:
</dd>
</dl>
<ul>
<li><p>For functionality provided by the Developer Framework: <a href="../guide/add-content-blocks.html">Add the relevant tests or content blocks</a> for the model use case.</p></li>
<li><p>For tests not provided by the framework: <a href="../notebooks/external_test_providers_demo.html">Add your own external test provider</a>.</p></li>
</ul>
<p>Run the template :&nbsp;When you have registered all the required tests as content blocks in the documentation template, populate the necessary model documentation by adding this call to your model:</p>
<pre><code>run_documentation_tests()</code></pre>
<div class="callout callout-style-simple callout-important no-icon">
<div class="callout-body d-flex">
<div class="callout-icon-container">
<i class="callout-icon no-icon"></i>
</div>
<div class="callout-body-container">
<p>ValidMind may not support all potential use cases or provide a universally applicable documentation template. Typically, you initiate the process of putting ValidMind into production by constructing a template specific for your own use case and then refine your the documentation project.</p>
</div>
</div>
</div>
<section id="end-to-end-workflow" class="level3">
<h3 class="anchored" data-anchor-id="end-to-end-workflow">End-to end workflow</h3>
<div class="grid">
<div class="g-col-6">
<section id="in-your-modeling-environment" class="level4">
<h4 class="anchored" data-anchor-id="in-your-modeling-environment">In your modeling environment</h4>
<!--- NR Where should `pip install validmind` go? --->
<ol type="1">
<li><p>Build your model.</p></li>
<li><p>Export the datasets and model.</p></li>
</ol>
<p>Next, go to <strong>With the Developer Framework, Step 2</strong>. <i class="fa-solid fa-arrow-right" aria-label="arrow-right"></i></p>
</section>
<section id="with-the-developer-framework" class="level4">
<h4 class="anchored" data-anchor-id="with-the-developer-framework">With the Developer Framework</h4>
<ol type="1">
<li><p>Create a notebook to select and build the relevant tests.</p></li>
<li><p><i class="fa-solid fa-arrow-right" aria-label="arrow-right"></i> <strong>From your modeling environment</strong>, load the trained datasets and models.</p></li>
<li><p><i class="fa-solid fa-arrow-right" aria-label="arrow-right"></i> Use the instructions from <strong>In the Platform UI, Step 3</strong>, <a href="../guide/install-and-initialize-developer-framework.html">initialize the ValidMind Developer Framework</a>.</p></li>
<li><p>Select the relevant tests.</p></li>
<li><p>Review if all tests are covered by ValidMind or your external test provider:</p>
<ul>
<li>If all tests are NOT covered: Create and register additional tests.</li>
<li>If all tests are covered:
<ol type="a">
<li>Run the selected tests.</li>
<li>Review your test results.</li>
</ol></li>
</ul></li>
</ol>
<p>Next, go to <strong>In the ValidMind Platform UI, Step 5</strong>. <i class="fa-solid fa-arrow-right" aria-label="arrow-right"></i></p>
</section>
</div>
<section id="in-the-validmind-platform-ui" class="level4 g-col-6">
<h4 class="anchored" data-anchor-id="in-the-validmind-platform-ui">In the ValidMind Platform UI</h4>
<ol type="1">
<li><p><a href="../guide/register-models.html">Register a new model</a>.</p></li>
<li><p>Review the template structure.</p></li>
<li><p><a href="../guide/install-and-initialize-developer-framework.html#locate-the-framework-integration-instructions">Locate the framework integration instructions</a>.</p></li>
<li><p>Go to <strong>With the Developer Framework, Step 3</strong>. <i class="fa-solid fa-arrow-right" aria-label="arrow-right"></i></p></li>
<li><p><i class="fa-solid fa-arrow-right" aria-label="arrow-right"></i> After <strong>With the Developer Framework, Step 6</strong>, <a href="../guide/add-content-blocks.html">add content blocks</a> to your model documentation:</p>
<p>Select the block type:</p>
<ul>
<li><p>For test-driven blocks: Select from available test provider results</p></li>
<li><p>For text blocks:</p>
<ul>
<li>For new block:
<ul>
<li>Add new editable text content block</li>
<li>Review and collaborate on the content block <!--- NR what does this actually entail? ---></li>
</ul></li>
<li>For existing blocks: Select from available texts from content provider</li>
</ul></li>
</ul></li>
<li><p><a href="../guide/submit-for-approval.html">Submit your documentation project for review</a>.</p></li>
</ol>
</section>
</div>
</section>
</section>
<section id="related-topics" class="level2">
<h2 class="anchored" data-anchor-id="related-topics">Related Topics</h2>
<ul>
<li><a href="../guide/samples-jupyter-notebooks.html">Code samples</a></li>
<li><a href="../validmind/validmind.html" target="_blank">ValidMind Developer Framework Reference</a> <i class="fa-solid fa-external-link" aria-label="external-link"></i></li>
</ul>


</section>

</main> <!-- /main -->
<script id="quarto-html-after-body" type="application/javascript">
window.document.addEventListener("DOMContentLoaded", function (event) {
  const toggleBodyColorMode = (bsSheetEl) => {
    const mode = bsSheetEl.getAttribute("data-mode");
    const bodyEl = window.document.querySelector("body");
    if (mode === "dark") {
      bodyEl.classList.add("quarto-dark");
      bodyEl.classList.remove("quarto-light");
    } else {
      bodyEl.classList.add("quarto-light");
      bodyEl.classList.remove("quarto-dark");
    }
  }
  const toggleBodyColorPrimary = () => {
    const bsSheetEl = window.document.querySelector("link#quarto-bootstrap");
    if (bsSheetEl) {
      toggleBodyColorMode(bsSheetEl);
    }
  }
  toggleBodyColorPrimary();  
  const icon = "";
  const anchorJS = new window.AnchorJS();
  anchorJS.options = {
    placement: 'right',
    icon: icon
  };
  anchorJS.add('.anchored');
  const isCodeAnnotation = (el) => {
    for (const clz of el.classList) {
      if (clz.startsWith('code-annotation-')) {                     
        return true;
      }
    }
    return false;
  }
  const clipboard = new window.ClipboardJS('.code-copy-button', {
    text: function(trigger) {
      const codeEl = trigger.previousElementSibling.cloneNode(true);
      for (const childEl of codeEl.children) {
        if (isCodeAnnotation(childEl)) {
          childEl.remove();
        }
      }
      return codeEl.innerText;
    }
  });
  clipboard.on('success', function(e) {
    // button target
    const button = e.trigger;
    // don't keep focus
    button.blur();
    // flash "checked"
    button.classList.add('code-copy-button-checked');
    var currentTitle = button.getAttribute("title");
    button.setAttribute("title", "Copied!");
    let tooltip;
    if (window.bootstrap) {
      button.setAttribute("data-bs-toggle", "tooltip");
      button.setAttribute("data-bs-placement", "left");
      button.setAttribute("data-bs-title", "Copied!");
      tooltip = new bootstrap.Tooltip(button, 
        { trigger: "manual", 
          customClass: "code-copy-button-tooltip",
          offset: [0, -8]});
      tooltip.show();    
    }
    setTimeout(function() {
      if (tooltip) {
        tooltip.hide();
        button.removeAttribute("data-bs-title");
        button.removeAttribute("data-bs-toggle");
        button.removeAttribute("data-bs-placement");
      }
      button.setAttribute("title", currentTitle);
      button.classList.remove('code-copy-button-checked');
    }, 1000);
    // clear code selection
    e.clearSelection();
  });
  function tippyHover(el, contentFn) {
    const config = {
      allowHTML: true,
      content: contentFn,
      maxWidth: 500,
      delay: 100,
      arrow: false,
      appendTo: function(el) {
          return el.parentElement;
      },
      interactive: true,
      interactiveBorder: 10,
      theme: 'quarto',
      placement: 'bottom-start'
    };
    window.tippy(el, config); 
  }
  const noterefs = window.document.querySelectorAll('a[role="doc-noteref"]');
  for (var i=0; i<noterefs.length; i++) {
    const ref = noterefs[i];
    tippyHover(ref, function() {
      // use id or data attribute instead here
      let href = ref.getAttribute('data-footnote-href') || ref.getAttribute('href');
      try { href = new URL(href).hash; } catch {}
      const id = href.replace(/^#\/?/, "");
      const note = window.document.getElementById(id);
      return note.innerHTML;
    });
  }
      let selectedAnnoteEl;
      const selectorForAnnotation = ( cell, annotation) => {
        let cellAttr = 'data-code-cell="' + cell + '"';
        let lineAttr = 'data-code-annotation="' +  annotation + '"';
        const selector = 'span[' + cellAttr + '][' + lineAttr + ']';
        return selector;
      }
      const selectCodeLines = (annoteEl) => {
        const doc = window.document;
        const targetCell = annoteEl.getAttribute("data-target-cell");
        const targetAnnotation = annoteEl.getAttribute("data-target-annotation");
        const annoteSpan = window.document.querySelector(selectorForAnnotation(targetCell, targetAnnotation));
        const lines = annoteSpan.getAttribute("data-code-lines").split(",");
        const lineIds = lines.map((line) => {
          return targetCell + "-" + line;
        })
        let top = null;
        let height = null;
        let parent = null;
        if (lineIds.length > 0) {
            //compute the position of the single el (top and bottom and make a div)
            const el = window.document.getElementById(lineIds[0]);
            top = el.offsetTop;
            height = el.offsetHeight;
            parent = el.parentElement.parentElement;
          if (lineIds.length > 1) {
            const lastEl = window.document.getElementById(lineIds[lineIds.length - 1]);
            const bottom = lastEl.offsetTop + lastEl.offsetHeight;
            height = bottom - top;
          }
          if (top !== null && height !== null && parent !== null) {
            // cook up a div (if necessary) and position it 
            let div = window.document.getElementById("code-annotation-line-highlight");
            if (div === null) {
              div = window.document.createElement("div");
              div.setAttribute("id", "code-annotation-line-highlight");
              div.style.position = 'absolute';
              parent.appendChild(div);
            }
            div.style.top = top - 2 + "px";
            div.style.height = height + 4 + "px";
            let gutterDiv = window.document.getElementById("code-annotation-line-highlight-gutter");
            if (gutterDiv === null) {
              gutterDiv = window.document.createElement("div");
              gutterDiv.setAttribute("id", "code-annotation-line-highlight-gutter");
              gutterDiv.style.position = 'absolute';
              const codeCell = window.document.getElementById(targetCell);
              const gutter = codeCell.querySelector('.code-annotation-gutter');
              gutter.appendChild(gutterDiv);
            }
            gutterDiv.style.top = top - 2 + "px";
            gutterDiv.style.height = height + 4 + "px";
          }
          selectedAnnoteEl = annoteEl;
        }
      };
      const unselectCodeLines = () => {
        const elementsIds = ["code-annotation-line-highlight", "code-annotation-line-highlight-gutter"];
        elementsIds.forEach((elId) => {
          const div = window.document.getElementById(elId);
          if (div) {
            div.remove();
          }
        });
        selectedAnnoteEl = undefined;
      };
      // Attach click handler to the DT
      const annoteDls = window.document.querySelectorAll('dt[data-target-cell]');
      for (const annoteDlNode of annoteDls) {
        annoteDlNode.addEventListener('click', (event) => {
          const clickedEl = event.target;
          if (clickedEl !== selectedAnnoteEl) {
            unselectCodeLines();
            const activeEl = window.document.querySelector('dt[data-target-cell].code-annotation-active');
            if (activeEl) {
              activeEl.classList.remove('code-annotation-active');
            }
            selectCodeLines(clickedEl);
            clickedEl.classList.add('code-annotation-active');
          } else {
            // Unselect the line
            unselectCodeLines();
            clickedEl.classList.remove('code-annotation-active');
          }
        });
      }
  const findCites = (el) => {
    const parentEl = el.parentElement;
    if (parentEl) {
      const cites = parentEl.dataset.cites;
      if (cites) {
        return {
          el,
          cites: cites.split(' ')
        };
      } else {
        return findCites(el.parentElement)
      }
    } else {
      return undefined;
    }
  };
  var bibliorefs = window.document.querySelectorAll('a[role="doc-biblioref"]');
  for (var i=0; i<bibliorefs.length; i++) {
    const ref = bibliorefs[i];
    const citeInfo = findCites(ref);
    if (citeInfo) {
      tippyHover(citeInfo.el, function() {
        var popup = window.document.createElement('div');
        citeInfo.cites.forEach(function(cite) {
          var citeDiv = window.document.createElement('div');
          citeDiv.classList.add('hanging-indent');
          citeDiv.classList.add('csl-entry');
          var biblioDiv = window.document.getElementById('ref-' + cite);
          if (biblioDiv) {
            citeDiv.innerHTML = biblioDiv.innerHTML;
          }
          popup.appendChild(citeDiv);
        });
        return popup.innerHTML;
      });
    }
  }
    var localhostRegex = new RegExp(/^(?:http|https):\/\/localhost\:?[0-9]*\//);
      var filterRegex = new RegExp('/' + window.location.host + '/');
    var isInternal = (href) => {
        return filterRegex.test(href) || localhostRegex.test(href);
    }
    // Inspect non-navigation links and adorn them if external
 	var links = window.document.querySelectorAll('a[href]:not(.nav-link):not(.navbar-brand):not(.toc-action):not(.sidebar-link):not(.sidebar-item-toggle):not(.pagination-link):not(.no-external):not([aria-hidden]):not(.dropdown-item)');
    for (var i=0; i<links.length; i++) {
      const link = links[i];
      if (!isInternal(link.href)) {
          // target, if specified
          link.setAttribute("target", "_blank");
      }
    }
});
</script>
<nav class="page-navigation">
  <div class="nav-page nav-page-previous">
  </div>
  <div class="nav-page nav-page-next">
      <a href="../guide/supported-models.html" class="pagination-link">
        <span class="nav-page-text">Supported models</span> <i class="bi bi-arrow-right-short"></i>
      </a>
  </div>
</nav>
</div> <!-- /content -->
<footer class="footer">
  <div class="nav-footer">
    <div class="nav-footer-left"><em>© Copyright 2023 ValidMind Inc All Rights Reserved.</em></div>   
    <div class="nav-footer-center">
      &nbsp;
    </div>
    <div class="nav-footer-right">
      <ul class="footer-items list-unstyled">
    <li class="nav-item">
    <a class="nav-link" href="https://validmind.com/">validmind.ai <i class="fa-solid fa-external-link" aria-label="external-link"></i></a>
  </li>  
    <li class="nav-item">
    <a class="nav-link" href="https://validmind.com/privacy-policy/">Privacy Policy</a>
  </li>  
    <li class="nav-item">
    <a class="nav-link" href="https://validmind.com/terms-of-use/">Terms of Use</a>
  </li>  
    <li class="nav-item compact">
    <a class="nav-link" href="https://www.linkedin.com/company/validmind/">
      <i class="bi bi-linkedin" role="img">
</i> 
    </a>
  </li>  
</ul>
    </div>
  </div>
</footer>



</body></html><|MERGE_RESOLUTION|>--- conflicted
+++ resolved
@@ -6,11 +6,7 @@
 
 <meta name="viewport" content="width=device-width, initial-scale=1.0, user-scalable=yes">
 
-<<<<<<< HEAD
-<meta name="dcterms.date" content="2023-10-10">
-=======
 <meta name="dcterms.date" content="2023-10-16">
->>>>>>> 711d1541
 <meta name="keywords" content="get started, developer framework, ai risk, model risk management, ValidMind">
 
 <title>ValidMind - Get started with the ValidMind Developer Framework</title>
@@ -364,11 +360,7 @@
     <div>
     <div class="quarto-title-meta-heading">Published</div>
     <div class="quarto-title-meta-contents">
-<<<<<<< HEAD
-      <p class="date">October 10, 2023</p>
-=======
       <p class="date">October 16, 2023</p>
->>>>>>> 711d1541
     </div>
   </div>
   
