--- conflicted
+++ resolved
@@ -2,19 +2,11 @@
 <html xmlns="http://www.w3.org/1999/xhtml" lang="en" xml:lang="en"><head>
 
 <meta charset="utf-8">
-<<<<<<< HEAD
-<meta name="generator" content="quarto-1.4.551">
+<meta name="generator" content="quarto-1.3.450">
 
 <meta name="viewport" content="width=device-width, initial-scale=1.0, user-scalable=yes">
 
-<meta name="dcterms.date" content="2024-04-06">
-=======
-<meta name="generator" content="quarto-1.4.554">
-
-<meta name="viewport" content="width=device-width, initial-scale=1.0, user-scalable=yes">
-
 <meta name="dcterms.date" content="2024-05-16">
->>>>>>> e8c1083e
 
 <title>ValidMind - Get started with the ValidMind Developer Framework</title>
 <style>
@@ -60,12 +52,7 @@
   "collapse-after": 3,
   "panel-placement": "start",
   "type": "textbox",
-  "limit": 50,
-  "keyboard-shortcut": [
-    "f",
-    "/",
-    "s"
-  ],
+  "limit": 20,
   "language": {
     "search-no-results-text": "No results",
     "search-matching-documents-text": "matching documents",
@@ -74,7 +61,6 @@
     "search-more-match-text": "more match in this document",
     "search-more-matches-text": "more matches in this document",
     "search-clear-button-title": "Clear",
-    "search-text-placeholder": "",
     "search-detached-cancel-button-title": "Cancel",
     "search-submit-button-title": "Submit",
     "search-label": "Search"
@@ -186,8 +172,6 @@
   "notice_banner_reject_button_hide":false,
   "preferences_center_close_button_hide":false,
   "website_name":""
-  ,
-"language":"en"
   });
 });
 </script> 
@@ -196,43 +180,17 @@
   <script src="https://polyfill.io/v3/polyfill.min.js?features=es6"></script>
   <script src="https://cdn.jsdelivr.net/npm/mathjax@3/es5/tex-chtml-full.js" type="text/javascript"></script>
 
-<script type="text/javascript">
-const typesetMath = (el) => {
-  if (window.MathJax) {
-    // MathJax Typeset
-    window.MathJax.typeset([el]);
-  } else if (window.katex) {
-    // KaTeX Render
-    var mathElements = el.getElementsByClassName("math");
-    var macros = [];
-    for (var i = 0; i < mathElements.length; i++) {
-      var texText = mathElements[i].firstChild;
-      if (mathElements[i].tagName == "SPAN") {
-        window.katex.render(texText.data, mathElements[i], {
-          displayMode: mathElements[i].classList.contains('display'),
-          throwOnError: false,
-          macros: macros,
-          fleqn: false
-        });
-      }
-    }
-  }
-}
-window.Quarto = {
-  typesetMath
-};
-</script>
-
 <link rel="stylesheet" href="../styles.css">
 </head>
 
 <body class="nav-sidebar docked nav-fixed">
 
+
 <div id="quarto-search-results"></div>
   <header id="quarto-header" class="headroom fixed-top">
-    <nav class="navbar navbar-expand-lg " data-bs-theme="dark">
+    <nav class="navbar navbar-expand-lg navbar-dark ">
       <div class="navbar-container container-fluid">
-      <div class="navbar-brand-container mx-auto">
+      <div class="navbar-brand-container">
     <a href="../index.html" class="navbar-brand navbar-brand-logo">
     <img src="../about/ValidMind-logo-color.svg" alt="" class="navbar-logo">
     </a>
@@ -243,131 +201,92 @@
           <div class="collapse navbar-collapse" id="navbarCollapse">
             <ul class="navbar-nav navbar-nav-scroll me-auto">
   <li class="nav-item">
-<<<<<<< HEAD
-    <a class="nav-link" href="../guide/get-started.html"> 
-<span class="menu-text">Get Started</span></a>
+    <a class="nav-link" href="../about/overview.html" rel="" target="">
+ <span class="menu-text">About</span></a>
   </li>  
   <li class="nav-item">
-=======
-    <a class="nav-link" href="../about/overview.html"> 
-<span class="menu-text">About</span></a>
+    <a class="nav-link" href="../guide/get-started.html" rel="" target="">
+ <span class="menu-text">Get Started</span></a>
   </li>  
   <li class="nav-item">
-    <a class="nav-link" href="../guide/get-started.html"> 
-<span class="menu-text">Get Started</span></a>
-  </li>  
-  <li class="nav-item">
->>>>>>> e8c1083e
-    <a class="nav-link" href="../guide/guides.html"> 
-<span class="menu-text">Guides</span></a>
+    <a class="nav-link" href="../guide/guides.html" rel="" target="">
+ <span class="menu-text">Guides</span></a>
   </li>  
   <li class="nav-item dropdown ">
-    <a class="nav-link dropdown-toggle" href="#" id="nav-menu-fa-cube--developer-framework" role="button" data-bs-toggle="dropdown" aria-expanded="false">
+    <a class="nav-link dropdown-toggle" href="#" id="nav-menu-fa-cube--developer-framework" role="button" data-bs-toggle="dropdown" aria-expanded="false" rel="" target="">
  <span class="menu-text"><i class="fa-solid fa-cube" aria-label="cube"></i> Developer Framework</span>
     </a>
     <ul class="dropdown-menu" aria-labelledby="nav-menu-fa-cube--developer-framework">    
         <li>
-    <a class="dropdown-item" href="../guide/get-started-developer-framework.html">
+    <a class="dropdown-item" href="../guide/get-started-developer-framework.html" rel="" target="">
  <span class="dropdown-text"><i class="fa-solid fa-rocket" aria-label="rocket"></i> Get Started</span></a>
   </li>  
         <li>
-    <a class="dropdown-item" href="../guide/supported-models.html">
+    <a class="dropdown-item" href="../guide/supported-models.html" rel="" target="">
  <span class="dropdown-text"><i class="fa-solid fa-cubes" aria-label="cubes"></i> Supported Models</span></a>
   </li>  
         <li><hr class="dropdown-divider"></li>
-<<<<<<< HEAD
-        <li class="dropdown-header"><i class="fa-solid fa-code" aria-label="code"></i> CODE SAMPLES</li>
-        <li>
-    <a class="dropdown-item" href="../notebooks/quickstart_customer_churn_full_suite.html">
- <span class="dropdown-text"><i class="fa-solid fa-book" aria-label="book"></i> QuickStart · <code>Customer Churn</code> · <code>Binary Classification</code></span></a>
-  </li>  
-        <li>
-    <a class="dropdown-item" href="../guide/samples-jupyter-notebooks.html">
- <span class="dropdown-text"><i class="fa-solid fa-book-open-reader" aria-label="book-open-reader"></i> More Code Samples · <code>LLM</code> · <code>NLP</code> · <code>Time Series</code> · <code>Etc.</code></span></a>
-  </li>  
-        <li>
-    <a class="dropdown-item" href="../notebooks.zip">
- <span class="dropdown-text"><i class="fa-solid fa-download" aria-label="download"></i> Download Code Samples · <code>notebooks.zip</code></span></a>
-  </li>  
-        <li>
-    <a class="dropdown-item" href="https://jupyterhub.validmind.ai/">
- <span class="dropdown-text"><i class="fa-solid fa-hand-point-right" aria-label="hand-point-right"></i> Try it on Jupyter Hub <i class="fa-solid fa-hand-point-left" aria-label="hand-point-left"></i></span></a>
-=======
         <li class="dropdown-header"><i class="fa-solid fa-vial" aria-label="vial"></i> TESTING</li>
         <li>
-    <a class="dropdown-item" href="../guide/testing-overview.html">
+    <a class="dropdown-item" href="../guide/testing-overview.html" rel="" target="">
  <span class="dropdown-text"><i class="fa-solid fa-flask-vial" aria-label="flask-vial"></i> Run Tests &amp; Test Suites</span></a>
   </li>  
         <li>
-    <a class="dropdown-item" href="../guide/test-descriptions.html">
+    <a class="dropdown-item" href="../guide/test-descriptions.html" rel="" target="">
  <span class="dropdown-text"><i class="fa-solid fa-microscope" aria-label="microscope"></i> Test Descriptions</span></a>
   </li>  
         <li>
-    <a class="dropdown-item" href="../guide/test-sandbox.html">
+    <a class="dropdown-item" href="../guide/test-sandbox.html" rel="" target="">
  <span class="dropdown-text"><i class="fa-solid fa-toolbox" aria-label="toolbox"></i> Test sandbox (BETA)</span></a>
->>>>>>> e8c1083e
   </li>  
         <li><hr class="dropdown-divider"></li>
         <li class="dropdown-header"><i class="fa-solid fa-code" aria-label="code"></i> CODE SAMPLES</li>
         <li>
-<<<<<<< HEAD
-    <a class="dropdown-item" href="../guide/testing-overview.html">
- <span class="dropdown-text"><i class="fa-solid fa-flask-vial" aria-label="flask-vial"></i> Run Tests &amp; Test Suites</span></a>
-  </li>  
-        <li>
-    <a class="dropdown-item" href="../guide/test-descriptions.html">
- <span class="dropdown-text"><i class="fa-solid fa-microscope" aria-label="microscope"></i> Test Descriptions</span></a>
-  </li>  
-        <li>
-    <a class="dropdown-item" href="../guide/test-sandbox.html">
- <span class="dropdown-text"><i class="fa-solid fa-toolbox" aria-label="toolbox"></i> Test sandbox (BETA)</span></a>
-=======
-    <a class="dropdown-item" href="../guide/samples-jupyter-notebooks.html">
+    <a class="dropdown-item" href="../guide/samples-jupyter-notebooks.html" rel="" target="">
  <span class="dropdown-text"><i class="fa-solid fa-book-open-reader" aria-label="book-open-reader"></i> All Code Samples · <code>LLM</code> · <code>NLP</code> · <code>Time Series</code> · <code>Etc.</code></span></a>
   </li>  
         <li>
-    <a class="dropdown-item" href="../notebooks.zip">
+    <a class="dropdown-item" href="../notebooks.zip" rel="" target="">
  <span class="dropdown-text"><i class="fa-solid fa-download" aria-label="download"></i> Download Code Samples · <code>notebooks.zip</code></span></a>
   </li>  
         <li>
-    <a class="dropdown-item" href="https://jupyterhub.validmind.ai/">
+    <a class="dropdown-item" href="https://jupyterhub.validmind.ai/" rel="" target="">
  <span class="dropdown-text"><i class="fa-solid fa-hand-point-right" aria-label="hand-point-right"></i> Try it on Jupyter Hub <i class="fa-solid fa-hand-point-left" aria-label="hand-point-left"></i></span></a>
->>>>>>> e8c1083e
   </li>  
         <li><hr class="dropdown-divider"></li>
         <li class="dropdown-header"><i class="fa-solid fa-book" aria-label="book"></i> REFERENCE</li>
         <li>
-    <a class="dropdown-item" href="../validmind/validmind.html" target="_blank">
+    <a class="dropdown-item" href="../validmind/validmind.html" rel="" target="_blank">
  <span class="dropdown-text"><i class="fa-solid fa-external-link" aria-label="external-link"></i> ValidMind Developer Framework</span></a>
   </li>  
     </ul>
   </li>
   <li class="nav-item">
-    <a class="nav-link" href="../guide/faq.html"> 
-<span class="menu-text">FAQ</span></a>
+    <a class="nav-link" href="../guide/faq.html" rel="" target="">
+ <span class="menu-text">FAQ</span></a>
   </li>  
   <li class="nav-item">
-    <a class="nav-link" href="../guide/support.html"> 
-<span class="menu-text">Support</span></a>
+    <a class="nav-link" href="../guide/support.html" rel="" target="">
+ <span class="menu-text">Support</span></a>
   </li>  
   <li class="nav-item">
-    <a class="nav-link" href="https://validmind.com/" target="_blank"> 
-<span class="menu-text">validmind.com <i class="fa-solid fa-external-link" aria-label="external-link"></i></span></a>
+    <a class="nav-link" href="https://validmind.com/" rel="" target="_blank">
+ <span class="menu-text">validmind.com <i class="fa-solid fa-external-link" aria-label="external-link"></i></span></a>
   </li>  
 </ul>
+            <div class="quarto-navbar-tools ms-auto">
+</div>
           </div> <!-- /navcollapse -->
-          <div class="quarto-navbar-tools">
-</div>
       </div> <!-- /container-fluid -->
     </nav>
   <nav class="quarto-secondary-nav">
     <div class="container-fluid d-flex">
-      <button type="button" class="quarto-btn-toggle btn" data-bs-toggle="collapse" data-bs-target=".quarto-sidebar-collapse-item" aria-controls="quarto-sidebar" aria-expanded="false" aria-label="Toggle sidebar navigation" onclick="if (window.quartoToggleHeadroom) { window.quartoToggleHeadroom(); }">
+      <button type="button" class="quarto-btn-toggle btn" data-bs-toggle="collapse" data-bs-target="#quarto-sidebar,#quarto-sidebar-glass" aria-controls="quarto-sidebar" aria-expanded="false" aria-label="Toggle sidebar navigation" onclick="if (window.quartoToggleHeadroom) { window.quartoToggleHeadroom(); }">
         <i class="bi bi-layout-text-sidebar-reverse"></i>
       </button>
-        <nav class="quarto-page-breadcrumbs" aria-label="breadcrumb"><ol class="breadcrumb"><li class="breadcrumb-item"><a href="../guide/get-started-developer-framework.html">Developer Framework</a></li></ol></nav>
-        <a class="flex-grow-1" role="button" data-bs-toggle="collapse" data-bs-target=".quarto-sidebar-collapse-item" aria-controls="quarto-sidebar" aria-expanded="false" aria-label="Toggle sidebar navigation" onclick="if (window.quartoToggleHeadroom) { window.quartoToggleHeadroom(); }">      
-        </a>
+      <nav class="quarto-page-breadcrumbs" aria-label="breadcrumb"><ol class="breadcrumb"><li class="breadcrumb-item"><a href="../guide/get-started-developer-framework.html">Developer Framework</a></li></ol></nav>
+      <a class="flex-grow-1" role="button" data-bs-toggle="collapse" data-bs-target="#quarto-sidebar,#quarto-sidebar-glass" aria-controls="quarto-sidebar" aria-expanded="false" aria-label="Toggle sidebar navigation" onclick="if (window.quartoToggleHeadroom) { window.quartoToggleHeadroom(); }">      
+      </a>
       <button type="button" class="btn quarto-search-button" aria-label="" onclick="window.quartoOpenSearch();">
         <i class="bi bi-search"></i>
       </button>
@@ -377,7 +296,7 @@
 <!-- content -->
 <div id="quarto-content" class="quarto-container page-columns page-rows-contents page-layout-article page-navbar">
 <!-- sidebar -->
-  <nav id="quarto-sidebar" class="sidebar collapse collapse-horizontal quarto-sidebar-collapse-item sidebar-navigation docked overflow-auto">
+  <nav id="quarto-sidebar" class="sidebar collapse collapse-horizontal sidebar-navigation docked overflow-auto">
         <div class="mt-2 flex-shrink-0 align-items-center">
         <div class="sidebar-search">
         <div id="quarto-search" class="" title="Search"></div>
@@ -1639,7 +1558,7 @@
         <li class="sidebar-item">
   <div class="sidebar-item-container"> 
   <a href="../guide/test-sandbox.html" class="sidebar-item-text sidebar-link">
- <span class="menu-text"> Test sandbox (BETA)</span></a>
+ <span class="menu-text"><i class="fa-solid fa-toolbox" aria-label="toolbox"></i> Test sandbox (BETA)</span></a>
   </div>
 </li>
         <li class="px-0"><hr class="sidebar-divider hi "></li>
@@ -1808,26 +1727,26 @@
         <li class="sidebar-item">
   <div class="sidebar-item-container"> 
   <a href="../validmind/validmind.html" class="sidebar-item-text sidebar-link" target="&quot;_blank&quot;">
- <span class="menu-text">ValidMind Developer Framework </span></a>
+ <span class="menu-text">ValidMind Developer Framework <i class="fa-solid fa-external-link" aria-label="external-link"></i></span></a>
   </div>
 </li>
     </ul>
     </div>
 </nav>
-<div id="quarto-sidebar-glass" class="quarto-sidebar-collapse-item" data-bs-toggle="collapse" data-bs-target=".quarto-sidebar-collapse-item"></div>
+<div id="quarto-sidebar-glass" data-bs-toggle="collapse" data-bs-target="#quarto-sidebar,#quarto-sidebar-glass"></div>
 <!-- margin-sidebar -->
     <div id="quarto-margin-sidebar" class="sidebar margin-sidebar">
         <nav id="TOC" role="doc-toc" class="toc-active">
     <h2 id="toc-title">On this page</h2>
    
   <ul>
-  <li><a href="#what-is-the" id="toc-what-is-the" class="nav-link active" data-scroll-target="#what-is-the">What is the ValidMind Developer Framework?</a></li>
+  <li><a href="#what-is-the-var-vm_framework" id="toc-what-is-the-var-vm_framework" class="nav-link active" data-scroll-target="#what-is-the-var-vm_framework">What is the ValidMind Developer Framework?</a></li>
   <li><a href="#getting-started" id="toc-getting-started" class="nav-link" data-scroll-target="#getting-started">Getting started</a></li>
   <li><a href="#learn-how-to-run-tests" id="toc-learn-how-to-run-tests" class="nav-link" data-scroll-target="#learn-how-to-run-tests">Learn how to run tests</a></li>
   <li><a href="#try-the-code-samples" id="toc-try-the-code-samples" class="nav-link" data-scroll-target="#try-the-code-samples">Try the code samples</a></li>
   <li><a href="#whats-next" id="toc-whats-next" class="nav-link" data-scroll-target="#whats-next">What’s next</a></li>
   </ul>
-<div class="toc-actions"><ul><li><a href="https://github.com/validmind/documentation/edit/main/site/guide/get-started-developer-framework.qmd" class="toc-action"><i class="bi bi-github"></i>Edit this page</a></li><li><a href="https://github.com/validmind/documentation/issues/new" class="toc-action"><i class="bi empty"></i>Report an issue</a></li></ul></div></nav>
+<div class="toc-actions"><div><i class="bi bi-github"></i></div><div class="action-links"><p><a href="https://github.com/validmind/documentation/edit/main/site/guide/get-started-developer-framework.qmd" class="toc-action">Edit this page</a></p><p><a href="https://github.com/validmind/documentation/issues/new" class="toc-action">Report an issue</a></p></div></div></nav>
     </div>
 <!-- main -->
 <main class="content" id="quarto-document-content">
@@ -1845,11 +1764,7 @@
     <div>
     <div class="quarto-title-meta-heading">Published</div>
     <div class="quarto-title-meta-contents">
-<<<<<<< HEAD
-      <p class="date">April 6, 2024</p>
-=======
       <p class="date">May 16, 2024</p>
->>>>>>> e8c1083e
     </div>
   </div>
   
@@ -1857,28 +1772,16 @@
   </div>
   
 
-
 </header>
 
-
-<<<<<<< HEAD
-<p>As a model developer, you use the ValidMind Developer Framework to automate the generation of model documentation by uploading documentation artifacts and test results to the ValidMind platform.</p>
-<section id="what-is-the-developer-framework" class="level2">
-<h2 class="anchored" data-anchor-id="what-is-the-developer-framework">What is the developer framework?</h2>
-=======
 <p>The ValidMind Developer Framework helps you streamline model documentation by automating the generation of drafts. All you need to do is upload your documentation artifacts and test results to the ValidMind platform.</p>
-<section id="what-is-the" class="level2">
-<h2 class="anchored" data-anchor-id="what-is-the">What is the ValidMind Developer Framework?</h2>
->>>>>>> e8c1083e
+<section id="what-is-the-var-vm_framework" class="level2">
+<h2 class="anchored" data-anchor-id="what-is-the-var-vm_framework">What is the ValidMind Developer Framework?</h2>
 <p>ValidMind’s developer framework provides a rich collection of documentation tools and test suites, from documenting descriptions of your dataset to validation testing your models for weak spots and overfit areas.</p>
 <!-- Using the variable in alt text messes up the image display  -->
 <div class="quarto-figure quarto-figure-center">
 <figure class="figure">
-<<<<<<< HEAD
-<p><img src="get-started-validmind.png" class="img-fluid quarto-figure quarto-figure-center figure-img" style="width:70.0%" alt="An image showing the two main components of ValidMind. The developer framework that integrates with your existing developer environment, and the ValidMind MRM platform."></p>
-=======
-<p><img src="get-started-validmind.png" class="img-fluid quarto-figure quarto-figure-center figure-img" style="width:70.0%" alt="An image showing the two main components of ValidMind. The developer framework that integrates with your existing developer environment, and the ValidMind Platform UI."></p>
->>>>>>> e8c1083e
+<p><img src="get-started-validmind.png" class="img-fluid figure-img" style="width:70.0%" alt="An image showing the two main components of ValidMind. The developer framework that integrates with your existing developer environment, and the ValidMind Platform UI."></p>
 </figure>
 </div>
 <p>ValidMind offers two primary methods for automating model documentation:</p>
@@ -1943,35 +1846,7 @@
 Metrics are a subset of tests that do not have thresholds. Custom metrics are functions that you define to evaluate your model or dataset. These functions can be registered with ValidMind to be used in the platform.
 </dd>
 </dl>
-<<<<<<< HEAD
-<p>Example: the <a href="../validmind/validmind/test_suites/classifier.html#ClassifierFullSuite"><code>classifier_full_suite</code></a> test suite runs the tests from the <a href="../validmind/validmind/test_suites/tabular_datasets.html"><code>tabular_dataset</code></a> and <a href="../validmind/validmind/test_suites/classifier.html"><code>classifier</code></a> test suites to fully document the data and model sections for binary classification model use-cases.</p>
-</div>
-</div>
-</div>
-</section>
-<section id="how-do-i-use-the-framework" class="level2">
-<h2 class="anchored" data-anchor-id="how-do-i-use-the-framework">How do I use the framework?</h2>
-<p>A typical high-level workflow for model developers consists of four major steps:</p>
-<div class="cell" data-layout-align="default">
-<div class="cell-output-display">
-<div>
-<p></p><figure class="figure"><p></p>
-<div>
-<pre class="mermaid mermaid-js">graph LR
-    A[Develop&lt;br&gt;model] --&gt; B[Generate model&lt;br&gt;documentation]
-    B --&gt; C[Refine model&lt;br&gt;documentation]
-    C --&gt; D[Submit for review]
-    C --&gt; B
-</pre>
-</div>
-<p></p></figure><p></p>
-</div>
-</div>
-</div>
-<p><br></p>
-=======
 <p>In the context of ValidMind’s Jupyter notebooks, metrics and tests can be thought of as interchangeable concepts.</p>
->>>>>>> e8c1083e
 <dl>
 <dt>inputs</dt>
 <dd>
@@ -2003,43 +1878,17 @@
 </div>
 </div>
 </section>
-<<<<<<< HEAD
-<section id="how-do-i-generate-model-documentation" class="level2">
-<h2 class="anchored" data-anchor-id="how-do-i-generate-model-documentation">How do I generate model documentation?</h2>
-<!--- NR How do developers verify the current documentation template? --->
-<p>Before you can use the developer framework, you need to verify that the current documentation template contains all the necessary tests for the model you are developing:</p>
-<ul>
-<li><p>The template might already be sufficient and you only need to run the template within the developer framework to populate documentation.</p></li>
-<li><p>Or, more likely, the template might need additional tests that you can add these tests via the developer framework.</p></li>
-</ul>
-<p>This process of verifying the suitability of the the current documentation template and adding more tests to the template is an iterative process:</p>
-<div class="cell" data-layout-align="default">
-<div class="cell-output-display">
-<div>
-<p></p><figure class="figure"><p></p>
-<div>
-<pre class="mermaid mermaid-js">graph LR
-    A[Verify template] --&gt; B[Build template]
-    B --&gt; D[Add tests and&lt;br&gt;content blocks]
-    D --&gt; E[Add external&lt;br&gt;test providers]
-    E --&gt; C[Run template]
-    C --&gt; B
-
-</pre>
-=======
 <section id="getting-started" class="level2">
 <h2 class="anchored" data-anchor-id="getting-started">Getting started</h2>
 <div class="grid">
 <div class="g-col-8">
 <div class="quarto-video ratio ratio-16x9"><iframe data-external="1" src="https://www.youtube.com/embed/rIR8Mql7eGs" title="" frameborder="0" allow="accelerometer; autoplay; clipboard-write; encrypted-media; gyroscope; picture-in-picture" allowfullscreen=""></iframe></div>
->>>>>>> e8c1083e
-</div>
-<p></p></figure><p></p>
+</div>
 </div>
 <p>After you <a href="https://app.prod.validmind.ai"><strong>sign up</strong></a> for ValidMind to get access, try one our getting started guide:</p>
 <div id="listing-developer-getting-started" class="quarto-listing quarto-listing-container-grid">
 <div class="list grid quarto-listing-cols-3">
-<div class="g-col-1" data-index="0" data-listing-file-modified-sort="1715880198408" data-listing-reading-time-sort="10" data-listing-word-count-sort="2000">
+<div class="g-col-1" data-index="0" data-listing-file-modified-sort="1715906860094" data-listing-reading-time-sort="10">
 <a href="../notebooks/quickstart_customer_churn_full_suite.html" class="quarto-grid-link">
 <div class="quarto-grid-item card h-100 card-left">
 <div class="card-body post-contents">
@@ -2053,7 +1902,7 @@
 </div>
 </a>
 </div>
-<div class="g-col-1" data-index="1" data-listing-file-modified-sort="1715880198507" data-listing-reading-time-sort="27" data-listing-word-count-sort="5369">
+<div class="g-col-1" data-index="1" data-listing-file-modified-sort="1715906860094" data-listing-reading-time-sort="27">
 <a href="../notebooks/tutorials/intro_for_model_developers.html" class="quarto-grid-link">
 <div class="quarto-grid-item card h-100 card-left">
 <div class="card-body post-contents">
@@ -2078,7 +1927,7 @@
 <p>ValidMind provides many built-in tests and test suites which make it easy for developers to automate their model documentation. Start by running a pre-made test, then modify it, and finally create your own test:</p>
 <div id="listing-developer-how-to-beginner" class="quarto-listing quarto-listing-container-grid">
 <div class="list grid quarto-listing-cols-3">
-<div class="g-col-1" data-index="0" data-listing-file-modified-sort="1715880198433" data-listing-reading-time-sort="10" data-listing-word-count-sort="1813">
+<div class="g-col-1" data-index="0" data-listing-file-modified-sort="1715906860082" data-listing-reading-time-sort="10">
 <a href="../notebooks/how_to/run_tests/1_run_dataset_based_tests.html" class="quarto-grid-link">
 <div class="quarto-grid-item card h-100 card-left">
 <div class="card-body post-contents">
@@ -2092,7 +1941,7 @@
 </div>
 </a>
 </div>
-<div class="g-col-1" data-index="1" data-listing-file-modified-sort="1715880198411" data-listing-reading-time-sort="14" data-listing-word-count-sort="2800">
+<div class="g-col-1" data-index="1" data-listing-file-modified-sort="1715906860079" data-listing-reading-time-sort="14">
 <a href="../notebooks/code_samples/custom_tests/implement_custom_tests.html" class="quarto-grid-link">
 <div class="quarto-grid-item card h-100 card-left">
 <div class="card-body post-contents">
@@ -2118,7 +1967,7 @@
 <p>Our code samples showcase the capabilities of the ValidMind Developer Framework. Examples that you can build on and adapt for your own use cases include:</p>
 <div id="listing-developer-code-samples" class="quarto-listing quarto-listing-container-grid">
 <div class="list grid quarto-listing-cols-3">
-<div class="g-col-1" data-index="0" data-listing-file-modified-sort="1715880198411" data-listing-reading-time-sort="16" data-listing-word-count-sort="3016">
+<div class="g-col-1" data-index="0" data-listing-file-modified-sort="1715906860080" data-listing-reading-time-sort="16">
 <a href="../notebooks/code_samples/customization/customizing_metrics_with_output_templates.html" class="quarto-grid-link">
 <div class="quarto-grid-item card h-100 card-left">
 <div class="card-body post-contents">
@@ -2132,7 +1981,7 @@
 </div>
 </a>
 </div>
-<div class="g-col-1" data-index="1" data-listing-file-modified-sort="1715884655766" data-listing-reading-time-sort="8" data-listing-word-count-sort="1432">
+<div class="g-col-1" data-index="1" data-listing-file-modified-sort="1715906860079" data-listing-reading-time-sort="8">
 <a href="../notebooks/code_samples/NLP_and_LLM/prompt_validation_demo.html" class="quarto-grid-link">
 <div class="quarto-grid-item card h-100 card-left">
 <div class="card-body post-contents">
@@ -2146,7 +1995,7 @@
 </div>
 </a>
 </div>
-<div class="g-col-1" data-index="2" data-listing-file-modified-sort="1715880198417" data-listing-reading-time-sort="9" data-listing-word-count-sort="1636">
+<div class="g-col-1" data-index="2" data-listing-file-modified-sort="1715906860080" data-listing-reading-time-sort="9">
 <a href="../notebooks/code_samples/time_series/tutorial_time_series_forecasting.html" class="quarto-grid-link">
 <div class="quarto-grid-item card h-100 card-left">
 <div class="card-body post-contents">
@@ -2260,34 +2109,10 @@
     // clear code selection
     e.clearSelection();
   });
-    var localhostRegex = new RegExp(/^(?:http|https):\/\/localhost\:?[0-9]*\//);
-    var mailtoRegex = new RegExp(/^mailto:/);
-      var filterRegex = new RegExp('/' + window.location.host + '/');
-    var isInternal = (href) => {
-        return filterRegex.test(href) || localhostRegex.test(href) || mailtoRegex.test(href);
-    }
-    // Inspect non-navigation links and adorn them if external
- 	var links = window.document.querySelectorAll('a[href]:not(.nav-link):not(.navbar-brand):not(.toc-action):not(.sidebar-link):not(.sidebar-item-toggle):not(.pagination-link):not(.no-external):not([aria-hidden]):not(.dropdown-item):not(.quarto-navigation-tool)');
-    for (var i=0; i<links.length; i++) {
-      const link = links[i];
-      if (!isInternal(link.href)) {
-        // undo the damage that might have been done by quarto-nav.js in the case of
-        // links that we want to consider external
-        if (link.dataset.originalHref !== undefined) {
-          link.href = link.dataset.originalHref;
-        }
-          // target, if specified
-          link.setAttribute("target", "_blank");
-          if (link.getAttribute("rel") === null) {
-            link.setAttribute("rel", "noopener");
-          }
-          // default icon
-          link.classList.add("external");
-      }
-    }
-  function tippyHover(el, contentFn, onTriggerFn, onUntriggerFn) {
+  function tippyHover(el, contentFn) {
     const config = {
       allowHTML: true,
+      content: contentFn,
       maxWidth: 500,
       delay: 100,
       arrow: false,
@@ -2297,17 +2122,8 @@
       interactive: true,
       interactiveBorder: 10,
       theme: 'quarto',
-      placement: 'bottom-start',
+      placement: 'bottom-start'
     };
-    if (contentFn) {
-      config.content = contentFn;
-    }
-    if (onTriggerFn) {
-      config.onTrigger = onTriggerFn;
-    }
-    if (onUntriggerFn) {
-      config.onUntrigger = onUntriggerFn;
-    }
     window.tippy(el, config); 
   }
   const noterefs = window.document.querySelectorAll('a[role="doc-noteref"]');
@@ -2319,130 +2135,7 @@
       try { href = new URL(href).hash; } catch {}
       const id = href.replace(/^#\/?/, "");
       const note = window.document.getElementById(id);
-      if (note) {
-        return note.innerHTML;
-      } else {
-        return "";
-      }
-    });
-  }
-  const xrefs = window.document.querySelectorAll('a.quarto-xref');
-  const processXRef = (id, note) => {
-    // Strip column container classes
-    const stripColumnClz = (el) => {
-      el.classList.remove("page-full", "page-columns");
-      if (el.children) {
-        for (const child of el.children) {
-          stripColumnClz(child);
-        }
-      }
-    }
-    stripColumnClz(note)
-    if (id === null || id.startsWith('sec-')) {
-      // Special case sections, only their first couple elements
-      const container = document.createElement("div");
-      if (note.children && note.children.length > 2) {
-        container.appendChild(note.children[0].cloneNode(true));
-        for (let i = 1; i < note.children.length; i++) {
-          const child = note.children[i];
-          if (child.tagName === "P" && child.innerText === "") {
-            continue;
-          } else {
-            container.appendChild(child.cloneNode(true));
-            break;
-          }
-        }
-        if (window.Quarto?.typesetMath) {
-          window.Quarto.typesetMath(container);
-        }
-        return container.innerHTML
-      } else {
-        if (window.Quarto?.typesetMath) {
-          window.Quarto.typesetMath(note);
-        }
-        return note.innerHTML;
-      }
-    } else {
-      // Remove any anchor links if they are present
-      const anchorLink = note.querySelector('a.anchorjs-link');
-      if (anchorLink) {
-        anchorLink.remove();
-      }
-      if (window.Quarto?.typesetMath) {
-        window.Quarto.typesetMath(note);
-      }
-      // TODO in 1.5, we should make sure this works without a callout special case
-      if (note.classList.contains("callout")) {
-        return note.outerHTML;
-      } else {
-        return note.innerHTML;
-      }
-    }
-  }
-  for (var i=0; i<xrefs.length; i++) {
-    const xref = xrefs[i];
-    tippyHover(xref, undefined, function(instance) {
-      instance.disable();
-      let url = xref.getAttribute('href');
-      let hash = undefined; 
-      if (url.startsWith('#')) {
-        hash = url;
-      } else {
-        try { hash = new URL(url).hash; } catch {}
-      }
-      if (hash) {
-        const id = hash.replace(/^#\/?/, "");
-        const note = window.document.getElementById(id);
-        if (note !== null) {
-          try {
-            const html = processXRef(id, note.cloneNode(true));
-            instance.setContent(html);
-          } finally {
-            instance.enable();
-            instance.show();
-          }
-        } else {
-          // See if we can fetch this
-          fetch(url.split('#')[0])
-          .then(res => res.text())
-          .then(html => {
-            const parser = new DOMParser();
-            const htmlDoc = parser.parseFromString(html, "text/html");
-            const note = htmlDoc.getElementById(id);
-            if (note !== null) {
-              const html = processXRef(id, note);
-              instance.setContent(html);
-            } 
-          }).finally(() => {
-            instance.enable();
-            instance.show();
-          });
-        }
-      } else {
-        // See if we can fetch a full url (with no hash to target)
-        // This is a special case and we should probably do some content thinning / targeting
-        fetch(url)
-        .then(res => res.text())
-        .then(html => {
-          const parser = new DOMParser();
-          const htmlDoc = parser.parseFromString(html, "text/html");
-          const note = htmlDoc.querySelector('main.content');
-          if (note !== null) {
-            // This should only happen for chapter cross references
-            // (since there is no id in the URL)
-            // remove the first header
-            if (note.children.length > 0 && note.children[0].tagName === "HEADER") {
-              note.children[0].remove();
-            }
-            const html = processXRef(null, note);
-            instance.setContent(html);
-          } 
-        }).finally(() => {
-          instance.enable();
-          instance.show();
-        });
-      }
-    }, function(instance) {
+      return note.innerHTML;
     });
   }
       let selectedAnnoteEl;
@@ -2486,7 +2179,6 @@
             }
             div.style.top = top - 2 + "px";
             div.style.height = height + 4 + "px";
-            div.style.left = 0;
             let gutterDiv = window.document.getElementById("code-annotation-line-highlight-gutter");
             if (gutterDiv === null) {
               gutterDiv = window.document.createElement("div");
@@ -2512,32 +2204,6 @@
         });
         selectedAnnoteEl = undefined;
       };
-        // Handle positioning of the toggle
-    window.addEventListener(
-      "resize",
-      throttle(() => {
-        elRect = undefined;
-        if (selectedAnnoteEl) {
-          selectCodeLines(selectedAnnoteEl);
-        }
-      }, 10)
-    );
-    function throttle(fn, ms) {
-    let throttle = false;
-    let timer;
-      return (...args) => {
-        if(!throttle) { // first call gets through
-            fn.apply(this, args);
-            throttle = true;
-        } else { // all the others get throttled
-            if(timer) clearTimeout(timer); // cancel #2
-            timer = setTimeout(() => {
-              fn.apply(this, args);
-              timer = throttle = false;
-            }, ms);
-        }
-      };
-    }
       // Attach click handler to the DT
       const annoteDls = window.document.querySelectorAll('dt[data-target-cell]');
       for (const annoteDlNode of annoteDls) {
@@ -2595,33 +2261,39 @@
       });
     }
   }
+    var localhostRegex = new RegExp(/^(?:http|https):\/\/localhost\:?[0-9]*\//);
+      var filterRegex = new RegExp('/' + window.location.host + '/');
+    var isInternal = (href) => {
+        return filterRegex.test(href) || localhostRegex.test(href);
+    }
+    // Inspect non-navigation links and adorn them if external
+ 	var links = window.document.querySelectorAll('a[href]:not(.nav-link):not(.navbar-brand):not(.toc-action):not(.sidebar-link):not(.sidebar-item-toggle):not(.pagination-link):not(.no-external):not([aria-hidden]):not(.dropdown-item)');
+    for (var i=0; i<links.length; i++) {
+      const link = links[i];
+      if (!isInternal(link.href)) {
+          // target, if specified
+          link.setAttribute("target", "_blank");
+          // default icon
+          link.classList.add("external");
+      }
+    }
 });
 </script>
 </div> <!-- /content -->
 <footer class="footer">
   <div class="nav-footer">
-    <div class="nav-footer-left">
-<p><em>© Copyright 2023-2024 ValidMind Inc.&nbsp;All Rights Reserved.</em></p>
-</div>   
-    <div class="nav-footer-center">
-
-<div class="toc-actions d-sm-block d-md-none"><ul><li><a href="https://github.com/validmind/documentation/edit/main/site/guide/get-started-developer-framework.qmd" class="toc-action"><i class="bi bi-github"></i>Edit this page</a></li><li><a href="https://github.com/validmind/documentation/issues/new" class="toc-action"><i class="bi empty"></i>Report an issue</a></li></ul></div><div class="cookie-consent-footer"><a href="#" id="open_preferences_center">Cookie Preferences</a></div></div>
+    <div class="nav-footer-left"><em>© Copyright 2023-2024 ValidMind Inc.&nbsp;All Rights Reserved.</em></div>   
+    <div class="nav-footer-center"><div class="cookie-consent-footer"><a href="#" id="open_preferences_center">Cookie Preferences</a></div></div>
     <div class="nav-footer-right">
       <ul class="footer-items list-unstyled">
     <li class="nav-item">
-    <a class="nav-link" href="https://validmind.com/" target="_blank">
-<p>validmind.com <i class="fa-solid fa-external-link" aria-label="external-link"></i></p>
-</a>
+    <a class="nav-link" href="https://validmind.com/">validmind.com <i class="fa-solid fa-external-link" aria-label="external-link"></i></a>
   </li>  
     <li class="nav-item">
-    <a class="nav-link" href="https://validmind.com/privacy-policy/">
-<p>Privacy Policy</p>
-</a>
+    <a class="nav-link" href="https://validmind.com/privacy-policy/">Privacy Policy</a>
   </li>  
     <li class="nav-item">
-    <a class="nav-link" href="https://validmind.com/terms-of-use/">
-<p>Terms of Use</p>
-</a>
+    <a class="nav-link" href="https://validmind.com/terms-of-use/">Terms of Use</a>
   </li>  
     <li class="nav-item compact">
     <a class="nav-link" href="https://github.com/validmind/documentation">
@@ -2642,5 +2314,4 @@
 
 
 
-
 </body></html>