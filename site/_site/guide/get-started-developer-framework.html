--- conflicted
+++ resolved
@@ -6,11 +6,7 @@
 
 <meta name="viewport" content="width=device-width, initial-scale=1.0, user-scalable=yes">
 
-<<<<<<< HEAD
-<meta name="dcterms.date" content="2023-10-15">
-=======
-<meta name="dcterms.date" content="2023-10-16">
->>>>>>> ae55970f
+<meta name="dcterms.date" content="2023-10-18">
 <meta name="keywords" content="get started, developer framework, ai risk, model risk management, ValidMind">
 
 <title>ValidMind - Get started with the ValidMind Developer Framework</title>
@@ -276,12 +272,6 @@
       <ul id="" class="collapse list-unstyled sidebar-section depth1 show">  
           <li class="sidebar-item">
   <div class="sidebar-item-container"> 
-  <a href="../notebooks/code_samples/Introduction_Customer_Churn.html" class="sidebar-item-text sidebar-link">
- <span class="menu-text">Introduction - Customer Churn Model Documentation (Data and Model)</span></a>
-  </div>
-</li>
-          <li class="sidebar-item">
-  <div class="sidebar-item-container"> 
   <a href="../notebooks/code_samples/quickstart_customer_churn_full_suite.html" class="sidebar-item-text sidebar-link">
  <span class="menu-text">Quickstart for Customer Churn Model Documentation — Full Suite</span></a>
   </div>
@@ -423,11 +413,7 @@
     <div>
     <div class="quarto-title-meta-heading">Published</div>
     <div class="quarto-title-meta-contents">
-<<<<<<< HEAD
-      <p class="date">October 15, 2023</p>
-=======
-      <p class="date">October 16, 2023</p>
->>>>>>> ae55970f
+      <p class="date">October 18, 2023</p>
     </div>
   </div>
   
