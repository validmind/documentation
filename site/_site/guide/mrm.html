<!DOCTYPE html>
<html xmlns="http://www.w3.org/1999/xhtml" lang="en" xml:lang="en"><head>

<meta charset="utf-8">
<meta name="generator" content="quarto-1.2.335">

<meta name="viewport" content="width=device-width, initial-scale=1.0, user-scalable=yes">

<meta name="keywords" content="MRM, model risk management, ValidMind">

<title>../ValidMind - Model risk management</title>
<style>
code{white-space: pre-wrap;}
span.smallcaps{font-variant: small-caps;}
div.columns{display: flex; gap: min(4vw, 1.5em);}
div.column{flex: auto; overflow-x: auto;}
div.hanging-indent{margin-left: 1.5em; text-indent: -1.5em;}
ul.task-list{list-style: none;}
ul.task-list li input[type="checkbox"] {
  width: 0.8em;
  margin: 0 0.8em 0.2em -1.6em;
  vertical-align: middle;
}
</style>


<script src="../site_libs/quarto-nav/quarto-nav.js"></script>
<script src="../site_libs/clipboard/clipboard.min.js"></script>
<script src="../site_libs/quarto-search/autocomplete.umd.js"></script>
<script src="../site_libs/quarto-search/fuse.min.js"></script>
<script src="../site_libs/quarto-search/quarto-search.js"></script>
<meta name="quarto:offset" content="../">
<link href="../validmind.png" rel="icon" type="image/png">
<script src="../site_libs/quarto-html/quarto.js"></script>
<script src="../site_libs/quarto-html/popper.min.js"></script>
<script src="../site_libs/quarto-html/tippy.umd.min.js"></script>
<script src="../site_libs/quarto-html/anchor.min.js"></script>
<link href="../site_libs/quarto-html/tippy.css" rel="stylesheet">
<link href="../site_libs/quarto-html/quarto-syntax-highlighting.css" rel="stylesheet" id="quarto-text-highlighting-styles">
<script src="../site_libs/bootstrap/bootstrap.min.js"></script>
<link href="../site_libs/bootstrap/bootstrap-icons.css" rel="stylesheet">
<link href="../site_libs/bootstrap/bootstrap.min.css" rel="stylesheet" id="quarto-bootstrap" data-mode="light">
<script id="quarto-search-options" type="application/json">{
  "location": "navbar",
  "copy-button": false,
  "collapse-after": 3,
  "panel-placement": "end",
  "type": "overlay",
  "limit": 20,
  "language": {
    "search-no-results-text": "No results",
    "search-matching-documents-text": "matching documents",
    "search-copy-link-title": "Copy link to search",
    "search-hide-matches-text": "Hide additional matches",
    "search-more-match-text": "more match in this document",
    "search-more-matches-text": "more matches in this document",
    "search-clear-button-title": "Clear",
    "search-detached-cancel-button-title": "Cancel",
    "search-submit-button-title": "Submit"
  }
}</script>


<link rel="stylesheet" href="../styles.css">
</head>

<body class="nav-fixed">

<div id="quarto-search-results"></div>
  <header id="quarto-header" class="headroom fixed-top">
    <nav class="navbar navbar-expand-lg navbar-dark ">
      <div class="navbar-container container-fluid">
      <div class="navbar-brand-container">
    <a href="../index.html" class="navbar-brand navbar-brand-logo">
    <img src="../guide/ValidMind-logo-color.svg" alt="" class="navbar-logo">
    </a>
  </div>
          <button class="navbar-toggler" type="button" data-bs-toggle="collapse" data-bs-target="#navbarCollapse" aria-controls="navbarCollapse" aria-expanded="false" aria-label="Toggle navigation" onclick="if (window.quartoToggleHeadroom) { window.quartoToggleHeadroom(); }">
  <span class="navbar-toggler-icon"></span>
</button>
          <div class="collapse navbar-collapse" id="navbarCollapse">
            <ul class="navbar-nav navbar-nav-scroll me-auto">
  <li class="nav-item">
    <a class="nav-link" href="../guide/overview.html">
 <span class="menu-text">Get Started</span></a>
  </li>  
  <li class="nav-item">
    <a class="nav-link" href="../guide/guide.html">
 <span class="menu-text">Guides</span></a>
  </li>  
  <li class="nav-item">
    <a class="nav-link" href="../guide/developers.html">
 <span class="menu-text">Developers</span></a>
  </li>  
  <li class="nav-item">
    <a class="nav-link" href="../guide/faq.html">
 <span class="menu-text">FAQ</span></a>
  </li>  
  <li class="nav-item">
    <a class="nav-link" href="../guide/support.html">
 <span class="menu-text">Support</span></a>
  </li>  
</ul>
              <div id="quarto-search" class="" title="Search"></div>
          </div> <!-- /navcollapse -->
      </div> <!-- /container-fluid -->
    </nav>
</header>
<!-- content -->
<div id="quarto-content" class="quarto-container page-columns page-rows-contents page-layout-article page-navbar">
<!-- sidebar -->
<<<<<<< HEAD
  <nav id="quarto-sidebar" class="sidebar collapse sidebar-navigation docked overflow-auto">
    <div class="sidebar-menu-container"> 
    <ul class="list-unstyled mt-1">
        <li class="sidebar-item">
  <div class="sidebar-item-container"> 
  <a href="../guide/get-started.html" class="sidebar-item-text sidebar-link">Get started</a>
  </div>
</li>
        <li class="px-0"><hr class="sidebar-divider hi "></li>
        <li class="sidebar-item sidebar-item-section">
      <div class="sidebar-item-container"> 
            <a href="../guide/overview.html" class="sidebar-item-text sidebar-link">ValidMind overview</a>
          <a class="sidebar-item-toggle text-start" data-bs-toggle="collapse" data-bs-target="#" aria-expanded="true">
            <i class="bi bi-chevron-right ms-2"></i>
          </a> 
      </div>
      <ul id="" class="collapse list-unstyled sidebar-section depth1 show">  
          <li class="sidebar-item">
  <div class="sidebar-item-container"> 
  <a href="../guide/architecture.html" class="sidebar-item-text sidebar-link">Architecture</a>
  </div>
</li>
          <li class="sidebar-item">
  <div class="sidebar-item-container"> 
  <a href="../guide/cloud-platforms.html" class="sidebar-item-text sidebar-link">Cloud platforms</a>
  </div>
</li>
          <li class="sidebar-item">
  <div class="sidebar-item-container"> 
  <a href="../guide/editions.html" class="sidebar-item-text sidebar-link">Editions</a>
  </div>
</li>
          <li class="sidebar-item">
  <div class="sidebar-item-container"> 
  <a href="../guide/features.html" class="sidebar-item-text sidebar-link">Features</a>
  </div>
</li>
          <li class="sidebar-item">
  <div class="sidebar-item-container"> 
  <a href="../guide/release-pilot.html" class="sidebar-item-text sidebar-link">Pilot release</a>
  </div>
</li>
      </ul>
  </li>
        <li class="px-0"><hr class="sidebar-divider hi "></li>
        <li class="sidebar-item sidebar-item-section">
      <div class="sidebar-item-container"> 
            <a href="../guide/mrm.html" class="sidebar-item-text sidebar-link active">Model risk management</a>
          <a class="sidebar-item-toggle text-start" data-bs-toggle="collapse" data-bs-target="#" aria-expanded="true">
            <i class="bi bi-chevron-right ms-2"></i>
          </a> 
      </div>
      <ul id="" class="collapse list-unstyled sidebar-section depth1 show">  
          <li class="sidebar-item">
  <div class="sidebar-item-container"> 
  <a href="../guide/mrm-three-lines-of-defense.html" class="sidebar-item-text sidebar-link">The three line of defense</a>
  </div>
</li>
          <li class="sidebar-item">
  <div class="sidebar-item-container"> 
  <a href="../guide/mrm-lifecyle.html" class="sidebar-item-text sidebar-link">Model lifecycle and workflow</a>
  </div>
</li>
          <li class="sidebar-item">
  <div class="sidebar-item-container"> 
  <a href="../guide/glossary.html" class="sidebar-item-text sidebar-link">Glossary</a>
  </div>
</li>
      </ul>
  </li>
        <li class="px-0"><hr class="sidebar-divider hi "></li>
        <li class="sidebar-item sidebar-item-section">
      <div class="sidebar-item-container"> 
            <a href="../guide/quickstart.html" class="sidebar-item-text sidebar-link">Quickstart — 15 mins</a>
          <a class="sidebar-item-toggle text-start" data-bs-toggle="collapse" data-bs-target="#" aria-expanded="true">
            <i class="bi bi-chevron-right ms-2"></i>
          </a> 
      </div>
      <ul id="" class="collapse list-unstyled sidebar-section depth1 show">  
          <li class="sidebar-item">
  <div class="sidebar-item-container"> 
  <a href="../guide/before-you-begin.html" class="sidebar-item-text sidebar-link">Before you begin</a>
  </div>
</li>
          <li class="sidebar-item sidebar-item-section">
      <div class="sidebar-item-container"> 
            <a href="../guide/try-developer-framework.html" class="sidebar-item-text sidebar-link">Try out the ValidMind developer framework</a>
          <a class="sidebar-item-toggle text-start collapsed" data-bs-toggle="collapse" data-bs-target="#" aria-expanded="false">
            <i class="bi bi-chevron-right ms-2"></i>
          </a> 
      </div>
      <ul id="" class="collapse list-unstyled sidebar-section depth2 ">  
          <li class="sidebar-item">
  <div class="sidebar-item-container"> 
  <a href="../notebooks/intro.html" class="sidebar-item-text sidebar-link">ValidMind Python Library Introduction</a>
  </div>
</li>
          <li class="sidebar-item">
  <div class="sidebar-item-container"> 
  <a href="../notebooks/intro-r.html" class="sidebar-item-text sidebar-link">ValidMind Python Library Introduction (for R users)</a>
  </div>
</li>
      </ul>
  </li>
          <li class="sidebar-item">
  <div class="sidebar-item-container"> 
  <a href="../guide/explore-validmind-ui.html" class="sidebar-item-text sidebar-link">Explore the ValidMind UI</a>
  </div>
</li>
          <li class="sidebar-item">
  <div class="sidebar-item-container"> 
  <a href="../guide/next-steps.html" class="sidebar-item-text sidebar-link">Next steps</a>
  </div>
</li>
          <li class="px-0"><hr class="sidebar-divider hi "></li>
          <li class="sidebar-item">
  <div class="sidebar-item-container"> 
  <a href="../guide/support.html" class="sidebar-item-text sidebar-link">Support</a>
  </div>
</li>
      </ul>
  </li>
    </ul>
    </div>
</nav>
=======
>>>>>>> ffaec18b
<!-- margin-sidebar -->
    <div id="quarto-margin-sidebar" class="sidebar margin-sidebar">
        <nav id="TOC" role="doc-toc" class="toc-active">
    <h2 id="toc-title">On this page</h2>
   
  <ul>
  <li><a href="#model-risk" id="toc-model-risk" class="nav-link active" data-scroll-target="#model-risk">Model Risk</a></li>
  <li><a href="#three-lines-of-defense" id="toc-three-lines-of-defense" class="nav-link" data-scroll-target="#three-lines-of-defense">Three Lines of Defense</a></li>
  <li><a href="#model-development-and-validation" id="toc-model-development-and-validation" class="nav-link" data-scroll-target="#model-development-and-validation">Model Development and Validation</a></li>
  <li><a href="#model-governance" id="toc-model-governance" class="nav-link" data-scroll-target="#model-governance">Model Governance</a></li>
  <li><a href="#model-inventory-and-monitoring" id="toc-model-inventory-and-monitoring" class="nav-link" data-scroll-target="#model-inventory-and-monitoring">Model Inventory and Monitoring</a></li>
  </ul>
<div class="toc-actions"><div><i class="bi bi-github"></i></div><div class="action-links"><p><a href="https://github.com/validmind/documentation/edit/main/site/guide/mrm.qmd" class="toc-action">Edit this page</a></p><p><a href="https://github.com/validmind/documentation/issues/new" class="toc-action">Report an issue</a></p></div></div></nav>
    </div>
<!-- main -->
<main class="content" id="quarto-document-content">

<header id="title-block-header" class="quarto-title-block default">
<div class="quarto-title">
<h1 class="title">Model risk management</h1>
</div>



<div class="quarto-title-meta">

    
  
    
  </div>
  

</header>

<p>Model risk management (MRM) is a process for organizations using mathematical and statistical models to inform decision-making. MRM aims to identify, assess, and mitigate risks arising from model usage, ensuring the accuracy and reliability of model outputs.</p>
<section id="model-risk" class="level2">
<h2 class="anchored" data-anchor-id="model-risk">Model Risk</h2>
<p>Model risk arises from incorrect or inappropriate use of models, inaccurate assumptions, or limitations in data quality. Consequences can include financial losses, reputational damage, and regulatory penalties. Effective MRM is essential to minimize these risks.</p>
</section>
<section id="three-lines-of-defense" class="level2">
<h2 class="anchored" data-anchor-id="three-lines-of-defense">Three Lines of Defense</h2>
<p>MRM is structured around three lines of defense. The first line consists of business units responsible for model development, validation, and implementation. They ensure that models are accurate, robust, and fit for purpose. The second line is an independent model risk oversight function that provides a governance framework and guidance for model risk management. The third line is the internal audit function, which assesses the effectiveness of MRM practices and controls.</p>
</section>
<section id="model-development-and-validation" class="level2">
<h2 class="anchored" data-anchor-id="model-development-and-validation">Model Development and Validation</h2>
<p>Model development involves creating a model that accurately represents the underlying system or process. This stage requires rigorous documentation and testing, including sensitivity analysis and stress testing. Model validation is the independent evaluation of a model’s conceptual soundness, performance, and adherence to regulatory requirements. It ensures that a model’s assumptions and methodologies are appropriate and that the model is fit for its intended use.</p>
</section>
<section id="model-governance" class="level2">
<h2 class="anchored" data-anchor-id="model-governance">Model Governance</h2>
<p>Effective MRM requires a strong governance framework, including clear roles and responsibilities, reporting lines, and escalation procedures. Model governance ensures that all models within an organization are developed, validated, and maintained in accordance with established policies and procedures.</p>
</section>
<section id="model-inventory-and-monitoring" class="level2">
<h2 class="anchored" data-anchor-id="model-inventory-and-monitoring">Model Inventory and Monitoring</h2>
<p>A comprehensive model inventory is essential for effective MRM. It documents all models used by an organization, their purpose, and their associated risks. Regular monitoring of model performance, assumptions, and limitations helps to identify and address potential issues before they become significant risks.</p>


</section>

</main> <!-- /main -->
<script id="quarto-html-after-body" type="application/javascript">
window.document.addEventListener("DOMContentLoaded", function (event) {
  const toggleBodyColorMode = (bsSheetEl) => {
    const mode = bsSheetEl.getAttribute("data-mode");
    const bodyEl = window.document.querySelector("body");
    if (mode === "dark") {
      bodyEl.classList.add("quarto-dark");
      bodyEl.classList.remove("quarto-light");
    } else {
      bodyEl.classList.add("quarto-light");
      bodyEl.classList.remove("quarto-dark");
    }
  }
  const toggleBodyColorPrimary = () => {
    const bsSheetEl = window.document.querySelector("link#quarto-bootstrap");
    if (bsSheetEl) {
      toggleBodyColorMode(bsSheetEl);
    }
  }
  toggleBodyColorPrimary();  
  const icon = "";
  const anchorJS = new window.AnchorJS();
  anchorJS.options = {
    placement: 'right',
    icon: icon
  };
  anchorJS.add('.anchored');
  const clipboard = new window.ClipboardJS('.code-copy-button', {
    target: function(trigger) {
      return trigger.previousElementSibling;
    }
  });
  clipboard.on('success', function(e) {
    // button target
    const button = e.trigger;
    // don't keep focus
    button.blur();
    // flash "checked"
    button.classList.add('code-copy-button-checked');
    var currentTitle = button.getAttribute("title");
    button.setAttribute("title", "Copied!");
    let tooltip;
    if (window.bootstrap) {
      button.setAttribute("data-bs-toggle", "tooltip");
      button.setAttribute("data-bs-placement", "left");
      button.setAttribute("data-bs-title", "Copied!");
      tooltip = new bootstrap.Tooltip(button, 
        { trigger: "manual", 
          customClass: "code-copy-button-tooltip",
          offset: [0, -8]});
      tooltip.show();    
    }
    setTimeout(function() {
      if (tooltip) {
        tooltip.hide();
        button.removeAttribute("data-bs-title");
        button.removeAttribute("data-bs-toggle");
        button.removeAttribute("data-bs-placement");
      }
      button.setAttribute("title", currentTitle);
      button.classList.remove('code-copy-button-checked');
    }, 1000);
    // clear code selection
    e.clearSelection();
  });
  function tippyHover(el, contentFn) {
    const config = {
      allowHTML: true,
      content: contentFn,
      maxWidth: 500,
      delay: 100,
      arrow: false,
      appendTo: function(el) {
          return el.parentElement;
      },
      interactive: true,
      interactiveBorder: 10,
      theme: 'quarto',
      placement: 'bottom-start'
    };
    window.tippy(el, config); 
  }
  const noterefs = window.document.querySelectorAll('a[role="doc-noteref"]');
  for (var i=0; i<noterefs.length; i++) {
    const ref = noterefs[i];
    tippyHover(ref, function() {
      // use id or data attribute instead here
      let href = ref.getAttribute('data-footnote-href') || ref.getAttribute('href');
      try { href = new URL(href).hash; } catch {}
      const id = href.replace(/^#\/?/, "");
      const note = window.document.getElementById(id);
      return note.innerHTML;
    });
  }
  const findCites = (el) => {
    const parentEl = el.parentElement;
    if (parentEl) {
      const cites = parentEl.dataset.cites;
      if (cites) {
        return {
          el,
          cites: cites.split(' ')
        };
      } else {
        return findCites(el.parentElement)
      }
    } else {
      return undefined;
    }
  };
  var bibliorefs = window.document.querySelectorAll('a[role="doc-biblioref"]');
  for (var i=0; i<bibliorefs.length; i++) {
    const ref = bibliorefs[i];
    const citeInfo = findCites(ref);
    if (citeInfo) {
      tippyHover(citeInfo.el, function() {
        var popup = window.document.createElement('div');
        citeInfo.cites.forEach(function(cite) {
          var citeDiv = window.document.createElement('div');
          citeDiv.classList.add('hanging-indent');
          citeDiv.classList.add('csl-entry');
          var biblioDiv = window.document.getElementById('ref-' + cite);
          if (biblioDiv) {
            citeDiv.innerHTML = biblioDiv.innerHTML;
          }
          popup.appendChild(citeDiv);
        });
        return popup.innerHTML;
      });
    }
  }
    var localhostRegex = new RegExp(/^(?:http|https):\/\/localhost\:?[0-9]*\//);
      var filterRegex = new RegExp('/' + window.location.host + '/');
    var isInternal = (href) => {
        return filterRegex.test(href) || localhostRegex.test(href);
    }
    // Inspect non-navigation links and adorn them if external
    var links = window.document.querySelectorAll('a:not(.nav-link):not(.navbar-brand):not(.toc-action):not(.sidebar-link):not(.sidebar-item-toggle):not(.pagination-link):not(.no-external):not([aria-hidden]):not(.dropdown-item)');
    for (var i=0; i<links.length; i++) {
      const link = links[i];
      if (!isInternal(link.href)) {
          // target, if specified
          link.setAttribute("target", "_blank");
      }
    }
});
</script>
</div> <!-- /content -->
<footer class="footer">
  <div class="nav-footer">
    <div class="nav-footer-left"><em>© Copyright 2023 ValidMind Inc All Rights Reserved.</em></div>   
    <div class="nav-footer-right">
      <ul class="footer-items list-unstyled">
    <li class="nav-item compact">
    <a class="nav-link" href="https://github.com/validmind/documentation">
      <i class="bi bi-github" role="img">
</i> 
    </a>
  </li>  
    <li class="nav-item compact">
    <a class="nav-link" href="https://www.linkedin.com/company/validmind/">
      <i class="bi bi-linkedin" role="img">
</i> 
    </a>
  </li>  
</ul>
    </div>
  </div>
</footer>



</body></html><|MERGE_RESOLUTION|>--- conflicted
+++ resolved
@@ -109,134 +109,6 @@
 <!-- content -->
 <div id="quarto-content" class="quarto-container page-columns page-rows-contents page-layout-article page-navbar">
 <!-- sidebar -->
-<<<<<<< HEAD
-  <nav id="quarto-sidebar" class="sidebar collapse sidebar-navigation docked overflow-auto">
-    <div class="sidebar-menu-container"> 
-    <ul class="list-unstyled mt-1">
-        <li class="sidebar-item">
-  <div class="sidebar-item-container"> 
-  <a href="../guide/get-started.html" class="sidebar-item-text sidebar-link">Get started</a>
-  </div>
-</li>
-        <li class="px-0"><hr class="sidebar-divider hi "></li>
-        <li class="sidebar-item sidebar-item-section">
-      <div class="sidebar-item-container"> 
-            <a href="../guide/overview.html" class="sidebar-item-text sidebar-link">ValidMind overview</a>
-          <a class="sidebar-item-toggle text-start" data-bs-toggle="collapse" data-bs-target="#" aria-expanded="true">
-            <i class="bi bi-chevron-right ms-2"></i>
-          </a> 
-      </div>
-      <ul id="" class="collapse list-unstyled sidebar-section depth1 show">  
-          <li class="sidebar-item">
-  <div class="sidebar-item-container"> 
-  <a href="../guide/architecture.html" class="sidebar-item-text sidebar-link">Architecture</a>
-  </div>
-</li>
-          <li class="sidebar-item">
-  <div class="sidebar-item-container"> 
-  <a href="../guide/cloud-platforms.html" class="sidebar-item-text sidebar-link">Cloud platforms</a>
-  </div>
-</li>
-          <li class="sidebar-item">
-  <div class="sidebar-item-container"> 
-  <a href="../guide/editions.html" class="sidebar-item-text sidebar-link">Editions</a>
-  </div>
-</li>
-          <li class="sidebar-item">
-  <div class="sidebar-item-container"> 
-  <a href="../guide/features.html" class="sidebar-item-text sidebar-link">Features</a>
-  </div>
-</li>
-          <li class="sidebar-item">
-  <div class="sidebar-item-container"> 
-  <a href="../guide/release-pilot.html" class="sidebar-item-text sidebar-link">Pilot release</a>
-  </div>
-</li>
-      </ul>
-  </li>
-        <li class="px-0"><hr class="sidebar-divider hi "></li>
-        <li class="sidebar-item sidebar-item-section">
-      <div class="sidebar-item-container"> 
-            <a href="../guide/mrm.html" class="sidebar-item-text sidebar-link active">Model risk management</a>
-          <a class="sidebar-item-toggle text-start" data-bs-toggle="collapse" data-bs-target="#" aria-expanded="true">
-            <i class="bi bi-chevron-right ms-2"></i>
-          </a> 
-      </div>
-      <ul id="" class="collapse list-unstyled sidebar-section depth1 show">  
-          <li class="sidebar-item">
-  <div class="sidebar-item-container"> 
-  <a href="../guide/mrm-three-lines-of-defense.html" class="sidebar-item-text sidebar-link">The three line of defense</a>
-  </div>
-</li>
-          <li class="sidebar-item">
-  <div class="sidebar-item-container"> 
-  <a href="../guide/mrm-lifecyle.html" class="sidebar-item-text sidebar-link">Model lifecycle and workflow</a>
-  </div>
-</li>
-          <li class="sidebar-item">
-  <div class="sidebar-item-container"> 
-  <a href="../guide/glossary.html" class="sidebar-item-text sidebar-link">Glossary</a>
-  </div>
-</li>
-      </ul>
-  </li>
-        <li class="px-0"><hr class="sidebar-divider hi "></li>
-        <li class="sidebar-item sidebar-item-section">
-      <div class="sidebar-item-container"> 
-            <a href="../guide/quickstart.html" class="sidebar-item-text sidebar-link">Quickstart — 15 mins</a>
-          <a class="sidebar-item-toggle text-start" data-bs-toggle="collapse" data-bs-target="#" aria-expanded="true">
-            <i class="bi bi-chevron-right ms-2"></i>
-          </a> 
-      </div>
-      <ul id="" class="collapse list-unstyled sidebar-section depth1 show">  
-          <li class="sidebar-item">
-  <div class="sidebar-item-container"> 
-  <a href="../guide/before-you-begin.html" class="sidebar-item-text sidebar-link">Before you begin</a>
-  </div>
-</li>
-          <li class="sidebar-item sidebar-item-section">
-      <div class="sidebar-item-container"> 
-            <a href="../guide/try-developer-framework.html" class="sidebar-item-text sidebar-link">Try out the ValidMind developer framework</a>
-          <a class="sidebar-item-toggle text-start collapsed" data-bs-toggle="collapse" data-bs-target="#" aria-expanded="false">
-            <i class="bi bi-chevron-right ms-2"></i>
-          </a> 
-      </div>
-      <ul id="" class="collapse list-unstyled sidebar-section depth2 ">  
-          <li class="sidebar-item">
-  <div class="sidebar-item-container"> 
-  <a href="../notebooks/intro.html" class="sidebar-item-text sidebar-link">ValidMind Python Library Introduction</a>
-  </div>
-</li>
-          <li class="sidebar-item">
-  <div class="sidebar-item-container"> 
-  <a href="../notebooks/intro-r.html" class="sidebar-item-text sidebar-link">ValidMind Python Library Introduction (for R users)</a>
-  </div>
-</li>
-      </ul>
-  </li>
-          <li class="sidebar-item">
-  <div class="sidebar-item-container"> 
-  <a href="../guide/explore-validmind-ui.html" class="sidebar-item-text sidebar-link">Explore the ValidMind UI</a>
-  </div>
-</li>
-          <li class="sidebar-item">
-  <div class="sidebar-item-container"> 
-  <a href="../guide/next-steps.html" class="sidebar-item-text sidebar-link">Next steps</a>
-  </div>
-</li>
-          <li class="px-0"><hr class="sidebar-divider hi "></li>
-          <li class="sidebar-item">
-  <div class="sidebar-item-container"> 
-  <a href="../guide/support.html" class="sidebar-item-text sidebar-link">Support</a>
-  </div>
-</li>
-      </ul>
-  </li>
-    </ul>
-    </div>
-</nav>
-=======
->>>>>>> ffaec18b
 <!-- margin-sidebar -->
     <div id="quarto-margin-sidebar" class="sidebar margin-sidebar">
         <nav id="TOC" role="doc-toc" class="toc-active">
