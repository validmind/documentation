--- conflicted
+++ resolved
@@ -6,11 +6,7 @@
 
 <meta name="viewport" content="width=device-width, initial-scale=1.0, user-scalable=yes">
 
-<<<<<<< HEAD
 <meta name="dcterms.date" content="2024-05-17">
-=======
-<meta name="dcterms.date" content="2024-05-22">
->>>>>>> 5079f6c9
 
 <title>ValidMind – Edit model inventory fields</title>
 <style>
@@ -475,11 +471,7 @@
     <div>
     <div class="quarto-title-meta-heading">Published</div>
     <div class="quarto-title-meta-contents">
-<<<<<<< HEAD
       <p class="date">May 17, 2024</p>
-=======
-      <p class="date">May 22, 2024</p>
->>>>>>> 5079f6c9
     </div>
   </div>
   
