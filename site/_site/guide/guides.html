--- conflicted
+++ resolved
@@ -6,11 +6,7 @@
 
 <meta name="viewport" content="width=device-width, initial-scale=1.0, user-scalable=yes">
 
-<<<<<<< HEAD
-<meta name="dcterms.date" content="2024-06-14">
-=======
 <meta name="dcterms.date" content="2024-07-03">
->>>>>>> 9c13acaf
 
 <title>Guides – ValidMind</title>
 <style>
@@ -108,7 +104,7 @@
   
 
   window.document.addEventListener("DOMContentLoaded", function (_event) {
-    const listingTargetEl = window.document.querySelector('#listing-guides-model-inventory .list');
+    const listingTargetEl = window.document.querySelector('#listing-guides-model-workflows .list');
     if (!listingTargetEl) {
       // No listing discovered, do not attach.
       return; 
@@ -121,6 +117,34 @@
     };
 
     window['quarto-listings'] = window['quarto-listings'] || {};
+    window['quarto-listings']['listing-guides-model-workflows'] = new List('listing-guides-model-workflows', options);
+
+    if (window['quarto-listing-loaded']) {
+      window['quarto-listing-loaded']();
+    }
+  });
+
+  window.addEventListener('hashchange',() => {
+    if (window['quarto-listing-loaded']) {
+      window['quarto-listing-loaded']();
+    }
+  })
+  
+
+  window.document.addEventListener("DOMContentLoaded", function (_event) {
+    const listingTargetEl = window.document.querySelector('#listing-guides-model-inventory .list');
+    if (!listingTargetEl) {
+      // No listing discovered, do not attach.
+      return; 
+    }
+
+    const options = {
+      valueNames: ['listing-title','listing-description',{ data: ['index'] },{ data: ['categories'] },{ data: ['listing-date-sort'] },{ data: ['listing-file-modified-sort'] }],
+      
+      searchColumns: ["listing-title","listing-author","listing-date","listing-image","listing-description"],
+    };
+
+    window['quarto-listings'] = window['quarto-listings'] || {};
     window['quarto-listings']['listing-guides-model-inventory'] = new List('listing-guides-model-inventory', options);
 
     if (window['quarto-listing-loaded']) {
@@ -206,34 +230,6 @@
 
     window['quarto-listings'] = window['quarto-listings'] || {};
     window['quarto-listings']['listing-guides-model-validation'] = new List('listing-guides-model-validation', options);
-
-    if (window['quarto-listing-loaded']) {
-      window['quarto-listing-loaded']();
-    }
-  });
-
-  window.addEventListener('hashchange',() => {
-    if (window['quarto-listing-loaded']) {
-      window['quarto-listing-loaded']();
-    }
-  })
-  
-
-  window.document.addEventListener("DOMContentLoaded", function (_event) {
-    const listingTargetEl = window.document.querySelector('#listing-guides-model-workflows .list');
-    if (!listingTargetEl) {
-      // No listing discovered, do not attach.
-      return; 
-    }
-
-    const options = {
-      valueNames: ['listing-title','listing-description',{ data: ['index'] },{ data: ['categories'] },{ data: ['listing-date-sort'] },{ data: ['listing-file-modified-sort'] }],
-      
-      searchColumns: ["listing-title","listing-author","listing-date","listing-image","listing-description"],
-    };
-
-    window['quarto-listings'] = window['quarto-listings'] || {};
-    window['quarto-listings']['listing-guides-model-workflows'] = new List('listing-guides-model-workflows', options);
 
     if (window['quarto-listing-loaded']) {
       window['quarto-listing-loaded']();
@@ -355,13 +351,10 @@
  <span class="dropdown-text"><i class="fa-solid fa-flask-vial" aria-label="flask-vial"></i> Run Tests &amp; Test Suites</span></a>
   </li>  
         <li>
-    <a class="dropdown-item" href="../guide/test-descriptions.html">
+    <a class="dropdown-item" href="../guide/test-descriptions.qmd">
  <span class="dropdown-text"><i class="fa-solid fa-microscope" aria-label="microscope"></i> Test Descriptions</span></a>
   </li>  
-        <li>
-    <a class="dropdown-item" href="../guide/test-sandbox.html">
- <span class="dropdown-text"><i class="fa-solid fa-toolbox" aria-label="toolbox"></i> Test sandbox (BETA)</span></a>
-  </li>  
+        <li class="dropdown-header">guide/test-sandbox.qmd</li>
         <li><hr class="dropdown-divider"></li>
         <li class="dropdown-header"><i class="fa-solid fa-code" aria-label="code"></i> CODE SAMPLES</li>
         <li>
@@ -438,65 +431,21 @@
  <span class="menu-text">CONFIGURATION</span>
   </li>
         <li class="sidebar-item">
-  <div class="sidebar-item-container"> 
-  <a href="../guide/set-up-your-organization.html" class="sidebar-item-text sidebar-link">
- <span class="menu-text">Set up your organization</span></a>
-  </div>
-</li>
-        <li class="sidebar-item sidebar-item-section">
-      <div class="sidebar-item-container"> 
-            <a href="../guide/onboarding-users.html" class="sidebar-item-text sidebar-link">
- <span class="menu-text">Onboarding users</span></a>
-          <a class="sidebar-item-toggle text-start collapsed" data-bs-toggle="collapse" data-bs-target="#" role="navigation" aria-expanded="false" aria-label="Toggle section">
-            <i class="bi bi-chevron-right ms-2"></i>
-          </a> 
-      </div>
-      <ul id="" class="collapse list-unstyled sidebar-section depth1 ">  
-          <li class="sidebar-item">
-  <div class="sidebar-item-container"> 
-  <a href="../guide/manage-users.html" class="sidebar-item-text sidebar-link">
- <span class="menu-text">Manage users</span></a>
-  </div>
-</li>
-          <li class="sidebar-item">
-  <div class="sidebar-item-container"> 
-  <a href="../guide/manage-groups.html" class="sidebar-item-text sidebar-link">
- <span class="menu-text">Manage groups</span></a>
-  </div>
-</li>
-          <li class="sidebar-item">
-  <div class="sidebar-item-container"> 
-  <a href="../guide/manage-roles.html" class="sidebar-item-text sidebar-link">
- <span class="menu-text">Manage roles</span></a>
-  </div>
-</li>
-          <li class="sidebar-item">
-  <div class="sidebar-item-container"> 
-  <a href="../guide/manage-permissions.html" class="sidebar-item-text sidebar-link">
- <span class="menu-text">Manage permissions</span></a>
-  </div>
-</li>
-      </ul>
+ <span class="menu-text">guide/set-up-your-organization.qmd</span>
   </li>
         <li class="sidebar-item">
-  <div class="sidebar-item-container"> 
-  <a href="../guide/view-your-profile.html" class="sidebar-item-text sidebar-link">
- <span class="menu-text">View your profile</span></a>
-  </div>
-</li>
+ <span class="menu-text">guide/view-your-profile.qmd</span>
+  </li>
         <li class="sidebar-item">
-  <div class="sidebar-item-container"> 
-  <a href="../guide/configure-aws-privatelink.html" class="sidebar-item-text sidebar-link">
- <span class="menu-text">Configure AWS PrivateLink</span></a>
-  </div>
-</li>
+ <span class="menu-text">guide/configure-aws-privatelink.qmd</span>
+  </li>
         <li class="px-0"><hr class="sidebar-divider hi "></li>
         <li class="sidebar-item">
  <span class="menu-text">MODEL WORKFLOWS</span>
   </li>
         <li class="sidebar-item sidebar-item-section">
       <div class="sidebar-item-container"> 
-            <a href="../guide/working-with-model-workflows.html" class="sidebar-item-text sidebar-link">
+            <a href="../guide/working-with-model-workflows.qmd" class="sidebar-item-text sidebar-link">
  <span class="menu-text">Working with workflows</span></a>
           <a class="sidebar-item-toggle text-start collapsed" data-bs-toggle="collapse" data-bs-target="#" role="navigation" aria-expanded="false" aria-label="Toggle section">
             <i class="bi bi-chevron-right ms-2"></i>
@@ -504,14 +453,11 @@
       </div>
       <ul id="" class="collapse list-unstyled sidebar-section depth1 ">  
           <li class="sidebar-item">
-  <div class="sidebar-item-container"> 
-  <a href="../guide/customize-resource-statuses.html" class="sidebar-item-text sidebar-link">
- <span class="menu-text">Customize resource statuses</span></a>
-  </div>
-</li>
+ <span class="menu-text">guide/customize-resource-statuses.qmd</span>
+  </li>
           <li class="sidebar-item">
   <div class="sidebar-item-container"> 
-  <a href="../guide/set-up-model-workflows.html" class="sidebar-item-text sidebar-link">
+  <a href="../guide/set-up-model-workflows.qmd" class="sidebar-item-text sidebar-link">
  <span class="menu-text">Set up workflows</span></a>
   </div>
 </li>
@@ -521,196 +467,64 @@
         <li class="sidebar-item">
  <span class="menu-text">MODEL INVENTORY</span>
   </li>
+        <li class="sidebar-item">
+  <div class="sidebar-item-container"> 
+  <a href="../guide/manage-inventory-custom-fields.qmd" class="sidebar-item-text sidebar-link">
+ <span class="menu-text">Manage inventory custom fields</span></a>
+  </div>
+</li>
+        <li class="px-0"><hr class="sidebar-divider hi "></li>
+        <li class="sidebar-item">
+ <span class="menu-text">MODEL DOCUMENTATION</span>
+  </li>
         <li class="sidebar-item sidebar-item-section">
       <div class="sidebar-item-container"> 
-            <a href="../guide/working-with-model-inventory.html" class="sidebar-item-text sidebar-link">
- <span class="menu-text">Working with the model inventory</span></a>
+            <a href="../guide/working-with-model-documentation.html" class="sidebar-item-text sidebar-link">
+ <span class="menu-text">Working with model documentation — moved</span></a>
           <a class="sidebar-item-toggle text-start collapsed" data-bs-toggle="collapse" data-bs-target="#" role="navigation" aria-expanded="false" aria-label="Toggle section">
             <i class="bi bi-chevron-right ms-2"></i>
           </a> 
       </div>
       <ul id="" class="collapse list-unstyled sidebar-section depth1 ">  
           <li class="sidebar-item">
-  <div class="sidebar-item-container"> 
-  <a href="../guide/register-models-in-model-inventory.html" class="sidebar-item-text sidebar-link">
- <span class="menu-text">Register models in the inventory</span></a>
-  </div>
-</li>
+ <span class="menu-text">guide/view-documentation-guidelines.qmd</span>
+  </li>
+          <li class="sidebar-item">
+ <span class="menu-text">guide/work-with-content-blocks.qmd</span>
+  </li>
           <li class="sidebar-item">
   <div class="sidebar-item-container"> 
-  <a href="../guide/customize-model-inventory-layout.html" class="sidebar-item-text sidebar-link">
- <span class="menu-text">Customize model inventory layout</span></a>
-  </div>
-</li>
-          <li class="sidebar-item">
-  <div class="sidebar-item-container"> 
-  <a href="../guide/edit-model-inventory-fields.html" class="sidebar-item-text sidebar-link">
- <span class="menu-text">Edit model inventory fields</span></a>
-  </div>
-</li>
-      </ul>
-  </li>
-        <li class="sidebar-item">
-  <div class="sidebar-item-container"> 
-  <a href="../guide/manage-inventory-custom-fields.html" class="sidebar-item-text sidebar-link">
- <span class="menu-text">Manage inventory custom fields</span></a>
-  </div>
-</li>
-        <li class="px-0"><hr class="sidebar-divider hi "></li>
-        <li class="sidebar-item">
- <span class="menu-text">MODEL DOCUMENTATION</span>
-  </li>
-        <li class="sidebar-item sidebar-item-section">
-      <div class="sidebar-item-container"> 
-            <a href="../guide/working-with-documentation-templates.html" class="sidebar-item-text sidebar-link">
- <span class="menu-text">Working with documentation templates</span></a>
-          <a class="sidebar-item-toggle text-start collapsed" data-bs-toggle="collapse" data-bs-target="#" role="navigation" aria-expanded="false" aria-label="Toggle section">
-            <i class="bi bi-chevron-right ms-2"></i>
-          </a> 
-      </div>
-      <ul id="" class="collapse list-unstyled sidebar-section depth1 ">  
-          <li class="sidebar-item">
-  <div class="sidebar-item-container"> 
-  <a href="../guide/view-documentation-templates.html" class="sidebar-item-text sidebar-link">
- <span class="menu-text">View documentation templates</span></a>
-  </div>
-</li>
-          <li class="sidebar-item">
-  <div class="sidebar-item-container"> 
-  <a href="../guide/customize-documentation-templates.html" class="sidebar-item-text sidebar-link">
- <span class="menu-text">Customize documentation templates</span></a>
-  </div>
-</li>
-          <li class="sidebar-item">
-  <div class="sidebar-item-container"> 
-  <a href="../guide/swap-documentation-templates.html" class="sidebar-item-text sidebar-link">
- <span class="menu-text">Swap documentation templates</span></a>
-  </div>
-</li>
-      </ul>
-  </li>
-        <li class="sidebar-item sidebar-item-section">
-      <div class="sidebar-item-container"> 
-            <a href="../guide/working-with-model-documentation.html" class="sidebar-item-text sidebar-link">
- <span class="menu-text">Working with model documentation</span></a>
-          <a class="sidebar-item-toggle text-start collapsed" data-bs-toggle="collapse" data-bs-target="#" role="navigation" aria-expanded="false" aria-label="Toggle section">
-            <i class="bi bi-chevron-right ms-2"></i>
-          </a> 
-      </div>
-      <ul id="" class="collapse list-unstyled sidebar-section depth1 ">  
-          <li class="sidebar-item">
-  <div class="sidebar-item-container"> 
-  <a href="../guide/view-documentation-guidelines.html" class="sidebar-item-text sidebar-link">
- <span class="menu-text">View documentation guidelines</span></a>
-  </div>
-</li>
-          <li class="sidebar-item">
-  <div class="sidebar-item-container"> 
-  <a href="../guide/work-with-content-blocks.html" class="sidebar-item-text sidebar-link">
- <span class="menu-text">Work with content blocks</span></a>
-  </div>
-</li>
-          <li class="sidebar-item">
-  <div class="sidebar-item-container"> 
-  <a href="../guide/assign-documentation-section-statuses.html" class="sidebar-item-text sidebar-link">
+  <a href="../guide/assign-documentation-section-statuses.qmd" class="sidebar-item-text sidebar-link">
  <span class="menu-text">Assign section statuses</span></a>
   </div>
 </li>
           <li class="sidebar-item">
-  <div class="sidebar-item-container"> 
-  <a href="../guide/collaborate-with-others.html" class="sidebar-item-text sidebar-link">
- <span class="menu-text">Collaborate with others</span></a>
-  </div>
-</li>
+ <span class="menu-text">guide/collaborate-with-others.qmd</span>
+  </li>
           <li class="sidebar-item">
-  <div class="sidebar-item-container"> 
-  <a href="../guide/view-documentation-activity.html" class="sidebar-item-text sidebar-link">
- <span class="menu-text">View documentation activity</span></a>
-  </div>
-</li>
+ <span class="menu-text">guide/view-documentation-activity.qmd</span>
+  </li>
           <li class="sidebar-item">
-  <div class="sidebar-item-container"> 
-  <a href="../guide/submit-for-approval.html" class="sidebar-item-text sidebar-link">
- <span class="menu-text">Submit for approval</span></a>
-  </div>
-</li>
+ <span class="menu-text">guide/submit-for-approval.qmd</span>
+  </li>
       </ul>
   </li>
         <li class="sidebar-item">
-  <div class="sidebar-item-container"> 
-  <a href="../guide/export-documentation.html" class="sidebar-item-text sidebar-link">
- <span class="menu-text">Export documentation</span></a>
-  </div>
-</li>
+ <span class="menu-text">guide/export-documentation.qmd</span>
+  </li>
         <li class="px-0"><hr class="sidebar-divider hi "></li>
         <li class="sidebar-item">
  <span class="menu-text">MODEL VALIDATION</span>
   </li>
-        <li class="sidebar-item sidebar-item-section">
-      <div class="sidebar-item-container"> 
-            <a href="../guide/preparing-validation-reports.html" class="sidebar-item-text sidebar-link">
- <span class="menu-text">Preparing validation reports</span></a>
-          <a class="sidebar-item-toggle text-start collapsed" data-bs-toggle="collapse" data-bs-target="#" role="navigation" aria-expanded="false" aria-label="Toggle section">
-            <i class="bi bi-chevron-right ms-2"></i>
-          </a> 
-      </div>
-      <ul id="" class="collapse list-unstyled sidebar-section depth1 ">  
-          <li class="sidebar-item">
-  <div class="sidebar-item-container"> 
-  <a href="../guide/view-validation-guidelines.html" class="sidebar-item-text sidebar-link">
- <span class="menu-text">View validation guidelines</span></a>
-  </div>
-</li>
-          <li class="sidebar-item">
-  <div class="sidebar-item-container"> 
-  <a href="../guide/review-model-documentation.html" class="sidebar-item-text sidebar-link">
- <span class="menu-text">Review model documentation</span></a>
-  </div>
-</li>
-          <li class="sidebar-item">
-  <div class="sidebar-item-container"> 
-  <a href="../guide/assess-compliance.html" class="sidebar-item-text sidebar-link">
- <span class="menu-text">Assess compliance</span></a>
-  </div>
-</li>
-          <li class="sidebar-item">
-  <div class="sidebar-item-container"> 
-  <a href="../guide/work-with-content-blocks.html" class="sidebar-item-text sidebar-link">
- <span class="menu-text">Work with content blocks</span></a>
-  </div>
-</li>
-          <li class="sidebar-item">
-  <div class="sidebar-item-container"> 
-  <a href="../guide/collaborate-with-others.html" class="sidebar-item-text sidebar-link">
- <span class="menu-text">Collaborate with others</span></a>
-  </div>
-</li>
-          <li class="sidebar-item">
-  <div class="sidebar-item-container"> 
-  <a href="../guide/submit-for-approval.html" class="sidebar-item-text sidebar-link">
- <span class="menu-text">Submit for approval</span></a>
-  </div>
-</li>
-      </ul>
-  </li>
         <li class="sidebar-item">
-  <div class="sidebar-item-container"> 
-  <a href="../guide/work-with-model-findings.html" class="sidebar-item-text sidebar-link">
- <span class="menu-text">Work with model findings</span></a>
-  </div>
-</li>
+ <span class="menu-text">guide/work-with-model-findings.qmd</span>
+  </li>
         <li class="sidebar-item">
-  <div class="sidebar-item-container"> 
-  <a href="../guide/view-reports.html" class="sidebar-item-text sidebar-link">
- <span class="menu-text">View reports</span></a>
-  </div>
-</li>
+ <span class="menu-text">guide/view-reports.qmd</span>
+  </li>
         <li class="sidebar-item">
-  <div class="sidebar-item-container"> 
-  <a href="../guide/export-documentation.html" class="sidebar-item-text sidebar-link">
- <span class="menu-text">Export documentation</span></a>
-  </div>
-</li>
+ <span class="menu-text">guide/export-documentation.qmd</span>
+  </li>
     </ul>
     </div>
 </nav>
@@ -745,11 +559,7 @@
     <div>
     <div class="quarto-title-meta-heading">Published</div>
     <div class="quarto-title-meta-contents">
-<<<<<<< HEAD
-      <p class="date">June 14, 2024</p>
-=======
       <p class="date">July 3, 2024</p>
->>>>>>> 9c13acaf
     </div>
   </div>
   
@@ -785,7 +595,7 @@
 <!-- IF A KEY CONCEPT NEEDS TO BE ADDED:
 
 1. Create a new file under the `about/glossary/key_concepts` folder with the following structure `_concept.qmd` (the `_` is mandatory for Quarto to retrieve the file as a single-source embed: https://quarto.org/docs/authoring/includes.html)
-2. Include it below with the structure `{{< include ../about/glossary/key_concepts/_concept.qmd >}}`
+2. Include it below with the structure `{{< include /about/glossary/key_concepts/_concept.qmd >}}`
 3. In the `about/glossary` folder, locate the correct section file it belongs to (e.g. `_ai.qmd`) and embed it there as well in ABC order with the structure `{{< include key_concepts/_concept.qmd >}}` 
 
 These instructions update the key concept on anywhere the key concepts are reference as well as within the glossary.
@@ -836,7 +646,7 @@
 <li><strong>model</strong>: A single model that has been initialized in ValidMind with <code>vm.init_model()</code>. See the <a href="https://docs.validmind.ai/validmind/validmind.html#init_model">Model Documentation</a> or the for more information.</li>
 <li><strong>dataset</strong>: Single dataset that has been initialized in ValidMind with <code>vm.init_dataset()</code>. See the <a href="https://docs.validmind.ai/validmind/validmind.html#init_dataset">Dataset Documentation</a> for more information.</li>
 <li><strong>models</strong>: A list of ValidMind models - usually this is used when you want to compare multiple models in your custom metric.</li>
-<li><strong>datasets</strong>: A list of ValidMind datasets - usually this is used when you want to compare multiple datasets in your custom metric. See this <a href="https://docs.validmind.ai/notebooks/how_to/run_tests_that_require_multiple_datasets.html">example</a> for more information.</li>
+<li><strong>datasets</strong>: A list of ValidMind datasets - usually this is used when you want to compare multiple datasets in your custom metric. See this <a href="../notebooks/how_to/run_tests_that_require_multiple_datasets.html">example</a> for more information.</li>
 </ul>
 <dl>
 <dt>parameters</dt>
@@ -852,7 +662,7 @@
 A collection of tests which are run together to generate model documentation end-to-end for specific use cases.
 </dd>
 </dl>
-<p>For example, the <a href="../../validmind/validmind/test_suites/classifier.html#ClassifierFullSuite"><code>classifier_full_suite</code></a> test suite runs tests from the <a href="../../validmind/validmind/test_suites/tabular_datasets.html"><code>tabular_dataset</code></a> and <a href="../../validmind/validmind/test_suites/classifier.html"><code>classifier</code></a> test suites to fully document the data and model sections for binary classification model use cases.</p>
+<p>For example, the <a href="https://docs.validmind.ai/validmind/validmind/test_suites/classifier.html#ClassifierFullSuite"><code>classifier_full_suite</code></a> test suite runs tests from the <a href="https://docs.validmind.ai/validmind/validmind/test_suites/tabular_datasets.html"><code>tabular_dataset</code></a> and <a href="https://docs.validmind.ai/validmind/validmind/test_suites/classifier.html"><code>classifier</code></a> test suites to fully document the data and model sections for binary classification model use cases.</p>
 </div>
 </div>
 </div>
@@ -861,58 +671,43 @@
 <p>To onboard your organization, teams or business units, and users onto the ValidMind platform:</p>
 <div id="listing-guides-onboarding" class="quarto-listing quarto-listing-container-grid">
 <div class="list grid quarto-listing-cols-3">
-<<<<<<< HEAD
-<div class="g-col-1" data-index="0" data-listing-date-sort="1719514898000" data-listing-file-modified-sort="1719514898594" data-listing-date-modified-sort="NaN" data-listing-reading-time-sort="1" data-listing-word-count-sort="185">
-<a href="../guide/set-up-your-organization.html" class="quarto-grid-link">
-=======
-<div class="g-col-1" data-index="0" data-listing-date-sort="1720027646000" data-listing-file-modified-sort="1720027646857" data-listing-date-modified-sort="NaN" data-listing-reading-time-sort="1" data-listing-word-count-sort="187">
+<div class="g-col-1" data-index="0" data-listing-date-sort="1720045418000" data-listing-file-modified-sort="1720045418754" data-listing-date-modified-sort="NaN" data-listing-reading-time-sort="1" data-listing-word-count-sort="187">
 <a href="../guide/configuration/set-up-your-organization.html" class="quarto-grid-link">
->>>>>>> 9c13acaf
 <div class="quarto-grid-item card h-100 card-left">
 <div class="card-body post-contents">
 <h5 class="no-anchor card-title listing-title">
 Set up your organization
 </h5>
 <div class="card-text listing-description">
-This task involves managing organizations within ValidMind, allowing for effective business unit control.
-</div>
-</div>
-</div>
-</a>
-</div>
-<<<<<<< HEAD
-<div class="g-col-1" data-index="1" data-listing-date-sort="1719419904000" data-listing-file-modified-sort="1719419904380" data-listing-date-modified-sort="NaN" data-listing-reading-time-sort="2" data-listing-word-count-sort="326">
-<a href="../guide/onboarding-users.html" class="quarto-grid-link">
-=======
-<div class="g-col-1" data-index="1" data-listing-date-sort="1720027646000" data-listing-file-modified-sort="1720027646857" data-listing-date-modified-sort="NaN" data-listing-reading-time-sort="2" data-listing-word-count-sort="326">
+
+</div>
+</div>
+</div>
+</a>
+</div>
+<div class="g-col-1" data-index="1" data-listing-date-sort="1720045418000" data-listing-file-modified-sort="1720045418754" data-listing-date-modified-sort="NaN" data-listing-reading-time-sort="2" data-listing-word-count-sort="326">
 <a href="../guide/configuration/onboarding-users.html" class="quarto-grid-link">
->>>>>>> 9c13acaf
 <div class="quarto-grid-item card h-100 card-left">
 <div class="card-body post-contents">
 <h5 class="no-anchor card-title listing-title">
 Onboarding users
 </h5>
 <div class="card-text listing-description">
-User setup involves controlling and organizing who has access to the ValidMind platform. Tasks include inviting your initial users, creating groups, and assigning roles and permissions.
-</div>
-</div>
-</div>
-</a>
-</div>
-<<<<<<< HEAD
-<div class="g-col-1" data-index="2" data-listing-date-sort="1718987454000" data-listing-file-modified-sort="1718987454961" data-listing-date-modified-sort="NaN" data-listing-reading-time-sort="5" data-listing-word-count-sort="816">
-<a href="../guide/configure-aws-privatelink.html" class="quarto-grid-link">
-=======
-<div class="g-col-1" data-index="2" data-listing-date-sort="1720027646000" data-listing-file-modified-sort="1720027646856" data-listing-date-modified-sort="NaN" data-listing-reading-time-sort="5" data-listing-word-count-sort="816">
+
+</div>
+</div>
+</div>
+</a>
+</div>
+<div class="g-col-1" data-index="2" data-listing-date-sort="1720045418000" data-listing-file-modified-sort="1720045418754" data-listing-date-modified-sort="NaN" data-listing-reading-time-sort="5" data-listing-word-count-sort="816">
 <a href="../guide/configuration/configure-aws-privatelink.html" class="quarto-grid-link">
->>>>>>> 9c13acaf
 <div class="quarto-grid-item card h-100 card-left">
 <div class="card-body post-contents">
 <h5 class="no-anchor card-title listing-title">
 Configure AWS PrivateLink
 </h5>
 <div class="card-text listing-description">
-To keep your network traffic private and minimizes its attack surface, configure AWS PrivateLink to establish a private connection between ValidMind and your company network.
+
 </div>
 </div>
 </div>
@@ -929,20 +724,15 @@
 <p>Use workflows to match your organizational needs for overseeing model development, validation, or implementation activities:</p>
 <div id="listing-guides-model-workflows" class="quarto-listing quarto-listing-container-grid">
 <div class="list grid quarto-listing-cols-3">
-<<<<<<< HEAD
-<div class="g-col-1" data-index="0" data-listing-date-sort="1718987454000" data-listing-file-modified-sort="1718987454969" data-listing-date-modified-sort="NaN" data-listing-reading-time-sort="3" data-listing-word-count-sort="588">
-<a href="../guide/working-with-model-workflows.html" class="quarto-grid-link">
-=======
-<div class="g-col-1" data-index="0" data-listing-date-sort="1720044001000" data-listing-file-modified-sort="1720044001918" data-listing-date-modified-sort="NaN" data-listing-reading-time-sort="3" data-listing-word-count-sort="590">
+<div class="g-col-1" data-index="0" data-listing-date-sort="1720046921000" data-listing-file-modified-sort="1720046921387" data-listing-date-modified-sort="NaN" data-listing-reading-time-sort="4" data-listing-word-count-sort="614">
 <a href="../guide/model-workflows/working-with-model-workflows.html" class="quarto-grid-link">
->>>>>>> 9c13acaf
 <div class="quarto-grid-item card h-100 card-left">
 <div class="card-body post-contents">
 <h5 class="no-anchor card-title listing-title">
 Working with model workflows
 </h5>
 <div class="card-text listing-description">
-Manage lifecycle processes within your ValidMind Platform UI setup using workflows and transitions.
+
 </div>
 </div>
 </div>
@@ -959,39 +749,29 @@
 <p>To configure the model inventory to your organization’s requirements and to register new models:</p>
 <div id="listing-guides-model-inventory" class="quarto-listing quarto-listing-container-grid">
 <div class="list grid quarto-listing-cols-3">
-<<<<<<< HEAD
-<div class="g-col-1" data-index="0" data-listing-date-sort="1719516118000" data-listing-file-modified-sort="1719516118792" data-listing-date-modified-sort="NaN" data-listing-reading-time-sort="1" data-listing-word-count-sort="167">
-<a href="../guide/working-with-model-inventory.html" class="quarto-grid-link">
-=======
-<div class="g-col-1" data-index="0" data-listing-date-sort="1720044001000" data-listing-file-modified-sort="1720044001918" data-listing-date-modified-sort="NaN" data-listing-reading-time-sort="1" data-listing-word-count-sort="164">
+<div class="g-col-1" data-index="0" data-listing-date-sort="1720046921000" data-listing-file-modified-sort="1720046921387" data-listing-date-modified-sort="NaN" data-listing-reading-time-sort="1" data-listing-word-count-sort="164">
 <a href="../guide/model-inventory/working-with-model-inventory.html" class="quarto-grid-link">
->>>>>>> 9c13acaf
 <div class="quarto-grid-item card h-100 card-left">
 <div class="card-body post-contents">
 <h5 class="no-anchor card-title listing-title">
 Working with the model inventory
 </h5>
 <div class="card-text listing-description">
-Use the model inventory within the ValidMind Platform UI to easily track comprehensive details for all your models throughout the model lifecycle. The model inventory is customizable and extensible, and can be configured to suit your unique needs.
-</div>
-</div>
-</div>
-</a>
-</div>
-<<<<<<< HEAD
-<div class="g-col-1" data-index="1" data-listing-date-sort="1718987454000" data-listing-file-modified-sort="1718987454963" data-listing-date-modified-sort="NaN" data-listing-reading-time-sort="2" data-listing-word-count-sort="342">
-<a href="../guide/manage-inventory-custom-fields.html" class="quarto-grid-link">
-=======
-<div class="g-col-1" data-index="1" data-listing-date-sort="1720028963000" data-listing-file-modified-sort="1720028963653" data-listing-date-modified-sort="NaN" data-listing-reading-time-sort="2" data-listing-word-count-sort="344">
+
+</div>
+</div>
+</div>
+</a>
+</div>
+<div class="g-col-1" data-index="1" data-listing-date-sort="1720045418000" data-listing-file-modified-sort="1720045418792" data-listing-date-modified-sort="NaN" data-listing-reading-time-sort="2" data-listing-word-count-sort="344">
 <a href="../guide/model-inventory/manage-inventory-custom-fields.html" class="quarto-grid-link">
->>>>>>> 9c13acaf
 <div class="quarto-grid-item card h-100 card-left">
 <div class="card-body post-contents">
 <h5 class="no-anchor card-title listing-title">
 Manage model inventory custom fields
 </h5>
 <div class="card-text listing-description">
-Create and edit custom fields that appear on all models in your model inventory.
+
 </div>
 </div>
 </div>
@@ -1008,13 +788,8 @@
 <p>To document and test your models in your own model development environment:</p>
 <div id="listing-guides-developer-framework" class="quarto-listing quarto-listing-container-grid">
 <div class="list grid quarto-listing-cols-3">
-<<<<<<< HEAD
-<div class="g-col-1" data-index="0" data-listing-date-sort="1718389854000" data-listing-file-modified-sort="1718389854580" data-listing-date-modified-sort="NaN" data-listing-reading-time-sort="3" data-listing-word-count-sort="463">
-<a href="../guide/get-started-developer-framework.html" class="quarto-grid-link">
-=======
-<div class="g-col-1" data-index="0" data-listing-date-sort="1720027646000" data-listing-file-modified-sort="1720027646840" data-listing-date-modified-sort="NaN" data-listing-reading-time-sort="3" data-listing-word-count-sort="465">
+<div class="g-col-1" data-index="0" data-listing-date-sort="1720045418000" data-listing-file-modified-sort="1720045418737" data-listing-date-modified-sort="NaN" data-listing-reading-time-sort="3" data-listing-word-count-sort="465">
 <a href="../developer/get-started-developer-framework.html" class="quarto-grid-link">
->>>>>>> 9c13acaf
 <div class="quarto-grid-item card h-100 card-left">
 <div class="card-body post-contents">
 <h5 class="no-anchor card-title listing-title">
@@ -1027,13 +802,8 @@
 </div>
 </a>
 </div>
-<<<<<<< HEAD
-<div class="g-col-1" data-index="1" data-listing-date-sort="1718987454000" data-listing-file-modified-sort="1718987454965" data-listing-date-modified-sort="NaN" data-listing-reading-time-sort="2" data-listing-word-count-sort="249">
-<a href="../guide/samples-jupyter-notebooks.html" class="quarto-grid-link">
-=======
-<div class="g-col-1" data-index="1" data-listing-date-sort="1720027646000" data-listing-file-modified-sort="1720027646840" data-listing-date-modified-sort="NaN" data-listing-reading-time-sort="2" data-listing-word-count-sort="249">
+<div class="g-col-1" data-index="1" data-listing-date-sort="1720045418000" data-listing-file-modified-sort="1720045418739" data-listing-date-modified-sort="NaN" data-listing-reading-time-sort="2" data-listing-word-count-sort="249">
 <a href="../developer/samples-jupyter-notebooks.html" class="quarto-grid-link">
->>>>>>> 9c13acaf
 <div class="quarto-grid-item card h-100 card-left">
 <div class="card-body post-contents">
 <h5 class="no-anchor card-title listing-title">
@@ -1054,32 +824,22 @@
 <p>To work with documentation, documentation templates, and model documentation in the platform UI, and to collaborate with model validators:</p>
 <div id="listing-guides-model-documentation" class="quarto-listing quarto-listing-container-grid">
 <div class="list grid quarto-listing-cols-3">
-<<<<<<< HEAD
-<div class="g-col-1" data-index="0" data-listing-date-sort="1715796722000" data-listing-file-modified-sort="1715796722947" data-listing-date-modified-sort="NaN" data-listing-reading-time-sort="1" data-listing-word-count-sort="26">
-<a href="../guide/working-with-documentation-templates.html" class="quarto-grid-link">
-=======
-<div class="g-col-1" data-index="0" data-listing-date-sort="1720027646000" data-listing-file-modified-sort="1720027646880" data-listing-date-modified-sort="NaN" data-listing-reading-time-sort="1" data-listing-word-count-sort="26">
+<div class="g-col-1" data-index="0" data-listing-date-sort="1720045418000" data-listing-file-modified-sort="1720045418779" data-listing-date-modified-sort="NaN" data-listing-reading-time-sort="1" data-listing-word-count-sort="26">
 <a href="../guide/model-documentation/working-with-documentation-templates.html" class="quarto-grid-link">
->>>>>>> 9c13acaf
 <div class="quarto-grid-item card h-100 card-left">
 <div class="card-body post-contents">
 <h5 class="no-anchor card-title listing-title">
 Working with documentation templates
 </h5>
 <div class="card-text listing-description">
-Documentation templates offer a standardized approach to creating consistent and comprehensive model documentation and validation reports. You customize these templates to fit your specific project needs.
-</div>
-</div>
-</div>
-</a>
-</div>
-<<<<<<< HEAD
-<div class="g-col-1" data-index="1" data-listing-date-sort="1719516118000" data-listing-file-modified-sort="1719516118792" data-listing-date-modified-sort="NaN" data-listing-reading-time-sort="2" data-listing-word-count-sort="348">
-<a href="../guide/working-with-model-documentation.html" class="quarto-grid-link">
-=======
-<div class="g-col-1" data-index="1" data-listing-date-sort="1720027646000" data-listing-file-modified-sort="1720027646880" data-listing-date-modified-sort="NaN" data-listing-reading-time-sort="2" data-listing-word-count-sort="350">
+
+</div>
+</div>
+</div>
+</a>
+</div>
+<div class="g-col-1" data-index="1" data-listing-date-sort="1720045418000" data-listing-file-modified-sort="1720045418779" data-listing-date-modified-sort="NaN" data-listing-reading-time-sort="2" data-listing-word-count-sort="350">
 <a href="../guide/model-documentation/working-with-model-documentation.html" class="quarto-grid-link">
->>>>>>> 9c13acaf
 <div class="quarto-grid-item card h-100 card-left">
 <div class="card-body post-contents">
 <h5 class="no-anchor card-title listing-title">
@@ -1092,20 +852,15 @@
 </div>
 </a>
 </div>
-<<<<<<< HEAD
-<div class="g-col-1" data-index="2" data-listing-date-sort="1718987454000" data-listing-file-modified-sort="1718987454962" data-listing-date-modified-sort="NaN" data-listing-reading-time-sort="2" data-listing-word-count-sort="383">
-<a href="../guide/export-documentation.html" class="quarto-grid-link">
-=======
-<div class="g-col-1" data-index="2" data-listing-date-sort="1720029028000" data-listing-file-modified-sort="1720029028556" data-listing-date-modified-sort="NaN" data-listing-reading-time-sort="2" data-listing-word-count-sort="385">
+<div class="g-col-1" data-index="2" data-listing-date-sort="1720046715000" data-listing-file-modified-sort="1720046715877" data-listing-date-modified-sort="NaN" data-listing-reading-time-sort="2" data-listing-word-count-sort="397">
 <a href="../guide/model-documentation/export-documentation.html" class="quarto-grid-link">
->>>>>>> 9c13acaf
 <div class="quarto-grid-item card h-100 card-left">
 <div class="card-body post-contents">
 <h5 class="no-anchor card-title listing-title">
 Export documentation
 </h5>
 <div class="card-text listing-description">
-If you need access to your model model documentation or validation reports outside of the ValidMind platform, you can export your model documentation and validation report as Word or PDF files.
+
 </div>
 </div>
 </div>
@@ -1122,32 +877,22 @@
 <p>To set up approvals, prepare validation reports, collaborate with model developers, link evidence to your reports, or work with model documentation findings:</p>
 <div id="listing-guides-model-validation" class="quarto-listing quarto-listing-container-grid">
 <div class="list grid quarto-listing-cols-3">
-<<<<<<< HEAD
-<div class="g-col-1" data-index="0" data-listing-date-sort="1718987454000" data-listing-file-modified-sort="1718987454964" data-listing-date-modified-sort="NaN" data-listing-reading-time-sort="2" data-listing-word-count-sort="323">
-<a href="../guide/preparing-validation-reports.html" class="quarto-grid-link">
-=======
-<div class="g-col-1" data-index="0" data-listing-date-sort="1720029028000" data-listing-file-modified-sort="1720029028582" data-listing-date-modified-sort="NaN" data-listing-reading-time-sort="2" data-listing-word-count-sort="325">
+<div class="g-col-1" data-index="0" data-listing-date-sort="1720046715000" data-listing-file-modified-sort="1720046715880" data-listing-date-modified-sort="NaN" data-listing-reading-time-sort="2" data-listing-word-count-sort="331">
 <a href="../guide/model-validation/preparing-validation-reports.html" class="quarto-grid-link">
->>>>>>> 9c13acaf
 <div class="quarto-grid-item card h-100 card-left">
 <div class="card-body post-contents">
 <h5 class="no-anchor card-title listing-title">
 Preparing validation reports
 </h5>
 <div class="card-text listing-description">
-As part of preparing validation reports, you can view the guidelines, collaborate with model developers, add or edit content to your draft validation report, link to evidence, or work with project findings.
-</div>
-</div>
-</div>
-</a>
-</div>
-<<<<<<< HEAD
-<div class="g-col-1" data-index="1" data-listing-date-sort="1719516118000" data-listing-file-modified-sort="1719516118792" data-listing-date-modified-sort="NaN" data-listing-reading-time-sort="5" data-listing-word-count-sort="817">
-<a href="../guide/work-with-model-findings.html" class="quarto-grid-link">
-=======
-<div class="g-col-1" data-index="1" data-listing-date-sort="1720044001000" data-listing-file-modified-sort="1720044001918" data-listing-date-modified-sort="NaN" data-listing-reading-time-sort="5" data-listing-word-count-sort="813">
+
+</div>
+</div>
+</div>
+</a>
+</div>
+<div class="g-col-1" data-index="1" data-listing-date-sort="1720047089000" data-listing-file-modified-sort="1720047089445" data-listing-date-modified-sort="NaN" data-listing-reading-time-sort="5" data-listing-word-count-sort="813">
 <a href="../guide/model-validation/work-with-model-findings.html" class="quarto-grid-link">
->>>>>>> 9c13acaf
 <div class="quarto-grid-item card h-100 card-left">
 <div class="card-body post-contents">
 <h5 class="no-anchor card-title listing-title">
@@ -1160,39 +905,29 @@
 </div>
 </a>
 </div>
-<<<<<<< HEAD
-<div class="g-col-1" data-index="2" data-listing-date-sort="1718987454000" data-listing-file-modified-sort="1718987454968" data-listing-date-modified-sort="NaN" data-listing-reading-time-sort="3" data-listing-word-count-sort="558">
-<a href="../guide/view-reports.html" class="quarto-grid-link">
-=======
-<div class="g-col-1" data-index="2" data-listing-date-sort="1720027646000" data-listing-file-modified-sort="1720027646898" data-listing-date-modified-sort="NaN" data-listing-reading-time-sort="3" data-listing-word-count-sort="567">
+<div class="g-col-1" data-index="2" data-listing-date-sort="1720045418000" data-listing-file-modified-sort="1720045418798" data-listing-date-modified-sort="NaN" data-listing-reading-time-sort="3" data-listing-word-count-sort="567">
 <a href="../guide/model-validation/view-reports.html" class="quarto-grid-link">
->>>>>>> 9c13acaf
 <div class="quarto-grid-item card h-100 card-left">
 <div class="card-body post-contents">
 <h5 class="no-anchor card-title listing-title">
 View reports
 </h5>
 <div class="card-text listing-description">
-Reports provide quick insights into your model validation efforts, detailing critical findings, risk exposure, and compliance status to ensure effective oversight and management of model-related risks.
-</div>
-</div>
-</div>
-</a>
-</div>
-<<<<<<< HEAD
-<div class="g-col-1" data-index="3" data-listing-date-sort="1718987454000" data-listing-file-modified-sort="1718987454962" data-listing-date-modified-sort="NaN" data-listing-reading-time-sort="2" data-listing-word-count-sort="383">
-<a href="../guide/export-documentation.html" class="quarto-grid-link">
-=======
-<div class="g-col-1" data-index="3" data-listing-date-sort="1720029028000" data-listing-file-modified-sort="1720029028556" data-listing-date-modified-sort="NaN" data-listing-reading-time-sort="2" data-listing-word-count-sort="385">
+
+</div>
+</div>
+</div>
+</a>
+</div>
+<div class="g-col-1" data-index="3" data-listing-date-sort="1720046715000" data-listing-file-modified-sort="1720046715877" data-listing-date-modified-sort="NaN" data-listing-reading-time-sort="2" data-listing-word-count-sort="397">
 <a href="../guide/model-documentation/export-documentation.html" class="quarto-grid-link">
->>>>>>> 9c13acaf
 <div class="quarto-grid-item card h-100 card-left">
 <div class="card-body post-contents">
 <h5 class="no-anchor card-title listing-title">
 Export documentation
 </h5>
 <div class="card-text listing-description">
-If you need access to your model model documentation or validation reports outside of the ValidMind platform, you can export your model documentation and validation report as Word or PDF files.
+
 </div>
 </div>
 </div>
