<!DOCTYPE html>
<html xmlns="http://www.w3.org/1999/xhtml" lang="en" xml:lang="en"><head>

<meta charset="utf-8">
<meta name="generator" content="quarto-1.3.450">

<meta name="viewport" content="width=device-width, initial-scale=1.0, user-scalable=yes">

<<<<<<< HEAD
<meta name="dcterms.date" content="2023-11-06">
=======
<meta name="dcterms.date" content="2023-11-09">
>>>>>>> 008da9f8
<meta name="keywords" content="View validation guidelines, ai risk, model risk management, ValidMind">

<title>ValidMind - View validation guidelines</title>
<style>
code{white-space: pre-wrap;}
span.smallcaps{font-variant: small-caps;}
div.columns{display: flex; gap: min(4vw, 1.5em);}
div.column{flex: auto; overflow-x: auto;}
div.hanging-indent{margin-left: 1.5em; text-indent: -1.5em;}
ul.task-list{list-style: none;}
ul.task-list li input[type="checkbox"] {
  width: 0.8em;
  margin: 0 0.8em 0.2em -1em; /* quarto-specific, see https://github.com/quarto-dev/quarto-cli/issues/4556 */ 
  vertical-align: middle;
}
</style>


<script src="../site_libs/quarto-nav/quarto-nav.js"></script>
<script src="../site_libs/clipboard/clipboard.min.js"></script>
<script src="../site_libs/quarto-search/autocomplete.umd.js"></script>
<script src="../site_libs/quarto-search/fuse.min.js"></script>
<script src="../site_libs/quarto-search/quarto-search.js"></script>
<meta name="quarto:offset" content="../">
<link href="../guide/work-with-validation-reports.html" rel="prev">
<link href="../validmind.png" rel="icon" type="image/png">
<script src="../site_libs/quarto-html/quarto.js"></script>
<script src="../site_libs/quarto-html/popper.min.js"></script>
<script src="../site_libs/quarto-html/tippy.umd.min.js"></script>
<script src="../site_libs/quarto-html/anchor.min.js"></script>
<link href="../site_libs/quarto-html/tippy.css" rel="stylesheet">
<link href="../site_libs/quarto-html/quarto-syntax-highlighting.css" rel="stylesheet" class="quarto-color-scheme" id="quarto-text-highlighting-styles">
<link href="../site_libs/quarto-html/quarto-syntax-highlighting-dark.css" rel="prefetch" class="quarto-color-scheme quarto-color-alternate" id="quarto-text-highlighting-styles">
<script src="../site_libs/bootstrap/bootstrap.min.js"></script>
<link href="../site_libs/bootstrap/bootstrap-icons.css" rel="stylesheet">
<link href="../site_libs/bootstrap/bootstrap.min.css" rel="stylesheet" class="quarto-color-scheme" id="quarto-bootstrap" data-mode="light">
<link href="../site_libs/bootstrap/bootstrap-dark.min.css" rel="prefetch" class="quarto-color-scheme quarto-color-alternate" id="quarto-bootstrap" data-mode="dark">
<link href="../site_libs/quarto-contrib/fontawesome6-0.1.0/all.css" rel="stylesheet">
<link href="../site_libs/quarto-contrib/fontawesome6-0.1.0/latex-fontsize.css" rel="stylesheet">
<script id="quarto-search-options" type="application/json">{
  "location": "sidebar",
  "copy-button": false,
  "collapse-after": 3,
  "panel-placement": "start",
  "type": "textbox",
  "limit": 20,
  "language": {
    "search-no-results-text": "No results",
    "search-matching-documents-text": "matching documents",
    "search-copy-link-title": "Copy link to search",
    "search-hide-matches-text": "Hide additional matches",
    "search-more-match-text": "more match in this document",
    "search-more-matches-text": "more matches in this document",
    "search-clear-button-title": "Clear",
    "search-detached-cancel-button-title": "Cancel",
    "search-submit-button-title": "Submit",
    "search-label": "Search"
  }
}</script>
<script async="" src="https://www.googletagmanager.com/gtag/js?id=G-S46CKWPNSS"></script>

<script type="text/javascript">

window.dataLayer = window.dataLayer || [];
function gtag(){dataLayer.push(arguments);}
gtag('js', new Date());
gtag('config', 'G-S46CKWPNSS', { 'anonymize_ip': true});
</script>


<link rel="stylesheet" href="../styles.css">
</head>

<body class="nav-sidebar docked nav-fixed slimcontent">

<div id="quarto-search-results"></div>
  <header id="quarto-header" class="headroom fixed-top">
    <nav class="navbar navbar-expand-lg navbar-dark ">
      <div class="navbar-container container-fluid">
      <div class="navbar-brand-container">
    <a href="../index.html" class="navbar-brand navbar-brand-logo">
    <img src="../guide/ValidMind-logo-color.svg" alt="" class="navbar-logo">
    </a>
  </div>
          <button class="navbar-toggler" type="button" data-bs-toggle="collapse" data-bs-target="#navbarCollapse" aria-controls="navbarCollapse" aria-expanded="false" aria-label="Toggle navigation" onclick="if (window.quartoToggleHeadroom) { window.quartoToggleHeadroom(); }">
  <span class="navbar-toggler-icon"></span>
</button>
          <div class="collapse navbar-collapse" id="navbarCollapse">
            <ul class="navbar-nav navbar-nav-scroll me-auto">
  <li class="nav-item">
    <a class="nav-link" href="../guide/get-started.html" rel="" target="">
 <span class="menu-text">Get Started</span></a>
  </li>  
  <li class="nav-item">
    <a class="nav-link active" href="../guide/guide.html" rel="" target="" aria-current="page">
 <span class="menu-text">Guides</span></a>
  </li>  
  <li class="nav-item dropdown ">
    <a class="nav-link dropdown-toggle" href="#" id="nav-menu-fa-cube--developer-framework" role="button" data-bs-toggle="dropdown" aria-expanded="false" rel="" target="">
 <span class="menu-text"><i class="fa-solid fa-cube" aria-label="cube"></i> Developer Framework</span>
    </a>
    <ul class="dropdown-menu" aria-labelledby="nav-menu-fa-cube--developer-framework">    
        <li>
    <a class="dropdown-item" href="../guide/get-started-developer-framework.html" rel="" target="">
 <span class="dropdown-text"><i class="fa-solid fa-rocket" aria-label="rocket"></i> Get Started</span></a>
  </li>  
        <li>
    <a class="dropdown-item" href="../guide/supported-models.html" rel="" target="">
 <span class="dropdown-text"><i class="fa-solid fa-cubes" aria-label="cubes"></i> Supported Models</span></a>
  </li>  
        <li><hr class="dropdown-divider"></li>
        <li class="dropdown-header"><i class="fa-solid fa-code" aria-label="code"></i> CODE SAMPLES</li>
        <li>
    <a class="dropdown-item" href="../notebooks/quickstart_customer_churn_full_suite.html" rel="" target="">
 <span class="dropdown-text"><i class="fa-solid fa-book" aria-label="book"></i> Quickstart · <code>Customer Churn</code> · <code>Binary Classification</code></span></a>
  </li>  
        <li>
    <a class="dropdown-item" href="../guide/samples-jupyter-notebooks.html" rel="" target="">
 <span class="dropdown-text"><i class="fa-solid fa-book-open-reader" aria-label="book-open-reader"></i> More Samples · <code>LLM</code> · <code>NLP</code> · <code>Time Series</code> · <code>Etc.</code></span></a>
  </li>  
        <li>
    <a class="dropdown-item" href="../notebooks.zip" rel="" target="">
 <span class="dropdown-text"><i class="fa-solid fa-download" aria-label="download"></i> Download Samples · <code>notebooks.zip</code></span></a>
  </li>  
        <li>
    <a class="dropdown-item" href="https://jupyterhub.validmind.com/" rel="" target="">
 <span class="dropdown-text"><i class="fa-solid fa-hand-point-right" aria-label="hand-point-right"></i> Try it on Jupyter Hub <i class="fa-solid fa-hand-point-left" aria-label="hand-point-left"></i></span></a>
  </li>  
        <li><hr class="dropdown-divider"></li>
        <li class="dropdown-header"><i class="fa-solid fa-vial" aria-label="vial"></i> TESTING</li>
        <li>
    <a class="dropdown-item" href="../guide/testing-overview.html" rel="" target="">
 <span class="dropdown-text"><i class="fa-solid fa-flask-vial" aria-label="flask-vial"></i> Run Tests &amp; Test Suites</span></a>
  </li>  
        <li>
    <a class="dropdown-item" href="../guide/test-descriptions.html" rel="" target="">
 <span class="dropdown-text"><i class="fa-solid fa-microscope" aria-label="microscope"></i> Test Descriptions</span></a>
  </li>  
        <li><hr class="dropdown-divider"></li>
        <li class="dropdown-header"><i class="fa-solid fa-book" aria-label="book"></i> REFERENCE</li>
        <li>
    <a class="dropdown-item" href="../validmind/validmind.html" rel="" target="_blank">
 <span class="dropdown-text"><i class="fa-solid fa-external-link" aria-label="external-link"></i> Developer Framework</span></a>
  </li>  
    </ul>
  </li>
  <li class="nav-item">
    <a class="nav-link" href="../guide/faq.html" rel="" target="">
 <span class="menu-text">FAQ</span></a>
  </li>  
  <li class="nav-item">
    <a class="nav-link" href="../guide/support.html" rel="" target="">
 <span class="menu-text">Support</span></a>
  </li>  
  <li class="nav-item">
    <a class="nav-link" href="https://validmind.com/" rel="" target="_blank">
 <span class="menu-text">validmind.com <i class="fa-solid fa-external-link" aria-label="external-link"></i></span></a>
  </li>  
</ul>
            <div class="quarto-navbar-tools ms-auto">
  <a href="" class="quarto-color-scheme-toggle quarto-navigation-tool  px-1" onclick="window.quartoToggleColorScheme(); return false;" title="Toggle dark mode"><i class="bi"></i></a>
</div>
          </div> <!-- /navcollapse -->
      </div> <!-- /container-fluid -->
    </nav>
  <nav class="quarto-secondary-nav">
    <div class="container-fluid d-flex">
      <button type="button" class="quarto-btn-toggle btn" data-bs-toggle="collapse" data-bs-target="#quarto-sidebar,#quarto-sidebar-glass" aria-controls="quarto-sidebar" aria-expanded="false" aria-label="Toggle sidebar navigation" onclick="if (window.quartoToggleHeadroom) { window.quartoToggleHeadroom(); }">
        <i class="bi bi-layout-text-sidebar-reverse"></i>
      </button>
      <nav class="quarto-page-breadcrumbs" aria-label="breadcrumb"><ol class="breadcrumb"><li class="breadcrumb-item"><a href="../guide/view-validation-guidelines.html">View validation guidelines</a></li></ol></nav>
      <a class="flex-grow-1" role="button" data-bs-toggle="collapse" data-bs-target="#quarto-sidebar,#quarto-sidebar-glass" aria-controls="quarto-sidebar" aria-expanded="false" aria-label="Toggle sidebar navigation" onclick="if (window.quartoToggleHeadroom) { window.quartoToggleHeadroom(); }">      
      </a>
      <button type="button" class="btn quarto-search-button" aria-label="" onclick="window.quartoOpenSearch();">
        <i class="bi bi-search"></i>
      </button>
    </div>
  </nav>
</header>
<!-- content -->
<div id="quarto-content" class="quarto-container page-columns page-rows-contents page-layout-article page-navbar">
<!-- sidebar -->
  <nav id="quarto-sidebar" class="sidebar collapse collapse-horizontal sidebar-navigation docked overflow-auto">
        <div class="mt-2 flex-shrink-0 align-items-center">
        <div class="sidebar-search">
        <div id="quarto-search" class="" title="Search"></div>
        </div>
        </div>
    <div class="sidebar-menu-container"> 
    <ul class="list-unstyled mt-1">
        <li class="sidebar-item">
  <div class="sidebar-item-container"> 
  <a href="../guide/guide.html" class="sidebar-item-text sidebar-link">
 <span class="menu-text">Guides</span></a>
  </div>
</li>
        <li class="px-0"><hr class="sidebar-divider hi "></li>
        <li class="sidebar-item">
 <span class="menu-text">SETUP</span>
  </li>
        <li class="sidebar-item">
  <div class="sidebar-item-container"> 
  <a href="../guide/configure-aws-privatelink.html" class="sidebar-item-text sidebar-link">
 <span class="menu-text">Configure AWS PrivateLink</span></a>
  </div>
</li>
        <li class="px-0"><hr class="sidebar-divider hi "></li>
        <li class="sidebar-item">
 <span class="menu-text">MODEL INVENTORY</span>
  </li>
        <li class="sidebar-item">
  <div class="sidebar-item-container"> 
  <a href="../guide/register-models.html" class="sidebar-item-text sidebar-link">
 <span class="menu-text">Register models in the inventory</span></a>
  </div>
</li>
        <li class="sidebar-item">
  <div class="sidebar-item-container"> 
  <a href="../guide/edit-model-inventory-fields.html" class="sidebar-item-text sidebar-link">
 <span class="menu-text">Edit model inventory fields</span></a>
  </div>
</li>
        <li class="px-0"><hr class="sidebar-divider hi "></li>
        <li class="sidebar-item">
 <span class="menu-text">DOCUMENTATION TEMPLATES</span>
  </li>
        <li class="sidebar-item">
  <div class="sidebar-item-container"> 
  <a href="../guide/edit-documentation-project-templates.html" class="sidebar-item-text sidebar-link">
 <span class="menu-text">Edit documentation project templates</span></a>
  </div>
</li>
        <li class="sidebar-item">
  <div class="sidebar-item-container"> 
  <a href="../guide/swap-documentation-project-templates.html" class="sidebar-item-text sidebar-link">
 <span class="menu-text">Swap documentation project templates</span></a>
  </div>
</li>
        <li class="px-0"><hr class="sidebar-divider hi "></li>
        <li class="sidebar-item">
 <span class="menu-text">DOCUMENTATION PROJECTS</span>
  </li>
        <li class="sidebar-item">
  <div class="sidebar-item-container"> 
  <a href="../guide/create-documentation-project.html" class="sidebar-item-text sidebar-link">
 <span class="menu-text">Create documentation projects</span></a>
  </div>
</li>
        <li class="sidebar-item">
  <div class="sidebar-item-container"> 
  <a href="../guide/view-documentation-guidelines.html" class="sidebar-item-text sidebar-link">
 <span class="menu-text">View documentation guidelines</span></a>
  </div>
</li>
        <li class="sidebar-item">
  <div class="sidebar-item-container"> 
  <a href="../guide/document-models-with-framework.html" class="sidebar-item-text sidebar-link">
 <span class="menu-text">Document models with the Developer Framework</span></a>
  </div>
</li>
        <li class="sidebar-item">
  <div class="sidebar-item-container"> 
  <a href="../guide/store-credentials-in-env-file.html" class="sidebar-item-text sidebar-link">
 <span class="menu-text">Store project credentials in .env files</span></a>
  </div>
</li>
        <li class="sidebar-item">
  <div class="sidebar-item-container"> 
  <a href="../guide/document-models-with-ui.html" class="sidebar-item-text sidebar-link">
 <span class="menu-text">Document models with the ValidMind UI</span></a>
  </div>
</li>
        <li class="sidebar-item">
  <div class="sidebar-item-container"> 
  <a href="../guide/work-with-content-blocks.html" class="sidebar-item-text sidebar-link">
 <span class="menu-text">Work with content blocks</span></a>
  </div>
</li>
        <li class="sidebar-item">
  <div class="sidebar-item-container"> 
  <a href="../guide/view-documentation-project-activity.html" class="sidebar-item-text sidebar-link">
 <span class="menu-text">View documentation project activity</span></a>
  </div>
</li>
        <li class="sidebar-item">
  <div class="sidebar-item-container"> 
  <a href="../guide/submit-for-approval.html" class="sidebar-item-text sidebar-link">
 <span class="menu-text">Submit for approval</span></a>
  </div>
</li>
        <li class="sidebar-item">
  <div class="sidebar-item-container"> 
  <a href="../guide/export-documentation.html" class="sidebar-item-text sidebar-link">
 <span class="menu-text">Export documentation</span></a>
  </div>
</li>
        <li class="px-0"><hr class="sidebar-divider hi "></li>
        <li class="sidebar-item">
 <span class="menu-text">VALIDATION REPORTS</span>
  </li>
        <li class="sidebar-item">
  <div class="sidebar-item-container"> 
  <a href="../guide/review-documentation-project.html" class="sidebar-item-text sidebar-link">
 <span class="menu-text">Review and comment on documentation projects</span></a>
  </div>
</li>
        <li class="sidebar-item">
  <div class="sidebar-item-container"> 
  <a href="../guide/collaborate-on-documentation-projects.html" class="sidebar-item-text sidebar-link">
 <span class="menu-text">Collaborate on documentation projects</span></a>
  </div>
</li>
        <li class="sidebar-item">
  <div class="sidebar-item-container"> 
  <a href="../guide/comment-on-documentation-projects.html" class="sidebar-item-text sidebar-link">
 <span class="menu-text">Comment on document projects</span></a>
  </div>
</li>
        <li class="sidebar-item">
  <div class="sidebar-item-container"> 
  <a href="../guide/work-with-validation-reports.html" class="sidebar-item-text sidebar-link">
 <span class="menu-text">Work with validation reports</span></a>
  </div>
</li>
        <li class="sidebar-item">
  <div class="sidebar-item-container"> 
  <a href="../guide/view-validation-guidelines.html" class="sidebar-item-text sidebar-link active">
 <span class="menu-text">View validation guidelines</span></a>
  </div>
</li>
        <li class="sidebar-item">
  <div class="sidebar-item-container"> 
  <a href="../guide/submit-for-approval.html" class="sidebar-item-text sidebar-link">
 <span class="menu-text">Submit for approval</span></a>
  </div>
</li>
    </ul>
    </div>
</nav>
<div id="quarto-sidebar-glass" data-bs-toggle="collapse" data-bs-target="#quarto-sidebar,#quarto-sidebar-glass"></div>
<!-- margin-sidebar -->
    <div id="quarto-margin-sidebar" class="sidebar margin-sidebar">
<<<<<<< HEAD
        
=======
        <nav id="TOC" role="doc-toc" class="toc-active">
    <h2 id="toc-title">On this page</h2>
   
  <ul>
  <li><a href="#prerequisites" id="toc-prerequisites" class="nav-link active" data-scroll-target="#prerequisites">Prerequisites</a></li>
  <li><a href="#steps" id="toc-steps" class="nav-link" data-scroll-target="#steps">Steps</a></li>
  <li><a href="#whats-next" id="toc-whats-next" class="nav-link" data-scroll-target="#whats-next">What’s next</a></li>
  </ul>
<div class="toc-actions"><div><i class="bi bi-github"></i></div><div class="action-links"><p><a href="https://github.com/validmind/documentation/edit/main/site/guide/view-validation-guidelines.qmd" class="toc-action">Edit this page</a></p><p><a href="https://github.com/validmind/documentation/issues/new" class="toc-action">Report an issue</a></p></div></div></nav>
>>>>>>> 008da9f8
    </div>
<!-- main -->
<main class="content page-columns page-full" id="quarto-document-content">

<header id="title-block-header" class="quarto-title-block default">
<div class="quarto-title">
<h1 class="title">View validation guidelines</h1>
</div>



<div class="quarto-title-meta">

    
    <div>
    <div class="quarto-title-meta-heading">Published</div>
    <div class="quarto-title-meta-contents">
<<<<<<< HEAD
      <p class="date">November 6, 2023</p>
=======
      <p class="date">November 9, 2023</p>
>>>>>>> 008da9f8
    </div>
  </div>
  
    
  </div>
  

</header>

<p>Learn how to view the guidelines for the validation report associated with a template. This topic is relevant for model validaators who need to ensure that they are following the guidelines for their validation report.</p>
<section id="prerequisites" class="level2">
<h2 class="anchored" data-anchor-id="prerequisites">Prerequisites</h2>
<ul>
<li>The model you are documenting is registered in the model inventory</li>
<li>A documentation project has already been submitted for review by the model validation team for this project</li>
<li>You are logged into the ValidMind Platform</li>
</ul>
</section>
<section id="steps" class="level2 page-columns page-full">
<h2 class="anchored" data-anchor-id="steps">Steps</h2>
<ol type="1">
<li><p><a href="https://app.prod.validmind.ai">Log in to the ValidMind UI</a>.</p></li>
<li><p>On the <strong>Documentation Projects</strong> page, select a model and go to the <strong>Validation Report</strong> page.</p></li>
<li><p>In any section of the validation report, click the <strong>ValidMind Insights</strong> button in the top-right to expand the <strong>ValidMind Insights</strong> right sidebar <!--- **Need image** ---></p>
<ul>
<li>The <strong>Validation Report Guidelines</strong> tab shows the guidelines associated with this model that have been configured by the model validation team.</li>
<li>The <strong>Comments</strong> tab shows the comment threads associated with this section of the validation report.</li>
</ul></li>
</ol>

<!---
## Troubleshooting

[Include any common issues or errors that may arise during the task and how to resolve them.]
--->
<div class="no-row-height column-margin column-container"><div class="">
<div class="callout callout-style-simple callout-tip">
<div class="callout-body d-flex">
<div class="callout-icon-container">
<i class="callout-icon"></i>
</div>
<div class="callout-body-container">
<p>The validation guidelines for each template can only be configured by an administrator.</p>
</div>
</div>
</div>
</div></div></section>
<section id="whats-next" class="level2">
<h2 class="anchored" data-anchor-id="whats-next">What’s next</h2>
<!---* [Create project findings](create-project-findings.qmd)--->
<ul>
<li><a href="../guide/work-with-validation-reports.html">Work with validation reports</a></li>
</ul>


</section>

</main> <!-- /main -->
<script id="quarto-html-after-body" type="application/javascript">
window.document.addEventListener("DOMContentLoaded", function (event) {
  const toggleBodyColorMode = (bsSheetEl) => {
    const mode = bsSheetEl.getAttribute("data-mode");
    const bodyEl = window.document.querySelector("body");
    if (mode === "dark") {
      bodyEl.classList.add("quarto-dark");
      bodyEl.classList.remove("quarto-light");
    } else {
      bodyEl.classList.add("quarto-light");
      bodyEl.classList.remove("quarto-dark");
    }
  }
  const toggleBodyColorPrimary = () => {
    const bsSheetEl = window.document.querySelector("link#quarto-bootstrap");
    if (bsSheetEl) {
      toggleBodyColorMode(bsSheetEl);
    }
  }
  toggleBodyColorPrimary();  
  const disableStylesheet = (stylesheets) => {
    for (let i=0; i < stylesheets.length; i++) {
      const stylesheet = stylesheets[i];
      stylesheet.rel = 'prefetch';
    }
  }
  const enableStylesheet = (stylesheets) => {
    for (let i=0; i < stylesheets.length; i++) {
      const stylesheet = stylesheets[i];
      stylesheet.rel = 'stylesheet';
    }
  }
  const manageTransitions = (selector, allowTransitions) => {
    const els = window.document.querySelectorAll(selector);
    for (let i=0; i < els.length; i++) {
      const el = els[i];
      if (allowTransitions) {
        el.classList.remove('notransition');
      } else {
        el.classList.add('notransition');
      }
    }
  }
  const toggleColorMode = (alternate) => {
    // Switch the stylesheets
    const alternateStylesheets = window.document.querySelectorAll('link.quarto-color-scheme.quarto-color-alternate');
    manageTransitions('#quarto-margin-sidebar .nav-link', false);
    if (alternate) {
      enableStylesheet(alternateStylesheets);
      for (const sheetNode of alternateStylesheets) {
        if (sheetNode.id === "quarto-bootstrap") {
          toggleBodyColorMode(sheetNode);
        }
      }
    } else {
      disableStylesheet(alternateStylesheets);
      toggleBodyColorPrimary();
    }
    manageTransitions('#quarto-margin-sidebar .nav-link', true);
    // Switch the toggles
    const toggles = window.document.querySelectorAll('.quarto-color-scheme-toggle');
    for (let i=0; i < toggles.length; i++) {
      const toggle = toggles[i];
      if (toggle) {
        if (alternate) {
          toggle.classList.add("alternate");     
        } else {
          toggle.classList.remove("alternate");
        }
      }
    }
    // Hack to workaround the fact that safari doesn't
    // properly recolor the scrollbar when toggling (#1455)
    if (navigator.userAgent.indexOf('Safari') > 0 && navigator.userAgent.indexOf('Chrome') == -1) {
      manageTransitions("body", false);
      window.scrollTo(0, 1);
      setTimeout(() => {
        window.scrollTo(0, 0);
        manageTransitions("body", true);
      }, 40);  
    }
  }
  const isFileUrl = () => { 
    return window.location.protocol === 'file:';
  }
  const hasAlternateSentinel = () => {  
    let styleSentinel = getColorSchemeSentinel();
    if (styleSentinel !== null) {
      return styleSentinel === "alternate";
    } else {
      return false;
    }
  }
  const setStyleSentinel = (alternate) => {
    const value = alternate ? "alternate" : "default";
    if (!isFileUrl()) {
      window.localStorage.setItem("quarto-color-scheme", value);
    } else {
      localAlternateSentinel = value;
    }
  }
  const getColorSchemeSentinel = () => {
    if (!isFileUrl()) {
      const storageValue = window.localStorage.getItem("quarto-color-scheme");
      return storageValue != null ? storageValue : localAlternateSentinel;
    } else {
      return localAlternateSentinel;
    }
  }
  let localAlternateSentinel = 'default';
  // Dark / light mode switch
  window.quartoToggleColorScheme = () => {
    // Read the current dark / light value 
    let toAlternate = !hasAlternateSentinel();
    toggleColorMode(toAlternate);
    setStyleSentinel(toAlternate);
  };
  // Ensure there is a toggle, if there isn't float one in the top right
  if (window.document.querySelector('.quarto-color-scheme-toggle') === null) {
    const a = window.document.createElement('a');
    a.classList.add('top-right');
    a.classList.add('quarto-color-scheme-toggle');
    a.href = "";
    a.onclick = function() { try { window.quartoToggleColorScheme(); } catch {} return false; };
    const i = window.document.createElement("i");
    i.classList.add('bi');
    a.appendChild(i);
    window.document.body.appendChild(a);
  }
  // Switch to dark mode if need be
  if (hasAlternateSentinel()) {
    toggleColorMode(true);
  } else {
    toggleColorMode(false);
  }
  const icon = "";
  const anchorJS = new window.AnchorJS();
  anchorJS.options = {
    placement: 'right',
    icon: icon
  };
  anchorJS.add('.anchored');
  const isCodeAnnotation = (el) => {
    for (const clz of el.classList) {
      if (clz.startsWith('code-annotation-')) {                     
        return true;
      }
    }
    return false;
  }
  const clipboard = new window.ClipboardJS('.code-copy-button', {
    text: function(trigger) {
      const codeEl = trigger.previousElementSibling.cloneNode(true);
      for (const childEl of codeEl.children) {
        if (isCodeAnnotation(childEl)) {
          childEl.remove();
        }
      }
      return codeEl.innerText;
    }
  });
  clipboard.on('success', function(e) {
    // button target
    const button = e.trigger;
    // don't keep focus
    button.blur();
    // flash "checked"
    button.classList.add('code-copy-button-checked');
    var currentTitle = button.getAttribute("title");
    button.setAttribute("title", "Copied!");
    let tooltip;
    if (window.bootstrap) {
      button.setAttribute("data-bs-toggle", "tooltip");
      button.setAttribute("data-bs-placement", "left");
      button.setAttribute("data-bs-title", "Copied!");
      tooltip = new bootstrap.Tooltip(button, 
        { trigger: "manual", 
          customClass: "code-copy-button-tooltip",
          offset: [0, -8]});
      tooltip.show();    
    }
    setTimeout(function() {
      if (tooltip) {
        tooltip.hide();
        button.removeAttribute("data-bs-title");
        button.removeAttribute("data-bs-toggle");
        button.removeAttribute("data-bs-placement");
      }
      button.setAttribute("title", currentTitle);
      button.classList.remove('code-copy-button-checked');
    }, 1000);
    // clear code selection
    e.clearSelection();
  });
  function tippyHover(el, contentFn) {
    const config = {
      allowHTML: true,
      content: contentFn,
      maxWidth: 500,
      delay: 100,
      arrow: false,
      appendTo: function(el) {
          return el.parentElement;
      },
      interactive: true,
      interactiveBorder: 10,
      theme: 'quarto',
      placement: 'bottom-start'
    };
    window.tippy(el, config); 
  }
  const noterefs = window.document.querySelectorAll('a[role="doc-noteref"]');
  for (var i=0; i<noterefs.length; i++) {
    const ref = noterefs[i];
    tippyHover(ref, function() {
      // use id or data attribute instead here
      let href = ref.getAttribute('data-footnote-href') || ref.getAttribute('href');
      try { href = new URL(href).hash; } catch {}
      const id = href.replace(/^#\/?/, "");
      const note = window.document.getElementById(id);
      return note.innerHTML;
    });
  }
      let selectedAnnoteEl;
      const selectorForAnnotation = ( cell, annotation) => {
        let cellAttr = 'data-code-cell="' + cell + '"';
        let lineAttr = 'data-code-annotation="' +  annotation + '"';
        const selector = 'span[' + cellAttr + '][' + lineAttr + ']';
        return selector;
      }
      const selectCodeLines = (annoteEl) => {
        const doc = window.document;
        const targetCell = annoteEl.getAttribute("data-target-cell");
        const targetAnnotation = annoteEl.getAttribute("data-target-annotation");
        const annoteSpan = window.document.querySelector(selectorForAnnotation(targetCell, targetAnnotation));
        const lines = annoteSpan.getAttribute("data-code-lines").split(",");
        const lineIds = lines.map((line) => {
          return targetCell + "-" + line;
        })
        let top = null;
        let height = null;
        let parent = null;
        if (lineIds.length > 0) {
            //compute the position of the single el (top and bottom and make a div)
            const el = window.document.getElementById(lineIds[0]);
            top = el.offsetTop;
            height = el.offsetHeight;
            parent = el.parentElement.parentElement;
          if (lineIds.length > 1) {
            const lastEl = window.document.getElementById(lineIds[lineIds.length - 1]);
            const bottom = lastEl.offsetTop + lastEl.offsetHeight;
            height = bottom - top;
          }
          if (top !== null && height !== null && parent !== null) {
            // cook up a div (if necessary) and position it 
            let div = window.document.getElementById("code-annotation-line-highlight");
            if (div === null) {
              div = window.document.createElement("div");
              div.setAttribute("id", "code-annotation-line-highlight");
              div.style.position = 'absolute';
              parent.appendChild(div);
            }
            div.style.top = top - 2 + "px";
            div.style.height = height + 4 + "px";
            let gutterDiv = window.document.getElementById("code-annotation-line-highlight-gutter");
            if (gutterDiv === null) {
              gutterDiv = window.document.createElement("div");
              gutterDiv.setAttribute("id", "code-annotation-line-highlight-gutter");
              gutterDiv.style.position = 'absolute';
              const codeCell = window.document.getElementById(targetCell);
              const gutter = codeCell.querySelector('.code-annotation-gutter');
              gutter.appendChild(gutterDiv);
            }
            gutterDiv.style.top = top - 2 + "px";
            gutterDiv.style.height = height + 4 + "px";
          }
          selectedAnnoteEl = annoteEl;
        }
      };
      const unselectCodeLines = () => {
        const elementsIds = ["code-annotation-line-highlight", "code-annotation-line-highlight-gutter"];
        elementsIds.forEach((elId) => {
          const div = window.document.getElementById(elId);
          if (div) {
            div.remove();
          }
        });
        selectedAnnoteEl = undefined;
      };
      // Attach click handler to the DT
      const annoteDls = window.document.querySelectorAll('dt[data-target-cell]');
      for (const annoteDlNode of annoteDls) {
        annoteDlNode.addEventListener('click', (event) => {
          const clickedEl = event.target;
          if (clickedEl !== selectedAnnoteEl) {
            unselectCodeLines();
            const activeEl = window.document.querySelector('dt[data-target-cell].code-annotation-active');
            if (activeEl) {
              activeEl.classList.remove('code-annotation-active');
            }
            selectCodeLines(clickedEl);
            clickedEl.classList.add('code-annotation-active');
          } else {
            // Unselect the line
            unselectCodeLines();
            clickedEl.classList.remove('code-annotation-active');
          }
        });
      }
  const findCites = (el) => {
    const parentEl = el.parentElement;
    if (parentEl) {
      const cites = parentEl.dataset.cites;
      if (cites) {
        return {
          el,
          cites: cites.split(' ')
        };
      } else {
        return findCites(el.parentElement)
      }
    } else {
      return undefined;
    }
  };
  var bibliorefs = window.document.querySelectorAll('a[role="doc-biblioref"]');
  for (var i=0; i<bibliorefs.length; i++) {
    const ref = bibliorefs[i];
    const citeInfo = findCites(ref);
    if (citeInfo) {
      tippyHover(citeInfo.el, function() {
        var popup = window.document.createElement('div');
        citeInfo.cites.forEach(function(cite) {
          var citeDiv = window.document.createElement('div');
          citeDiv.classList.add('hanging-indent');
          citeDiv.classList.add('csl-entry');
          var biblioDiv = window.document.getElementById('ref-' + cite);
          if (biblioDiv) {
            citeDiv.innerHTML = biblioDiv.innerHTML;
          }
          popup.appendChild(citeDiv);
        });
        return popup.innerHTML;
      });
    }
  }
    var localhostRegex = new RegExp(/^(?:http|https):\/\/localhost\:?[0-9]*\//);
      var filterRegex = new RegExp('/' + window.location.host + '/');
    var isInternal = (href) => {
        return filterRegex.test(href) || localhostRegex.test(href);
    }
    // Inspect non-navigation links and adorn them if external
 	var links = window.document.querySelectorAll('a[href]:not(.nav-link):not(.navbar-brand):not(.toc-action):not(.sidebar-link):not(.sidebar-item-toggle):not(.pagination-link):not(.no-external):not([aria-hidden]):not(.dropdown-item)');
    for (var i=0; i<links.length; i++) {
      const link = links[i];
      if (!isInternal(link.href)) {
          // target, if specified
          link.setAttribute("target", "_blank");
          // default icon
          link.classList.add("external");
      }
    }
});
</script>
<nav class="page-navigation">
  <div class="nav-page nav-page-previous">
      <a href="../guide/work-with-validation-reports.html" class="pagination-link">
        <i class="bi bi-arrow-left-short"></i> <span class="nav-page-text">Work with validation reports</span>
      </a>          
  </div>
  <div class="nav-page nav-page-next">
  </div>
</nav>
</div> <!-- /content -->
<footer class="footer">
  <div class="nav-footer">
    <div class="nav-footer-left"><em>© Copyright 2023 ValidMind Inc All Rights Reserved.</em></div>   
    <div class="nav-footer-center">
      &nbsp;
    <div class="toc-actions"><div><i class="bi bi-github"></i></div><div class="action-links"><p><a href="https://github.com/validmind/documentation/edit/main/site/guide/view-validation-guidelines.qmd" class="toc-action">Edit this page</a></p><p><a href="https://github.com/validmind/documentation/issues/new" class="toc-action">Report an issue</a></p></div></div></div>
    <div class="nav-footer-right">
      <ul class="footer-items list-unstyled">
    <li class="nav-item">
    <a class="nav-link" href="https://validmind.com/">validmind.com <i class="fa-solid fa-external-link" aria-label="external-link"></i></a>
  </li>  
    <li class="nav-item">
    <a class="nav-link" href="https://validmind.com/privacy-policy/">Privacy Policy</a>
  </li>  
    <li class="nav-item">
    <a class="nav-link" href="https://validmind.com/terms-of-use/">Terms of Use</a>
  </li>  
    <li class="nav-item compact">
    <a class="nav-link" href="https://github.com/validmind/documentation">
      <i class="bi bi-github" role="img">
</i> 
    </a>
  </li>  
    <li class="nav-item compact">
    <a class="nav-link" href="https://www.linkedin.com/company/validmind/">
      <i class="bi bi-linkedin" role="img">
</i> 
    </a>
  </li>  
</ul>
    </div>
  </div>
</footer>



</body></html><|MERGE_RESOLUTION|>--- conflicted
+++ resolved
@@ -6,11 +6,7 @@
 
 <meta name="viewport" content="width=device-width, initial-scale=1.0, user-scalable=yes">
 
-<<<<<<< HEAD
-<meta name="dcterms.date" content="2023-11-06">
-=======
-<meta name="dcterms.date" content="2023-11-09">
->>>>>>> 008da9f8
+<meta name="dcterms.date" content="2023-11-24">
 <meta name="keywords" content="View validation guidelines, ai risk, model risk management, ValidMind">
 
 <title>ValidMind - View validation guidelines</title>
@@ -35,7 +31,7 @@
 <script src="../site_libs/quarto-search/fuse.min.js"></script>
 <script src="../site_libs/quarto-search/quarto-search.js"></script>
 <meta name="quarto:offset" content="../">
-<link href="../guide/work-with-validation-reports.html" rel="prev">
+<link href="../guide/comment-on-documentation-projects.html" rel="prev">
 <link href="../validmind.png" rel="icon" type="image/png">
 <script src="../site_libs/quarto-html/quarto.js"></script>
 <script src="../site_libs/quarto-html/popper.min.js"></script>
@@ -313,6 +309,15 @@
   </li>
         <li class="sidebar-item">
   <div class="sidebar-item-container"> 
+  <a href="../guide/work-with-validation-reports.html" class="sidebar-item-text sidebar-link">
+ <span class="menu-text">Work with validation reports</span></a>
+  </div>
+</li>
+        <li class="sidebar-item">
+ <span class="menu-text">Link evidence to findings</span>
+  </li>
+        <li class="sidebar-item">
+  <div class="sidebar-item-container"> 
   <a href="../guide/review-documentation-project.html" class="sidebar-item-text sidebar-link">
  <span class="menu-text">Review and comment on documentation projects</span></a>
   </div>
@@ -327,12 +332,6 @@
   <div class="sidebar-item-container"> 
   <a href="../guide/comment-on-documentation-projects.html" class="sidebar-item-text sidebar-link">
  <span class="menu-text">Comment on document projects</span></a>
-  </div>
-</li>
-        <li class="sidebar-item">
-  <div class="sidebar-item-container"> 
-  <a href="../guide/work-with-validation-reports.html" class="sidebar-item-text sidebar-link">
- <span class="menu-text">Work with validation reports</span></a>
   </div>
 </li>
         <li class="sidebar-item">
@@ -353,9 +352,6 @@
 <div id="quarto-sidebar-glass" data-bs-toggle="collapse" data-bs-target="#quarto-sidebar,#quarto-sidebar-glass"></div>
 <!-- margin-sidebar -->
     <div id="quarto-margin-sidebar" class="sidebar margin-sidebar">
-<<<<<<< HEAD
-        
-=======
         <nav id="TOC" role="doc-toc" class="toc-active">
     <h2 id="toc-title">On this page</h2>
    
@@ -365,7 +361,6 @@
   <li><a href="#whats-next" id="toc-whats-next" class="nav-link" data-scroll-target="#whats-next">What’s next</a></li>
   </ul>
 <div class="toc-actions"><div><i class="bi bi-github"></i></div><div class="action-links"><p><a href="https://github.com/validmind/documentation/edit/main/site/guide/view-validation-guidelines.qmd" class="toc-action">Edit this page</a></p><p><a href="https://github.com/validmind/documentation/issues/new" class="toc-action">Report an issue</a></p></div></div></nav>
->>>>>>> 008da9f8
     </div>
 <!-- main -->
 <main class="content page-columns page-full" id="quarto-document-content">
@@ -383,11 +378,7 @@
     <div>
     <div class="quarto-title-meta-heading">Published</div>
     <div class="quarto-title-meta-contents">
-<<<<<<< HEAD
-      <p class="date">November 6, 2023</p>
-=======
-      <p class="date">November 9, 2023</p>
->>>>>>> 008da9f8
+      <p class="date">November 24, 2023</p>
     </div>
   </div>
   
@@ -812,8 +803,8 @@
 </script>
 <nav class="page-navigation">
   <div class="nav-page nav-page-previous">
-      <a href="../guide/work-with-validation-reports.html" class="pagination-link">
-        <i class="bi bi-arrow-left-short"></i> <span class="nav-page-text">Work with validation reports</span>
+      <a href="../guide/comment-on-documentation-projects.html" class="pagination-link">
+        <i class="bi bi-arrow-left-short"></i> <span class="nav-page-text">Comment on document projects</span>
       </a>          
   </div>
   <div class="nav-page nav-page-next">
@@ -825,7 +816,7 @@
     <div class="nav-footer-left"><em>© Copyright 2023 ValidMind Inc All Rights Reserved.</em></div>   
     <div class="nav-footer-center">
       &nbsp;
-    <div class="toc-actions"><div><i class="bi bi-github"></i></div><div class="action-links"><p><a href="https://github.com/validmind/documentation/edit/main/site/guide/view-validation-guidelines.qmd" class="toc-action">Edit this page</a></p><p><a href="https://github.com/validmind/documentation/issues/new" class="toc-action">Report an issue</a></p></div></div></div>
+    </div>
     <div class="nav-footer-right">
       <ul class="footer-items list-unstyled">
     <li class="nav-item">
