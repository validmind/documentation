<!DOCTYPE html>
<html xmlns="http://www.w3.org/1999/xhtml" lang="en" xml:lang="en"><head>

<meta charset="utf-8">
<meta name="generator" content="quarto-1.3.450">

<meta name="viewport" content="width=device-width, initial-scale=1.0, user-scalable=yes">

<<<<<<< HEAD
<meta name="dcterms.date" content="2024-01-25">
=======
<meta name="dcterms.date" content="2024-01-16">
>>>>>>> 6dc71cb8
<meta name="keywords" content="View validation guidelines, ai risk, model risk management, ValidMind">

<title>ValidMind - View validation guidelines</title>
<style>
code{white-space: pre-wrap;}
span.smallcaps{font-variant: small-caps;}
div.columns{display: flex; gap: min(4vw, 1.5em);}
div.column{flex: auto; overflow-x: auto;}
div.hanging-indent{margin-left: 1.5em; text-indent: -1.5em;}
ul.task-list{list-style: none;}
ul.task-list li input[type="checkbox"] {
  width: 0.8em;
  margin: 0 0.8em 0.2em -1em; /* quarto-specific, see https://github.com/quarto-dev/quarto-cli/issues/4556 */ 
  vertical-align: middle;
}
</style>


<script src="../site_libs/quarto-nav/quarto-nav.js"></script>
<script src="../site_libs/clipboard/clipboard.min.js"></script>
<script src="../site_libs/quarto-search/autocomplete.umd.js"></script>
<script src="../site_libs/quarto-search/fuse.min.js"></script>
<script src="../site_libs/quarto-search/quarto-search.js"></script>
<meta name="quarto:offset" content="../">
<link href="../guide/assign-model-validators.html" rel="next">
<link href="../guide/work-with-validation-reports.html" rel="prev">
<link href="../validmind.png" rel="icon" type="image/png">
<script src="../site_libs/quarto-html/quarto.js"></script>
<script src="../site_libs/quarto-html/popper.min.js"></script>
<script src="../site_libs/quarto-html/tippy.umd.min.js"></script>
<script src="../site_libs/quarto-html/anchor.min.js"></script>
<link href="../site_libs/quarto-html/tippy.css" rel="stylesheet">
<link href="../site_libs/quarto-html/quarto-syntax-highlighting.css" rel="stylesheet" class="quarto-color-scheme" id="quarto-text-highlighting-styles">
<link href="../site_libs/quarto-html/quarto-syntax-highlighting-dark.css" rel="prefetch" class="quarto-color-scheme quarto-color-alternate" id="quarto-text-highlighting-styles">
<script src="../site_libs/bootstrap/bootstrap.min.js"></script>
<link href="../site_libs/bootstrap/bootstrap-icons.css" rel="stylesheet">
<link href="../site_libs/bootstrap/bootstrap.min.css" rel="stylesheet" class="quarto-color-scheme" id="quarto-bootstrap" data-mode="light">
<link href="../site_libs/bootstrap/bootstrap-dark.min.css" rel="prefetch" class="quarto-color-scheme quarto-color-alternate" id="quarto-bootstrap" data-mode="dark">
<link href="../site_libs/quarto-contrib/fontawesome6-0.1.0/all.css" rel="stylesheet">
<link href="../site_libs/quarto-contrib/fontawesome6-0.1.0/latex-fontsize.css" rel="stylesheet">
<script id="quarto-search-options" type="application/json">{
  "location": "sidebar",
  "copy-button": false,
  "collapse-after": 3,
  "panel-placement": "start",
  "type": "textbox",
  "limit": 20,
  "language": {
    "search-no-results-text": "No results",
    "search-matching-documents-text": "matching documents",
    "search-copy-link-title": "Copy link to search",
    "search-hide-matches-text": "Hide additional matches",
    "search-more-match-text": "more match in this document",
    "search-more-matches-text": "more matches in this document",
    "search-clear-button-title": "Clear",
    "search-detached-cancel-button-title": "Cancel",
    "search-submit-button-title": "Submit",
    "search-label": "Search"
  }
}</script>
<script async="" src="https://www.googletagmanager.com/gtag/js?id=G-S46CKWPNSS"></script>

<script type="text/javascript">

window.dataLayer = window.dataLayer || [];
function gtag(){dataLayer.push(arguments);}
gtag('js', new Date());
gtag('config', 'G-S46CKWPNSS', { 'anonymize_ip': true});
</script>


<link rel="stylesheet" href="../styles.css">
</head>

<body class="nav-sidebar docked nav-fixed slimcontent">

<div id="quarto-search-results"></div>
  <header id="quarto-header" class="headroom fixed-top">
    <nav class="navbar navbar-expand-lg navbar-dark ">
      <div class="navbar-container container-fluid">
      <div class="navbar-brand-container">
    <a href="../index.html" class="navbar-brand navbar-brand-logo">
    <img src="../guide/ValidMind-logo-color.svg" alt="" class="navbar-logo">
    </a>
  </div>
          <button class="navbar-toggler" type="button" data-bs-toggle="collapse" data-bs-target="#navbarCollapse" aria-controls="navbarCollapse" aria-expanded="false" aria-label="Toggle navigation" onclick="if (window.quartoToggleHeadroom) { window.quartoToggleHeadroom(); }">
  <span class="navbar-toggler-icon"></span>
</button>
          <div class="collapse navbar-collapse" id="navbarCollapse">
            <ul class="navbar-nav navbar-nav-scroll me-auto">
  <li class="nav-item">
    <a class="nav-link" href="../guide/get-started.html" rel="" target="">
 <span class="menu-text">Get Started</span></a>
  </li>  
  <li class="nav-item">
    <a class="nav-link active" href="../guide/guide.html" rel="" target="" aria-current="page">
 <span class="menu-text">Guides</span></a>
  </li>  
  <li class="nav-item dropdown ">
    <a class="nav-link dropdown-toggle" href="#" id="nav-menu-fa-cube--developer-framework" role="button" data-bs-toggle="dropdown" aria-expanded="false" rel="" target="">
 <span class="menu-text"><i class="fa-solid fa-cube" aria-label="cube"></i> Developer Framework</span>
    </a>
    <ul class="dropdown-menu" aria-labelledby="nav-menu-fa-cube--developer-framework">    
        <li>
    <a class="dropdown-item" href="../guide/get-started-developer-framework.html" rel="" target="">
 <span class="dropdown-text"><i class="fa-solid fa-rocket" aria-label="rocket"></i> Get Started</span></a>
  </li>  
        <li>
    <a class="dropdown-item" href="../guide/supported-models.html" rel="" target="">
 <span class="dropdown-text"><i class="fa-solid fa-cubes" aria-label="cubes"></i> Supported Models</span></a>
  </li>  
        <li><hr class="dropdown-divider"></li>
        <li class="dropdown-header"><i class="fa-solid fa-code" aria-label="code"></i> CODE SAMPLES</li>
        <li>
    <a class="dropdown-item" href="../notebooks/quickstart_customer_churn_full_suite.html" rel="" target="">
 <span class="dropdown-text"><i class="fa-solid fa-book" aria-label="book"></i> Quickstart · <code>Customer Churn</code> · <code>Binary Classification</code></span></a>
  </li>  
        <li>
    <a class="dropdown-item" href="../guide/samples-jupyter-notebooks.html" rel="" target="">
 <span class="dropdown-text"><i class="fa-solid fa-book-open-reader" aria-label="book-open-reader"></i> More Samples · <code>LLM</code> · <code>NLP</code> · <code>Time Series</code> · <code>Etc.</code></span></a>
  </li>  
        <li>
    <a class="dropdown-item" href="../notebooks.zip" rel="" target="">
 <span class="dropdown-text"><i class="fa-solid fa-download" aria-label="download"></i> Download Samples · <code>notebooks.zip</code></span></a>
  </li>  
        <li>
    <a class="dropdown-item" href="https://jupyterhub.validmind.com/" rel="" target="">
 <span class="dropdown-text"><i class="fa-solid fa-hand-point-right" aria-label="hand-point-right"></i> Try it on Jupyter Hub <i class="fa-solid fa-hand-point-left" aria-label="hand-point-left"></i></span></a>
  </li>  
        <li><hr class="dropdown-divider"></li>
        <li class="dropdown-header"><i class="fa-solid fa-vial" aria-label="vial"></i> TESTING</li>
        <li>
    <a class="dropdown-item" href="../guide/testing-overview.html" rel="" target="">
 <span class="dropdown-text"><i class="fa-solid fa-flask-vial" aria-label="flask-vial"></i> Run Tests &amp; Test Suites</span></a>
  </li>  
        <li>
    <a class="dropdown-item" href="../guide/test-descriptions.html" rel="" target="">
 <span class="dropdown-text"><i class="fa-solid fa-microscope" aria-label="microscope"></i> Test Descriptions</span></a>
  </li>  
        <li><hr class="dropdown-divider"></li>
        <li class="dropdown-header"><i class="fa-solid fa-book" aria-label="book"></i> REFERENCE</li>
        <li>
    <a class="dropdown-item" href="../validmind/validmind.html" rel="" target="_blank">
 <span class="dropdown-text"><i class="fa-solid fa-external-link" aria-label="external-link"></i> Developer Framework</span></a>
  </li>  
    </ul>
  </li>
  <li class="nav-item">
    <a class="nav-link" href="../guide/faq.html" rel="" target="">
 <span class="menu-text">FAQ</span></a>
  </li>  
  <li class="nav-item">
    <a class="nav-link" href="../guide/support.html" rel="" target="">
 <span class="menu-text">Support</span></a>
  </li>  
  <li class="nav-item">
    <a class="nav-link" href="https://validmind.com/" rel="" target="_blank">
 <span class="menu-text">validmind.com <i class="fa-solid fa-external-link" aria-label="external-link"></i></span></a>
  </li>  
</ul>
            <div class="quarto-navbar-tools ms-auto">
  <a href="" class="quarto-color-scheme-toggle quarto-navigation-tool  px-1" onclick="window.quartoToggleColorScheme(); return false;" title="Toggle dark mode"><i class="bi"></i></a>
</div>
          </div> <!-- /navcollapse -->
      </div> <!-- /container-fluid -->
    </nav>
  <nav class="quarto-secondary-nav">
    <div class="container-fluid d-flex">
      <button type="button" class="quarto-btn-toggle btn" data-bs-toggle="collapse" data-bs-target="#quarto-sidebar,#quarto-sidebar-glass" aria-controls="quarto-sidebar" aria-expanded="false" aria-label="Toggle sidebar navigation" onclick="if (window.quartoToggleHeadroom) { window.quartoToggleHeadroom(); }">
        <i class="bi bi-layout-text-sidebar-reverse"></i>
      </button>
      <nav class="quarto-page-breadcrumbs" aria-label="breadcrumb"><ol class="breadcrumb"><li class="breadcrumb-item"><a href="../guide/work-with-validation-reports.html">Work with validation reports</a></li><li class="breadcrumb-item"><a href="../guide/view-validation-guidelines.html">View validation guidelines</a></li></ol></nav>
      <a class="flex-grow-1" role="button" data-bs-toggle="collapse" data-bs-target="#quarto-sidebar,#quarto-sidebar-glass" aria-controls="quarto-sidebar" aria-expanded="false" aria-label="Toggle sidebar navigation" onclick="if (window.quartoToggleHeadroom) { window.quartoToggleHeadroom(); }">      
      </a>
      <button type="button" class="btn quarto-search-button" aria-label="" onclick="window.quartoOpenSearch();">
        <i class="bi bi-search"></i>
      </button>
    </div>
  </nav>
</header>
<!-- content -->
<div id="quarto-content" class="quarto-container page-columns page-rows-contents page-layout-article page-navbar">
<!-- sidebar -->
  <nav id="quarto-sidebar" class="sidebar collapse collapse-horizontal sidebar-navigation docked overflow-auto">
        <div class="mt-2 flex-shrink-0 align-items-center">
        <div class="sidebar-search">
        <div id="quarto-search" class="" title="Search"></div>
        </div>
        </div>
    <div class="sidebar-menu-container"> 
    <ul class="list-unstyled mt-1">
        <li class="sidebar-item">
  <div class="sidebar-item-container"> 
  <a href="../guide/guide.html" class="sidebar-item-text sidebar-link">
 <span class="menu-text">Guides</span></a>
  </div>
</li>
        <li class="px-0"><hr class="sidebar-divider hi "></li>
        <li class="sidebar-item">
 <span class="menu-text">CONFIGURATION</span>
  </li>
        <li class="sidebar-item">
  <div class="sidebar-item-container"> 
  <a href="../guide/configure-aws-privatelink.html" class="sidebar-item-text sidebar-link">
 <span class="menu-text">Configure AWS PrivateLink</span></a>
  </div>
</li>
        <li class="sidebar-item">
  <div class="sidebar-item-container"> 
  <a href="../guide/store-credentials-in-env-file.html" class="sidebar-item-text sidebar-link">
 <span class="menu-text">Store project credentials in .env files</span></a>
  </div>
</li>
        <li class="px-0"><hr class="sidebar-divider hi "></li>
        <li class="sidebar-item">
 <span class="menu-text">MODEL INVENTORY</span>
  </li>
        <li class="sidebar-item">
  <div class="sidebar-item-container"> 
  <a href="../guide/register-models-in-model-inventory.html" class="sidebar-item-text sidebar-link">
 <span class="menu-text">Register models in the inventory</span></a>
  </div>
</li>
        <li class="sidebar-item">
  <div class="sidebar-item-container"> 
  <a href="../guide/edit-model-inventory-fields.html" class="sidebar-item-text sidebar-link">
 <span class="menu-text">Edit model inventory fields</span></a>
  </div>
</li>
        <li class="px-0"><hr class="sidebar-divider hi "></li>
        <li class="sidebar-item">
 <span class="menu-text">DOCUMENTATION TEMPLATES</span>
  </li>
        <li class="sidebar-item">
  <div class="sidebar-item-container"> 
  <a href="../guide/configure-documentation-project-templates.html" class="sidebar-item-text sidebar-link">
 <span class="menu-text">Configure documentation project templates</span></a>
  </div>
</li>
        <li class="sidebar-item">
  <div class="sidebar-item-container"> 
  <a href="../guide/swap-documentation-project-templates.html" class="sidebar-item-text sidebar-link">
 <span class="menu-text">Swap documentation project templates</span></a>
  </div>
</li>
        <li class="px-0"><hr class="sidebar-divider hi "></li>
        <li class="sidebar-item">
 <span class="menu-text">DOCUMENTATION PROJECTS</span>
  </li>
        <li class="sidebar-item">
  <div class="sidebar-item-container"> 
  <a href="../guide/create-documentation-project.html" class="sidebar-item-text sidebar-link">
 <span class="menu-text">Create documentation projects</span></a>
  </div>
</li>
        <li class="sidebar-item">
  <div class="sidebar-item-container"> 
  <a href="../guide/document-models-with-framework.html" class="sidebar-item-text sidebar-link">
 <span class="menu-text">Document models with the Developer Framework</span></a>
  </div>
</li>
        <li class="sidebar-item">
  <div class="sidebar-item-container"> 
  <a href="../guide/document-models-with-ui.html" class="sidebar-item-text sidebar-link">
 <span class="menu-text">Document models with the ValidMind UI</span></a>
  </div>
</li>
        <li class="sidebar-item">
  <div class="sidebar-item-container"> 
  <a href="../guide/view-documentation-guidelines.html" class="sidebar-item-text sidebar-link">
 <span class="menu-text">View documentation guidelines</span></a>
  </div>
</li>
        <li class="sidebar-item">
  <div class="sidebar-item-container"> 
  <a href="../guide/work-with-content-blocks.html" class="sidebar-item-text sidebar-link">
 <span class="menu-text">Work with content blocks</span></a>
  </div>
</li>
        <li class="sidebar-item sidebar-item-section">
      <div class="sidebar-item-container"> 
            <a href="../guide/collaborate-on-documentation-projects.html" class="sidebar-item-text sidebar-link">
 <span class="menu-text">Collaborate on documentation projects</span></a>
          <a class="sidebar-item-toggle text-start" data-bs-toggle="collapse" data-bs-target="#" aria-expanded="true" aria-label="Toggle section">
            <i class="bi bi-chevron-right ms-2"></i>
          </a> 
      </div>
      <ul id="" class="collapse list-unstyled sidebar-section depth1 show">  
          <li class="sidebar-item">
  <div class="sidebar-item-container"> 
  <a href="../guide/review-documentation-project.html" class="sidebar-item-text sidebar-link">
 <span class="menu-text">Review and comment on documentation projects</span></a>
  </div>
</li>
          <li class="sidebar-item">
  <div class="sidebar-item-container"> 
  <a href="../guide/comment-on-documentation-projects.html" class="sidebar-item-text sidebar-link">
 <span class="menu-text">Comment on document projects</span></a>
  </div>
</li>
          <li class="sidebar-item">
  <div class="sidebar-item-container"> 
  <a href="../guide/view-documentation-project-activity.html" class="sidebar-item-text sidebar-link">
 <span class="menu-text">View documentation project activity</span></a>
  </div>
</li>
      </ul>
  </li>
        <li class="sidebar-item">
  <div class="sidebar-item-container"> 
  <a href="../guide/submit-for-approval.html" class="sidebar-item-text sidebar-link">
 <span class="menu-text">Submit for approval</span></a>
  </div>
</li>
        <li class="sidebar-item">
  <div class="sidebar-item-container"> 
  <a href="../guide/export-documentation.html" class="sidebar-item-text sidebar-link">
 <span class="menu-text">Export documentation</span></a>
  </div>
</li>
        <li class="px-0"><hr class="sidebar-divider hi "></li>
        <li class="sidebar-item">
 <span class="menu-text">VALIDATION REPORTS</span>
  </li>
        <li class="sidebar-item sidebar-item-section">
      <div class="sidebar-item-container"> 
            <a href="../guide/work-with-validation-reports.html" class="sidebar-item-text sidebar-link">
 <span class="menu-text">Work with validation reports</span></a>
          <a class="sidebar-item-toggle text-start" data-bs-toggle="collapse" data-bs-target="#" aria-expanded="true" aria-label="Toggle section">
            <i class="bi bi-chevron-right ms-2"></i>
          </a> 
      </div>
      <ul id="" class="collapse list-unstyled sidebar-section depth1 show">  
          <li class="sidebar-item">
  <div class="sidebar-item-container"> 
  <a href="../guide/view-validation-guidelines.html" class="sidebar-item-text sidebar-link active">
 <span class="menu-text">View validation guidelines</span></a>
  </div>
</li>
          <li class="sidebar-item">
  <div class="sidebar-item-container"> 
  <a href="../guide/assign-model-validators.html" class="sidebar-item-text sidebar-link">
 <span class="menu-text">FUTURE: Assign model validators</span></a>
  </div>
</li>
          <li class="sidebar-item">
  <div class="sidebar-item-container"> 
  <a href="../guide/submit-for-approval.html" class="sidebar-item-text sidebar-link">
 <span class="menu-text">Submit for approval</span></a>
  </div>
</li>
      </ul>
  </li>
        <li class="sidebar-item sidebar-item-section">
      <div class="sidebar-item-container"> 
            <a href="../guide/manage-project-findings.html" class="sidebar-item-text sidebar-link">
 <span class="menu-text">Manage project findings</span></a>
          <a class="sidebar-item-toggle text-start" data-bs-toggle="collapse" data-bs-target="#" aria-expanded="true" aria-label="Toggle section">
            <i class="bi bi-chevron-right ms-2"></i>
          </a> 
      </div>
      <ul id="" class="collapse list-unstyled sidebar-section depth1 show">  
          <li class="sidebar-item">
  <div class="sidebar-item-container"> 
  <a href="../guide/add-documentation-project-findings.html" class="sidebar-item-text sidebar-link">
 <span class="menu-text">FUTURE: Add project findings</span></a>
  </div>
</li>
          <li class="sidebar-item">
  <div class="sidebar-item-container"> 
  <a href="../guide/link-documentation-project-evidence.html" class="sidebar-item-text sidebar-link">
 <span class="menu-text">FUTURE: Link evidence</span></a>
  </div>
</li>
      </ul>
  </li>
        <li class="sidebar-item">
  <div class="sidebar-item-container"> 
  <a href="../guide/export-documentation.html" class="sidebar-item-text sidebar-link">
 <span class="menu-text">Export documentation</span></a>
  </div>
</li>
    </ul>
    </div>
</nav>
<div id="quarto-sidebar-glass" data-bs-toggle="collapse" data-bs-target="#quarto-sidebar,#quarto-sidebar-glass"></div>
<!-- margin-sidebar -->
    <div id="quarto-margin-sidebar" class="sidebar margin-sidebar">
        <nav id="TOC" role="doc-toc" class="toc-active">
    <h2 id="toc-title">On this page</h2>
   
  <ul>
  <li><a href="#prerequisites" id="toc-prerequisites" class="nav-link active" data-scroll-target="#prerequisites">Prerequisites</a></li>
  <li><a href="#steps" id="toc-steps" class="nav-link" data-scroll-target="#steps">Steps</a></li>
  <li><a href="#whats-next" id="toc-whats-next" class="nav-link" data-scroll-target="#whats-next">What’s next</a></li>
  </ul>
<div class="toc-actions"><div><i class="bi bi-github"></i></div><div class="action-links"><p><a href="https://github.com/validmind/documentation/edit/main/site/guide/view-validation-guidelines.qmd" class="toc-action">Edit this page</a></p><p><a href="https://github.com/validmind/documentation/issues/new" class="toc-action">Report an issue</a></p></div></div></nav>
    </div>
<!-- main -->
<main class="content page-columns page-full" id="quarto-document-content">

<header id="title-block-header" class="quarto-title-block default">
<div class="quarto-title">
<h1 class="title">View validation guidelines</h1>
</div>



<div class="quarto-title-meta">

    
    <div>
    <div class="quarto-title-meta-heading">Published</div>
    <div class="quarto-title-meta-contents">
<<<<<<< HEAD
      <p class="date">January 25, 2024</p>
=======
      <p class="date">January 16, 2024</p>
>>>>>>> 6dc71cb8
    </div>
  </div>
  
    
  </div>
  

</header>

<p>Learn how to view the guidelines for the validation report associated with a template. This topic is relevant for model validaators who need to ensure that they are following the guidelines for their validation report.</p>
<section id="prerequisites" class="level2">
<h2 class="anchored" data-anchor-id="prerequisites">Prerequisites</h2>
<ul>
<li>The model you are documenting is registered in the model inventory</li>
<li>A documentation project has already been submitted for review by the model validation team for this project</li>
<li>You are logged into the ValidMind Platform</li>
</ul>
</section>
<section id="steps" class="level2 page-columns page-full">
<h2 class="anchored" data-anchor-id="steps">Steps</h2>
<ol type="1">
<li><p><a href="https://app.prod.validmind.ai">Log in to the ValidMind UI</a>.</p></li>
<li><p>On the <strong>Documentation Projects</strong> page, select a model and go to the <strong>Validation Report</strong> page.</p></li>
<li><p>In any section of the validation report, click <strong>ValidMind Insights</strong> in the top-right corner to expand the <strong>ValidMind Insights</strong> sidebar: <!--- **Need image** ---></p>
<ul>
<li>The <strong>Validation Report Guidelines</strong> tab shows the guidelines associated with this model that have been configured by the model validation team.</li>
<li>The <strong>Comments</strong> tab shows the comment threads associated with this section of the validation report.</li>
</ul></li>
</ol>

<!---
## Troubleshooting

[Include any common issues or errors that may arise during the task and how to resolve them.]
--->
<div class="no-row-height column-margin column-container"><div class="">
<div class="callout callout-style-simple callout-tip">
<div class="callout-body d-flex">
<div class="callout-icon-container">
<i class="callout-icon"></i>
</div>
<div class="callout-body-container">
<p>The validation guidelines for each template can only be configured by an administrator.</p>
</div>
</div>
</div>
</div></div></section>
<section id="whats-next" class="level2">
<h2 class="anchored" data-anchor-id="whats-next">What’s next</h2>
<!---* [Create project findings](create-project-findings.qmd)--->
<ul>
<li><a href="../guide/work-with-validation-reports.html">Work with validation reports</a></li>
</ul>


</section>

</main> <!-- /main -->
<script id="quarto-html-after-body" type="application/javascript">
window.document.addEventListener("DOMContentLoaded", function (event) {
  const toggleBodyColorMode = (bsSheetEl) => {
    const mode = bsSheetEl.getAttribute("data-mode");
    const bodyEl = window.document.querySelector("body");
    if (mode === "dark") {
      bodyEl.classList.add("quarto-dark");
      bodyEl.classList.remove("quarto-light");
    } else {
      bodyEl.classList.add("quarto-light");
      bodyEl.classList.remove("quarto-dark");
    }
  }
  const toggleBodyColorPrimary = () => {
    const bsSheetEl = window.document.querySelector("link#quarto-bootstrap");
    if (bsSheetEl) {
      toggleBodyColorMode(bsSheetEl);
    }
  }
  toggleBodyColorPrimary();  
  const disableStylesheet = (stylesheets) => {
    for (let i=0; i < stylesheets.length; i++) {
      const stylesheet = stylesheets[i];
      stylesheet.rel = 'prefetch';
    }
  }
  const enableStylesheet = (stylesheets) => {
    for (let i=0; i < stylesheets.length; i++) {
      const stylesheet = stylesheets[i];
      stylesheet.rel = 'stylesheet';
    }
  }
  const manageTransitions = (selector, allowTransitions) => {
    const els = window.document.querySelectorAll(selector);
    for (let i=0; i < els.length; i++) {
      const el = els[i];
      if (allowTransitions) {
        el.classList.remove('notransition');
      } else {
        el.classList.add('notransition');
      }
    }
  }
  const toggleColorMode = (alternate) => {
    // Switch the stylesheets
    const alternateStylesheets = window.document.querySelectorAll('link.quarto-color-scheme.quarto-color-alternate');
    manageTransitions('#quarto-margin-sidebar .nav-link', false);
    if (alternate) {
      enableStylesheet(alternateStylesheets);
      for (const sheetNode of alternateStylesheets) {
        if (sheetNode.id === "quarto-bootstrap") {
          toggleBodyColorMode(sheetNode);
        }
      }
    } else {
      disableStylesheet(alternateStylesheets);
      toggleBodyColorPrimary();
    }
    manageTransitions('#quarto-margin-sidebar .nav-link', true);
    // Switch the toggles
    const toggles = window.document.querySelectorAll('.quarto-color-scheme-toggle');
    for (let i=0; i < toggles.length; i++) {
      const toggle = toggles[i];
      if (toggle) {
        if (alternate) {
          toggle.classList.add("alternate");     
        } else {
          toggle.classList.remove("alternate");
        }
      }
    }
    // Hack to workaround the fact that safari doesn't
    // properly recolor the scrollbar when toggling (#1455)
    if (navigator.userAgent.indexOf('Safari') > 0 && navigator.userAgent.indexOf('Chrome') == -1) {
      manageTransitions("body", false);
      window.scrollTo(0, 1);
      setTimeout(() => {
        window.scrollTo(0, 0);
        manageTransitions("body", true);
      }, 40);  
    }
  }
  const isFileUrl = () => { 
    return window.location.protocol === 'file:';
  }
  const hasAlternateSentinel = () => {  
    let styleSentinel = getColorSchemeSentinel();
    if (styleSentinel !== null) {
      return styleSentinel === "alternate";
    } else {
      return false;
    }
  }
  const setStyleSentinel = (alternate) => {
    const value = alternate ? "alternate" : "default";
    if (!isFileUrl()) {
      window.localStorage.setItem("quarto-color-scheme", value);
    } else {
      localAlternateSentinel = value;
    }
  }
  const getColorSchemeSentinel = () => {
    if (!isFileUrl()) {
      const storageValue = window.localStorage.getItem("quarto-color-scheme");
      return storageValue != null ? storageValue : localAlternateSentinel;
    } else {
      return localAlternateSentinel;
    }
  }
  let localAlternateSentinel = 'default';
  // Dark / light mode switch
  window.quartoToggleColorScheme = () => {
    // Read the current dark / light value 
    let toAlternate = !hasAlternateSentinel();
    toggleColorMode(toAlternate);
    setStyleSentinel(toAlternate);
  };
  // Ensure there is a toggle, if there isn't float one in the top right
  if (window.document.querySelector('.quarto-color-scheme-toggle') === null) {
    const a = window.document.createElement('a');
    a.classList.add('top-right');
    a.classList.add('quarto-color-scheme-toggle');
    a.href = "";
    a.onclick = function() { try { window.quartoToggleColorScheme(); } catch {} return false; };
    const i = window.document.createElement("i");
    i.classList.add('bi');
    a.appendChild(i);
    window.document.body.appendChild(a);
  }
  // Switch to dark mode if need be
  if (hasAlternateSentinel()) {
    toggleColorMode(true);
  } else {
    toggleColorMode(false);
  }
  const icon = "";
  const anchorJS = new window.AnchorJS();
  anchorJS.options = {
    placement: 'right',
    icon: icon
  };
  anchorJS.add('.anchored');
  const isCodeAnnotation = (el) => {
    for (const clz of el.classList) {
      if (clz.startsWith('code-annotation-')) {                     
        return true;
      }
    }
    return false;
  }
  const clipboard = new window.ClipboardJS('.code-copy-button', {
    text: function(trigger) {
      const codeEl = trigger.previousElementSibling.cloneNode(true);
      for (const childEl of codeEl.children) {
        if (isCodeAnnotation(childEl)) {
          childEl.remove();
        }
      }
      return codeEl.innerText;
    }
  });
  clipboard.on('success', function(e) {
    // button target
    const button = e.trigger;
    // don't keep focus
    button.blur();
    // flash "checked"
    button.classList.add('code-copy-button-checked');
    var currentTitle = button.getAttribute("title");
    button.setAttribute("title", "Copied!");
    let tooltip;
    if (window.bootstrap) {
      button.setAttribute("data-bs-toggle", "tooltip");
      button.setAttribute("data-bs-placement", "left");
      button.setAttribute("data-bs-title", "Copied!");
      tooltip = new bootstrap.Tooltip(button, 
        { trigger: "manual", 
          customClass: "code-copy-button-tooltip",
          offset: [0, -8]});
      tooltip.show();    
    }
    setTimeout(function() {
      if (tooltip) {
        tooltip.hide();
        button.removeAttribute("data-bs-title");
        button.removeAttribute("data-bs-toggle");
        button.removeAttribute("data-bs-placement");
      }
      button.setAttribute("title", currentTitle);
      button.classList.remove('code-copy-button-checked');
    }, 1000);
    // clear code selection
    e.clearSelection();
  });
  function tippyHover(el, contentFn) {
    const config = {
      allowHTML: true,
      content: contentFn,
      maxWidth: 500,
      delay: 100,
      arrow: false,
      appendTo: function(el) {
          return el.parentElement;
      },
      interactive: true,
      interactiveBorder: 10,
      theme: 'quarto',
      placement: 'bottom-start'
    };
    window.tippy(el, config); 
  }
  const noterefs = window.document.querySelectorAll('a[role="doc-noteref"]');
  for (var i=0; i<noterefs.length; i++) {
    const ref = noterefs[i];
    tippyHover(ref, function() {
      // use id or data attribute instead here
      let href = ref.getAttribute('data-footnote-href') || ref.getAttribute('href');
      try { href = new URL(href).hash; } catch {}
      const id = href.replace(/^#\/?/, "");
      const note = window.document.getElementById(id);
      return note.innerHTML;
    });
  }
      let selectedAnnoteEl;
      const selectorForAnnotation = ( cell, annotation) => {
        let cellAttr = 'data-code-cell="' + cell + '"';
        let lineAttr = 'data-code-annotation="' +  annotation + '"';
        const selector = 'span[' + cellAttr + '][' + lineAttr + ']';
        return selector;
      }
      const selectCodeLines = (annoteEl) => {
        const doc = window.document;
        const targetCell = annoteEl.getAttribute("data-target-cell");
        const targetAnnotation = annoteEl.getAttribute("data-target-annotation");
        const annoteSpan = window.document.querySelector(selectorForAnnotation(targetCell, targetAnnotation));
        const lines = annoteSpan.getAttribute("data-code-lines").split(",");
        const lineIds = lines.map((line) => {
          return targetCell + "-" + line;
        })
        let top = null;
        let height = null;
        let parent = null;
        if (lineIds.length > 0) {
            //compute the position of the single el (top and bottom and make a div)
            const el = window.document.getElementById(lineIds[0]);
            top = el.offsetTop;
            height = el.offsetHeight;
            parent = el.parentElement.parentElement;
          if (lineIds.length > 1) {
            const lastEl = window.document.getElementById(lineIds[lineIds.length - 1]);
            const bottom = lastEl.offsetTop + lastEl.offsetHeight;
            height = bottom - top;
          }
          if (top !== null && height !== null && parent !== null) {
            // cook up a div (if necessary) and position it 
            let div = window.document.getElementById("code-annotation-line-highlight");
            if (div === null) {
              div = window.document.createElement("div");
              div.setAttribute("id", "code-annotation-line-highlight");
              div.style.position = 'absolute';
              parent.appendChild(div);
            }
            div.style.top = top - 2 + "px";
            div.style.height = height + 4 + "px";
            let gutterDiv = window.document.getElementById("code-annotation-line-highlight-gutter");
            if (gutterDiv === null) {
              gutterDiv = window.document.createElement("div");
              gutterDiv.setAttribute("id", "code-annotation-line-highlight-gutter");
              gutterDiv.style.position = 'absolute';
              const codeCell = window.document.getElementById(targetCell);
              const gutter = codeCell.querySelector('.code-annotation-gutter');
              gutter.appendChild(gutterDiv);
            }
            gutterDiv.style.top = top - 2 + "px";
            gutterDiv.style.height = height + 4 + "px";
          }
          selectedAnnoteEl = annoteEl;
        }
      };
      const unselectCodeLines = () => {
        const elementsIds = ["code-annotation-line-highlight", "code-annotation-line-highlight-gutter"];
        elementsIds.forEach((elId) => {
          const div = window.document.getElementById(elId);
          if (div) {
            div.remove();
          }
        });
        selectedAnnoteEl = undefined;
      };
      // Attach click handler to the DT
      const annoteDls = window.document.querySelectorAll('dt[data-target-cell]');
      for (const annoteDlNode of annoteDls) {
        annoteDlNode.addEventListener('click', (event) => {
          const clickedEl = event.target;
          if (clickedEl !== selectedAnnoteEl) {
            unselectCodeLines();
            const activeEl = window.document.querySelector('dt[data-target-cell].code-annotation-active');
            if (activeEl) {
              activeEl.classList.remove('code-annotation-active');
            }
            selectCodeLines(clickedEl);
            clickedEl.classList.add('code-annotation-active');
          } else {
            // Unselect the line
            unselectCodeLines();
            clickedEl.classList.remove('code-annotation-active');
          }
        });
      }
  const findCites = (el) => {
    const parentEl = el.parentElement;
    if (parentEl) {
      const cites = parentEl.dataset.cites;
      if (cites) {
        return {
          el,
          cites: cites.split(' ')
        };
      } else {
        return findCites(el.parentElement)
      }
    } else {
      return undefined;
    }
  };
  var bibliorefs = window.document.querySelectorAll('a[role="doc-biblioref"]');
  for (var i=0; i<bibliorefs.length; i++) {
    const ref = bibliorefs[i];
    const citeInfo = findCites(ref);
    if (citeInfo) {
      tippyHover(citeInfo.el, function() {
        var popup = window.document.createElement('div');
        citeInfo.cites.forEach(function(cite) {
          var citeDiv = window.document.createElement('div');
          citeDiv.classList.add('hanging-indent');
          citeDiv.classList.add('csl-entry');
          var biblioDiv = window.document.getElementById('ref-' + cite);
          if (biblioDiv) {
            citeDiv.innerHTML = biblioDiv.innerHTML;
          }
          popup.appendChild(citeDiv);
        });
        return popup.innerHTML;
      });
    }
  }
    var localhostRegex = new RegExp(/^(?:http|https):\/\/localhost\:?[0-9]*\//);
      var filterRegex = new RegExp('/' + window.location.host + '/');
    var isInternal = (href) => {
        return filterRegex.test(href) || localhostRegex.test(href);
    }
    // Inspect non-navigation links and adorn them if external
 	var links = window.document.querySelectorAll('a[href]:not(.nav-link):not(.navbar-brand):not(.toc-action):not(.sidebar-link):not(.sidebar-item-toggle):not(.pagination-link):not(.no-external):not([aria-hidden]):not(.dropdown-item)');
    for (var i=0; i<links.length; i++) {
      const link = links[i];
      if (!isInternal(link.href)) {
          // target, if specified
          link.setAttribute("target", "_blank");
          // default icon
          link.classList.add("external");
      }
    }
});
</script>
<nav class="page-navigation">
  <div class="nav-page nav-page-previous">
      <a href="../guide/work-with-validation-reports.html" class="pagination-link">
        <i class="bi bi-arrow-left-short"></i> <span class="nav-page-text">Work with validation reports</span>
      </a>          
  </div>
  <div class="nav-page nav-page-next">
      <a href="../guide/assign-model-validators.html" class="pagination-link">
        <span class="nav-page-text">FUTURE: Assign model validators</span> <i class="bi bi-arrow-right-short"></i>
      </a>
  </div>
</nav>
</div> <!-- /content -->
<footer class="footer">
  <div class="nav-footer">
    <div class="nav-footer-left"><em>© Copyright 2023 ValidMind Inc All Rights Reserved.</em></div>   
    <div class="nav-footer-center">
      &nbsp;
    </div>
    <div class="nav-footer-right">
      <ul class="footer-items list-unstyled">
    <li class="nav-item">
    <a class="nav-link" href="https://validmind.com/">validmind.com <i class="fa-solid fa-external-link" aria-label="external-link"></i></a>
  </li>  
    <li class="nav-item">
    <a class="nav-link" href="https://validmind.com/privacy-policy/">Privacy Policy</a>
  </li>  
    <li class="nav-item">
    <a class="nav-link" href="https://validmind.com/terms-of-use/">Terms of Use</a>
  </li>  
    <li class="nav-item compact">
    <a class="nav-link" href="https://github.com/validmind/documentation">
      <i class="bi bi-github" role="img">
</i> 
    </a>
  </li>  
    <li class="nav-item compact">
    <a class="nav-link" href="https://www.linkedin.com/company/validmind/">
      <i class="bi bi-linkedin" role="img">
</i> 
    </a>
  </li>  
</ul>
    </div>
  </div>
</footer>



</body></html><|MERGE_RESOLUTION|>--- conflicted
+++ resolved
@@ -6,11 +6,7 @@
 
 <meta name="viewport" content="width=device-width, initial-scale=1.0, user-scalable=yes">
 
-<<<<<<< HEAD
 <meta name="dcterms.date" content="2024-01-25">
-=======
-<meta name="dcterms.date" content="2024-01-16">
->>>>>>> 6dc71cb8
 <meta name="keywords" content="View validation guidelines, ai risk, model risk management, ValidMind">
 
 <title>ValidMind - View validation guidelines</title>
@@ -106,7 +102,7 @@
  <span class="menu-text">Get Started</span></a>
   </li>  
   <li class="nav-item">
-    <a class="nav-link active" href="../guide/guide.html" rel="" target="" aria-current="page">
+    <a class="nav-link active" href="../guide/guides.html" rel="" target="" aria-current="page">
  <span class="menu-text">Guides</span></a>
   </li>  
   <li class="nav-item dropdown ">
@@ -204,7 +200,7 @@
     <ul class="list-unstyled mt-1">
         <li class="sidebar-item">
   <div class="sidebar-item-container"> 
-  <a href="../guide/guide.html" class="sidebar-item-text sidebar-link">
+  <a href="../guide/guides.html" class="sidebar-item-text sidebar-link">
  <span class="menu-text">Guides</span></a>
   </div>
 </li>
@@ -266,30 +262,29 @@
  <span class="menu-text">Create documentation projects</span></a>
   </div>
 </li>
-        <li class="sidebar-item">
-  <div class="sidebar-item-container"> 
-  <a href="../guide/document-models-with-framework.html" class="sidebar-item-text sidebar-link">
- <span class="menu-text">Document models with the Developer Framework</span></a>
-  </div>
-</li>
-        <li class="sidebar-item">
-  <div class="sidebar-item-container"> 
-  <a href="../guide/document-models-with-ui.html" class="sidebar-item-text sidebar-link">
+        <li class="sidebar-item sidebar-item-section">
+      <div class="sidebar-item-container"> 
+            <a href="../guide/document-models-with-ui.html" class="sidebar-item-text sidebar-link">
  <span class="menu-text">Document models with the ValidMind UI</span></a>
-  </div>
-</li>
-        <li class="sidebar-item">
+          <a class="sidebar-item-toggle text-start" data-bs-toggle="collapse" data-bs-target="#" aria-expanded="true" aria-label="Toggle section">
+            <i class="bi bi-chevron-right ms-2"></i>
+          </a> 
+      </div>
+      <ul id="" class="collapse list-unstyled sidebar-section depth1 show">  
+          <li class="sidebar-item">
   <div class="sidebar-item-container"> 
   <a href="../guide/view-documentation-guidelines.html" class="sidebar-item-text sidebar-link">
  <span class="menu-text">View documentation guidelines</span></a>
   </div>
 </li>
-        <li class="sidebar-item">
+          <li class="sidebar-item">
   <div class="sidebar-item-container"> 
   <a href="../guide/work-with-content-blocks.html" class="sidebar-item-text sidebar-link">
  <span class="menu-text">Work with content blocks</span></a>
   </div>
 </li>
+      </ul>
+  </li>
         <li class="sidebar-item sidebar-item-section">
       <div class="sidebar-item-container"> 
             <a href="../guide/collaborate-on-documentation-projects.html" class="sidebar-item-text sidebar-link">
@@ -356,12 +351,6 @@
  <span class="menu-text">FUTURE: Assign model validators</span></a>
   </div>
 </li>
-          <li class="sidebar-item">
-  <div class="sidebar-item-container"> 
-  <a href="../guide/submit-for-approval.html" class="sidebar-item-text sidebar-link">
- <span class="menu-text">Submit for approval</span></a>
-  </div>
-</li>
       </ul>
   </li>
         <li class="sidebar-item sidebar-item-section">
@@ -375,18 +364,24 @@
       <ul id="" class="collapse list-unstyled sidebar-section depth1 show">  
           <li class="sidebar-item">
   <div class="sidebar-item-container"> 
-  <a href="../guide/add-documentation-project-findings.html" class="sidebar-item-text sidebar-link">
+  <a href="../guide/add-project-findings.html" class="sidebar-item-text sidebar-link">
  <span class="menu-text">FUTURE: Add project findings</span></a>
   </div>
 </li>
           <li class="sidebar-item">
   <div class="sidebar-item-container"> 
-  <a href="../guide/link-documentation-project-evidence.html" class="sidebar-item-text sidebar-link">
+  <a href="../guide/link-evidence.html" class="sidebar-item-text sidebar-link">
  <span class="menu-text">FUTURE: Link evidence</span></a>
   </div>
 </li>
       </ul>
   </li>
+        <li class="sidebar-item">
+  <div class="sidebar-item-container"> 
+  <a href="../guide/submit-for-approval.html" class="sidebar-item-text sidebar-link">
+ <span class="menu-text">Submit for approval</span></a>
+  </div>
+</li>
         <li class="sidebar-item">
   <div class="sidebar-item-container"> 
   <a href="../guide/export-documentation.html" class="sidebar-item-text sidebar-link">
@@ -425,11 +420,7 @@
     <div>
     <div class="quarto-title-meta-heading">Published</div>
     <div class="quarto-title-meta-contents">
-<<<<<<< HEAD
       <p class="date">January 25, 2024</p>
-=======
-      <p class="date">January 16, 2024</p>
->>>>>>> 6dc71cb8
     </div>
   </div>
   
