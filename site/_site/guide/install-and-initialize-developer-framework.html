<!DOCTYPE html>
<html xmlns="http://www.w3.org/1999/xhtml" lang="en" xml:lang="en"><head>

<meta charset="utf-8">
<meta name="generator" content="quarto-1.5.39">

<meta name="viewport" content="width=device-width, initial-scale=1.0, user-scalable=yes">

<meta name="dcterms.date" content="2024-06-03">

<title>ValidMind – Install and initialize the developer framework</title>
<style>
code{white-space: pre-wrap;}
span.smallcaps{font-variant: small-caps;}
div.columns{display: flex; gap: min(4vw, 1.5em);}
div.column{flex: auto; overflow-x: auto;}
div.hanging-indent{margin-left: 1.5em; text-indent: -1.5em;}
ul.task-list{list-style: none;}
ul.task-list li input[type="checkbox"] {
  width: 0.8em;
  margin: 0 0.8em 0.2em -1em; /* quarto-specific, see https://github.com/quarto-dev/quarto-cli/issues/4556 */ 
  vertical-align: middle;
}
/* CSS for syntax highlighting */
pre > code.sourceCode { white-space: pre; position: relative; }
pre > code.sourceCode > span { line-height: 1.25; }
pre > code.sourceCode > span:empty { height: 1.2em; }
.sourceCode { overflow: visible; }
code.sourceCode > span { color: inherit; text-decoration: inherit; }
div.sourceCode { margin: 1em 0; }
pre.sourceCode { margin: 0; }
@media screen {
div.sourceCode { overflow: auto; }
}
@media print {
pre > code.sourceCode { white-space: pre-wrap; }
pre > code.sourceCode > span { display: inline-block; text-indent: -5em; padding-left: 5em; }
}
pre.numberSource code
  { counter-reset: source-line 0; }
pre.numberSource code > span
  { position: relative; left: -4em; counter-increment: source-line; }
pre.numberSource code > span > a:first-child::before
  { content: counter(source-line);
    position: relative; left: -1em; text-align: right; vertical-align: baseline;
    border: none; display: inline-block;
    -webkit-touch-callout: none; -webkit-user-select: none;
    -khtml-user-select: none; -moz-user-select: none;
    -ms-user-select: none; user-select: none;
    padding: 0 4px; width: 4em;
  }
pre.numberSource { margin-left: 3em;  padding-left: 4px; }
div.sourceCode
  {   }
@media screen {
pre > code.sourceCode > span > a:first-child::before { text-decoration: underline; }
}
</style>


<script src="../site_libs/quarto-nav/quarto-nav.js"></script>
<script src="../site_libs/clipboard/clipboard.min.js"></script>
<script src="../site_libs/quarto-search/autocomplete.umd.js"></script>
<script src="../site_libs/quarto-search/fuse.min.js"></script>
<script src="../site_libs/quarto-search/quarto-search.js"></script>
<meta name="quarto:offset" content="../">
<link href="../guide/store-credentials-in-env-file.html" rel="next">
<link href="../guide/generate-model-documentation.html" rel="prev">
<link href="../validmind.png" rel="icon" type="image/png">
<script src="../site_libs/cookie-consent/cookie-consent.js"></script>
<link href="../site_libs/cookie-consent/cookie-consent.css" rel="stylesheet">
<script src="../site_libs/quarto-html/quarto.js"></script>
<script src="../site_libs/quarto-html/popper.min.js"></script>
<script src="../site_libs/quarto-html/tippy.umd.min.js"></script>
<script src="../site_libs/quarto-html/anchor.min.js"></script>
<link href="../site_libs/quarto-html/tippy.css" rel="stylesheet">
<link href="../site_libs/quarto-html/quarto-syntax-highlighting.css" rel="stylesheet" id="quarto-text-highlighting-styles">
<script src="../site_libs/bootstrap/bootstrap.min.js"></script>
<link href="../site_libs/bootstrap/bootstrap-icons.css" rel="stylesheet">
<link href="../site_libs/bootstrap/bootstrap.min.css" rel="stylesheet" id="quarto-bootstrap" data-mode="light">
<link href="../site_libs/quarto-contrib/fontawesome6-0.1.0/all.css" rel="stylesheet">
<link href="../site_libs/quarto-contrib/fontawesome6-0.1.0/latex-fontsize.css" rel="stylesheet">
<script id="quarto-search-options" type="application/json">{
  "location": "sidebar",
  "copy-button": false,
  "collapse-after": 3,
  "panel-placement": "start",
  "type": "textbox",
  "limit": 50,
  "keyboard-shortcut": [
    "f",
    "/",
    "s"
  ],
  "language": {
    "search-no-results-text": "No results",
    "search-matching-documents-text": "matching documents",
    "search-copy-link-title": "Copy link to search",
    "search-hide-matches-text": "Hide additional matches",
    "search-more-match-text": "more match in this document",
    "search-more-matches-text": "more matches in this document",
    "search-clear-button-title": "Clear",
    "search-text-placeholder": "",
    "search-detached-cancel-button-title": "Cancel",
    "search-submit-button-title": "Submit",
    "search-label": "Search"
  }
}</script>
<script async="" src="https://www.googletagmanager.com/gtag/js?id=G-S46CKWPNSS"></script>

<script type="text/plain" cookie-consent="tracking">

window.dataLayer = window.dataLayer || [];
function gtag(){dataLayer.push(arguments);}
gtag('js', new Date());
gtag('config', 'G-S46CKWPNSS', { 'anonymize_ip': true});
</script>

<script type="text/javascript" charset="UTF-8">
document.addEventListener('DOMContentLoaded', function () {
cookieconsent.run({
  "notice_banner_type":"simple",
  "consent_type":"express",
  "palette":"light",
  "language":"en",
  "page_load_consent_levels":["strictly-necessary"],
  "notice_banner_reject_button_hide":false,
  "preferences_center_close_button_hide":false,
  "website_name":""
  ,
"language":"en"
  });
});
</script> 
  


<link rel="stylesheet" href="../styles.css">
</head>

<body class="nav-sidebar docked nav-fixed">

<div id="quarto-search-results"></div>
  <header id="quarto-header" class="headroom fixed-top">
    <nav class="navbar navbar-expand-lg " data-bs-theme="dark">
      <div class="navbar-container container-fluid">
      <div class="navbar-brand-container mx-auto">
    <a href="../index.html" class="navbar-brand navbar-brand-logo">
    <img src="../about/ValidMind-logo-color.svg" alt="" class="navbar-logo">
    </a>
  </div>
          <button class="navbar-toggler" type="button" data-bs-toggle="collapse" data-bs-target="#navbarCollapse" aria-controls="navbarCollapse" role="menu" aria-expanded="false" aria-label="Toggle navigation" onclick="if (window.quartoToggleHeadroom) { window.quartoToggleHeadroom(); }">
  <span class="navbar-toggler-icon"></span>
</button>
          <div class="collapse navbar-collapse" id="navbarCollapse">
            <ul class="navbar-nav navbar-nav-scroll me-auto">
  <li class="nav-item">
    <a class="nav-link" href="../about/overview.html"> 
<span class="menu-text">About</span></a>
  </li>  
  <li class="nav-item">
    <a class="nav-link" href="../guide/get-started.html"> 
<span class="menu-text">Get Started</span></a>
  </li>  
  <li class="nav-item">
    <a class="nav-link" href="../guide/guides.html"> 
<span class="menu-text">Guides</span></a>
  </li>  
  <li class="nav-item dropdown ">
    <a class="nav-link dropdown-toggle" href="#" id="nav-menu-fa-cube--developer-framework" role="link" data-bs-toggle="dropdown" aria-expanded="false">
 <span class="menu-text"><i class="fa-solid fa-cube" aria-label="cube"></i> Developer Framework</span>
    </a>
    <ul class="dropdown-menu" aria-labelledby="nav-menu-fa-cube--developer-framework">    
        <li>
    <a class="dropdown-item" href="../guide/get-started-developer-framework.html">
 <span class="dropdown-text"><i class="fa-solid fa-rocket" aria-label="rocket"></i> Get Started</span></a>
  </li>  
        <li>
    <a class="dropdown-item" href="../guide/supported-models.html">
 <span class="dropdown-text"><i class="fa-solid fa-cubes" aria-label="cubes"></i> Supported Models</span></a>
  </li>  
        <li><hr class="dropdown-divider"></li>
        <li class="dropdown-header"><i class="fa-solid fa-vial" aria-label="vial"></i> TESTING</li>
        <li>
    <a class="dropdown-item" href="../guide/testing-overview.html">
 <span class="dropdown-text"><i class="fa-solid fa-flask-vial" aria-label="flask-vial"></i> Run Tests &amp; Test Suites</span></a>
  </li>  
        <li>
    <a class="dropdown-item" href="../guide/test-descriptions.html">
 <span class="dropdown-text"><i class="fa-solid fa-microscope" aria-label="microscope"></i> Test Descriptions</span></a>
  </li>  
        <li>
    <a class="dropdown-item" href="../guide/test-sandbox.html">
 <span class="dropdown-text"><i class="fa-solid fa-toolbox" aria-label="toolbox"></i> Test sandbox (BETA)</span></a>
  </li>  
        <li><hr class="dropdown-divider"></li>
        <li class="dropdown-header"><i class="fa-solid fa-code" aria-label="code"></i> CODE SAMPLES</li>
        <li>
    <a class="dropdown-item" href="../guide/samples-jupyter-notebooks.html">
 <span class="dropdown-text"><i class="fa-solid fa-book-open-reader" aria-label="book-open-reader"></i> All Code Samples · <code>LLM</code> · <code>NLP</code> · <code>Time Series</code> · <code>Etc.</code></span></a>
  </li>  
        <li>
    <a class="dropdown-item" href="../notebooks.zip">
 <span class="dropdown-text"><i class="fa-solid fa-download" aria-label="download"></i> Download Code Samples · <code>notebooks.zip</code></span></a>
  </li>  
        <li>
    <a class="dropdown-item" href="https://jupyterhub.validmind.ai/">
 <span class="dropdown-text"><i class="fa-solid fa-hand-point-right" aria-label="hand-point-right"></i> Try it on Jupyter Hub <i class="fa-solid fa-hand-point-left" aria-label="hand-point-left"></i></span></a>
  </li>  
        <li><hr class="dropdown-divider"></li>
        <li class="dropdown-header"><i class="fa-solid fa-book" aria-label="book"></i> REFERENCE</li>
        <li>
    <a class="dropdown-item" href="../validmind/validmind.html" target="_blank">
 <span class="dropdown-text"><i class="fa-solid fa-external-link" aria-label="external-link"></i> ValidMind Developer Framework</span></a>
  </li>  
    </ul>
  </li>
  <li class="nav-item">
    <a class="nav-link" href="../faq/faq.html"> 
<span class="menu-text">FAQ</span></a>
  </li>  
  <li class="nav-item">
    <a class="nav-link" href="../support/support.html"> 
<span class="menu-text">Support</span></a>
  </li>  
  <li class="nav-item">
    <a class="nav-link" href="https://validmind.com/" target="_blank"> 
<span class="menu-text">validmind.com <i class="fa-solid fa-external-link" aria-label="external-link"></i></span></a>
  </li>  
</ul>
          </div> <!-- /navcollapse -->
            <div class="quarto-navbar-tools">
</div>
      </div> <!-- /container-fluid -->
    </nav>
  <nav class="quarto-secondary-nav">
    <div class="container-fluid d-flex">
      <button type="button" class="quarto-btn-toggle btn" data-bs-toggle="collapse" role="button" data-bs-target=".quarto-sidebar-collapse-item" aria-controls="quarto-sidebar" aria-expanded="false" aria-label="Toggle sidebar navigation" onclick="if (window.quartoToggleHeadroom) { window.quartoToggleHeadroom(); }">
        <i class="bi bi-layout-text-sidebar-reverse"></i>
      </button>
        <nav class="quarto-page-breadcrumbs" aria-label="breadcrumb"><ol class="breadcrumb"><li class="breadcrumb-item"><a href="../guide/install-and-initialize-developer-framework.html">Install and initialize the {{&lt; var vm_dev &gt;}}</a></li></ol></nav>
        <a class="flex-grow-1" role="navigation" data-bs-toggle="collapse" data-bs-target=".quarto-sidebar-collapse-item" aria-controls="quarto-sidebar" aria-expanded="false" aria-label="Toggle sidebar navigation" onclick="if (window.quartoToggleHeadroom) { window.quartoToggleHeadroom(); }">      
        </a>
      <button type="button" class="btn quarto-search-button" aria-label="Search" onclick="window.quartoOpenSearch();">
        <i class="bi bi-search"></i>
      </button>
    </div>
  </nav>
</header>
<!-- content -->
<div id="quarto-content" class="quarto-container page-columns page-rows-contents page-layout-article page-navbar">
<!-- sidebar -->
  <nav id="quarto-sidebar" class="sidebar collapse collapse-horizontal quarto-sidebar-collapse-item sidebar-navigation docked overflow-auto">
        <div class="mt-2 flex-shrink-0 align-items-center">
        <div class="sidebar-search">
        <div id="quarto-search" class="" title="Search"></div>
        </div>
        </div>
    <div class="sidebar-menu-container"> 
    <ul class="list-unstyled mt-1">
        <li class="sidebar-item">
  <div class="sidebar-item-container"> 
  <a href="../guide/get-started-developer-framework.html" class="sidebar-item-text sidebar-link">
 <span class="menu-text">Developer Framework</span></a>
  </div>
</li>
        <li class="px-0"><hr class="sidebar-divider hi "></li>
        <li class="sidebar-item">
 <span class="menu-text">MODEL DOCUMENTATION</span>
  </li>
        <li class="sidebar-item">
  <div class="sidebar-item-container"> 
  <a href="../notebooks/quickstart_customer_churn_full_suite.html" class="sidebar-item-text sidebar-link">
 <span class="menu-text">Quickstart for model documentation</span></a>
  </div>
</li>
        <li class="sidebar-item">
  <div class="sidebar-item-container"> 
  <a href="../guide/supported-models.html" class="sidebar-item-text sidebar-link">
 <span class="menu-text">Supported models</span></a>
  </div>
</li>
        <li class="sidebar-item">
  <div class="sidebar-item-container"> 
  <a href="../guide/generate-model-documentation.html" class="sidebar-item-text sidebar-link">
 <span class="menu-text">Generate model documentation</span></a>
  </div>
</li>
        <li class="sidebar-item">
  <div class="sidebar-item-container"> 
  <a href="../guide/install-and-initialize-developer-framework.html" class="sidebar-item-text sidebar-link active">
 <span class="menu-text">Install and initialize the developer framework</span></a>
  </div>
</li>
        <li class="sidebar-item">
  <div class="sidebar-item-container"> 
  <a href="../guide/store-credentials-in-env-file.html" class="sidebar-item-text sidebar-link">
 <span class="menu-text">Store project credentials in .env files</span></a>
  </div>
</li>
        <li class="px-0"><hr class="sidebar-divider hi "></li>
        <li class="sidebar-item">
 <span class="menu-text">MODEL TESTING</span>
  </li>
        <li class="sidebar-item sidebar-item-section">
      <div class="sidebar-item-container"> 
            <a href="../guide/testing-overview.html" class="sidebar-item-text sidebar-link">
 <span class="menu-text">Run tests &amp; test suites</span></a>
          <a class="sidebar-item-toggle text-start collapsed" data-bs-toggle="collapse" data-bs-target="#" role="navigation" aria-expanded="false" aria-label="Toggle section">
            <i class="bi bi-chevron-right ms-2"></i>
          </a> 
      </div>
      <ul id="" class="collapse list-unstyled sidebar-section depth1 ">  
          <li class="sidebar-item">
  <div class="sidebar-item-container"> 
  <a href="../notebooks/how_to/configure_dataset_features.html" class="sidebar-item-text sidebar-link">
 <span class="menu-text">Configure dataset features</span></a>
  </div>
</li>
          <li class="sidebar-item">
  <div class="sidebar-item-container"> 
  <a href="../notebooks/how_to/document_multiple_results_for_the_same_test.html" class="sidebar-item-text sidebar-link">
 <span class="menu-text">Document multiple results for the same test</span></a>
  </div>
</li>
          <li class="sidebar-item">
  <div class="sidebar-item-container"> 
  <a href="../notebooks/how_to/explore_test_suites.html" class="sidebar-item-text sidebar-link">
 <span class="menu-text">Explore test suites</span></a>
  </div>
</li>
          <li class="sidebar-item">
  <div class="sidebar-item-container"> 
  <a href="../notebooks/how_to/explore_tests.html" class="sidebar-item-text sidebar-link">
 <span class="menu-text">Explore tests</span></a>
  </div>
</li>
          <li class="sidebar-item">
  <div class="sidebar-item-container"> 
  <a href="../notebooks/how_to/load_datasets_predictions.html" class="sidebar-item-text sidebar-link">
 <span class="menu-text">Load dataset predictions</span></a>
  </div>
</li>
          <li class="sidebar-item">
  <div class="sidebar-item-container"> 
  <a href="../notebooks/how_to/run_documentation_sections.html" class="sidebar-item-text sidebar-link">
 <span class="menu-text">Run individual documentation sections</span></a>
  </div>
</li>
          <li class="sidebar-item">
  <div class="sidebar-item-container"> 
  <a href="../notebooks/how_to/run_documentation_tests_with_config.html" class="sidebar-item-text sidebar-link">
 <span class="menu-text">Run documentation tests with custom configurations</span></a>
  </div>
</li>
          <li class="sidebar-item">
  <div class="sidebar-item-container"> 
  <a href="../notebooks/how_to/run_tests_that_require_multiple_datasets.html" class="sidebar-item-text sidebar-link">
 <span class="menu-text">Run tests with multiple datasets</span></a>
  </div>
</li>
          <li class="sidebar-item">
  <div class="sidebar-item-container"> 
  <a href="../notebooks/how_to/run_unit_metrics.html" class="sidebar-item-text sidebar-link">
 <span class="menu-text">Run unit metrics</span></a>
  </div>
</li>
          <li class="sidebar-item sidebar-item-section">
      <div class="sidebar-item-container"> 
            <a class="sidebar-item-text sidebar-link text-start collapsed" data-bs-toggle="collapse" data-bs-target="#quarto-sidebar-section-1" role="navigation" aria-expanded="false">
 <span class="menu-text">Run Tests</span></a>
          <a class="sidebar-item-toggle text-start collapsed" data-bs-toggle="collapse" data-bs-target="#quarto-sidebar-section-1" role="navigation" aria-expanded="false" aria-label="Toggle section">
            <i class="bi bi-chevron-right ms-2"></i>
          </a> 
      </div>
      <ul id="quarto-sidebar-section-1" class="collapse list-unstyled sidebar-section depth2 ">  
          <li class="sidebar-item">
  <div class="sidebar-item-container"> 
  <a href="../notebooks/how_to/run_tests/1_run_dataset_based_tests.html" class="sidebar-item-text sidebar-link">
 <span class="menu-text">Run dataset based tests</span></a>
  </div>
</li>
      </ul>
  </li>
      </ul>
  </li>
        <li class="sidebar-item sidebar-item-section">
      <div class="sidebar-item-container"> 
            <a href="../guide/test-descriptions.html" class="sidebar-item-text sidebar-link">
 <span class="menu-text">Test descriptions</span></a>
          <a class="sidebar-item-toggle text-start collapsed" data-bs-toggle="collapse" data-bs-target="#" role="navigation" aria-expanded="false" aria-label="Toggle section">
            <i class="bi bi-chevron-right ms-2"></i>
          </a> 
      </div>
      <ul id="" class="collapse list-unstyled sidebar-section depth1 ">  
          <li class="sidebar-item sidebar-item-section">
      <div class="sidebar-item-container"> 
            <a class="sidebar-item-text sidebar-link text-start collapsed" data-bs-toggle="collapse" data-bs-target="#quarto-sidebar-section-2" role="navigation" aria-expanded="false">
 <span class="menu-text">Data Validation</span></a>
          <a class="sidebar-item-toggle text-start collapsed" data-bs-toggle="collapse" data-bs-target="#quarto-sidebar-section-2" role="navigation" aria-expanded="false" aria-label="Toggle section">
            <i class="bi bi-chevron-right ms-2"></i>
          </a> 
      </div>
      <ul id="quarto-sidebar-section-2" class="collapse list-unstyled sidebar-section depth2 ">  
          <li class="sidebar-item">
  <div class="sidebar-item-container"> 
  <a href="../tests/data_validation/ACFandPACFPlot.html" class="sidebar-item-text sidebar-link">
 <span class="menu-text">ACFandPACFPlot</span></a>
  </div>
</li>
          <li class="sidebar-item">
  <div class="sidebar-item-container"> 
  <a href="../tests/data_validation/ANOVAOneWayTable.html" class="sidebar-item-text sidebar-link">
 <span class="menu-text">ANOVAOneWayTable</span></a>
  </div>
</li>
          <li class="sidebar-item">
  <div class="sidebar-item-container"> 
  <a href="../tests/data_validation/AutoAR.html" class="sidebar-item-text sidebar-link">
 <span class="menu-text">AutoAR</span></a>
  </div>
</li>
          <li class="sidebar-item">
  <div class="sidebar-item-container"> 
  <a href="../tests/data_validation/AutoMA.html" class="sidebar-item-text sidebar-link">
 <span class="menu-text">AutoMA</span></a>
  </div>
</li>
          <li class="sidebar-item">
  <div class="sidebar-item-container"> 
  <a href="../tests/data_validation/AutoSeasonality.html" class="sidebar-item-text sidebar-link">
 <span class="menu-text">AutoSeasonality</span></a>
  </div>
</li>
          <li class="sidebar-item">
  <div class="sidebar-item-container"> 
  <a href="../tests/data_validation/AutoStationarity.html" class="sidebar-item-text sidebar-link">
 <span class="menu-text">AutoStationarity</span></a>
  </div>
</li>
          <li class="sidebar-item">
  <div class="sidebar-item-container"> 
  <a href="../tests/data_validation/BivariateFeaturesBarPlots.html" class="sidebar-item-text sidebar-link">
 <span class="menu-text">BivariateFeaturesBarPlots</span></a>
  </div>
</li>
          <li class="sidebar-item">
  <div class="sidebar-item-container"> 
  <a href="../tests/data_validation/BivariateHistograms.html" class="sidebar-item-text sidebar-link">
 <span class="menu-text">BivariateHistograms</span></a>
  </div>
</li>
          <li class="sidebar-item">
  <div class="sidebar-item-container"> 
  <a href="../tests/data_validation/BivariateScatterPlots.html" class="sidebar-item-text sidebar-link">
 <span class="menu-text">BivariateScatterPlots</span></a>
  </div>
</li>
          <li class="sidebar-item">
  <div class="sidebar-item-container"> 
  <a href="../tests/data_validation/ChiSquaredFeaturesTable.html" class="sidebar-item-text sidebar-link">
 <span class="menu-text">ChiSquaredFeaturesTable</span></a>
  </div>
</li>
          <li class="sidebar-item">
  <div class="sidebar-item-container"> 
  <a href="../tests/data_validation/ClassImbalance.html" class="sidebar-item-text sidebar-link">
 <span class="menu-text">ClassImbalance</span></a>
  </div>
</li>
          <li class="sidebar-item">
  <div class="sidebar-item-container"> 
  <a href="../tests/data_validation/DatasetDescription.html" class="sidebar-item-text sidebar-link">
 <span class="menu-text">DatasetDescription</span></a>
  </div>
</li>
          <li class="sidebar-item">
  <div class="sidebar-item-container"> 
  <a href="../tests/data_validation/DatasetSplit.html" class="sidebar-item-text sidebar-link">
 <span class="menu-text">DatasetSplit</span></a>
  </div>
</li>
          <li class="sidebar-item">
  <div class="sidebar-item-container"> 
  <a href="../tests/data_validation/DefaultRatesbyRiskBandPlot.html" class="sidebar-item-text sidebar-link">
 <span class="menu-text">DefaultRatesbyRiskBandPlot</span></a>
  </div>
</li>
          <li class="sidebar-item">
  <div class="sidebar-item-container"> 
  <a href="../tests/data_validation/DescriptiveStatistics.html" class="sidebar-item-text sidebar-link">
 <span class="menu-text">DescriptiveStatistics</span></a>
  </div>
</li>
          <li class="sidebar-item">
  <div class="sidebar-item-container"> 
  <a href="../tests/data_validation/Duplicates.html" class="sidebar-item-text sidebar-link">
 <span class="menu-text">Duplicates</span></a>
  </div>
</li>
          <li class="sidebar-item">
  <div class="sidebar-item-container"> 
  <a href="../tests/data_validation/EngleGrangerCoint.html" class="sidebar-item-text sidebar-link">
 <span class="menu-text">EngleGrangerCoint</span></a>
  </div>
</li>
          <li class="sidebar-item">
  <div class="sidebar-item-container"> 
  <a href="../tests/data_validation/FeatureTargetCorrelationPlot.html" class="sidebar-item-text sidebar-link">
 <span class="menu-text">FeatureTargetCorrelationPlot</span></a>
  </div>
</li>
          <li class="sidebar-item">
  <div class="sidebar-item-container"> 
  <a href="../tests/data_validation/HeatmapFeatureCorrelations.html" class="sidebar-item-text sidebar-link">
 <span class="menu-text">HeatmapFeatureCorrelations</span></a>
  </div>
</li>
          <li class="sidebar-item">
  <div class="sidebar-item-container"> 
  <a href="../tests/data_validation/HighCardinality.html" class="sidebar-item-text sidebar-link">
 <span class="menu-text">HighCardinality</span></a>
  </div>
</li>
          <li class="sidebar-item">
  <div class="sidebar-item-container"> 
  <a href="../tests/data_validation/HighPearsonCorrelation.html" class="sidebar-item-text sidebar-link">
 <span class="menu-text">HighPearsonCorrelation</span></a>
  </div>
</li>
          <li class="sidebar-item">
  <div class="sidebar-item-container"> 
  <a href="../tests/data_validation/IQROutliersBarPlot.html" class="sidebar-item-text sidebar-link">
 <span class="menu-text">IQROutliersBarPlot</span></a>
  </div>
</li>
          <li class="sidebar-item">
  <div class="sidebar-item-container"> 
  <a href="../tests/data_validation/IQROutliersTable.html" class="sidebar-item-text sidebar-link">
 <span class="menu-text">IQROutliersTable</span></a>
  </div>
</li>
          <li class="sidebar-item">
  <div class="sidebar-item-container"> 
  <a href="../tests/data_validation/IsolationForestOutliers.html" class="sidebar-item-text sidebar-link">
 <span class="menu-text">IsolationForestOutliers</span></a>
  </div>
</li>
          <li class="sidebar-item">
  <div class="sidebar-item-container"> 
  <a href="../tests/data_validation/LaggedCorrelationHeatmap.html" class="sidebar-item-text sidebar-link">
 <span class="menu-text">LaggedCorrelationHeatmap</span></a>
  </div>
</li>
          <li class="sidebar-item">
  <div class="sidebar-item-container"> 
  <a href="../tests/data_validation/MissingValues.html" class="sidebar-item-text sidebar-link">
 <span class="menu-text">MissingValues</span></a>
  </div>
</li>
          <li class="sidebar-item">
  <div class="sidebar-item-container"> 
  <a href="../tests/data_validation/MissingValuesBarPlot.html" class="sidebar-item-text sidebar-link">
 <span class="menu-text">MissingValuesBarPlot</span></a>
  </div>
</li>
          <li class="sidebar-item">
  <div class="sidebar-item-container"> 
  <a href="../tests/data_validation/MissingValuesRisk.html" class="sidebar-item-text sidebar-link">
 <span class="menu-text">MissingValuesRisk</span></a>
  </div>
</li>
          <li class="sidebar-item">
  <div class="sidebar-item-container"> 
  <a href="../tests/data_validation/PearsonCorrelationMatrix.html" class="sidebar-item-text sidebar-link">
 <span class="menu-text">PearsonCorrelationMatrix</span></a>
  </div>
</li>
          <li class="sidebar-item">
  <div class="sidebar-item-container"> 
  <a href="../tests/data_validation/PiTCreditScoresHistogram.html" class="sidebar-item-text sidebar-link">
 <span class="menu-text">PiTCreditScoresHistogram</span></a>
  </div>
</li>
          <li class="sidebar-item">
  <div class="sidebar-item-container"> 
  <a href="../tests/data_validation/PiTPDHistogram.html" class="sidebar-item-text sidebar-link">
 <span class="menu-text">PiTPDHistogram</span></a>
  </div>
</li>
          <li class="sidebar-item">
  <div class="sidebar-item-container"> 
  <a href="../tests/data_validation/RollingStatsPlot.html" class="sidebar-item-text sidebar-link">
 <span class="menu-text">RollingStatsPlot</span></a>
  </div>
</li>
          <li class="sidebar-item">
  <div class="sidebar-item-container"> 
  <a href="../tests/data_validation/ScatterPlot.html" class="sidebar-item-text sidebar-link">
 <span class="menu-text">ScatterPlot</span></a>
  </div>
</li>
          <li class="sidebar-item">
  <div class="sidebar-item-container"> 
  <a href="../tests/data_validation/SeasonalDecompose.html" class="sidebar-item-text sidebar-link">
 <span class="menu-text">SeasonalDecompose</span></a>
  </div>
</li>
          <li class="sidebar-item">
  <div class="sidebar-item-container"> 
  <a href="../tests/data_validation/Skewness.html" class="sidebar-item-text sidebar-link">
 <span class="menu-text">Skewness</span></a>
  </div>
</li>
          <li class="sidebar-item">
  <div class="sidebar-item-container"> 
  <a href="../tests/data_validation/SpreadPlot.html" class="sidebar-item-text sidebar-link">
 <span class="menu-text">SpreadPlot</span></a>
  </div>
</li>
          <li class="sidebar-item">
  <div class="sidebar-item-container"> 
  <a href="../tests/data_validation/TabularCategoricalBarPlots.html" class="sidebar-item-text sidebar-link">
 <span class="menu-text">TabularCategoricalBarPlots</span></a>
  </div>
</li>
          <li class="sidebar-item">
  <div class="sidebar-item-container"> 
  <a href="../tests/data_validation/TabularDateTimeHistograms.html" class="sidebar-item-text sidebar-link">
 <span class="menu-text">TabularDateTimeHistograms</span></a>
  </div>
</li>
          <li class="sidebar-item">
  <div class="sidebar-item-container"> 
  <a href="../tests/data_validation/TabularDescriptionTables.html" class="sidebar-item-text sidebar-link">
 <span class="menu-text">TabularDescriptionTables</span></a>
  </div>
</li>
          <li class="sidebar-item">
  <div class="sidebar-item-container"> 
  <a href="../tests/data_validation/TabularNumericalHistograms.html" class="sidebar-item-text sidebar-link">
 <span class="menu-text">TabularNumericalHistograms</span></a>
  </div>
</li>
          <li class="sidebar-item">
  <div class="sidebar-item-container"> 
  <a href="../tests/data_validation/TargetRateBarPlots.html" class="sidebar-item-text sidebar-link">
 <span class="menu-text">TargetRateBarPlots</span></a>
  </div>
</li>
          <li class="sidebar-item">
  <div class="sidebar-item-container"> 
  <a href="../tests/data_validation/TimeSeriesFrequency.html" class="sidebar-item-text sidebar-link">
 <span class="menu-text">TimeSeriesFrequency</span></a>
  </div>
</li>
          <li class="sidebar-item">
  <div class="sidebar-item-container"> 
  <a href="../tests/data_validation/TimeSeriesHistogram.html" class="sidebar-item-text sidebar-link">
 <span class="menu-text">TimeSeriesHistogram</span></a>
  </div>
</li>
          <li class="sidebar-item">
  <div class="sidebar-item-container"> 
  <a href="../tests/data_validation/TimeSeriesLinePlot.html" class="sidebar-item-text sidebar-link">
 <span class="menu-text">TimeSeriesLinePlot</span></a>
  </div>
</li>
          <li class="sidebar-item">
  <div class="sidebar-item-container"> 
  <a href="../tests/data_validation/TimeSeriesMissingValues.html" class="sidebar-item-text sidebar-link">
 <span class="menu-text">TimeSeriesMissingValues</span></a>
  </div>
</li>
          <li class="sidebar-item">
  <div class="sidebar-item-container"> 
  <a href="../tests/data_validation/TimeSeriesOutliers.html" class="sidebar-item-text sidebar-link">
 <span class="menu-text">TimeSeriesOutliers</span></a>
  </div>
</li>
          <li class="sidebar-item">
  <div class="sidebar-item-container"> 
  <a href="../tests/data_validation/TooManyZeroValues.html" class="sidebar-item-text sidebar-link">
 <span class="menu-text">TooManyZeroValues</span></a>
  </div>
</li>
          <li class="sidebar-item">
  <div class="sidebar-item-container"> 
  <a href="../tests/data_validation/UniqueRows.html" class="sidebar-item-text sidebar-link">
 <span class="menu-text">UniqueRows</span></a>
  </div>
</li>
          <li class="sidebar-item">
  <div class="sidebar-item-container"> 
  <a href="../tests/data_validation/WOEBinPlots.html" class="sidebar-item-text sidebar-link">
 <span class="menu-text">WOEBinPlots</span></a>
  </div>
</li>
          <li class="sidebar-item">
  <div class="sidebar-item-container"> 
  <a href="../tests/data_validation/WOEBinTable.html" class="sidebar-item-text sidebar-link">
 <span class="menu-text">WOEBinTable</span></a>
  </div>
</li>
          <li class="sidebar-item sidebar-item-section">
      <div class="sidebar-item-container"> 
            <a class="sidebar-item-text sidebar-link text-start collapsed" data-bs-toggle="collapse" data-bs-target="#quarto-sidebar-section-3" role="navigation" aria-expanded="false">
 <span class="menu-text">Nlp</span></a>
          <a class="sidebar-item-toggle text-start collapsed" data-bs-toggle="collapse" data-bs-target="#quarto-sidebar-section-3" role="navigation" aria-expanded="false" aria-label="Toggle section">
            <i class="bi bi-chevron-right ms-2"></i>
          </a> 
      </div>
      <ul id="quarto-sidebar-section-3" class="collapse list-unstyled sidebar-section depth3 ">  
          <li class="sidebar-item">
  <div class="sidebar-item-container"> 
  <a href="../tests/data_validation/nlp/CommonWords.html" class="sidebar-item-text sidebar-link">
 <span class="menu-text">CommonWords</span></a>
  </div>
</li>
          <li class="sidebar-item">
  <div class="sidebar-item-container"> 
  <a href="../tests/data_validation/nlp/Hashtags.html" class="sidebar-item-text sidebar-link">
 <span class="menu-text">Hashtags</span></a>
  </div>
</li>
          <li class="sidebar-item">
  <div class="sidebar-item-container"> 
  <a href="../tests/data_validation/nlp/LanguageDetection.html" class="sidebar-item-text sidebar-link">
 <span class="menu-text">LanguageDetection</span></a>
  </div>
</li>
          <li class="sidebar-item">
  <div class="sidebar-item-container"> 
  <a href="../tests/data_validation/nlp/Mentions.html" class="sidebar-item-text sidebar-link">
 <span class="menu-text">Mentions</span></a>
  </div>
</li>
          <li class="sidebar-item">
  <div class="sidebar-item-container"> 
  <a href="../tests/data_validation/nlp/PolarityAndSubjectivity.html" class="sidebar-item-text sidebar-link">
 <span class="menu-text">PolarityAndSubjectivity</span></a>
  </div>
</li>
          <li class="sidebar-item">
  <div class="sidebar-item-container"> 
  <a href="../tests/data_validation/nlp/Punctuations.html" class="sidebar-item-text sidebar-link">
 <span class="menu-text">Punctuations</span></a>
  </div>
</li>
          <li class="sidebar-item">
  <div class="sidebar-item-container"> 
  <a href="../tests/data_validation/nlp/Sentiment.html" class="sidebar-item-text sidebar-link">
 <span class="menu-text">Sentiment</span></a>
  </div>
</li>
          <li class="sidebar-item">
  <div class="sidebar-item-container"> 
  <a href="../tests/data_validation/nlp/StopWords.html" class="sidebar-item-text sidebar-link">
 <span class="menu-text">StopWords</span></a>
  </div>
</li>
          <li class="sidebar-item">
  <div class="sidebar-item-container"> 
  <a href="../tests/data_validation/nlp/TextDescription.html" class="sidebar-item-text sidebar-link">
 <span class="menu-text">TextDescription</span></a>
  </div>
</li>
          <li class="sidebar-item">
  <div class="sidebar-item-container"> 
  <a href="../tests/data_validation/nlp/Toxicity.html" class="sidebar-item-text sidebar-link">
 <span class="menu-text">Toxicity</span></a>
  </div>
</li>
      </ul>
  </li>
      </ul>
  </li>
          <li class="sidebar-item sidebar-item-section">
      <div class="sidebar-item-container"> 
            <a class="sidebar-item-text sidebar-link text-start collapsed" data-bs-toggle="collapse" data-bs-target="#quarto-sidebar-section-4" role="navigation" aria-expanded="false">
 <span class="menu-text">Model Validation</span></a>
          <a class="sidebar-item-toggle text-start collapsed" data-bs-toggle="collapse" data-bs-target="#quarto-sidebar-section-4" role="navigation" aria-expanded="false" aria-label="Toggle section">
            <i class="bi bi-chevron-right ms-2"></i>
          </a> 
      </div>
      <ul id="quarto-sidebar-section-4" class="collapse list-unstyled sidebar-section depth2 ">  
          <li class="sidebar-item">
  <div class="sidebar-item-container"> 
  <a href="../tests/model_validation/BertScore.html" class="sidebar-item-text sidebar-link">
 <span class="menu-text">BertScore</span></a>
  </div>
</li>
          <li class="sidebar-item">
  <div class="sidebar-item-container"> 
  <a href="../tests/model_validation/BleuScore.html" class="sidebar-item-text sidebar-link">
 <span class="menu-text">BleuScore</span></a>
  </div>
</li>
          <li class="sidebar-item">
  <div class="sidebar-item-container"> 
  <a href="../tests/model_validation/ClusterSizeDistribution.html" class="sidebar-item-text sidebar-link">
 <span class="menu-text">ClusterSizeDistribution</span></a>
  </div>
</li>
          <li class="sidebar-item">
  <div class="sidebar-item-container"> 
  <a href="../tests/model_validation/ContextualRecall.html" class="sidebar-item-text sidebar-link">
 <span class="menu-text">ContextualRecall</span></a>
  </div>
</li>
          <li class="sidebar-item">
  <div class="sidebar-item-container"> 
  <a href="../tests/model_validation/FeaturesAUC.html" class="sidebar-item-text sidebar-link">
 <span class="menu-text">FeaturesAUC</span></a>
  </div>
</li>
          <li class="sidebar-item">
  <div class="sidebar-item-container"> 
  <a href="../tests/model_validation/MeteorScore.html" class="sidebar-item-text sidebar-link">
 <span class="menu-text">MeteorScore</span></a>
  </div>
</li>
          <li class="sidebar-item">
  <div class="sidebar-item-container"> 
  <a href="../tests/model_validation/ModelMetadata.html" class="sidebar-item-text sidebar-link">
 <span class="menu-text">ModelMetadata</span></a>
  </div>
</li>
          <li class="sidebar-item">
  <div class="sidebar-item-container"> 
  <a href="../tests/model_validation/RegardScore.html" class="sidebar-item-text sidebar-link">
 <span class="menu-text">RegardScore</span></a>
  </div>
</li>
          <li class="sidebar-item">
  <div class="sidebar-item-container"> 
  <a href="../tests/model_validation/RegressionResidualsPlot.html" class="sidebar-item-text sidebar-link">
 <span class="menu-text">RegressionResidualsPlot</span></a>
  </div>
</li>
          <li class="sidebar-item">
  <div class="sidebar-item-container"> 
  <a href="../tests/model_validation/RougeScore.html" class="sidebar-item-text sidebar-link">
 <span class="menu-text">RougeScore</span></a>
  </div>
</li>
          <li class="sidebar-item">
  <div class="sidebar-item-container"> 
  <a href="../tests/model_validation/TokenDisparity.html" class="sidebar-item-text sidebar-link">
 <span class="menu-text">TokenDisparity</span></a>
  </div>
</li>
          <li class="sidebar-item">
  <div class="sidebar-item-container"> 
  <a href="../tests/model_validation/ToxicityScore.html" class="sidebar-item-text sidebar-link">
 <span class="menu-text">ToxicityScore</span></a>
  </div>
</li>
          <li class="sidebar-item sidebar-item-section">
      <div class="sidebar-item-container"> 
            <a class="sidebar-item-text sidebar-link text-start collapsed" data-bs-toggle="collapse" data-bs-target="#quarto-sidebar-section-5" role="navigation" aria-expanded="false">
 <span class="menu-text">Embeddings</span></a>
          <a class="sidebar-item-toggle text-start collapsed" data-bs-toggle="collapse" data-bs-target="#quarto-sidebar-section-5" role="navigation" aria-expanded="false" aria-label="Toggle section">
            <i class="bi bi-chevron-right ms-2"></i>
          </a> 
      </div>
      <ul id="quarto-sidebar-section-5" class="collapse list-unstyled sidebar-section depth3 ">  
          <li class="sidebar-item">
  <div class="sidebar-item-container"> 
  <a href="../tests/model_validation/embeddings/ClusterDistribution.html" class="sidebar-item-text sidebar-link">
 <span class="menu-text">ClusterDistribution</span></a>
  </div>
</li>
          <li class="sidebar-item">
  <div class="sidebar-item-container"> 
  <a href="../tests/model_validation/embeddings/CosineSimilarityComparison.html" class="sidebar-item-text sidebar-link">
 <span class="menu-text">CosineSimilarityComparison</span></a>
  </div>
</li>
          <li class="sidebar-item">
  <div class="sidebar-item-container"> 
  <a href="../tests/model_validation/embeddings/CosineSimilarityDistribution.html" class="sidebar-item-text sidebar-link">
 <span class="menu-text">CosineSimilarityDistribution</span></a>
  </div>
</li>
          <li class="sidebar-item">
  <div class="sidebar-item-container"> 
  <a href="../tests/model_validation/embeddings/CosineSimilarityHeatmap.html" class="sidebar-item-text sidebar-link">
 <span class="menu-text">CosineSimilarityHeatmap</span></a>
  </div>
</li>
          <li class="sidebar-item">
  <div class="sidebar-item-container"> 
  <a href="../tests/model_validation/embeddings/DescriptiveAnalytics.html" class="sidebar-item-text sidebar-link">
 <span class="menu-text">DescriptiveAnalytics</span></a>
  </div>
</li>
          <li class="sidebar-item">
  <div class="sidebar-item-container"> 
  <a href="../tests/model_validation/embeddings/EmbeddingsVisualization2D.html" class="sidebar-item-text sidebar-link">
 <span class="menu-text">EmbeddingsVisualization2D</span></a>
  </div>
</li>
          <li class="sidebar-item">
  <div class="sidebar-item-container"> 
  <a href="../tests/model_validation/embeddings/EuclideanDistanceComparison.html" class="sidebar-item-text sidebar-link">
 <span class="menu-text">EuclideanDistanceComparison</span></a>
  </div>
</li>
          <li class="sidebar-item">
  <div class="sidebar-item-container"> 
  <a href="../tests/model_validation/embeddings/EuclideanDistanceHeatmap.html" class="sidebar-item-text sidebar-link">
 <span class="menu-text">EuclideanDistanceHeatmap</span></a>
  </div>
</li>
          <li class="sidebar-item">
  <div class="sidebar-item-container"> 
  <a href="../tests/model_validation/embeddings/PCAComponentsPairwisePlots.html" class="sidebar-item-text sidebar-link">
 <span class="menu-text">PCAComponentsPairwisePlots</span></a>
  </div>
</li>
          <li class="sidebar-item">
  <div class="sidebar-item-container"> 
  <a href="../tests/model_validation/embeddings/StabilityAnalysis.html" class="sidebar-item-text sidebar-link">
 <span class="menu-text">StabilityAnalysis</span></a>
  </div>
</li>
          <li class="sidebar-item">
  <div class="sidebar-item-container"> 
  <a href="../tests/model_validation/embeddings/StabilityAnalysisKeyword.html" class="sidebar-item-text sidebar-link">
 <span class="menu-text">StabilityAnalysisKeyword</span></a>
  </div>
</li>
          <li class="sidebar-item">
  <div class="sidebar-item-container"> 
  <a href="../tests/model_validation/embeddings/StabilityAnalysisRandomNoise.html" class="sidebar-item-text sidebar-link">
 <span class="menu-text">StabilityAnalysisRandomNoise</span></a>
  </div>
</li>
          <li class="sidebar-item">
  <div class="sidebar-item-container"> 
  <a href="../tests/model_validation/embeddings/StabilityAnalysisSynonyms.html" class="sidebar-item-text sidebar-link">
 <span class="menu-text">StabilityAnalysisSynonyms</span></a>
  </div>
</li>
          <li class="sidebar-item">
  <div class="sidebar-item-container"> 
  <a href="../tests/model_validation/embeddings/StabilityAnalysisTranslation.html" class="sidebar-item-text sidebar-link">
 <span class="menu-text">StabilityAnalysisTranslation</span></a>
  </div>
</li>
          <li class="sidebar-item">
  <div class="sidebar-item-container"> 
  <a href="../tests/model_validation/embeddings/TSNEComponentsPairwisePlots.html" class="sidebar-item-text sidebar-link">
 <span class="menu-text">TSNEComponentsPairwisePlots</span></a>
  </div>
</li>
      </ul>
  </li>
          <li class="sidebar-item sidebar-item-section">
      <div class="sidebar-item-container"> 
            <a class="sidebar-item-text sidebar-link text-start collapsed" data-bs-toggle="collapse" data-bs-target="#quarto-sidebar-section-6" role="navigation" aria-expanded="false">
 <span class="menu-text">Ragas</span></a>
          <a class="sidebar-item-toggle text-start collapsed" data-bs-toggle="collapse" data-bs-target="#quarto-sidebar-section-6" role="navigation" aria-expanded="false" aria-label="Toggle section">
            <i class="bi bi-chevron-right ms-2"></i>
          </a> 
      </div>
      <ul id="quarto-sidebar-section-6" class="collapse list-unstyled sidebar-section depth3 ">  
          <li class="sidebar-item">
  <div class="sidebar-item-container"> 
  <a href="../tests/model_validation/ragas/AnswerCorrectness.html" class="sidebar-item-text sidebar-link">
 <span class="menu-text">AnswerCorrectness</span></a>
  </div>
</li>
          <li class="sidebar-item">
  <div class="sidebar-item-container"> 
  <a href="../tests/model_validation/ragas/AnswerRelevance.html" class="sidebar-item-text sidebar-link">
 <span class="menu-text">AnswerRelevance</span></a>
  </div>
</li>
          <li class="sidebar-item">
  <div class="sidebar-item-container"> 
  <a href="../tests/model_validation/ragas/AnswerSimilarity.html" class="sidebar-item-text sidebar-link">
 <span class="menu-text">AnswerSimilarity</span></a>
  </div>
</li>
          <li class="sidebar-item">
  <div class="sidebar-item-container"> 
  <a href="../tests/model_validation/ragas/AspectCritique.html" class="sidebar-item-text sidebar-link">
 <span class="menu-text">AspectCritique</span></a>
  </div>
</li>
          <li class="sidebar-item">
  <div class="sidebar-item-container"> 
  <a href="../tests/model_validation/ragas/ContextEntityRecall.html" class="sidebar-item-text sidebar-link">
 <span class="menu-text">ContextEntityRecall</span></a>
  </div>
</li>
          <li class="sidebar-item">
  <div class="sidebar-item-container"> 
  <a href="../tests/model_validation/ragas/ContextPrecision.html" class="sidebar-item-text sidebar-link">
 <span class="menu-text">ContextPrecision</span></a>
  </div>
</li>
          <li class="sidebar-item">
  <div class="sidebar-item-container"> 
  <a href="../tests/model_validation/ragas/ContextRecall.html" class="sidebar-item-text sidebar-link">
 <span class="menu-text">ContextRecall</span></a>
  </div>
</li>
          <li class="sidebar-item">
  <div class="sidebar-item-container"> 
  <a href="../tests/model_validation/ragas/ContextRelevancy.html" class="sidebar-item-text sidebar-link">
 <span class="menu-text">ContextRelevancy</span></a>
  </div>
</li>
          <li class="sidebar-item">
  <div class="sidebar-item-container"> 
  <a href="../tests/model_validation/ragas/Faithfulness.html" class="sidebar-item-text sidebar-link">
 <span class="menu-text">Faithfulness</span></a>
  </div>
</li>
      </ul>
  </li>
          <li class="sidebar-item sidebar-item-section">
      <div class="sidebar-item-container"> 
            <a class="sidebar-item-text sidebar-link text-start collapsed" data-bs-toggle="collapse" data-bs-target="#quarto-sidebar-section-7" role="navigation" aria-expanded="false">
 <span class="menu-text">Sklearn</span></a>
          <a class="sidebar-item-toggle text-start collapsed" data-bs-toggle="collapse" data-bs-target="#quarto-sidebar-section-7" role="navigation" aria-expanded="false" aria-label="Toggle section">
            <i class="bi bi-chevron-right ms-2"></i>
          </a> 
      </div>
      <ul id="quarto-sidebar-section-7" class="collapse list-unstyled sidebar-section depth3 ">  
          <li class="sidebar-item">
  <div class="sidebar-item-container"> 
  <a href="../tests/model_validation/sklearn/AdjustedMutualInformation.html" class="sidebar-item-text sidebar-link">
 <span class="menu-text">AdjustedMutualInformation</span></a>
  </div>
</li>
          <li class="sidebar-item">
  <div class="sidebar-item-container"> 
  <a href="../tests/model_validation/sklearn/AdjustedRandIndex.html" class="sidebar-item-text sidebar-link">
 <span class="menu-text">AdjustedRandIndex</span></a>
  </div>
</li>
          <li class="sidebar-item">
  <div class="sidebar-item-container"> 
  <a href="../tests/model_validation/sklearn/ClassifierPerformance.html" class="sidebar-item-text sidebar-link">
 <span class="menu-text">ClassifierPerformance</span></a>
  </div>
</li>
          <li class="sidebar-item">
  <div class="sidebar-item-container"> 
  <a href="../tests/model_validation/sklearn/ClusterCosineSimilarity.html" class="sidebar-item-text sidebar-link">
 <span class="menu-text">ClusterCosineSimilarity</span></a>
  </div>
</li>
          <li class="sidebar-item">
  <div class="sidebar-item-container"> 
  <a href="../tests/model_validation/sklearn/ClusterPerformance.html" class="sidebar-item-text sidebar-link">
 <span class="menu-text">ClusterPerformance</span></a>
  </div>
</li>
          <li class="sidebar-item">
  <div class="sidebar-item-container"> 
  <a href="../tests/model_validation/sklearn/ClusterPerformanceMetrics.html" class="sidebar-item-text sidebar-link">
 <span class="menu-text">ClusterPerformanceMetrics</span></a>
  </div>
</li>
          <li class="sidebar-item">
  <div class="sidebar-item-container"> 
  <a href="../tests/model_validation/sklearn/CompletenessScore.html" class="sidebar-item-text sidebar-link">
 <span class="menu-text">CompletenessScore</span></a>
  </div>
</li>
          <li class="sidebar-item">
  <div class="sidebar-item-container"> 
  <a href="../tests/model_validation/sklearn/ConfusionMatrix.html" class="sidebar-item-text sidebar-link">
 <span class="menu-text">ConfusionMatrix</span></a>
  </div>
</li>
          <li class="sidebar-item">
  <div class="sidebar-item-container"> 
  <a href="../tests/model_validation/sklearn/FowlkesMallowsScore.html" class="sidebar-item-text sidebar-link">
 <span class="menu-text">FowlkesMallowsScore</span></a>
  </div>
</li>
          <li class="sidebar-item">
  <div class="sidebar-item-container"> 
  <a href="../tests/model_validation/sklearn/HomogeneityScore.html" class="sidebar-item-text sidebar-link">
 <span class="menu-text">HomogeneityScore</span></a>
  </div>
</li>
          <li class="sidebar-item">
  <div class="sidebar-item-container"> 
  <a href="../tests/model_validation/sklearn/HyperParametersTuning.html" class="sidebar-item-text sidebar-link">
 <span class="menu-text">HyperParametersTuning</span></a>
  </div>
</li>
          <li class="sidebar-item">
  <div class="sidebar-item-container"> 
  <a href="../tests/model_validation/sklearn/KMeansClustersOptimization.html" class="sidebar-item-text sidebar-link">
 <span class="menu-text">KMeansClustersOptimization</span></a>
  </div>
</li>
          <li class="sidebar-item">
  <div class="sidebar-item-container"> 
  <a href="../tests/model_validation/sklearn/MinimumAccuracy.html" class="sidebar-item-text sidebar-link">
 <span class="menu-text">MinimumAccuracy</span></a>
  </div>
</li>
          <li class="sidebar-item">
  <div class="sidebar-item-container"> 
  <a href="../tests/model_validation/sklearn/MinimumF1Score.html" class="sidebar-item-text sidebar-link">
 <span class="menu-text">MinimumF1Score</span></a>
  </div>
</li>
          <li class="sidebar-item">
  <div class="sidebar-item-container"> 
  <a href="../tests/model_validation/sklearn/MinimumROCAUCScore.html" class="sidebar-item-text sidebar-link">
 <span class="menu-text">MinimumROCAUCScore</span></a>
  </div>
</li>
          <li class="sidebar-item">
  <div class="sidebar-item-container"> 
  <a href="../tests/model_validation/sklearn/ModelsPerformanceComparison.html" class="sidebar-item-text sidebar-link">
 <span class="menu-text">ModelsPerformanceComparison</span></a>
  </div>
</li>
          <li class="sidebar-item">
  <div class="sidebar-item-container"> 
  <a href="../tests/model_validation/sklearn/OverfitDiagnosis.html" class="sidebar-item-text sidebar-link">
 <span class="menu-text">OverfitDiagnosis</span></a>
  </div>
</li>
          <li class="sidebar-item">
  <div class="sidebar-item-container"> 
  <a href="../tests/model_validation/sklearn/PermutationFeatureImportance.html" class="sidebar-item-text sidebar-link">
 <span class="menu-text">PermutationFeatureImportance</span></a>
  </div>
</li>
          <li class="sidebar-item">
  <div class="sidebar-item-container"> 
  <a href="../tests/model_validation/sklearn/PopulationStabilityIndex.html" class="sidebar-item-text sidebar-link">
 <span class="menu-text">PopulationStabilityIndex</span></a>
  </div>
</li>
          <li class="sidebar-item">
  <div class="sidebar-item-container"> 
  <a href="../tests/model_validation/sklearn/PrecisionRecallCurve.html" class="sidebar-item-text sidebar-link">
 <span class="menu-text">PrecisionRecallCurve</span></a>
  </div>
</li>
          <li class="sidebar-item">
  <div class="sidebar-item-container"> 
  <a href="../tests/model_validation/sklearn/RegressionErrors.html" class="sidebar-item-text sidebar-link">
 <span class="menu-text">RegressionErrors</span></a>
  </div>
</li>
          <li class="sidebar-item">
  <div class="sidebar-item-container"> 
  <a href="../tests/model_validation/sklearn/RegressionModelsPerformanceComparison.html" class="sidebar-item-text sidebar-link">
 <span class="menu-text">RegressionModelsPerformanceComparison</span></a>
  </div>
</li>
          <li class="sidebar-item">
  <div class="sidebar-item-container"> 
  <a href="../tests/model_validation/sklearn/RegressionR2Square.html" class="sidebar-item-text sidebar-link">
 <span class="menu-text">RegressionR2Square</span></a>
  </div>
</li>
          <li class="sidebar-item">
  <div class="sidebar-item-container"> 
  <a href="../tests/model_validation/sklearn/RobustnessDiagnosis.html" class="sidebar-item-text sidebar-link">
 <span class="menu-text">RobustnessDiagnosis</span></a>
  </div>
</li>
          <li class="sidebar-item">
  <div class="sidebar-item-container"> 
  <a href="../tests/model_validation/sklearn/ROCCurve.html" class="sidebar-item-text sidebar-link">
 <span class="menu-text">ROCCurve</span></a>
  </div>
</li>
          <li class="sidebar-item">
  <div class="sidebar-item-container"> 
  <a href="../tests/model_validation/sklearn/SHAPGlobalImportance.html" class="sidebar-item-text sidebar-link">
 <span class="menu-text">SHAPGlobalImportance</span></a>
  </div>
</li>
          <li class="sidebar-item">
  <div class="sidebar-item-container"> 
  <a href="../tests/model_validation/sklearn/SilhouettePlot.html" class="sidebar-item-text sidebar-link">
 <span class="menu-text">SilhouettePlot</span></a>
  </div>
</li>
          <li class="sidebar-item">
  <div class="sidebar-item-container"> 
  <a href="../tests/model_validation/sklearn/TrainingTestDegradation.html" class="sidebar-item-text sidebar-link">
 <span class="menu-text">TrainingTestDegradation</span></a>
  </div>
</li>
          <li class="sidebar-item">
  <div class="sidebar-item-container"> 
  <a href="../tests/model_validation/sklearn/VMeasure.html" class="sidebar-item-text sidebar-link">
 <span class="menu-text">VMeasure</span></a>
  </div>
</li>
          <li class="sidebar-item">
  <div class="sidebar-item-container"> 
  <a href="../tests/model_validation/sklearn/WeakspotsDiagnosis.html" class="sidebar-item-text sidebar-link">
 <span class="menu-text">WeakspotsDiagnosis</span></a>
  </div>
</li>
      </ul>
  </li>
          <li class="sidebar-item sidebar-item-section">
      <div class="sidebar-item-container"> 
            <a class="sidebar-item-text sidebar-link text-start collapsed" data-bs-toggle="collapse" data-bs-target="#quarto-sidebar-section-8" role="navigation" aria-expanded="false">
 <span class="menu-text">Statsmodels</span></a>
          <a class="sidebar-item-toggle text-start collapsed" data-bs-toggle="collapse" data-bs-target="#quarto-sidebar-section-8" role="navigation" aria-expanded="false" aria-label="Toggle section">
            <i class="bi bi-chevron-right ms-2"></i>
          </a> 
      </div>
      <ul id="quarto-sidebar-section-8" class="collapse list-unstyled sidebar-section depth3 ">  
          <li class="sidebar-item">
  <div class="sidebar-item-container"> 
  <a href="../tests/model_validation/statsmodels/ADF.html" class="sidebar-item-text sidebar-link">
 <span class="menu-text">ADF</span></a>
  </div>
</li>
          <li class="sidebar-item">
  <div class="sidebar-item-container"> 
  <a href="../tests/model_validation/statsmodels/ADFTest.html" class="sidebar-item-text sidebar-link">
 <span class="menu-text">ADFTest</span></a>
  </div>
</li>
          <li class="sidebar-item">
  <div class="sidebar-item-container"> 
  <a href="../tests/model_validation/statsmodels/AutoARIMA.html" class="sidebar-item-text sidebar-link">
 <span class="menu-text">AutoARIMA</span></a>
  </div>
</li>
          <li class="sidebar-item">
  <div class="sidebar-item-container"> 
  <a href="../tests/model_validation/statsmodels/BoxPierce.html" class="sidebar-item-text sidebar-link">
 <span class="menu-text">BoxPierce</span></a>
  </div>
</li>
          <li class="sidebar-item">
  <div class="sidebar-item-container"> 
  <a href="../tests/model_validation/statsmodels/CumulativePredictionProbabilities.html" class="sidebar-item-text sidebar-link">
 <span class="menu-text">CumulativePredictionProbabilities</span></a>
  </div>
</li>
          <li class="sidebar-item">
  <div class="sidebar-item-container"> 
  <a href="../tests/model_validation/statsmodels/DFGLSArch.html" class="sidebar-item-text sidebar-link">
 <span class="menu-text">DFGLSArch</span></a>
  </div>
</li>
          <li class="sidebar-item">
  <div class="sidebar-item-container"> 
  <a href="../tests/model_validation/statsmodels/DurbinWatsonTest.html" class="sidebar-item-text sidebar-link">
 <span class="menu-text">DurbinWatsonTest</span></a>
  </div>
</li>
          <li class="sidebar-item">
  <div class="sidebar-item-container"> 
  <a href="../tests/model_validation/statsmodels/FeatureImportanceAndSignificance.html" class="sidebar-item-text sidebar-link">
 <span class="menu-text">FeatureImportanceAndSignificance</span></a>
  </div>
</li>
          <li class="sidebar-item">
  <div class="sidebar-item-container"> 
  <a href="../tests/model_validation/statsmodels/GINITable.html" class="sidebar-item-text sidebar-link">
 <span class="menu-text">GINITable</span></a>
  </div>
</li>
          <li class="sidebar-item">
  <div class="sidebar-item-container"> 
  <a href="../tests/model_validation/statsmodels/JarqueBera.html" class="sidebar-item-text sidebar-link">
 <span class="menu-text">JarqueBera</span></a>
  </div>
</li>
          <li class="sidebar-item">
  <div class="sidebar-item-container"> 
  <a href="../tests/model_validation/statsmodels/KolmogorovSmirnov.html" class="sidebar-item-text sidebar-link">
 <span class="menu-text">KolmogorovSmirnov</span></a>
  </div>
</li>
          <li class="sidebar-item">
  <div class="sidebar-item-container"> 
  <a href="../tests/model_validation/statsmodels/KPSS.html" class="sidebar-item-text sidebar-link">
 <span class="menu-text">KPSS</span></a>
  </div>
</li>
          <li class="sidebar-item">
  <div class="sidebar-item-container"> 
  <a href="../tests/model_validation/statsmodels/Lilliefors.html" class="sidebar-item-text sidebar-link">
 <span class="menu-text">Lilliefors</span></a>
  </div>
</li>
          <li class="sidebar-item">
  <div class="sidebar-item-container"> 
  <a href="../tests/model_validation/statsmodels/LJungBox.html" class="sidebar-item-text sidebar-link">
 <span class="menu-text">LJungBox</span></a>
  </div>
</li>
          <li class="sidebar-item">
  <div class="sidebar-item-container"> 
  <a href="../tests/model_validation/statsmodels/PDRatingClassPlot.html" class="sidebar-item-text sidebar-link">
 <span class="menu-text">PDRatingClassPlot</span></a>
  </div>
</li>
          <li class="sidebar-item">
  <div class="sidebar-item-container"> 
  <a href="../tests/model_validation/statsmodels/PhillipsPerronArch.html" class="sidebar-item-text sidebar-link">
 <span class="menu-text">PhillipsPerronArch</span></a>
  </div>
</li>
          <li class="sidebar-item">
  <div class="sidebar-item-container"> 
  <a href="../tests/model_validation/statsmodels/PredictionProbabilitiesHistogram.html" class="sidebar-item-text sidebar-link">
 <span class="menu-text">PredictionProbabilitiesHistogram</span></a>
  </div>
</li>
          <li class="sidebar-item">
  <div class="sidebar-item-container"> 
  <a href="../tests/model_validation/statsmodels/RegressionCoeffsPlot.html" class="sidebar-item-text sidebar-link">
 <span class="menu-text">RegressionCoeffsPlot</span></a>
  </div>
</li>
          <li class="sidebar-item">
  <div class="sidebar-item-container"> 
  <a href="../tests/model_validation/statsmodels/RegressionFeatureSignificance.html" class="sidebar-item-text sidebar-link">
 <span class="menu-text">RegressionFeatureSignificance</span></a>
  </div>
</li>
          <li class="sidebar-item">
  <div class="sidebar-item-container"> 
  <a href="../tests/model_validation/statsmodels/RegressionModelForecastPlot.html" class="sidebar-item-text sidebar-link">
 <span class="menu-text">RegressionModelForecastPlot</span></a>
  </div>
</li>
          <li class="sidebar-item">
  <div class="sidebar-item-container"> 
  <a href="../tests/model_validation/statsmodels/RegressionModelForecastPlotLevels.html" class="sidebar-item-text sidebar-link">
 <span class="menu-text">RegressionModelForecastPlotLevels</span></a>
  </div>
</li>
          <li class="sidebar-item">
  <div class="sidebar-item-container"> 
  <a href="../tests/model_validation/statsmodels/RegressionModelInsampleComparison.html" class="sidebar-item-text sidebar-link">
 <span class="menu-text">RegressionModelInsampleComparison</span></a>
  </div>
</li>
          <li class="sidebar-item">
  <div class="sidebar-item-container"> 
  <a href="../tests/model_validation/statsmodels/RegressionModelOutsampleComparison.html" class="sidebar-item-text sidebar-link">
 <span class="menu-text">RegressionModelOutsampleComparison</span></a>
  </div>
</li>
          <li class="sidebar-item">
  <div class="sidebar-item-container"> 
  <a href="../tests/model_validation/statsmodels/RegressionModelsCoeffs.html" class="sidebar-item-text sidebar-link">
 <span class="menu-text">RegressionModelsCoeffs</span></a>
  </div>
</li>
          <li class="sidebar-item">
  <div class="sidebar-item-container"> 
  <a href="../tests/model_validation/statsmodels/RegressionModelSensitivityPlot.html" class="sidebar-item-text sidebar-link">
 <span class="menu-text">RegressionModelSensitivityPlot</span></a>
  </div>
</li>
          <li class="sidebar-item">
  <div class="sidebar-item-container"> 
  <a href="../tests/model_validation/statsmodels/RegressionModelsPerformance.html" class="sidebar-item-text sidebar-link">
 <span class="menu-text">RegressionModelsPerformance</span></a>
  </div>
</li>
          <li class="sidebar-item">
  <div class="sidebar-item-container"> 
  <a href="../tests/model_validation/statsmodels/RegressionModelSummary.html" class="sidebar-item-text sidebar-link">
 <span class="menu-text">RegressionModelSummary</span></a>
  </div>
</li>
          <li class="sidebar-item">
  <div class="sidebar-item-container"> 
  <a href="../tests/model_validation/statsmodels/RegressionPermutationFeatureImportance.html" class="sidebar-item-text sidebar-link">
 <span class="menu-text">RegressionPermutationFeatureImportance</span></a>
  </div>
</li>
          <li class="sidebar-item">
  <div class="sidebar-item-container"> 
  <a href="../tests/model_validation/statsmodels/ResidualsVisualInspection.html" class="sidebar-item-text sidebar-link">
 <span class="menu-text">ResidualsVisualInspection</span></a>
  </div>
</li>
          <li class="sidebar-item">
  <div class="sidebar-item-container"> 
  <a href="../tests/model_validation/statsmodels/RunsTest.html" class="sidebar-item-text sidebar-link">
 <span class="menu-text">RunsTest</span></a>
  </div>
</li>
          <li class="sidebar-item">
  <div class="sidebar-item-container"> 
  <a href="../tests/model_validation/statsmodels/ScorecardHistogram.html" class="sidebar-item-text sidebar-link">
 <span class="menu-text">ScorecardHistogram</span></a>
  </div>
</li>
          <li class="sidebar-item">
  <div class="sidebar-item-container"> 
  <a href="../tests/model_validation/statsmodels/ShapiroWilk.html" class="sidebar-item-text sidebar-link">
 <span class="menu-text">ShapiroWilk</span></a>
  </div>
</li>
          <li class="sidebar-item">
  <div class="sidebar-item-container"> 
  <a href="../tests/model_validation/statsmodels/ZivotAndrewsArch.html" class="sidebar-item-text sidebar-link">
 <span class="menu-text">ZivotAndrewsArch</span></a>
  </div>
</li>
      </ul>
  </li>
      </ul>
  </li>
          <li class="sidebar-item sidebar-item-section">
      <div class="sidebar-item-container"> 
            <a class="sidebar-item-text sidebar-link text-start collapsed" data-bs-toggle="collapse" data-bs-target="#quarto-sidebar-section-9" role="navigation" aria-expanded="false">
 <span class="menu-text">Prompt Validation</span></a>
          <a class="sidebar-item-toggle text-start collapsed" data-bs-toggle="collapse" data-bs-target="#quarto-sidebar-section-9" role="navigation" aria-expanded="false" aria-label="Toggle section">
            <i class="bi bi-chevron-right ms-2"></i>
          </a> 
      </div>
      <ul id="quarto-sidebar-section-9" class="collapse list-unstyled sidebar-section depth2 ">  
          <li class="sidebar-item">
  <div class="sidebar-item-container"> 
  <a href="../tests/prompt_validation/Bias.html" class="sidebar-item-text sidebar-link">
 <span class="menu-text">Bias</span></a>
  </div>
</li>
          <li class="sidebar-item">
  <div class="sidebar-item-container"> 
  <a href="../tests/prompt_validation/Clarity.html" class="sidebar-item-text sidebar-link">
 <span class="menu-text">Clarity</span></a>
  </div>
</li>
          <li class="sidebar-item">
  <div class="sidebar-item-container"> 
  <a href="../tests/prompt_validation/Conciseness.html" class="sidebar-item-text sidebar-link">
 <span class="menu-text">Conciseness</span></a>
  </div>
</li>
          <li class="sidebar-item">
  <div class="sidebar-item-container"> 
  <a href="../tests/prompt_validation/Delimitation.html" class="sidebar-item-text sidebar-link">
 <span class="menu-text">Delimitation</span></a>
  </div>
</li>
          <li class="sidebar-item">
  <div class="sidebar-item-container"> 
  <a href="../tests/prompt_validation/NegativeInstruction.html" class="sidebar-item-text sidebar-link">
 <span class="menu-text">NegativeInstruction</span></a>
  </div>
</li>
          <li class="sidebar-item">
  <div class="sidebar-item-container"> 
  <a href="../tests/prompt_validation/Robustness.html" class="sidebar-item-text sidebar-link">
 <span class="menu-text">Robustness</span></a>
  </div>
</li>
          <li class="sidebar-item">
  <div class="sidebar-item-container"> 
  <a href="../tests/prompt_validation/Specificity.html" class="sidebar-item-text sidebar-link">
 <span class="menu-text">Specificity</span></a>
  </div>
</li>
      </ul>
  </li>
      </ul>
  </li>
        <li class="sidebar-item">
  <div class="sidebar-item-container"> 
  <a href="../guide/test-sandbox.html" class="sidebar-item-text sidebar-link">
 <span class="menu-text"> Test sandbox (BETA)</span></a>
  </div>
</li>
        <li class="px-0"><hr class="sidebar-divider hi "></li>
        <li class="sidebar-item">
 <span class="menu-text">NOTEBOOKS</span>
  </li>
        <li class="sidebar-item sidebar-item-section">
      <div class="sidebar-item-container"> 
            <a href="../guide/samples-jupyter-notebooks.html" class="sidebar-item-text sidebar-link">
 <span class="menu-text">Code samples</span></a>
          <a class="sidebar-item-toggle text-start collapsed" data-bs-toggle="collapse" data-bs-target="#" role="navigation" aria-expanded="false" aria-label="Toggle section">
            <i class="bi bi-chevron-right ms-2"></i>
          </a> 
      </div>
      <ul id="" class="collapse list-unstyled sidebar-section depth1 ">  
          <li class="sidebar-item sidebar-item-section">
      <div class="sidebar-item-container"> 
            <a class="sidebar-item-text sidebar-link text-start collapsed" data-bs-toggle="collapse" data-bs-target="#quarto-sidebar-section-10" role="navigation" aria-expanded="false">
 <span class="menu-text">Credit Risk</span></a>
          <a class="sidebar-item-toggle text-start collapsed" data-bs-toggle="collapse" data-bs-target="#quarto-sidebar-section-10" role="navigation" aria-expanded="false" aria-label="Toggle section">
            <i class="bi bi-chevron-right ms-2"></i>
          </a> 
      </div>
      <ul id="quarto-sidebar-section-10" class="collapse list-unstyled sidebar-section depth2 ">  
          <li class="sidebar-item">
  <div class="sidebar-item-container"> 
  <a href="../notebooks/code_samples/credit_risk/application_scorecard_demo.html" class="sidebar-item-text sidebar-link">
 <span class="menu-text">Document an application scorecard model</span></a>
  </div>
</li>
      </ul>
  </li>
          <li class="sidebar-item sidebar-item-section">
      <div class="sidebar-item-container"> 
            <a class="sidebar-item-text sidebar-link text-start collapsed" data-bs-toggle="collapse" data-bs-target="#quarto-sidebar-section-11" role="navigation" aria-expanded="false">
 <span class="menu-text">Custom Tests</span></a>
          <a class="sidebar-item-toggle text-start collapsed" data-bs-toggle="collapse" data-bs-target="#quarto-sidebar-section-11" role="navigation" aria-expanded="false" aria-label="Toggle section">
            <i class="bi bi-chevron-right ms-2"></i>
          </a> 
      </div>
      <ul id="quarto-sidebar-section-11" class="collapse list-unstyled sidebar-section depth2 ">  
          <li class="sidebar-item">
  <div class="sidebar-item-container"> 
  <a href="../notebooks/code_samples/custom_tests/implement_custom_tests.html" class="sidebar-item-text sidebar-link">
 <span class="menu-text">Implement custom tests</span></a>
  </div>
</li>
          <li class="sidebar-item">
  <div class="sidebar-item-container"> 
  <a href="../notebooks/code_samples/custom_tests/integrate_external_test_providers.html" class="sidebar-item-text sidebar-link">
 <span class="menu-text">Integrate external test providers</span></a>
  </div>
</li>
      </ul>
  </li>
          <li class="sidebar-item sidebar-item-section">
      <div class="sidebar-item-container"> 
            <a class="sidebar-item-text sidebar-link text-start collapsed" data-bs-toggle="collapse" data-bs-target="#quarto-sidebar-section-12" role="navigation" aria-expanded="false">
 <span class="menu-text">Customization</span></a>
          <a class="sidebar-item-toggle text-start collapsed" data-bs-toggle="collapse" data-bs-target="#quarto-sidebar-section-12" role="navigation" aria-expanded="false" aria-label="Toggle section">
            <i class="bi bi-chevron-right ms-2"></i>
          </a> 
      </div>
      <ul id="quarto-sidebar-section-12" class="collapse list-unstyled sidebar-section depth2 ">  
          <li class="sidebar-item">
  <div class="sidebar-item-container"> 
  <a href="../notebooks/code_samples/customization/customizing_metrics_with_output_templates.html" class="sidebar-item-text sidebar-link">
 <span class="menu-text">Customize metric outputs using output templates</span></a>
  </div>
</li>
      </ul>
  </li>
          <li class="sidebar-item sidebar-item-section">
      <div class="sidebar-item-container"> 
            <a class="sidebar-item-text sidebar-link text-start collapsed" data-bs-toggle="collapse" data-bs-target="#quarto-sidebar-section-13" role="navigation" aria-expanded="false">
 <span class="menu-text">NLP and LLM</span></a>
          <a class="sidebar-item-toggle text-start collapsed" data-bs-toggle="collapse" data-bs-target="#quarto-sidebar-section-13" role="navigation" aria-expanded="false" aria-label="Toggle section">
            <i class="bi bi-chevron-right ms-2"></i>
          </a> 
      </div>
      <ul id="quarto-sidebar-section-13" class="collapse list-unstyled sidebar-section depth2 ">  
          <li class="sidebar-item">
  <div class="sidebar-item-container"> 
  <a href="../notebooks/code_samples/NLP_and_LLM/foundation_models_integration_demo.html" class="sidebar-item-text sidebar-link">
 <span class="menu-text">Sentiment analysis of financial data using a large language model (LLM)</span></a>
  </div>
</li>
          <li class="sidebar-item">
  <div class="sidebar-item-container"> 
  <a href="../notebooks/code_samples/NLP_and_LLM/foundation_models_summarization_demo.html" class="sidebar-item-text sidebar-link">
 <span class="menu-text">Summarization of financial data using a large language model (LLM)</span></a>
  </div>
</li>
          <li class="sidebar-item">
  <div class="sidebar-item-container"> 
  <a href="../notebooks/code_samples/NLP_and_LLM/hugging_face_integration_demo.html" class="sidebar-item-text sidebar-link">
 <span class="menu-text">Sentiment analysis of financial data using Hugging Face NLP models</span></a>
  </div>
</li>
          <li class="sidebar-item">
  <div class="sidebar-item-container"> 
  <a href="../notebooks/code_samples/NLP_and_LLM/hugging_face_summarization_demo.html" class="sidebar-item-text sidebar-link">
 <span class="menu-text">Summarization of financial data using Hugging Face NLP models</span></a>
  </div>
</li>
          <li class="sidebar-item">
  <div class="sidebar-item-container"> 
  <a href="../notebooks/code_samples/NLP_and_LLM/llm_summarization_demo.html" class="sidebar-item-text sidebar-link">
 <span class="menu-text">Automate news summarization using LLMs</span></a>
  </div>
</li>
          <li class="sidebar-item">
  <div class="sidebar-item-container"> 
  <a href="../notebooks/code_samples/NLP_and_LLM/prompt_validation_demo.html" class="sidebar-item-text sidebar-link">
 <span class="menu-text">Prompt validation for large language models (LLMs)</span></a>
  </div>
</li>
          <li class="sidebar-item">
  <div class="sidebar-item-container"> 
  <a href="../notebooks/code_samples/NLP_and_LLM/rag_documentation_demo.html" class="sidebar-item-text sidebar-link">
 <span class="menu-text">RAG Model Documentation Demo</span></a>
  </div>
</li>
      </ul>
  </li>
          <li class="sidebar-item sidebar-item-section">
      <div class="sidebar-item-container"> 
            <a class="sidebar-item-text sidebar-link text-start collapsed" data-bs-toggle="collapse" data-bs-target="#quarto-sidebar-section-14" role="navigation" aria-expanded="false">
 <span class="menu-text">Regression</span></a>
          <a class="sidebar-item-toggle text-start collapsed" data-bs-toggle="collapse" data-bs-target="#quarto-sidebar-section-14" role="navigation" aria-expanded="false" aria-label="Toggle section">
            <i class="bi bi-chevron-right ms-2"></i>
          </a> 
      </div>
      <ul id="quarto-sidebar-section-14" class="collapse list-unstyled sidebar-section depth2 ">  
          <li class="sidebar-item">
  <div class="sidebar-item-container"> 
  <a href="../notebooks/code_samples/regression/quickstart_regression_full_suite.html" class="sidebar-item-text sidebar-link">
 <span class="menu-text">Document a California Housing Price Prediction regression model</span></a>
  </div>
</li>
      </ul>
  </li>
          <li class="sidebar-item sidebar-item-section">
      <div class="sidebar-item-container"> 
            <a class="sidebar-item-text sidebar-link text-start collapsed" data-bs-toggle="collapse" data-bs-target="#quarto-sidebar-section-15" role="navigation" aria-expanded="false">
 <span class="menu-text">Time Series</span></a>
          <a class="sidebar-item-toggle text-start collapsed" data-bs-toggle="collapse" data-bs-target="#quarto-sidebar-section-15" role="navigation" aria-expanded="false" aria-label="Toggle section">
            <i class="bi bi-chevron-right ms-2"></i>
          </a> 
      </div>
      <ul id="quarto-sidebar-section-15" class="collapse list-unstyled sidebar-section depth2 ">  
          <li class="sidebar-item">
  <div class="sidebar-item-container"> 
  <a href="../notebooks/code_samples/time_series/tutorial_time_series_forecasting.html" class="sidebar-item-text sidebar-link">
 <span class="menu-text">Document a time series forecasting model</span></a>
  </div>
</li>
      </ul>
  </li>
      </ul>
  </li>
        <li class="px-0"><hr class="sidebar-divider hi "></li>
        <li class="sidebar-item">
 <span class="menu-text">REFERENCE</span>
  </li>
        <li class="sidebar-item">
  <div class="sidebar-item-container"> 
  <a href="../validmind/validmind.html" class="sidebar-item-text sidebar-link" target="&quot;_blank&quot;">
 <span class="menu-text">ValidMind Developer Framework </span></a>
  </div>
</li>
    </ul>
    </div>
</nav>
<div id="quarto-sidebar-glass" class="quarto-sidebar-collapse-item" data-bs-toggle="collapse" data-bs-target=".quarto-sidebar-collapse-item"></div>
<!-- margin-sidebar -->
    <div id="quarto-margin-sidebar" class="sidebar margin-sidebar">
        <nav id="TOC" role="doc-toc" class="toc-active">
    <h2 id="toc-title">On this page</h2>
   
  <ul>
  <li><a href="#prerequisites" id="toc-prerequisites" class="nav-link active" data-scroll-target="#prerequisites">Prerequisites</a></li>
  <li><a href="#locate-the-integration-instructions" id="toc-locate-the-integration-instructions" class="nav-link" data-scroll-target="#locate-the-integration-instructions">Locate the developer framework integration instructions</a></li>
  <li><a href="#install-the-client-library" id="toc-install-the-client-library" class="nav-link" data-scroll-target="#install-the-client-library">Install the client library</a></li>
  <li><a href="#initialize-the-client-library" id="toc-initialize-the-client-library" class="nav-link" data-scroll-target="#initialize-the-client-library">Initialize the client library</a></li>
  </ul>
<div class="toc-actions"><ul><li><a href="https://github.com/validmind/documentation/edit/main/site/guide/install-and-initialize-developer-framework.qmd" class="toc-action"><i class="bi bi-github"></i>Edit this page</a></li><li><a href="https://github.com/validmind/documentation/issues/new" class="toc-action"><i class="bi empty"></i>Report an issue</a></li></ul></div></nav>
    </div>
<!-- main -->
<main class="content" id="quarto-document-content">

<header id="title-block-header" class="quarto-title-block default">
<div class="quarto-title">
<h1 class="title">Install and initialize the developer framework</h1>
</div>



<div class="quarto-title-meta">

    
    <div>
    <div class="quarto-title-meta-heading">Published</div>
    <div class="quarto-title-meta-contents">
      <p class="date">June 3, 2024</p>
    </div>
  </div>
  
    
  </div>
  


</header>


<p>ValidMind generates a unique <em>code snippet</em> for each registered model to connect with your developer environment. You initialize the client library with this code snippet, which ensures that your documentation and tests are uploaded to the correct model when you run a Jupyter notebook.</p>
<section id="prerequisites" class="level2">
<h2 class="anchored" data-anchor-id="prerequisites">Prerequisites</h2>
<<<<<<< HEAD
<p>In order to integrate the developer framework and to be able to upload to the ValidMind Platform, you must provide the following information through a code snippet that you copy from the ValidMind Platform UI:</p>
=======
<p>In order to integrate the developer framework and to be able to upload to the platform UI, you must provide the following information through a code snippet that you copy from the ValidMind Platform UI:</p>
>>>>>>> 46324611
<table class="caption-top table">
<thead>
<tr class="header">
<th>Argument</th>
<th>Description</th>
</tr>
</thead>
<tbody>
<tr class="odd">
<td><code>api_host</code></td>
<td>The location of the ValidMind API</td>
</tr>
<tr class="even">
<td><code>api_key</code></td>
<td>The account API key</td>
</tr>
<tr class="odd">
<td><code>api_secret</code></td>
<td>The account secret key</td>
</tr>
<tr class="even">
<td><code>project</code></td>
<td>The project identifier</td>
</tr>
</tbody>
</table>
<p>If you do not have a suitable model with a code snippet to use, you can <a href="../guide/register-models-in-model-inventory.html">register a model</a> first.</p>
<p>The developer framework also requires access to the data sources where data sets used for training, testing, and trained model files are stored. This access is needed to run model documentation and validation tests, and to upload to the platform UI to populate the model documentation and validation reports.</p>
</section>
<section id="locate-the-integration-instructions" class="level2">
<h2 class="anchored" data-anchor-id="locate-the-integration-instructions">Locate the developer framework integration instructions</h2>
<p>For existing projects, this information can be found in the ValidMind Platform UI:</p>
<ol type="1">
<li><p>In the left sidebar, click <a href="https://app.prod.validmind.ai/model-inventory"><strong>Model Inventory</strong></a>.</p></li>
<li><p>Select a model by clicking on it or find your model by applying a filter or searching for it.</p></li>
<li><p>In the left sidebar that appears for your model, click <strong>Getting Started</strong>.</p></li>
<li><p>Locate the code snippet and click <strong><i class="fa-regular fa-copy" aria-label="copy"></i> Copy snippet to clipboard</strong>.</p>
<div class="callout callout-style-simple callout-tip callout-titled">
<div class="callout-header d-flex align-content-center">
<div class="callout-icon-container">
<i class="callout-icon"></i>
</div>
<div class="callout-title-container flex-fill">
Missing the API_SECRET?
</div>
</div>
<div class="callout-body-container callout-body">
<p>Use the <i class="fa-solid fa-copy" aria-label="copy"></i> <strong>icon</strong> to copy the <code>API_SECRET</code> to your clipboard.</p>
</div>
</div></li>
</ol>
</section>
<section id="install-the-client-library" class="level2">
<h2 class="anchored" data-anchor-id="install-the-client-library">Install the client library</h2>
<p>To install the client library:</p>
<pre class="shell"><code>pip install validmind</code></pre>
</section>
<section id="initialize-the-client-library" class="level2">
<h2 class="anchored" data-anchor-id="initialize-the-client-library">Initialize the client library</h2>
<p>To initialize the client library, paste the code snippet with the client integration details directly into your development source code, replacing this example with your own:</p>
<div class="sourceCode" id="cb2"><pre class="sourceCode python code-with-copy"><code class="sourceCode python"><span id="cb2-1"><a href="#cb2-1" aria-hidden="true" tabindex="-1"></a><span class="im">import</span> validmind <span class="im">as</span> vm</span>
<span id="cb2-2"><a href="#cb2-2" aria-hidden="true" tabindex="-1"></a></span>
<span id="cb2-3"><a href="#cb2-3" aria-hidden="true" tabindex="-1"></a>vm.init(</span>
<span id="cb2-4"><a href="#cb2-4" aria-hidden="true" tabindex="-1"></a>  api_host <span class="op">=</span> <span class="st">"https://api.dev.vm.validmind.ai/api/v1/tracking/tracking"</span>,</span>
<span id="cb2-5"><a href="#cb2-5" aria-hidden="true" tabindex="-1"></a>  api_key <span class="op">=</span> <span class="st">"API_KEY"</span>,</span>
<span id="cb2-6"><a href="#cb2-6" aria-hidden="true" tabindex="-1"></a>  api_secret <span class="op">=</span> <span class="st">"API_SECRET"</span>,</span>
<span id="cb2-7"><a href="#cb2-7" aria-hidden="true" tabindex="-1"></a>  project <span class="op">=</span> <span class="st">"PROJECT-IDENTIFIER"</span></span>
<span id="cb2-8"><a href="#cb2-8" aria-hidden="true" tabindex="-1"></a>)</span></code><button title="Copy to Clipboard" class="code-copy-button"><i class="bi"></i></button></pre></div>
<div class="callout callout-style-simple callout-tip callout-titled">
<div class="callout-header d-flex align-content-center">
<div class="callout-icon-container">
<i class="callout-icon"></i>
</div>
<div class="callout-title-container flex-fill">
Missing the <code>API_SECRET</code>?
</div>
</div>
<div class="callout-body-container callout-body">
<p>Click <strong><i class="fa-regular fa-copy" aria-label="copy"></i> Copy snippet to clipboard</strong> to copy everything.</p>
</div>
</div>
<p>After you have pasted the code snippet into your development source code and run your code, the Python client library will connect and register with ValidMind. You can now use the developer framework to document and test your models, and to upload model documentation and test results to the platform UI.</p>


</section>

</main> <!-- /main -->
<script id="quarto-html-after-body" type="application/javascript">
window.document.addEventListener("DOMContentLoaded", function (event) {
  const toggleBodyColorMode = (bsSheetEl) => {
    const mode = bsSheetEl.getAttribute("data-mode");
    const bodyEl = window.document.querySelector("body");
    if (mode === "dark") {
      bodyEl.classList.add("quarto-dark");
      bodyEl.classList.remove("quarto-light");
    } else {
      bodyEl.classList.add("quarto-light");
      bodyEl.classList.remove("quarto-dark");
    }
  }
  const toggleBodyColorPrimary = () => {
    const bsSheetEl = window.document.querySelector("link#quarto-bootstrap");
    if (bsSheetEl) {
      toggleBodyColorMode(bsSheetEl);
    }
  }
  toggleBodyColorPrimary();  
  const icon = "";
  const anchorJS = new window.AnchorJS();
  anchorJS.options = {
    placement: 'right',
    icon: icon
  };
  anchorJS.add('.anchored');
  const isCodeAnnotation = (el) => {
    for (const clz of el.classList) {
      if (clz.startsWith('code-annotation-')) {                     
        return true;
      }
    }
    return false;
  }
  const onCopySuccess = function(e) {
    // button target
    const button = e.trigger;
    // don't keep focus
    button.blur();
    // flash "checked"
    button.classList.add('code-copy-button-checked');
    var currentTitle = button.getAttribute("title");
    button.setAttribute("title", "Copied!");
    let tooltip;
    if (window.bootstrap) {
      button.setAttribute("data-bs-toggle", "tooltip");
      button.setAttribute("data-bs-placement", "left");
      button.setAttribute("data-bs-title", "Copied!");
      tooltip = new bootstrap.Tooltip(button, 
        { trigger: "manual", 
          customClass: "code-copy-button-tooltip",
          offset: [0, -8]});
      tooltip.show();    
    }
    setTimeout(function() {
      if (tooltip) {
        tooltip.hide();
        button.removeAttribute("data-bs-title");
        button.removeAttribute("data-bs-toggle");
        button.removeAttribute("data-bs-placement");
      }
      button.setAttribute("title", currentTitle);
      button.classList.remove('code-copy-button-checked');
    }, 1000);
    // clear code selection
    e.clearSelection();
  }
  const getTextToCopy = function(trigger) {
      const codeEl = trigger.previousElementSibling.cloneNode(true);
      for (const childEl of codeEl.children) {
        if (isCodeAnnotation(childEl)) {
          childEl.remove();
        }
      }
      return codeEl.innerText;
  }
  const clipboard = new window.ClipboardJS('.code-copy-button:not([data-in-quarto-modal])', {
    text: getTextToCopy
  });
  clipboard.on('success', onCopySuccess);
  if (window.document.getElementById('quarto-embedded-source-code-modal')) {
    // For code content inside modals, clipBoardJS needs to be initialized with a container option
    // TODO: Check when it could be a function (https://github.com/zenorocha/clipboard.js/issues/860)
    const clipboardModal = new window.ClipboardJS('.code-copy-button[data-in-quarto-modal]', {
      text: getTextToCopy,
      container: window.document.getElementById('quarto-embedded-source-code-modal')
    });
    clipboardModal.on('success', onCopySuccess);
  }
    var localhostRegex = new RegExp(/^(?:http|https):\/\/localhost\:?[0-9]*\//);
    var mailtoRegex = new RegExp(/^mailto:/);
      var filterRegex = new RegExp('/' + window.location.host + '/');
    var isInternal = (href) => {
        return filterRegex.test(href) || localhostRegex.test(href) || mailtoRegex.test(href);
    }
    // Inspect non-navigation links and adorn them if external
 	var links = window.document.querySelectorAll('a[href]:not(.nav-link):not(.navbar-brand):not(.toc-action):not(.sidebar-link):not(.sidebar-item-toggle):not(.pagination-link):not(.no-external):not([aria-hidden]):not(.dropdown-item):not(.quarto-navigation-tool):not(.about-link)');
    for (var i=0; i<links.length; i++) {
      const link = links[i];
      if (!isInternal(link.href)) {
        // undo the damage that might have been done by quarto-nav.js in the case of
        // links that we want to consider external
        if (link.dataset.originalHref !== undefined) {
          link.href = link.dataset.originalHref;
        }
          // target, if specified
          link.setAttribute("target", "_blank");
          if (link.getAttribute("rel") === null) {
            link.setAttribute("rel", "noopener");
          }
          // default icon
          link.classList.add("external");
      }
    }
  function tippyHover(el, contentFn, onTriggerFn, onUntriggerFn) {
    const config = {
      allowHTML: true,
      maxWidth: 500,
      delay: 100,
      arrow: false,
      appendTo: function(el) {
          return el.parentElement;
      },
      interactive: true,
      interactiveBorder: 10,
      theme: 'quarto',
      placement: 'bottom-start',
    };
    if (contentFn) {
      config.content = contentFn;
    }
    if (onTriggerFn) {
      config.onTrigger = onTriggerFn;
    }
    if (onUntriggerFn) {
      config.onUntrigger = onUntriggerFn;
    }
    window.tippy(el, config); 
  }
  const noterefs = window.document.querySelectorAll('a[role="doc-noteref"]');
  for (var i=0; i<noterefs.length; i++) {
    const ref = noterefs[i];
    tippyHover(ref, function() {
      // use id or data attribute instead here
      let href = ref.getAttribute('data-footnote-href') || ref.getAttribute('href');
      try { href = new URL(href).hash; } catch {}
      const id = href.replace(/^#\/?/, "");
      const note = window.document.getElementById(id);
      if (note) {
        return note.innerHTML;
      } else {
        return "";
      }
    });
  }
  const xrefs = window.document.querySelectorAll('a.quarto-xref');
  const processXRef = (id, note) => {
    // Strip column container classes
    const stripColumnClz = (el) => {
      el.classList.remove("page-full", "page-columns");
      if (el.children) {
        for (const child of el.children) {
          stripColumnClz(child);
        }
      }
    }
    stripColumnClz(note)
    if (id === null || id.startsWith('sec-')) {
      // Special case sections, only their first couple elements
      const container = document.createElement("div");
      if (note.children && note.children.length > 2) {
        container.appendChild(note.children[0].cloneNode(true));
        for (let i = 1; i < note.children.length; i++) {
          const child = note.children[i];
          if (child.tagName === "P" && child.innerText === "") {
            continue;
          } else {
            container.appendChild(child.cloneNode(true));
            break;
          }
        }
        if (window.Quarto?.typesetMath) {
          window.Quarto.typesetMath(container);
        }
        return container.innerHTML
      } else {
        if (window.Quarto?.typesetMath) {
          window.Quarto.typesetMath(note);
        }
        return note.innerHTML;
      }
    } else {
      // Remove any anchor links if they are present
      const anchorLink = note.querySelector('a.anchorjs-link');
      if (anchorLink) {
        anchorLink.remove();
      }
      if (window.Quarto?.typesetMath) {
        window.Quarto.typesetMath(note);
      }
      // TODO in 1.5, we should make sure this works without a callout special case
      if (note.classList.contains("callout")) {
        return note.outerHTML;
      } else {
        return note.innerHTML;
      }
    }
  }
  for (var i=0; i<xrefs.length; i++) {
    const xref = xrefs[i];
    tippyHover(xref, undefined, function(instance) {
      instance.disable();
      let url = xref.getAttribute('href');
      let hash = undefined; 
      if (url.startsWith('#')) {
        hash = url;
      } else {
        try { hash = new URL(url).hash; } catch {}
      }
      if (hash) {
        const id = hash.replace(/^#\/?/, "");
        const note = window.document.getElementById(id);
        if (note !== null) {
          try {
            const html = processXRef(id, note.cloneNode(true));
            instance.setContent(html);
          } finally {
            instance.enable();
            instance.show();
          }
        } else {
          // See if we can fetch this
          fetch(url.split('#')[0])
          .then(res => res.text())
          .then(html => {
            const parser = new DOMParser();
            const htmlDoc = parser.parseFromString(html, "text/html");
            const note = htmlDoc.getElementById(id);
            if (note !== null) {
              const html = processXRef(id, note);
              instance.setContent(html);
            } 
          }).finally(() => {
            instance.enable();
            instance.show();
          });
        }
      } else {
        // See if we can fetch a full url (with no hash to target)
        // This is a special case and we should probably do some content thinning / targeting
        fetch(url)
        .then(res => res.text())
        .then(html => {
          const parser = new DOMParser();
          const htmlDoc = parser.parseFromString(html, "text/html");
          const note = htmlDoc.querySelector('main.content');
          if (note !== null) {
            // This should only happen for chapter cross references
            // (since there is no id in the URL)
            // remove the first header
            if (note.children.length > 0 && note.children[0].tagName === "HEADER") {
              note.children[0].remove();
            }
            const html = processXRef(null, note);
            instance.setContent(html);
          } 
        }).finally(() => {
          instance.enable();
          instance.show();
        });
      }
    }, function(instance) {
    });
  }
      let selectedAnnoteEl;
      const selectorForAnnotation = ( cell, annotation) => {
        let cellAttr = 'data-code-cell="' + cell + '"';
        let lineAttr = 'data-code-annotation="' +  annotation + '"';
        const selector = 'span[' + cellAttr + '][' + lineAttr + ']';
        return selector;
      }
      const selectCodeLines = (annoteEl) => {
        const doc = window.document;
        const targetCell = annoteEl.getAttribute("data-target-cell");
        const targetAnnotation = annoteEl.getAttribute("data-target-annotation");
        const annoteSpan = window.document.querySelector(selectorForAnnotation(targetCell, targetAnnotation));
        const lines = annoteSpan.getAttribute("data-code-lines").split(",");
        const lineIds = lines.map((line) => {
          return targetCell + "-" + line;
        })
        let top = null;
        let height = null;
        let parent = null;
        if (lineIds.length > 0) {
            //compute the position of the single el (top and bottom and make a div)
            const el = window.document.getElementById(lineIds[0]);
            top = el.offsetTop;
            height = el.offsetHeight;
            parent = el.parentElement.parentElement;
          if (lineIds.length > 1) {
            const lastEl = window.document.getElementById(lineIds[lineIds.length - 1]);
            const bottom = lastEl.offsetTop + lastEl.offsetHeight;
            height = bottom - top;
          }
          if (top !== null && height !== null && parent !== null) {
            // cook up a div (if necessary) and position it 
            let div = window.document.getElementById("code-annotation-line-highlight");
            if (div === null) {
              div = window.document.createElement("div");
              div.setAttribute("id", "code-annotation-line-highlight");
              div.style.position = 'absolute';
              parent.appendChild(div);
            }
            div.style.top = top - 2 + "px";
            div.style.height = height + 4 + "px";
            div.style.left = 0;
            let gutterDiv = window.document.getElementById("code-annotation-line-highlight-gutter");
            if (gutterDiv === null) {
              gutterDiv = window.document.createElement("div");
              gutterDiv.setAttribute("id", "code-annotation-line-highlight-gutter");
              gutterDiv.style.position = 'absolute';
              const codeCell = window.document.getElementById(targetCell);
              const gutter = codeCell.querySelector('.code-annotation-gutter');
              gutter.appendChild(gutterDiv);
            }
            gutterDiv.style.top = top - 2 + "px";
            gutterDiv.style.height = height + 4 + "px";
          }
          selectedAnnoteEl = annoteEl;
        }
      };
      const unselectCodeLines = () => {
        const elementsIds = ["code-annotation-line-highlight", "code-annotation-line-highlight-gutter"];
        elementsIds.forEach((elId) => {
          const div = window.document.getElementById(elId);
          if (div) {
            div.remove();
          }
        });
        selectedAnnoteEl = undefined;
      };
        // Handle positioning of the toggle
    window.addEventListener(
      "resize",
      throttle(() => {
        elRect = undefined;
        if (selectedAnnoteEl) {
          selectCodeLines(selectedAnnoteEl);
        }
      }, 10)
    );
    function throttle(fn, ms) {
    let throttle = false;
    let timer;
      return (...args) => {
        if(!throttle) { // first call gets through
            fn.apply(this, args);
            throttle = true;
        } else { // all the others get throttled
            if(timer) clearTimeout(timer); // cancel #2
            timer = setTimeout(() => {
              fn.apply(this, args);
              timer = throttle = false;
            }, ms);
        }
      };
    }
      // Attach click handler to the DT
      const annoteDls = window.document.querySelectorAll('dt[data-target-cell]');
      for (const annoteDlNode of annoteDls) {
        annoteDlNode.addEventListener('click', (event) => {
          const clickedEl = event.target;
          if (clickedEl !== selectedAnnoteEl) {
            unselectCodeLines();
            const activeEl = window.document.querySelector('dt[data-target-cell].code-annotation-active');
            if (activeEl) {
              activeEl.classList.remove('code-annotation-active');
            }
            selectCodeLines(clickedEl);
            clickedEl.classList.add('code-annotation-active');
          } else {
            // Unselect the line
            unselectCodeLines();
            clickedEl.classList.remove('code-annotation-active');
          }
        });
      }
  const findCites = (el) => {
    const parentEl = el.parentElement;
    if (parentEl) {
      const cites = parentEl.dataset.cites;
      if (cites) {
        return {
          el,
          cites: cites.split(' ')
        };
      } else {
        return findCites(el.parentElement)
      }
    } else {
      return undefined;
    }
  };
  var bibliorefs = window.document.querySelectorAll('a[role="doc-biblioref"]');
  for (var i=0; i<bibliorefs.length; i++) {
    const ref = bibliorefs[i];
    const citeInfo = findCites(ref);
    if (citeInfo) {
      tippyHover(citeInfo.el, function() {
        var popup = window.document.createElement('div');
        citeInfo.cites.forEach(function(cite) {
          var citeDiv = window.document.createElement('div');
          citeDiv.classList.add('hanging-indent');
          citeDiv.classList.add('csl-entry');
          var biblioDiv = window.document.getElementById('ref-' + cite);
          if (biblioDiv) {
            citeDiv.innerHTML = biblioDiv.innerHTML;
          }
          popup.appendChild(citeDiv);
        });
        return popup.innerHTML;
      });
    }
  }
});
</script>
<nav class="page-navigation">
  <div class="nav-page nav-page-previous">
      <a href="../guide/generate-model-documentation.html" class="pagination-link" aria-label="Generate model documentation">
        <i class="bi bi-arrow-left-short"></i> <span class="nav-page-text">Generate model documentation</span>
      </a>          
  </div>
  <div class="nav-page nav-page-next">
      <a href="../guide/store-credentials-in-env-file.html" class="pagination-link" aria-label="Store project credentials in .env files">
        <span class="nav-page-text">Store project credentials in .env files</span> <i class="bi bi-arrow-right-short"></i>
      </a>
  </div>
</nav>
</div> <!-- /content -->
<footer class="footer">
  <div class="nav-footer">
    <div class="nav-footer-left">
<p><em>© Copyright 2023-2024 ValidMind Inc.&nbsp;All Rights Reserved.</em></p>
</div>   
    <div class="nav-footer-center">

<div class="toc-actions d-sm-block d-md-none"><ul><li><a href="https://github.com/validmind/documentation/edit/main/site/guide/install-and-initialize-developer-framework.qmd" class="toc-action"><i class="bi bi-github"></i>Edit this page</a></li><li><a href="https://github.com/validmind/documentation/issues/new" class="toc-action"><i class="bi empty"></i>Report an issue</a></li></ul></div><div class="cookie-consent-footer"><a href="#" id="open_preferences_center">Cookie Preferences</a></div></div>
    <div class="nav-footer-right">
      <ul class="footer-items list-unstyled">
    <li class="nav-item">
    <a class="nav-link" href="https://validmind.com/" target="_blank">
<p>validmind.com <i class="fa-solid fa-external-link" aria-label="external-link"></i></p>
</a>
  </li>  
    <li class="nav-item">
    <a class="nav-link" href="https://validmind.com/privacy-policy/">
<p>Privacy Policy</p>
</a>
  </li>  
    <li class="nav-item">
    <a class="nav-link" href="https://validmind.com/terms-of-use/">
<p>Terms of Use</p>
</a>
  </li>  
    <li class="nav-item compact">
    <a class="nav-link" href="https://github.com/validmind/documentation">
      <i class="bi bi-github" role="img">
</i> 
    </a>
  </li>  
    <li class="nav-item compact">
    <a class="nav-link" href="https://www.linkedin.com/company/validmind/">
      <i class="bi bi-linkedin" role="img">
</i> 
    </a>
  </li>  
</ul>
    </div>
  </div>
</footer>




</body></html><|MERGE_RESOLUTION|>--- conflicted
+++ resolved
@@ -1702,11 +1702,7 @@
 <p>ValidMind generates a unique <em>code snippet</em> for each registered model to connect with your developer environment. You initialize the client library with this code snippet, which ensures that your documentation and tests are uploaded to the correct model when you run a Jupyter notebook.</p>
 <section id="prerequisites" class="level2">
 <h2 class="anchored" data-anchor-id="prerequisites">Prerequisites</h2>
-<<<<<<< HEAD
-<p>In order to integrate the developer framework and to be able to upload to the ValidMind Platform, you must provide the following information through a code snippet that you copy from the ValidMind Platform UI:</p>
-=======
 <p>In order to integrate the developer framework and to be able to upload to the platform UI, you must provide the following information through a code snippet that you copy from the ValidMind Platform UI:</p>
->>>>>>> 46324611
 <table class="caption-top table">
 <thead>
 <tr class="header">
