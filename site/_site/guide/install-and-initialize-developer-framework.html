<!DOCTYPE html>
<html xmlns="http://www.w3.org/1999/xhtml" lang="en" xml:lang="en"><head>

<meta charset="utf-8">
<meta name="generator" content="quarto-1.4.549">

<meta name="viewport" content="width=device-width, initial-scale=1.0, user-scalable=yes">

<<<<<<< HEAD
<meta name="dcterms.date" content="2024-02-06">
=======
<meta name="dcterms.date" content="2024-02-07">
<meta name="keywords" content="install developer framework, initialize developer framework, model developer, ai risk, model risk management, ValidMind">
>>>>>>> c52f6e76

<title>ValidMind - Install and initialize the Developer Framework</title>
<style>
code{white-space: pre-wrap;}
span.smallcaps{font-variant: small-caps;}
div.columns{display: flex; gap: min(4vw, 1.5em);}
div.column{flex: auto; overflow-x: auto;}
div.hanging-indent{margin-left: 1.5em; text-indent: -1.5em;}
ul.task-list{list-style: none;}
ul.task-list li input[type="checkbox"] {
  width: 0.8em;
  margin: 0 0.8em 0.2em -1em; /* quarto-specific, see https://github.com/quarto-dev/quarto-cli/issues/4556 */ 
  vertical-align: middle;
}
/* CSS for syntax highlighting */
pre > code.sourceCode { white-space: pre; position: relative; }
pre > code.sourceCode > span { line-height: 1.25; }
pre > code.sourceCode > span:empty { height: 1.2em; }
.sourceCode { overflow: visible; }
code.sourceCode > span { color: inherit; text-decoration: inherit; }
div.sourceCode { margin: 1em 0; }
pre.sourceCode { margin: 0; }
@media screen {
div.sourceCode { overflow: auto; }
}
@media print {
pre > code.sourceCode { white-space: pre-wrap; }
pre > code.sourceCode > span { text-indent: -5em; padding-left: 5em; }
}
pre.numberSource code
  { counter-reset: source-line 0; }
pre.numberSource code > span
  { position: relative; left: -4em; counter-increment: source-line; }
pre.numberSource code > span > a:first-child::before
  { content: counter(source-line);
    position: relative; left: -1em; text-align: right; vertical-align: baseline;
    border: none; display: inline-block;
    -webkit-touch-callout: none; -webkit-user-select: none;
    -khtml-user-select: none; -moz-user-select: none;
    -ms-user-select: none; user-select: none;
    padding: 0 4px; width: 4em;
  }
pre.numberSource { margin-left: 3em;  padding-left: 4px; }
div.sourceCode
  {   }
@media screen {
pre > code.sourceCode > span > a:first-child::before { text-decoration: underline; }
}
</style>


<script src="../site_libs/quarto-nav/quarto-nav.js"></script>
<script src="../site_libs/clipboard/clipboard.min.js"></script>
<script src="../site_libs/quarto-search/autocomplete.umd.js"></script>
<script src="../site_libs/quarto-search/fuse.min.js"></script>
<script src="../site_libs/quarto-search/quarto-search.js"></script>
<meta name="quarto:offset" content="../">
<link href="../validmind.png" rel="icon" type="image/png">
<script src="../site_libs/quarto-html/quarto.js"></script>
<script src="../site_libs/quarto-html/popper.min.js"></script>
<script src="../site_libs/quarto-html/tippy.umd.min.js"></script>
<script src="../site_libs/quarto-html/anchor.min.js"></script>
<link href="../site_libs/quarto-html/tippy.css" rel="stylesheet">
<link href="../site_libs/quarto-html/quarto-syntax-highlighting.css" rel="stylesheet" class="quarto-color-scheme" id="quarto-text-highlighting-styles">
<link href="../site_libs/quarto-html/quarto-syntax-highlighting-dark.css" rel="prefetch" class="quarto-color-scheme quarto-color-alternate" id="quarto-text-highlighting-styles">
<script src="../site_libs/bootstrap/bootstrap.min.js"></script>
<link href="../site_libs/bootstrap/bootstrap-icons.css" rel="stylesheet">
<link href="../site_libs/bootstrap/bootstrap.min.css" rel="stylesheet" class="quarto-color-scheme" id="quarto-bootstrap" data-mode="light">
<link href="../site_libs/bootstrap/bootstrap-dark.min.css" rel="prefetch" class="quarto-color-scheme quarto-color-alternate" id="quarto-bootstrap" data-mode="dark">
<link href="../site_libs/quarto-contrib/fontawesome6-0.1.0/all.css" rel="stylesheet">
<link href="../site_libs/quarto-contrib/fontawesome6-0.1.0/latex-fontsize.css" rel="stylesheet">
<script id="quarto-search-options" type="application/json">{
  "location": "sidebar",
  "copy-button": false,
  "collapse-after": 3,
  "panel-placement": "start",
  "type": "textbox",
  "limit": 50,
  "keyboard-shortcut": [
    "f",
    "/",
    "s"
  ],
  "language": {
    "search-no-results-text": "No results",
    "search-matching-documents-text": "matching documents",
    "search-copy-link-title": "Copy link to search",
    "search-hide-matches-text": "Hide additional matches",
    "search-more-match-text": "more match in this document",
    "search-more-matches-text": "more matches in this document",
    "search-clear-button-title": "Clear",
    "search-text-placeholder": "",
    "search-detached-cancel-button-title": "Cancel",
    "search-submit-button-title": "Submit",
    "search-label": "Search"
  }
}</script>
<script async="" src="https://www.googletagmanager.com/gtag/js?id=G-S46CKWPNSS"></script>

<script type="text/javascript">

window.dataLayer = window.dataLayer || [];
function gtag(){dataLayer.push(arguments);}
gtag('js', new Date());
gtag('config', 'G-S46CKWPNSS', { 'anonymize_ip': true});
</script>


<link rel="stylesheet" href="../styles.css">
</head>

<body class="nav-sidebar docked nav-fixed slimcontent">

<div id="quarto-search-results"></div>
  <header id="quarto-header" class="headroom fixed-top">
    <nav class="navbar navbar-expand-lg " data-bs-theme="dark">
      <div class="navbar-container container-fluid">
      <div class="navbar-brand-container mx-auto">
    <a href="../index.html" class="navbar-brand navbar-brand-logo">
    <img src="../guide/ValidMind-logo-color.svg" alt="" class="navbar-logo">
    </a>
  </div>
          <button class="navbar-toggler" type="button" data-bs-toggle="collapse" data-bs-target="#navbarCollapse" aria-controls="navbarCollapse" aria-expanded="false" aria-label="Toggle navigation" onclick="if (window.quartoToggleHeadroom) { window.quartoToggleHeadroom(); }">
  <span class="navbar-toggler-icon"></span>
</button>
          <div class="collapse navbar-collapse" id="navbarCollapse">
            <ul class="navbar-nav navbar-nav-scroll me-auto">
  <li class="nav-item">
    <a class="nav-link" href="../guide/get-started.html"> 
<span class="menu-text">Get Started</span></a>
  </li>  
  <li class="nav-item">
<<<<<<< HEAD
    <a class="nav-link" href="../guide/guides.html"> 
=======
    <a class="nav-link" href="../guide/guide.html"> 
>>>>>>> c52f6e76
<span class="menu-text">Guides</span></a>
  </li>  
  <li class="nav-item dropdown ">
    <a class="nav-link dropdown-toggle" href="#" id="nav-menu-fa-cube--developer-framework" role="button" data-bs-toggle="dropdown" aria-expanded="false">
 <span class="menu-text"><i class="fa-solid fa-cube" aria-label="cube"></i> Developer Framework</span>
    </a>
    <ul class="dropdown-menu" aria-labelledby="nav-menu-fa-cube--developer-framework">    
        <li>
    <a class="dropdown-item" href="../guide/get-started-developer-framework.html">
 <span class="dropdown-text"><i class="fa-solid fa-rocket" aria-label="rocket"></i> Get Started</span></a>
  </li>  
        <li>
    <a class="dropdown-item" href="../guide/supported-models.html">
 <span class="dropdown-text"><i class="fa-solid fa-cubes" aria-label="cubes"></i> Supported Models</span></a>
  </li>  
        <li><hr class="dropdown-divider"></li>
        <li class="dropdown-header"><i class="fa-solid fa-code" aria-label="code"></i> CODE SAMPLES</li>
        <li>
    <a class="dropdown-item" href="../notebooks/quickstart_customer_churn_full_suite.html">
 <span class="dropdown-text"><i class="fa-solid fa-book" aria-label="book"></i> Quickstart · <code>Customer Churn</code> · <code>Binary Classification</code></span></a>
  </li>  
        <li>
    <a class="dropdown-item" href="../guide/samples-jupyter-notebooks.html">
 <span class="dropdown-text"><i class="fa-solid fa-book-open-reader" aria-label="book-open-reader"></i> More Samples · <code>LLM</code> · <code>NLP</code> · <code>Time Series</code> · <code>Etc.</code></span></a>
  </li>  
        <li>
    <a class="dropdown-item" href="../notebooks.zip">
 <span class="dropdown-text"><i class="fa-solid fa-download" aria-label="download"></i> Download Samples · <code>notebooks.zip</code></span></a>
  </li>  
        <li>
    <a class="dropdown-item" href="https://jupyterhub.validmind.com/">
 <span class="dropdown-text"><i class="fa-solid fa-hand-point-right" aria-label="hand-point-right"></i> Try it on Jupyter Hub <i class="fa-solid fa-hand-point-left" aria-label="hand-point-left"></i></span></a>
  </li>  
        <li><hr class="dropdown-divider"></li>
        <li class="dropdown-header"><i class="fa-solid fa-vial" aria-label="vial"></i> TESTING</li>
        <li>
    <a class="dropdown-item" href="../guide/testing-overview.html">
 <span class="dropdown-text"><i class="fa-solid fa-flask-vial" aria-label="flask-vial"></i> Run Tests &amp; Test Suites</span></a>
  </li>  
        <li>
    <a class="dropdown-item" href="../guide/test-descriptions.html">
 <span class="dropdown-text"><i class="fa-solid fa-microscope" aria-label="microscope"></i> Test Descriptions</span></a>
  </li>  
        <li><hr class="dropdown-divider"></li>
        <li class="dropdown-header"><i class="fa-solid fa-book" aria-label="book"></i> REFERENCE</li>
        <li>
    <a class="dropdown-item" href="../validmind/validmind.html" target="_blank">
 <span class="dropdown-text"><i class="fa-solid fa-external-link" aria-label="external-link"></i> Developer Framework</span></a>
  </li>  
    </ul>
  </li>
  <li class="nav-item">
    <a class="nav-link" href="../guide/faq.html"> 
<span class="menu-text">FAQ</span></a>
  </li>  
  <li class="nav-item">
    <a class="nav-link" href="../guide/support.html"> 
<span class="menu-text">Support</span></a>
  </li>  
  <li class="nav-item">
    <a class="nav-link" href="https://validmind.com/" target="_blank"> 
<span class="menu-text">validmind.com <i class="fa-solid fa-external-link" aria-label="external-link"></i></span></a>
  </li>  
</ul>
          </div> <!-- /navcollapse -->
          <div class="quarto-navbar-tools">
<<<<<<< HEAD
  <a href="" class="quarto-color-scheme-toggle quarto-navigation-tool  px-1" onclick="window.quartoToggleColorScheme(); return false;" title="Toggle dark mode"><i class="bi"></i></a>
=======
>>>>>>> c52f6e76
</div>
      </div> <!-- /container-fluid -->
    </nav>
  <nav class="quarto-secondary-nav">
    <div class="container-fluid d-flex">
      <button type="button" class="quarto-btn-toggle btn" data-bs-toggle="collapse" data-bs-target=".quarto-sidebar-collapse-item" aria-controls="quarto-sidebar" aria-expanded="false" aria-label="Toggle sidebar navigation" onclick="if (window.quartoToggleHeadroom) { window.quartoToggleHeadroom(); }">
        <i class="bi bi-layout-text-sidebar-reverse"></i>
      </button>
        <nav class="quarto-page-breadcrumbs" aria-label="breadcrumb"><ol class="breadcrumb"><li class="breadcrumb-item"><a href="../guide/install-and-initialize-developer-framework.html">Install and initialize the Developer Framework</a></li></ol></nav>
        <a class="flex-grow-1" role="button" data-bs-toggle="collapse" data-bs-target=".quarto-sidebar-collapse-item" aria-controls="quarto-sidebar" aria-expanded="false" aria-label="Toggle sidebar navigation" onclick="if (window.quartoToggleHeadroom) { window.quartoToggleHeadroom(); }">      
        </a>
      <button type="button" class="btn quarto-search-button" aria-label="" onclick="window.quartoOpenSearch();">
        <i class="bi bi-search"></i>
      </button>
    </div>
  </nav>
</header>
<!-- content -->
<div id="quarto-content" class="quarto-container page-columns page-rows-contents page-layout-article page-navbar">
<!-- sidebar -->
  <nav id="quarto-sidebar" class="sidebar collapse collapse-horizontal quarto-sidebar-collapse-item sidebar-navigation docked overflow-auto">
        <div class="mt-2 flex-shrink-0 align-items-center">
        <div class="sidebar-search">
        <div id="quarto-search" class="" title="Search"></div>
        </div>
        </div>
    <div class="sidebar-menu-container"> 
    <ul class="list-unstyled mt-1">
        <li class="sidebar-item">
  <div class="sidebar-item-container"> 
  <a href="../guide/get-started-developer-framework.html" class="sidebar-item-text sidebar-link">
 <span class="menu-text">Get started with the ValidMind Developer Framework</span></a>
  </div>
</li>
        <li class="sidebar-item">
  <div class="sidebar-item-container"> 
  <a href="../guide/supported-models.html" class="sidebar-item-text sidebar-link">
 <span class="menu-text">Supported models</span></a>
  </div>
</li>
        <li class="px-0"><hr class="sidebar-divider hi "></li>
        <li class="sidebar-item">
  <div class="sidebar-item-container"> 
  <a href="../guide/install-and-initialize-developer-framework.html" class="sidebar-item-text sidebar-link active">
 <span class="menu-text">Install and initialize the Developer Framework</span></a>
  </div>
</li>
        <li class="px-0"><hr class="sidebar-divider hi "></li>
        <li class="sidebar-item sidebar-item-section">
      <div class="sidebar-item-container"> 
            <a href="../guide/testing-overview.html" class="sidebar-item-text sidebar-link">
 <span class="menu-text">Run tests &amp; test suites</span></a>
          <a class="sidebar-item-toggle text-start" data-bs-toggle="collapse" data-bs-target="#" aria-expanded="true" aria-label="Toggle section">
            <i class="bi bi-chevron-right ms-2"></i>
          </a> 
      </div>
      <ul id="" class="collapse list-unstyled sidebar-section depth1 show">  
          <li class="sidebar-item">
  <div class="sidebar-item-container"> 
  <a href="../notebooks/how_to/configure_dataset_features.html" class="sidebar-item-text sidebar-link">
 <span class="menu-text">Configuring and Using Dataset Features</span></a>
  </div>
</li>
          <li class="sidebar-item">
  <div class="sidebar-item-container"> 
  <a href="../notebooks/how_to/configure_parameters_demo.html" class="sidebar-item-text sidebar-link">
 <span class="menu-text">Configure Parameters for a Specific Test</span></a>
  </div>
</li>
          <li class="sidebar-item">
  <div class="sidebar-item-container"> 
  <a href="../notebooks/how_to/explore_test_suites.html" class="sidebar-item-text sidebar-link">
 <span class="menu-text">Viewing All Available Test Suites and Tests</span></a>
  </div>
</li>
          <li class="sidebar-item">
  <div class="sidebar-item-container"> 
  <a href="../notebooks/how_to/explore_tests.html" class="sidebar-item-text sidebar-link">
 <span class="menu-text">Exploring Tests in the Developer Framework:</span></a>
  </div>
</li>
          <li class="sidebar-item">
  <div class="sidebar-item-container"> 
  <a href="../notebooks/how_to/implementing_custom_tests.html" class="sidebar-item-text sidebar-link">
 <span class="menu-text">Implementing Custom Metrics and Threshold Tests</span></a>
  </div>
</li>
          <li class="sidebar-item">
  <div class="sidebar-item-container"> 
  <a href="../notebooks/how_to/run_a_test.html" class="sidebar-item-text sidebar-link">
 <span class="menu-text">Running an Individual Test</span></a>
  </div>
</li>
          <li class="sidebar-item">
  <div class="sidebar-item-container"> 
  <a href="../notebooks/how_to/run_a_test_suite.html" class="sidebar-item-text sidebar-link">
 <span class="menu-text">Running an Individual Test Suite</span></a>
  </div>
</li>
          <li class="sidebar-item">
  <div class="sidebar-item-container"> 
  <a href="../notebooks/how_to/run_documentation_sections.html" class="sidebar-item-text sidebar-link">
 <span class="menu-text">Running Individual Documentation Sections</span></a>
  </div>
</li>
      </ul>
  </li>
        <li class="sidebar-item sidebar-item-section">
      <div class="sidebar-item-container"> 
            <a href="../guide/test-descriptions.html" class="sidebar-item-text sidebar-link">
 <span class="menu-text">Test descriptions</span></a>
          <a class="sidebar-item-toggle text-start" data-bs-toggle="collapse" data-bs-target="#" aria-expanded="true" aria-label="Toggle section">
            <i class="bi bi-chevron-right ms-2"></i>
          </a> 
      </div>
      <ul id="" class="collapse list-unstyled sidebar-section depth1 show">  
          <li class="sidebar-item sidebar-item-section">
      <div class="sidebar-item-container"> 
            <a class="sidebar-item-text sidebar-link text-start collapsed" data-bs-toggle="collapse" data-bs-target="#quarto-sidebar-section-1" aria-expanded="false">
 <span class="menu-text">Data Validation</span></a>
          <a class="sidebar-item-toggle text-start collapsed" data-bs-toggle="collapse" data-bs-target="#quarto-sidebar-section-1" aria-expanded="false" aria-label="Toggle section">
            <i class="bi bi-chevron-right ms-2"></i>
          </a> 
      </div>
      <ul id="quarto-sidebar-section-1" class="collapse list-unstyled sidebar-section depth2 ">  
          <li class="sidebar-item">
  <div class="sidebar-item-container"> 
  <a href="../tests/data_validation/ACFandPACFPlot.html" class="sidebar-item-text sidebar-link">
 <span class="menu-text">ACFandPACFPlot</span></a>
  </div>
</li>
          <li class="sidebar-item">
  <div class="sidebar-item-container"> 
  <a href="../tests/data_validation/ANOVAOneWayTable.html" class="sidebar-item-text sidebar-link">
 <span class="menu-text">ANOVAOneWayTable</span></a>
  </div>
</li>
          <li class="sidebar-item">
  <div class="sidebar-item-container"> 
  <a href="../tests/data_validation/AutoAR.html" class="sidebar-item-text sidebar-link">
 <span class="menu-text">AutoAR</span></a>
  </div>
</li>
          <li class="sidebar-item">
  <div class="sidebar-item-container"> 
  <a href="../tests/data_validation/AutoMA.html" class="sidebar-item-text sidebar-link">
 <span class="menu-text">AutoMA</span></a>
  </div>
</li>
          <li class="sidebar-item">
  <div class="sidebar-item-container"> 
  <a href="../tests/data_validation/AutoSeasonality.html" class="sidebar-item-text sidebar-link">
 <span class="menu-text">AutoSeasonality</span></a>
  </div>
</li>
          <li class="sidebar-item">
  <div class="sidebar-item-container"> 
  <a href="../tests/data_validation/AutoStationarity.html" class="sidebar-item-text sidebar-link">
 <span class="menu-text">AutoStationarity</span></a>
  </div>
</li>
          <li class="sidebar-item">
  <div class="sidebar-item-container"> 
  <a href="../tests/data_validation/BivariateFeaturesBarPlots.html" class="sidebar-item-text sidebar-link">
 <span class="menu-text">BivariateFeaturesBarPlots</span></a>
  </div>
</li>
          <li class="sidebar-item">
  <div class="sidebar-item-container"> 
  <a href="../tests/data_validation/BivariateHistograms.html" class="sidebar-item-text sidebar-link">
 <span class="menu-text">BivariateHistograms</span></a>
  </div>
</li>
          <li class="sidebar-item">
  <div class="sidebar-item-container"> 
  <a href="../tests/data_validation/BivariateScatterPlots.html" class="sidebar-item-text sidebar-link">
 <span class="menu-text">BivariateScatterPlots</span></a>
  </div>
</li>
          <li class="sidebar-item">
  <div class="sidebar-item-container"> 
  <a href="../tests/data_validation/ChiSquaredFeaturesTable.html" class="sidebar-item-text sidebar-link">
 <span class="menu-text">ChiSquaredFeaturesTable</span></a>
  </div>
</li>
          <li class="sidebar-item">
  <div class="sidebar-item-container"> 
  <a href="../tests/data_validation/ClassImbalance.html" class="sidebar-item-text sidebar-link">
 <span class="menu-text">ClassImbalance</span></a>
  </div>
</li>
          <li class="sidebar-item">
  <div class="sidebar-item-container"> 
  <a href="../tests/data_validation/DatasetCorrelations.html" class="sidebar-item-text sidebar-link">
 <span class="menu-text">DatasetCorrelations</span></a>
  </div>
</li>
          <li class="sidebar-item">
  <div class="sidebar-item-container"> 
  <a href="../tests/data_validation/DatasetDescription.html" class="sidebar-item-text sidebar-link">
 <span class="menu-text">DatasetDescription</span></a>
  </div>
</li>
          <li class="sidebar-item">
  <div class="sidebar-item-container"> 
  <a href="../tests/data_validation/DatasetMetadata.html" class="sidebar-item-text sidebar-link">
 <span class="menu-text">DatasetMetadata</span></a>
  </div>
</li>
          <li class="sidebar-item">
  <div class="sidebar-item-container"> 
  <a href="../tests/data_validation/DatasetSplit.html" class="sidebar-item-text sidebar-link">
 <span class="menu-text">DatasetSplit</span></a>
  </div>
</li>
          <li class="sidebar-item">
  <div class="sidebar-item-container"> 
  <a href="../tests/data_validation/DefaultRatesbyRiskBandPlot.html" class="sidebar-item-text sidebar-link">
 <span class="menu-text">DefaultRatesbyRiskBandPlot</span></a>
  </div>
</li>
          <li class="sidebar-item">
  <div class="sidebar-item-container"> 
  <a href="../tests/data_validation/DescriptiveStatistics.html" class="sidebar-item-text sidebar-link">
 <span class="menu-text">DescriptiveStatistics</span></a>
  </div>
</li>
          <li class="sidebar-item">
  <div class="sidebar-item-container"> 
  <a href="../tests/data_validation/Duplicates.html" class="sidebar-item-text sidebar-link">
 <span class="menu-text">Duplicates</span></a>
  </div>
</li>
          <li class="sidebar-item">
  <div class="sidebar-item-container"> 
  <a href="../tests/data_validation/EngleGrangerCoint.html" class="sidebar-item-text sidebar-link">
 <span class="menu-text">EngleGrangerCoint</span></a>
  </div>
</li>
          <li class="sidebar-item">
  <div class="sidebar-item-container"> 
  <a href="../tests/data_validation/FeatureTargetCorrelationPlot.html" class="sidebar-item-text sidebar-link">
 <span class="menu-text">FeatureTargetCorrelationPlot</span></a>
  </div>
</li>
          <li class="sidebar-item">
  <div class="sidebar-item-container"> 
  <a href="../tests/data_validation/HeatmapFeatureCorrelations.html" class="sidebar-item-text sidebar-link">
 <span class="menu-text">HeatmapFeatureCorrelations</span></a>
  </div>
</li>
          <li class="sidebar-item">
  <div class="sidebar-item-container"> 
  <a href="../tests/data_validation/HighCardinality.html" class="sidebar-item-text sidebar-link">
 <span class="menu-text">HighCardinality</span></a>
  </div>
</li>
          <li class="sidebar-item">
  <div class="sidebar-item-container"> 
  <a href="../tests/data_validation/HighPearsonCorrelation.html" class="sidebar-item-text sidebar-link">
 <span class="menu-text">HighPearsonCorrelation</span></a>
  </div>
</li>
          <li class="sidebar-item">
  <div class="sidebar-item-container"> 
  <a href="../tests/data_validation/IQROutliersBarPlot.html" class="sidebar-item-text sidebar-link">
 <span class="menu-text">IQROutliersBarPlot</span></a>
  </div>
</li>
          <li class="sidebar-item">
  <div class="sidebar-item-container"> 
  <a href="../tests/data_validation/IQROutliersTable.html" class="sidebar-item-text sidebar-link">
 <span class="menu-text">IQROutliersTable</span></a>
  </div>
</li>
          <li class="sidebar-item">
  <div class="sidebar-item-container"> 
  <a href="../tests/data_validation/IsolationForestOutliers.html" class="sidebar-item-text sidebar-link">
 <span class="menu-text">IsolationForestOutliers</span></a>
  </div>
</li>
          <li class="sidebar-item">
  <div class="sidebar-item-container"> 
  <a href="../tests/data_validation/LaggedCorrelationHeatmap.html" class="sidebar-item-text sidebar-link">
 <span class="menu-text">LaggedCorrelationHeatmap</span></a>
  </div>
</li>
          <li class="sidebar-item">
  <div class="sidebar-item-container"> 
  <a href="../tests/data_validation/MissingValues.html" class="sidebar-item-text sidebar-link">
 <span class="menu-text">MissingValues</span></a>
  </div>
</li>
          <li class="sidebar-item">
  <div class="sidebar-item-container"> 
  <a href="../tests/data_validation/MissingValuesBarPlot.html" class="sidebar-item-text sidebar-link">
 <span class="menu-text">MissingValuesBarPlot</span></a>
  </div>
</li>
          <li class="sidebar-item">
  <div class="sidebar-item-container"> 
  <a href="../tests/data_validation/MissingValuesRisk.html" class="sidebar-item-text sidebar-link">
 <span class="menu-text">MissingValuesRisk</span></a>
  </div>
</li>
          <li class="sidebar-item">
  <div class="sidebar-item-container"> 
  <a href="../tests/data_validation/PearsonCorrelationMatrix.html" class="sidebar-item-text sidebar-link">
 <span class="menu-text">PearsonCorrelationMatrix</span></a>
  </div>
</li>
          <li class="sidebar-item">
  <div class="sidebar-item-container"> 
  <a href="../tests/data_validation/PiTCreditScoresHistogram.html" class="sidebar-item-text sidebar-link">
 <span class="menu-text">PiTCreditScoresHistogram</span></a>
  </div>
</li>
          <li class="sidebar-item">
  <div class="sidebar-item-container"> 
  <a href="../tests/data_validation/PiTPDHistogram.html" class="sidebar-item-text sidebar-link">
 <span class="menu-text">PiTPDHistogram</span></a>
  </div>
</li>
          <li class="sidebar-item">
  <div class="sidebar-item-container"> 
  <a href="../tests/data_validation/RollingStatsPlot.html" class="sidebar-item-text sidebar-link">
 <span class="menu-text">RollingStatsPlot</span></a>
  </div>
</li>
          <li class="sidebar-item">
  <div class="sidebar-item-container"> 
  <a href="../tests/data_validation/ScatterPlot.html" class="sidebar-item-text sidebar-link">
 <span class="menu-text">ScatterPlot</span></a>
  </div>
</li>
          <li class="sidebar-item">
  <div class="sidebar-item-container"> 
  <a href="../tests/data_validation/SeasonalDecompose.html" class="sidebar-item-text sidebar-link">
 <span class="menu-text">SeasonalDecompose</span></a>
  </div>
</li>
          <li class="sidebar-item">
  <div class="sidebar-item-container"> 
  <a href="../tests/data_validation/Skewness.html" class="sidebar-item-text sidebar-link">
 <span class="menu-text">Skewness</span></a>
  </div>
</li>
          <li class="sidebar-item">
  <div class="sidebar-item-container"> 
  <a href="../tests/data_validation/SpreadPlot.html" class="sidebar-item-text sidebar-link">
 <span class="menu-text">SpreadPlot</span></a>
  </div>
</li>
          <li class="sidebar-item">
  <div class="sidebar-item-container"> 
  <a href="../tests/data_validation/TabularCategoricalBarPlots.html" class="sidebar-item-text sidebar-link">
 <span class="menu-text">TabularCategoricalBarPlots</span></a>
  </div>
</li>
          <li class="sidebar-item">
  <div class="sidebar-item-container"> 
  <a href="../tests/data_validation/TabularDateTimeHistograms.html" class="sidebar-item-text sidebar-link">
 <span class="menu-text">TabularDateTimeHistograms</span></a>
  </div>
</li>
          <li class="sidebar-item">
  <div class="sidebar-item-container"> 
  <a href="../tests/data_validation/TabularDescriptionTables.html" class="sidebar-item-text sidebar-link">
 <span class="menu-text">TabularDescriptionTables</span></a>
  </div>
</li>
          <li class="sidebar-item">
  <div class="sidebar-item-container"> 
  <a href="../tests/data_validation/TabularNumericalHistograms.html" class="sidebar-item-text sidebar-link">
 <span class="menu-text">TabularNumericalHistograms</span></a>
  </div>
</li>
          <li class="sidebar-item">
  <div class="sidebar-item-container"> 
  <a href="../tests/data_validation/TargetRateBarPlots.html" class="sidebar-item-text sidebar-link">
 <span class="menu-text">TargetRateBarPlots</span></a>
  </div>
</li>
          <li class="sidebar-item">
  <div class="sidebar-item-container"> 
  <a href="../tests/data_validation/TimeSeriesFrequency.html" class="sidebar-item-text sidebar-link">
 <span class="menu-text">TimeSeriesFrequency</span></a>
  </div>
</li>
          <li class="sidebar-item">
  <div class="sidebar-item-container"> 
  <a href="../tests/data_validation/TimeSeriesHistogram.html" class="sidebar-item-text sidebar-link">
 <span class="menu-text">TimeSeriesHistogram</span></a>
  </div>
</li>
          <li class="sidebar-item">
  <div class="sidebar-item-container"> 
  <a href="../tests/data_validation/TimeSeriesLinePlot.html" class="sidebar-item-text sidebar-link">
 <span class="menu-text">TimeSeriesLinePlot</span></a>
  </div>
</li>
          <li class="sidebar-item">
  <div class="sidebar-item-container"> 
  <a href="../tests/data_validation/TimeSeriesMissingValues.html" class="sidebar-item-text sidebar-link">
 <span class="menu-text">TimeSeriesMissingValues</span></a>
  </div>
</li>
          <li class="sidebar-item">
  <div class="sidebar-item-container"> 
  <a href="../tests/data_validation/TimeSeriesOutliers.html" class="sidebar-item-text sidebar-link">
 <span class="menu-text">TimeSeriesOutliers</span></a>
  </div>
</li>
          <li class="sidebar-item">
  <div class="sidebar-item-container"> 
  <a href="../tests/data_validation/TooManyZeroValues.html" class="sidebar-item-text sidebar-link">
 <span class="menu-text">TooManyZeroValues</span></a>
  </div>
</li>
          <li class="sidebar-item">
  <div class="sidebar-item-container"> 
  <a href="../tests/data_validation/UniqueRows.html" class="sidebar-item-text sidebar-link">
 <span class="menu-text">UniqueRows</span></a>
  </div>
</li>
          <li class="sidebar-item">
  <div class="sidebar-item-container"> 
  <a href="../tests/data_validation/WOEBinPlots.html" class="sidebar-item-text sidebar-link">
 <span class="menu-text">WOEBinPlots</span></a>
  </div>
</li>
          <li class="sidebar-item">
  <div class="sidebar-item-container"> 
  <a href="../tests/data_validation/WOEBinTable.html" class="sidebar-item-text sidebar-link">
 <span class="menu-text">WOEBinTable</span></a>
  </div>
</li>
          <li class="sidebar-item sidebar-item-section">
      <div class="sidebar-item-container"> 
            <a class="sidebar-item-text sidebar-link text-start collapsed" data-bs-toggle="collapse" data-bs-target="#quarto-sidebar-section-2" aria-expanded="false">
 <span class="menu-text">Nlp</span></a>
          <a class="sidebar-item-toggle text-start collapsed" data-bs-toggle="collapse" data-bs-target="#quarto-sidebar-section-2" aria-expanded="false" aria-label="Toggle section">
            <i class="bi bi-chevron-right ms-2"></i>
          </a> 
      </div>
      <ul id="quarto-sidebar-section-2" class="collapse list-unstyled sidebar-section depth3 ">  
          <li class="sidebar-item">
  <div class="sidebar-item-container"> 
  <a href="../tests/data_validation/nlp/CommonWords.html" class="sidebar-item-text sidebar-link">
 <span class="menu-text">CommonWords</span></a>
  </div>
</li>
          <li class="sidebar-item">
  <div class="sidebar-item-container"> 
  <a href="../tests/data_validation/nlp/Hashtags.html" class="sidebar-item-text sidebar-link">
 <span class="menu-text">Hashtags</span></a>
  </div>
</li>
          <li class="sidebar-item">
  <div class="sidebar-item-container"> 
  <a href="../tests/data_validation/nlp/Mentions.html" class="sidebar-item-text sidebar-link">
 <span class="menu-text">Mentions</span></a>
  </div>
</li>
          <li class="sidebar-item">
  <div class="sidebar-item-container"> 
  <a href="../tests/data_validation/nlp/Punctuations.html" class="sidebar-item-text sidebar-link">
 <span class="menu-text">Punctuations</span></a>
  </div>
</li>
          <li class="sidebar-item">
  <div class="sidebar-item-container"> 
  <a href="../tests/data_validation/nlp/StopWords.html" class="sidebar-item-text sidebar-link">
 <span class="menu-text">StopWords</span></a>
  </div>
</li>
          <li class="sidebar-item">
  <div class="sidebar-item-container"> 
  <a href="../tests/data_validation/nlp/TextDescription.html" class="sidebar-item-text sidebar-link">
 <span class="menu-text">TextDescription</span></a>
  </div>
</li>
      </ul>
  </li>
      </ul>
  </li>
          <li class="sidebar-item sidebar-item-section">
      <div class="sidebar-item-container"> 
            <a class="sidebar-item-text sidebar-link text-start collapsed" data-bs-toggle="collapse" data-bs-target="#quarto-sidebar-section-3" aria-expanded="false">
 <span class="menu-text">Model Validation</span></a>
          <a class="sidebar-item-toggle text-start collapsed" data-bs-toggle="collapse" data-bs-target="#quarto-sidebar-section-3" aria-expanded="false" aria-label="Toggle section">
            <i class="bi bi-chevron-right ms-2"></i>
          </a> 
      </div>
      <ul id="quarto-sidebar-section-3" class="collapse list-unstyled sidebar-section depth2 ">  
          <li class="sidebar-item">
  <div class="sidebar-item-container"> 
  <a href="../tests/model_validation/BertScore.html" class="sidebar-item-text sidebar-link">
 <span class="menu-text">BertScore</span></a>
  </div>
</li>
          <li class="sidebar-item">
  <div class="sidebar-item-container"> 
  <a href="../tests/model_validation/BertScoreAggregate.html" class="sidebar-item-text sidebar-link">
 <span class="menu-text">BertScoreAggregate</span></a>
  </div>
</li>
          <li class="sidebar-item">
  <div class="sidebar-item-container"> 
  <a href="../tests/model_validation/BleuScore.html" class="sidebar-item-text sidebar-link">
 <span class="menu-text">BleuScore</span></a>
  </div>
</li>
          <li class="sidebar-item">
  <div class="sidebar-item-container"> 
  <a href="../tests/model_validation/ClusterSizeDistribution.html" class="sidebar-item-text sidebar-link">
 <span class="menu-text">ClusterSizeDistribution</span></a>
  </div>
</li>
          <li class="sidebar-item">
  <div class="sidebar-item-container"> 
  <a href="../tests/model_validation/ContextualRecall.html" class="sidebar-item-text sidebar-link">
 <span class="menu-text">ContextualRecall</span></a>
  </div>
</li>
          <li class="sidebar-item">
  <div class="sidebar-item-container"> 
  <a href="../tests/model_validation/ModelMetadata.html" class="sidebar-item-text sidebar-link">
 <span class="menu-text">ModelMetadata</span></a>
  </div>
</li>
          <li class="sidebar-item">
  <div class="sidebar-item-container"> 
  <a href="../tests/model_validation/RegardHistogram.html" class="sidebar-item-text sidebar-link">
 <span class="menu-text">RegardHistogram</span></a>
  </div>
</li>
          <li class="sidebar-item">
  <div class="sidebar-item-container"> 
  <a href="../tests/model_validation/RegardScore.html" class="sidebar-item-text sidebar-link">
 <span class="menu-text">RegardScore</span></a>
  </div>
</li>
          <li class="sidebar-item">
  <div class="sidebar-item-container"> 
  <a href="../tests/model_validation/RougeMetrics.html" class="sidebar-item-text sidebar-link">
 <span class="menu-text">RougeMetrics</span></a>
  </div>
</li>
          <li class="sidebar-item">
  <div class="sidebar-item-container"> 
  <a href="../tests/model_validation/RougeMetricsAggregate.html" class="sidebar-item-text sidebar-link">
 <span class="menu-text">RougeMetricsAggregate</span></a>
  </div>
</li>
          <li class="sidebar-item">
  <div class="sidebar-item-container"> 
  <a href="../tests/model_validation/TokenDisparity.html" class="sidebar-item-text sidebar-link">
 <span class="menu-text">TokenDisparity</span></a>
  </div>
</li>
          <li class="sidebar-item">
  <div class="sidebar-item-container"> 
  <a href="../tests/model_validation/ToxicityHistogram.html" class="sidebar-item-text sidebar-link">
 <span class="menu-text">ToxicityHistogram</span></a>
  </div>
</li>
          <li class="sidebar-item">
  <div class="sidebar-item-container"> 
  <a href="../tests/model_validation/ToxicityScore.html" class="sidebar-item-text sidebar-link">
 <span class="menu-text">ToxicityScore</span></a>
  </div>
</li>
          <li class="sidebar-item sidebar-item-section">
      <div class="sidebar-item-container"> 
            <a class="sidebar-item-text sidebar-link text-start collapsed" data-bs-toggle="collapse" data-bs-target="#quarto-sidebar-section-4" aria-expanded="false">
 <span class="menu-text">Embeddings</span></a>
          <a class="sidebar-item-toggle text-start collapsed" data-bs-toggle="collapse" data-bs-target="#quarto-sidebar-section-4" aria-expanded="false" aria-label="Toggle section">
            <i class="bi bi-chevron-right ms-2"></i>
          </a> 
      </div>
      <ul id="quarto-sidebar-section-4" class="collapse list-unstyled sidebar-section depth3 ">  
          <li class="sidebar-item">
  <div class="sidebar-item-container"> 
  <a href="../tests/model_validation/embeddings/ClusterDistribution.html" class="sidebar-item-text sidebar-link">
 <span class="menu-text">ClusterDistribution</span></a>
  </div>
</li>
          <li class="sidebar-item">
  <div class="sidebar-item-container"> 
  <a href="../tests/model_validation/embeddings/CosineSimilarityDistribution.html" class="sidebar-item-text sidebar-link">
 <span class="menu-text">CosineSimilarityDistribution</span></a>
  </div>
</li>
          <li class="sidebar-item">
  <div class="sidebar-item-container"> 
  <a href="../tests/model_validation/embeddings/DescriptiveAnalytics.html" class="sidebar-item-text sidebar-link">
 <span class="menu-text">DescriptiveAnalytics</span></a>
  </div>
</li>
          <li class="sidebar-item">
  <div class="sidebar-item-container"> 
  <a href="../tests/model_validation/embeddings/EmbeddingsVisualization2D.html" class="sidebar-item-text sidebar-link">
 <span class="menu-text">EmbeddingsVisualization2D</span></a>
  </div>
</li>
          <li class="sidebar-item">
  <div class="sidebar-item-container"> 
  <a href="../tests/model_validation/embeddings/StabilityAnalysis.html" class="sidebar-item-text sidebar-link">
 <span class="menu-text">StabilityAnalysis</span></a>
  </div>
</li>
          <li class="sidebar-item">
  <div class="sidebar-item-container"> 
  <a href="../tests/model_validation/embeddings/StabilityAnalysisKeyword.html" class="sidebar-item-text sidebar-link">
 <span class="menu-text">StabilityAnalysisKeyword</span></a>
  </div>
</li>
          <li class="sidebar-item">
  <div class="sidebar-item-container"> 
  <a href="../tests/model_validation/embeddings/StabilityAnalysisRandomNoise.html" class="sidebar-item-text sidebar-link">
 <span class="menu-text">StabilityAnalysisRandomNoise</span></a>
  </div>
</li>
          <li class="sidebar-item">
  <div class="sidebar-item-container"> 
  <a href="../tests/model_validation/embeddings/StabilityAnalysisSynonyms.html" class="sidebar-item-text sidebar-link">
 <span class="menu-text">StabilityAnalysisSynonyms</span></a>
  </div>
</li>
          <li class="sidebar-item">
  <div class="sidebar-item-container"> 
  <a href="../tests/model_validation/embeddings/StabilityAnalysisTranslation.html" class="sidebar-item-text sidebar-link">
 <span class="menu-text">StabilityAnalysisTranslation</span></a>
  </div>
</li>
      </ul>
  </li>
          <li class="sidebar-item sidebar-item-section">
      <div class="sidebar-item-container"> 
            <a class="sidebar-item-text sidebar-link text-start collapsed" data-bs-toggle="collapse" data-bs-target="#quarto-sidebar-section-5" aria-expanded="false">
 <span class="menu-text">Sklearn</span></a>
          <a class="sidebar-item-toggle text-start collapsed" data-bs-toggle="collapse" data-bs-target="#quarto-sidebar-section-5" aria-expanded="false" aria-label="Toggle section">
            <i class="bi bi-chevron-right ms-2"></i>
          </a> 
      </div>
      <ul id="quarto-sidebar-section-5" class="collapse list-unstyled sidebar-section depth3 ">  
          <li class="sidebar-item">
  <div class="sidebar-item-container"> 
  <a href="../tests/model_validation/sklearn/AdjustedMutualInformation.html" class="sidebar-item-text sidebar-link">
 <span class="menu-text">AdjustedMutualInformation</span></a>
  </div>
</li>
          <li class="sidebar-item">
  <div class="sidebar-item-container"> 
  <a href="../tests/model_validation/sklearn/AdjustedRandIndex.html" class="sidebar-item-text sidebar-link">
 <span class="menu-text">AdjustedRandIndex</span></a>
  </div>
</li>
          <li class="sidebar-item">
  <div class="sidebar-item-container"> 
  <a href="../tests/model_validation/sklearn/ClassifierInSamplePerformance.html" class="sidebar-item-text sidebar-link">
 <span class="menu-text">ClassifierInSamplePerformance</span></a>
  </div>
</li>
          <li class="sidebar-item">
  <div class="sidebar-item-container"> 
  <a href="../tests/model_validation/sklearn/ClassifierOutOfSamplePerformance.html" class="sidebar-item-text sidebar-link">
 <span class="menu-text">ClassifierOutOfSamplePerformance</span></a>
  </div>
</li>
          <li class="sidebar-item">
  <div class="sidebar-item-container"> 
  <a href="../tests/model_validation/sklearn/ClassifierPerformance.html" class="sidebar-item-text sidebar-link">
 <span class="menu-text">ClassifierPerformance</span></a>
  </div>
</li>
          <li class="sidebar-item">
  <div class="sidebar-item-container"> 
  <a href="../tests/model_validation/sklearn/ClusterCosineSimilarity.html" class="sidebar-item-text sidebar-link">
 <span class="menu-text">ClusterCosineSimilarity</span></a>
  </div>
</li>
          <li class="sidebar-item">
  <div class="sidebar-item-container"> 
  <a href="../tests/model_validation/sklearn/ClusterPerformance.html" class="sidebar-item-text sidebar-link">
 <span class="menu-text">ClusterPerformance</span></a>
  </div>
</li>
          <li class="sidebar-item">
  <div class="sidebar-item-container"> 
  <a href="../tests/model_validation/sklearn/ClusterPerformanceMetrics.html" class="sidebar-item-text sidebar-link">
 <span class="menu-text">ClusterPerformanceMetrics</span></a>
  </div>
</li>
          <li class="sidebar-item">
  <div class="sidebar-item-container"> 
  <a href="../tests/model_validation/sklearn/CompletenessScore.html" class="sidebar-item-text sidebar-link">
 <span class="menu-text">CompletenessScore</span></a>
  </div>
</li>
          <li class="sidebar-item">
  <div class="sidebar-item-container"> 
  <a href="../tests/model_validation/sklearn/ConfusionMatrix.html" class="sidebar-item-text sidebar-link">
 <span class="menu-text">ConfusionMatrix</span></a>
  </div>
</li>
          <li class="sidebar-item">
  <div class="sidebar-item-container"> 
  <a href="../tests/model_validation/sklearn/FowlkesMallowsScore.html" class="sidebar-item-text sidebar-link">
 <span class="menu-text">FowlkesMallowsScore</span></a>
  </div>
</li>
          <li class="sidebar-item">
  <div class="sidebar-item-container"> 
  <a href="../tests/model_validation/sklearn/HomogeneityScore.html" class="sidebar-item-text sidebar-link">
 <span class="menu-text">HomogeneityScore</span></a>
  </div>
</li>
          <li class="sidebar-item">
  <div class="sidebar-item-container"> 
  <a href="../tests/model_validation/sklearn/HyperParametersTuning.html" class="sidebar-item-text sidebar-link">
 <span class="menu-text">HyperParametersTuning</span></a>
  </div>
</li>
          <li class="sidebar-item">
  <div class="sidebar-item-container"> 
  <a href="../tests/model_validation/sklearn/KMeansClustersOptimization.html" class="sidebar-item-text sidebar-link">
 <span class="menu-text">KMeansClustersOptimization</span></a>
  </div>
</li>
          <li class="sidebar-item">
  <div class="sidebar-item-container"> 
  <a href="../tests/model_validation/sklearn/MinimumAccuracy.html" class="sidebar-item-text sidebar-link">
 <span class="menu-text">MinimumAccuracy</span></a>
  </div>
</li>
          <li class="sidebar-item">
  <div class="sidebar-item-container"> 
  <a href="../tests/model_validation/sklearn/MinimumF1Score.html" class="sidebar-item-text sidebar-link">
 <span class="menu-text">MinimumF1Score</span></a>
  </div>
</li>
          <li class="sidebar-item">
  <div class="sidebar-item-container"> 
  <a href="../tests/model_validation/sklearn/MinimumROCAUCScore.html" class="sidebar-item-text sidebar-link">
 <span class="menu-text">MinimumROCAUCScore</span></a>
  </div>
</li>
          <li class="sidebar-item">
  <div class="sidebar-item-container"> 
  <a href="../tests/model_validation/sklearn/ModelsPerformanceComparison.html" class="sidebar-item-text sidebar-link">
 <span class="menu-text">ModelsPerformanceComparison</span></a>
  </div>
</li>
          <li class="sidebar-item">
  <div class="sidebar-item-container"> 
  <a href="../tests/model_validation/sklearn/OverfitDiagnosis.html" class="sidebar-item-text sidebar-link">
 <span class="menu-text">OverfitDiagnosis</span></a>
  </div>
</li>
          <li class="sidebar-item">
  <div class="sidebar-item-container"> 
  <a href="../tests/model_validation/sklearn/PermutationFeatureImportance.html" class="sidebar-item-text sidebar-link">
 <span class="menu-text">PermutationFeatureImportance</span></a>
  </div>
</li>
          <li class="sidebar-item">
  <div class="sidebar-item-container"> 
  <a href="../tests/model_validation/sklearn/PopulationStabilityIndex.html" class="sidebar-item-text sidebar-link">
 <span class="menu-text">PopulationStabilityIndex</span></a>
  </div>
</li>
          <li class="sidebar-item">
  <div class="sidebar-item-container"> 
  <a href="../tests/model_validation/sklearn/PrecisionRecallCurve.html" class="sidebar-item-text sidebar-link">
 <span class="menu-text">PrecisionRecallCurve</span></a>
  </div>
</li>
          <li class="sidebar-item">
  <div class="sidebar-item-container"> 
  <a href="../tests/model_validation/sklearn/RegressionErrors.html" class="sidebar-item-text sidebar-link">
 <span class="menu-text">RegressionErrors</span></a>
  </div>
</li>
          <li class="sidebar-item">
  <div class="sidebar-item-container"> 
  <a href="../tests/model_validation/sklearn/RegressionModelsPerformanceComparison.html" class="sidebar-item-text sidebar-link">
 <span class="menu-text">RegressionModelsPerformanceComparison</span></a>
  </div>
</li>
          <li class="sidebar-item">
  <div class="sidebar-item-container"> 
  <a href="../tests/model_validation/sklearn/RegressionR2Square.html" class="sidebar-item-text sidebar-link">
 <span class="menu-text">RegressionR2Square</span></a>
  </div>
</li>
          <li class="sidebar-item">
  <div class="sidebar-item-container"> 
  <a href="../tests/model_validation/sklearn/RobustnessDiagnosis.html" class="sidebar-item-text sidebar-link">
 <span class="menu-text">RobustnessDiagnosis</span></a>
  </div>
</li>
          <li class="sidebar-item">
  <div class="sidebar-item-container"> 
  <a href="../tests/model_validation/sklearn/ROCCurve.html" class="sidebar-item-text sidebar-link">
 <span class="menu-text">ROCCurve</span></a>
  </div>
</li>
          <li class="sidebar-item">
  <div class="sidebar-item-container"> 
  <a href="../tests/model_validation/sklearn/SHAPGlobalImportance.html" class="sidebar-item-text sidebar-link">
 <span class="menu-text">SHAPGlobalImportance</span></a>
  </div>
</li>
          <li class="sidebar-item">
  <div class="sidebar-item-container"> 
  <a href="../tests/model_validation/sklearn/SilhouettePlot.html" class="sidebar-item-text sidebar-link">
 <span class="menu-text">SilhouettePlot</span></a>
  </div>
</li>
          <li class="sidebar-item">
  <div class="sidebar-item-container"> 
  <a href="../tests/model_validation/sklearn/TrainingTestDegradation.html" class="sidebar-item-text sidebar-link">
 <span class="menu-text">TrainingTestDegradation</span></a>
  </div>
</li>
          <li class="sidebar-item">
  <div class="sidebar-item-container"> 
  <a href="../tests/model_validation/sklearn/VMeasure.html" class="sidebar-item-text sidebar-link">
 <span class="menu-text">VMeasure</span></a>
  </div>
</li>
          <li class="sidebar-item">
  <div class="sidebar-item-container"> 
  <a href="../tests/model_validation/sklearn/WeakspotsDiagnosis.html" class="sidebar-item-text sidebar-link">
 <span class="menu-text">WeakspotsDiagnosis</span></a>
  </div>
</li>
      </ul>
  </li>
          <li class="sidebar-item sidebar-item-section">
      <div class="sidebar-item-container"> 
            <a class="sidebar-item-text sidebar-link text-start collapsed" data-bs-toggle="collapse" data-bs-target="#quarto-sidebar-section-6" aria-expanded="false">
 <span class="menu-text">Statsmodels</span></a>
          <a class="sidebar-item-toggle text-start collapsed" data-bs-toggle="collapse" data-bs-target="#quarto-sidebar-section-6" aria-expanded="false" aria-label="Toggle section">
            <i class="bi bi-chevron-right ms-2"></i>
          </a> 
      </div>
      <ul id="quarto-sidebar-section-6" class="collapse list-unstyled sidebar-section depth3 ">  
          <li class="sidebar-item">
  <div class="sidebar-item-container"> 
  <a href="../tests/model_validation/statsmodels/ADF.html" class="sidebar-item-text sidebar-link">
 <span class="menu-text">ADF</span></a>
  </div>
</li>
          <li class="sidebar-item">
  <div class="sidebar-item-container"> 
  <a href="../tests/model_validation/statsmodels/ADFTest.html" class="sidebar-item-text sidebar-link">
 <span class="menu-text">ADFTest</span></a>
  </div>
</li>
          <li class="sidebar-item">
  <div class="sidebar-item-container"> 
  <a href="../tests/model_validation/statsmodels/AutoARIMA.html" class="sidebar-item-text sidebar-link">
 <span class="menu-text">AutoARIMA</span></a>
  </div>
</li>
          <li class="sidebar-item">
  <div class="sidebar-item-container"> 
  <a href="../tests/model_validation/statsmodels/BoxPierce.html" class="sidebar-item-text sidebar-link">
 <span class="menu-text">BoxPierce</span></a>
  </div>
</li>
          <li class="sidebar-item">
  <div class="sidebar-item-container"> 
  <a href="../tests/model_validation/statsmodels/DFGLSArch.html" class="sidebar-item-text sidebar-link">
 <span class="menu-text">DFGLSArch</span></a>
  </div>
</li>
          <li class="sidebar-item">
  <div class="sidebar-item-container"> 
  <a href="../tests/model_validation/statsmodels/DurbinWatsonTest.html" class="sidebar-item-text sidebar-link">
 <span class="menu-text">DurbinWatsonTest</span></a>
  </div>
</li>
          <li class="sidebar-item">
  <div class="sidebar-item-container"> 
  <a href="../tests/model_validation/statsmodels/FeatureImportanceAndSignificance.html" class="sidebar-item-text sidebar-link">
 <span class="menu-text">FeatureImportanceAndSignificance</span></a>
  </div>
</li>
          <li class="sidebar-item">
  <div class="sidebar-item-container"> 
  <a href="../tests/model_validation/statsmodels/GINITable.html" class="sidebar-item-text sidebar-link">
 <span class="menu-text">GINITable</span></a>
  </div>
</li>
          <li class="sidebar-item">
  <div class="sidebar-item-container"> 
  <a href="../tests/model_validation/statsmodels/JarqueBera.html" class="sidebar-item-text sidebar-link">
 <span class="menu-text">JarqueBera</span></a>
  </div>
</li>
          <li class="sidebar-item">
  <div class="sidebar-item-container"> 
  <a href="../tests/model_validation/statsmodels/KolmogorovSmirnov.html" class="sidebar-item-text sidebar-link">
 <span class="menu-text">KolmogorovSmirnov</span></a>
  </div>
</li>
          <li class="sidebar-item">
  <div class="sidebar-item-container"> 
  <a href="../tests/model_validation/statsmodels/KPSS.html" class="sidebar-item-text sidebar-link">
 <span class="menu-text">KPSS</span></a>
  </div>
</li>
          <li class="sidebar-item">
  <div class="sidebar-item-container"> 
  <a href="../tests/model_validation/statsmodels/Lilliefors.html" class="sidebar-item-text sidebar-link">
 <span class="menu-text">Lilliefors</span></a>
  </div>
</li>
          <li class="sidebar-item">
  <div class="sidebar-item-container"> 
  <a href="../tests/model_validation/statsmodels/LJungBox.html" class="sidebar-item-text sidebar-link">
 <span class="menu-text">LJungBox</span></a>
  </div>
</li>
          <li class="sidebar-item">
  <div class="sidebar-item-container"> 
  <a href="../tests/model_validation/statsmodels/LogisticRegCumulativeProb.html" class="sidebar-item-text sidebar-link">
 <span class="menu-text">LogisticRegCumulativeProb</span></a>
  </div>
</li>
          <li class="sidebar-item">
  <div class="sidebar-item-container"> 
  <a href="../tests/model_validation/statsmodels/LogisticRegPredictionHistogram.html" class="sidebar-item-text sidebar-link">
 <span class="menu-text">LogisticRegPredictionHistogram</span></a>
  </div>
</li>
          <li class="sidebar-item">
  <div class="sidebar-item-container"> 
  <a href="../tests/model_validation/statsmodels/LogRegressionConfusionMatrix.html" class="sidebar-item-text sidebar-link">
 <span class="menu-text">LogRegressionConfusionMatrix</span></a>
  </div>
</li>
          <li class="sidebar-item">
  <div class="sidebar-item-container"> 
  <a href="../tests/model_validation/statsmodels/PDRatingClassPlot.html" class="sidebar-item-text sidebar-link">
 <span class="menu-text">PDRatingClassPlot</span></a>
  </div>
</li>
          <li class="sidebar-item">
  <div class="sidebar-item-container"> 
  <a href="../tests/model_validation/statsmodels/PhillipsPerronArch.html" class="sidebar-item-text sidebar-link">
 <span class="menu-text">PhillipsPerronArch</span></a>
  </div>
</li>
          <li class="sidebar-item">
  <div class="sidebar-item-container"> 
  <a href="../tests/model_validation/statsmodels/RegressionCoeffsPlot.html" class="sidebar-item-text sidebar-link">
 <span class="menu-text">RegressionCoeffsPlot</span></a>
  </div>
</li>
          <li class="sidebar-item">
  <div class="sidebar-item-container"> 
  <a href="../tests/model_validation/statsmodels/RegressionFeatureSignificance.html" class="sidebar-item-text sidebar-link">
 <span class="menu-text">RegressionFeatureSignificance</span></a>
  </div>
</li>
          <li class="sidebar-item">
  <div class="sidebar-item-container"> 
  <a href="../tests/model_validation/statsmodels/RegressionModelForecastPlot.html" class="sidebar-item-text sidebar-link">
 <span class="menu-text">RegressionModelForecastPlot</span></a>
  </div>
</li>
          <li class="sidebar-item">
  <div class="sidebar-item-container"> 
  <a href="../tests/model_validation/statsmodels/RegressionModelForecastPlotLevels.html" class="sidebar-item-text sidebar-link">
 <span class="menu-text">RegressionModelForecastPlotLevels</span></a>
  </div>
</li>
          <li class="sidebar-item">
  <div class="sidebar-item-container"> 
  <a href="../tests/model_validation/statsmodels/RegressionModelInsampleComparison.html" class="sidebar-item-text sidebar-link">
 <span class="menu-text">RegressionModelInsampleComparison</span></a>
  </div>
</li>
          <li class="sidebar-item">
  <div class="sidebar-item-container"> 
  <a href="../tests/model_validation/statsmodels/RegressionModelOutsampleComparison.html" class="sidebar-item-text sidebar-link">
 <span class="menu-text">RegressionModelOutsampleComparison</span></a>
  </div>
</li>
          <li class="sidebar-item">
  <div class="sidebar-item-container"> 
  <a href="../tests/model_validation/statsmodels/RegressionModelsCoeffs.html" class="sidebar-item-text sidebar-link">
 <span class="menu-text">RegressionModelsCoeffs</span></a>
  </div>
</li>
          <li class="sidebar-item">
  <div class="sidebar-item-container"> 
  <a href="../tests/model_validation/statsmodels/RegressionModelSensitivityPlot.html" class="sidebar-item-text sidebar-link">
 <span class="menu-text">RegressionModelSensitivityPlot</span></a>
  </div>
</li>
          <li class="sidebar-item">
  <div class="sidebar-item-container"> 
  <a href="../tests/model_validation/statsmodels/RegressionModelsPerformance.html" class="sidebar-item-text sidebar-link">
 <span class="menu-text">RegressionModelsPerformance</span></a>
  </div>
</li>
          <li class="sidebar-item">
  <div class="sidebar-item-container"> 
  <a href="../tests/model_validation/statsmodels/RegressionModelSummary.html" class="sidebar-item-text sidebar-link">
 <span class="menu-text">RegressionModelSummary</span></a>
  </div>
</li>
          <li class="sidebar-item">
  <div class="sidebar-item-container"> 
  <a href="../tests/model_validation/statsmodels/ResidualsVisualInspection.html" class="sidebar-item-text sidebar-link">
 <span class="menu-text">ResidualsVisualInspection</span></a>
  </div>
</li>
          <li class="sidebar-item">
  <div class="sidebar-item-container"> 
  <a href="../tests/model_validation/statsmodels/RunsTest.html" class="sidebar-item-text sidebar-link">
 <span class="menu-text">RunsTest</span></a>
  </div>
</li>
          <li class="sidebar-item">
  <div class="sidebar-item-container"> 
  <a href="../tests/model_validation/statsmodels/ScorecardBucketHistogram.html" class="sidebar-item-text sidebar-link">
 <span class="menu-text">ScorecardBucketHistogram</span></a>
  </div>
</li>
          <li class="sidebar-item">
  <div class="sidebar-item-container"> 
  <a href="../tests/model_validation/statsmodels/ScorecardHistogram.html" class="sidebar-item-text sidebar-link">
 <span class="menu-text">ScorecardHistogram</span></a>
  </div>
</li>
          <li class="sidebar-item">
  <div class="sidebar-item-container"> 
  <a href="../tests/model_validation/statsmodels/ScorecardProbabilitiesHistogram.html" class="sidebar-item-text sidebar-link">
 <span class="menu-text">ScorecardProbabilitiesHistogram</span></a>
  </div>
</li>
          <li class="sidebar-item">
  <div class="sidebar-item-container"> 
  <a href="../tests/model_validation/statsmodels/ShapiroWilk.html" class="sidebar-item-text sidebar-link">
 <span class="menu-text">ShapiroWilk</span></a>
  </div>
</li>
          <li class="sidebar-item">
  <div class="sidebar-item-container"> 
  <a href="../tests/model_validation/statsmodels/ZivotAndrewsArch.html" class="sidebar-item-text sidebar-link">
 <span class="menu-text">ZivotAndrewsArch</span></a>
  </div>
</li>
      </ul>
  </li>
      </ul>
  </li>
          <li class="sidebar-item sidebar-item-section">
      <div class="sidebar-item-container"> 
            <a class="sidebar-item-text sidebar-link text-start collapsed" data-bs-toggle="collapse" data-bs-target="#quarto-sidebar-section-7" aria-expanded="false">
 <span class="menu-text">Prompt Validation</span></a>
          <a class="sidebar-item-toggle text-start collapsed" data-bs-toggle="collapse" data-bs-target="#quarto-sidebar-section-7" aria-expanded="false" aria-label="Toggle section">
            <i class="bi bi-chevron-right ms-2"></i>
          </a> 
      </div>
      <ul id="quarto-sidebar-section-7" class="collapse list-unstyled sidebar-section depth2 ">  
          <li class="sidebar-item">
  <div class="sidebar-item-container"> 
  <a href="../tests/prompt_validation/Bias.html" class="sidebar-item-text sidebar-link">
 <span class="menu-text">Bias</span></a>
  </div>
</li>
          <li class="sidebar-item">
  <div class="sidebar-item-container"> 
  <a href="../tests/prompt_validation/Clarity.html" class="sidebar-item-text sidebar-link">
 <span class="menu-text">Clarity</span></a>
  </div>
</li>
          <li class="sidebar-item">
  <div class="sidebar-item-container"> 
  <a href="../tests/prompt_validation/Conciseness.html" class="sidebar-item-text sidebar-link">
 <span class="menu-text">Conciseness</span></a>
  </div>
</li>
          <li class="sidebar-item">
  <div class="sidebar-item-container"> 
  <a href="../tests/prompt_validation/Delimitation.html" class="sidebar-item-text sidebar-link">
 <span class="menu-text">Delimitation</span></a>
  </div>
</li>
          <li class="sidebar-item">
  <div class="sidebar-item-container"> 
  <a href="../tests/prompt_validation/NegativeInstruction.html" class="sidebar-item-text sidebar-link">
 <span class="menu-text">NegativeInstruction</span></a>
  </div>
</li>
          <li class="sidebar-item">
  <div class="sidebar-item-container"> 
  <a href="../tests/prompt_validation/Robustness.html" class="sidebar-item-text sidebar-link">
 <span class="menu-text">Robustness</span></a>
  </div>
</li>
          <li class="sidebar-item">
  <div class="sidebar-item-container"> 
  <a href="../tests/prompt_validation/Specificity.html" class="sidebar-item-text sidebar-link">
 <span class="menu-text">Specificity</span></a>
  </div>
</li>
      </ul>
  </li>
      </ul>
  </li>
        <li class="px-0"><hr class="sidebar-divider hi "></li>
        <li class="sidebar-item sidebar-item-section">
      <div class="sidebar-item-container"> 
            <a href="../guide/samples-jupyter-notebooks.html" class="sidebar-item-text sidebar-link">
 <span class="menu-text">Code samples</span></a>
          <a class="sidebar-item-toggle text-start" data-bs-toggle="collapse" data-bs-target="#" aria-expanded="true" aria-label="Toggle section">
            <i class="bi bi-chevron-right ms-2"></i>
          </a> 
      </div>
      <ul id="" class="collapse list-unstyled sidebar-section depth1 show">  
          <li class="sidebar-item sidebar-item-section">
      <div class="sidebar-item-container"> 
            <a class="sidebar-item-text sidebar-link text-start collapsed" data-bs-toggle="collapse" data-bs-target="#quarto-sidebar-section-8" aria-expanded="false">
 <span class="menu-text">Custom Tests</span></a>
          <a class="sidebar-item-toggle text-start collapsed" data-bs-toggle="collapse" data-bs-target="#quarto-sidebar-section-8" aria-expanded="false" aria-label="Toggle section">
            <i class="bi bi-chevron-right ms-2"></i>
          </a> 
      </div>
      <ul id="quarto-sidebar-section-8" class="collapse list-unstyled sidebar-section depth2 ">  
          <li class="sidebar-item">
  <div class="sidebar-item-container"> 
  <a href="../notebooks/code_samples/custom_tests/external_test_providers_demo.html" class="sidebar-item-text sidebar-link">
 <span class="menu-text">Integrate an External Test Provider</span></a>
  </div>
</li>
      </ul>
  </li>
          <li class="sidebar-item sidebar-item-section">
      <div class="sidebar-item-container"> 
            <a class="sidebar-item-text sidebar-link text-start collapsed" data-bs-toggle="collapse" data-bs-target="#quarto-sidebar-section-9" aria-expanded="false">
 <span class="menu-text">LLM and NLP</span></a>
          <a class="sidebar-item-toggle text-start collapsed" data-bs-toggle="collapse" data-bs-target="#quarto-sidebar-section-9" aria-expanded="false" aria-label="Toggle section">
            <i class="bi bi-chevron-right ms-2"></i>
          </a> 
      </div>
      <ul id="quarto-sidebar-section-9" class="collapse list-unstyled sidebar-section depth2 ">  
          <li class="sidebar-item">
  <div class="sidebar-item-container"> 
  <a href="../notebooks/code_samples/LLM_and_NLP/foundation_models_integration_demo.html" class="sidebar-item-text sidebar-link">
 <span class="menu-text">Sentiment Analysis of Financial Data Using a Large Language Model (LLM)</span></a>
  </div>
</li>
          <li class="sidebar-item">
  <div class="sidebar-item-container"> 
  <a href="../notebooks/code_samples/LLM_and_NLP/foundation_models_summarization_demo.html" class="sidebar-item-text sidebar-link">
 <span class="menu-text">Summarization of Financial Data Using a Large Language Model (LLM)</span></a>
  </div>
</li>
          <li class="sidebar-item">
  <div class="sidebar-item-container"> 
  <a href="../notebooks/code_samples/LLM_and_NLP/hugging_face_integration_demo.html" class="sidebar-item-text sidebar-link">
 <span class="menu-text">Sentiment Analysis of Financial Data Using Hugging Face NLP Models</span></a>
  </div>
</li>
          <li class="sidebar-item">
  <div class="sidebar-item-container"> 
  <a href="../notebooks/code_samples/LLM_and_NLP/hugging_face_summarization_demo.html" class="sidebar-item-text sidebar-link">
 <span class="menu-text">Summarization of Financial Data Using Hugging Face NLP models</span></a>
  </div>
</li>
          <li class="sidebar-item">
  <div class="sidebar-item-container"> 
  <a href="../notebooks/code_samples/LLM_and_NLP/nlp_sentiment_analysis_catboost_demo.html" class="sidebar-item-text sidebar-link">
 <span class="menu-text">NLP Sentiment Analysis with CatBoost</span></a>
  </div>
</li>
          <li class="sidebar-item">
  <div class="sidebar-item-container"> 
  <a href="../notebooks/code_samples/LLM_and_NLP/prompt_validation_demo.html" class="sidebar-item-text sidebar-link">
 <span class="menu-text">Prompt Validation for Large Language Models (LLMs)</span></a>
  </div>
</li>
      </ul>
  </li>
          <li class="sidebar-item sidebar-item-section">
      <div class="sidebar-item-container"> 
            <a class="sidebar-item-text sidebar-link text-start collapsed" data-bs-toggle="collapse" data-bs-target="#quarto-sidebar-section-10" aria-expanded="false">
 <span class="menu-text">Regression</span></a>
          <a class="sidebar-item-toggle text-start collapsed" data-bs-toggle="collapse" data-bs-target="#quarto-sidebar-section-10" aria-expanded="false" aria-label="Toggle section">
            <i class="bi bi-chevron-right ms-2"></i>
          </a> 
      </div>
      <ul id="quarto-sidebar-section-10" class="collapse list-unstyled sidebar-section depth2 ">  
          <li class="sidebar-item">
  <div class="sidebar-item-container"> 
  <a href="../notebooks/code_samples/regression/quickstart_regression_full_suite.html" class="sidebar-item-text sidebar-link">
 <span class="menu-text">Quickstart for California Housing Regression Model Documentation — Full Suite</span></a>
  </div>
</li>
          <li class="sidebar-item">
  <div class="sidebar-item-container"> 
  <a href="../notebooks/code_samples/regression/regression_model_full_suite_demo.html" class="sidebar-item-text sidebar-link">
 <span class="menu-text">California Housing Regression Model Documentation — Full Suite</span></a>
  </div>
</li>
      </ul>
  </li>
          <li class="sidebar-item sidebar-item-section">
      <div class="sidebar-item-container"> 
            <a class="sidebar-item-text sidebar-link text-start collapsed" data-bs-toggle="collapse" data-bs-target="#quarto-sidebar-section-11" aria-expanded="false">
 <span class="menu-text">Time Series</span></a>
          <a class="sidebar-item-toggle text-start collapsed" data-bs-toggle="collapse" data-bs-target="#quarto-sidebar-section-11" aria-expanded="false" aria-label="Toggle section">
            <i class="bi bi-chevron-right ms-2"></i>
          </a> 
      </div>
      <ul id="quarto-sidebar-section-11" class="collapse list-unstyled sidebar-section depth2 ">  
          <li class="sidebar-item">
  <div class="sidebar-item-container"> 
  <a href="../notebooks/code_samples/time_series/tutorial_time_series_forecasting.html" class="sidebar-item-text sidebar-link">
 <span class="menu-text">Time Series Forecasting Model Tutorial</span></a>
  </div>
</li>
      </ul>
  </li>
      </ul>
  </li>
        <li class="px-0"><hr class="sidebar-divider hi "></li>
        <li class="sidebar-item">
  <div class="sidebar-item-container"> 
  <a href="../validmind/validmind.html" class="sidebar-item-text sidebar-link" target="&quot;_blank&quot;">
<<<<<<< HEAD
 <span class="menu-text">Developer Framework Reference </span></a>
=======
 <span class="menu-text">ValidMind Developer Framework Reference </span></a>
>>>>>>> c52f6e76
  </div>
</li>
    </ul>
    </div>
</nav>
<div id="quarto-sidebar-glass" class="quarto-sidebar-collapse-item" data-bs-toggle="collapse" data-bs-target=".quarto-sidebar-collapse-item"></div>
<!-- margin-sidebar -->
    <div id="quarto-margin-sidebar" class="sidebar margin-sidebar">
        <nav id="TOC" role="doc-toc" class="toc-active">
    <h2 id="toc-title">On this page</h2>
   
  <ul>
  <li><a href="#prerequisites" id="toc-prerequisites" class="nav-link active" data-scroll-target="#prerequisites">Prerequisites</a></li>
  <li><a href="#locate-the-framework-integration-instructions" id="toc-locate-the-framework-integration-instructions" class="nav-link" data-scroll-target="#locate-the-framework-integration-instructions">Locate the framework integration instructions</a></li>
  <li><a href="#install-the-client-library" id="toc-install-the-client-library" class="nav-link" data-scroll-target="#install-the-client-library">Install the client library</a></li>
  <li><a href="#initialize-the-client-library" id="toc-initialize-the-client-library" class="nav-link" data-scroll-target="#initialize-the-client-library">Initialize the client library</a></li>
  </ul>
<div class="toc-actions"><ul><li><a href="https://github.com/validmind/documentation/edit/main/site/guide/install-and-initialize-developer-framework.qmd" class="toc-action"><i class="bi bi-github"></i>Edit this page</a></li><li><a href="https://github.com/validmind/documentation/issues/new" class="toc-action"><i class="bi empty"></i>Report an issue</a></li></ul></div></nav>
    </div>
<!-- main -->
<main class="content page-columns page-full" id="quarto-document-content">

<header id="title-block-header" class="quarto-title-block default">
<div class="quarto-title">
<h1 class="title">Install and initialize the Developer Framework</h1>
</div>



<div class="quarto-title-meta">

    
    <div>
    <div class="quarto-title-meta-heading">Published</div>
    <div class="quarto-title-meta-contents">
<<<<<<< HEAD
      <p class="date">February 6, 2024</p>
=======
      <p class="date">February 7, 2024</p>
>>>>>>> c52f6e76
    </div>
  </div>
  
    
  </div>
  

<<<<<<< HEAD
=======
<div>
  <div class="keywords">
    <div class="block-title">Keywords</div>
    <p>install developer framework, initialize developer framework, model developer, ai risk, model risk management, ValidMind</p>
  </div>
</div>
>>>>>>> c52f6e76

</header>


<p>These steps show how a model developer can integrate the Developer Framework in our own developer environment by installing and initializing it.</p>
<p>For example, you can use these steps to initialize the Developer Framework as part of a Jupyter notebook or use it in other parts of your customer infrastructure, such as MLOps.</p>
<section id="prerequisites" class="level2">
<h2 class="anchored" data-anchor-id="prerequisites">Prerequisites</h2>
<p>In order to integrate the Developer Framework and to be able to upload to the ValidMind Platform, you must provide the following information:</p>
<table class="table">
<thead>
<tr class="header">
<th>Argument</th>
<th>Description</th>
</tr>
</thead>
<tbody>
<tr class="odd">
<td><code>api_host</code></td>
<td>The location of the ValidMind API</td>
</tr>
<tr class="even">
<td><code>api_key</code></td>
<td>The account API key</td>
</tr>
<tr class="odd">
<td><code>api_secret</code></td>
<td>The account secret key</td>
</tr>
<tr class="even">
<td><code>project</code></td>
<td>The project identifier</td>
</tr>
</tbody>
</table>
</section>
<section id="locate-the-framework-integration-instructions" class="level2">
<h2 class="anchored" data-anchor-id="locate-the-framework-integration-instructions">Locate the framework integration instructions</h2>
<p>For existing projects, this information can be found in the ValidMind UI:</p>
<ol type="1">
<li><p>Go to the <strong>Documentation Projects</strong> page and select the project.</p></li>
<li><p>Click <strong>Client integration</strong> and scroll down to <strong>Initializing the client library</strong>.</p></li>
<li><p>Locate the code snippet and click <strong>Copy to clipboard</strong>.</p></li>
</ol>
<p>If you do not have an existing project, you can <a href="../guide/create-documentation-project.html">create one</a>.</p>
<p>The Developer Framework also requires access to the data sources where data sets used for training, testing, and trained model files are stored. This access is needed to run model documentation and validation tests, and to upload to the ValidMind Platform to populate the model documentation and validation reports.</p>
</section>
<section id="install-the-client-library" class="level2">
<h2 class="anchored" data-anchor-id="install-the-client-library">Install the client library</h2>
<p>To install the client library:</p>
<pre class="shell"><code>pip install validmind</code></pre>
</section>
<section id="initialize-the-client-library" class="level2 page-columns page-full">
<h2 class="anchored" data-anchor-id="initialize-the-client-library">Initialize the client library</h2>
<p>To initialize the client library, paste the code snippet with the client integration details directly into your development source code, replacing this example with your own:</p>
<div class="sourceCode" id="cb2"><pre class="sourceCode python code-with-copy"><code class="sourceCode python"><span id="cb2-1"><a href="#cb2-1" aria-hidden="true" tabindex="-1"></a><span class="im">import</span> validmind <span class="im">as</span> vm</span>
<span id="cb2-2"><a href="#cb2-2" aria-hidden="true" tabindex="-1"></a></span>
<span id="cb2-3"><a href="#cb2-3" aria-hidden="true" tabindex="-1"></a>vm.init(</span>
<span id="cb2-4"><a href="#cb2-4" aria-hidden="true" tabindex="-1"></a>  api_host <span class="op">=</span> <span class="st">"https://api.dev.vm.validmind.ai/api/v1/tracking/tracking"</span>,</span>
<span id="cb2-5"><a href="#cb2-5" aria-hidden="true" tabindex="-1"></a>  api_key <span class="op">=</span> <span class="st">"xxxxxxxxxxxxxxxxxxxxxxxxxxxxxxxx"</span>,</span>
<span id="cb2-6"><a href="#cb2-6" aria-hidden="true" tabindex="-1"></a>  api_secret <span class="op">=</span> <span class="st">"xxxxxxxxxxxxxxxxxxxxxxxxxxxxxxxx"</span>,</span>
<span id="cb2-7"><a href="#cb2-7" aria-hidden="true" tabindex="-1"></a>  project <span class="op">=</span> <span class="st">"&lt;project-identifier&gt;"</span></span>
<span id="cb2-8"><a href="#cb2-8" aria-hidden="true" tabindex="-1"></a>)</span></code><button title="Copy to Clipboard" class="code-copy-button"><i class="bi"></i></button></pre></div>

<div class="no-row-height column-margin column-container"><div class="">
<div class="callout callout-style-simple callout-important callout-titled">
<div class="callout-header d-flex align-content-center">
<div class="callout-icon-container">
<i class="callout-icon"></i>
</div>
<div class="callout-title-container flex-fill">
Don’t forget
</div>
</div>
<div class="callout-body-container callout-body">
<p>Replace the API key and secret shown in these steps with your own.</p>
</div>
</div>
</div></div><p>After you have pasted the code snippet into your development source code and executed the code, the Python client library will register with ValidMind. You can now use the Developer Framework to document and test your models, and to upload to the ValidMind Platform.</p>


</section>

</main> <!-- /main -->
<script id="quarto-html-after-body" type="application/javascript">
window.document.addEventListener("DOMContentLoaded", function (event) {
  const toggleBodyColorMode = (bsSheetEl) => {
    const mode = bsSheetEl.getAttribute("data-mode");
    const bodyEl = window.document.querySelector("body");
    if (mode === "dark") {
      bodyEl.classList.add("quarto-dark");
      bodyEl.classList.remove("quarto-light");
    } else {
      bodyEl.classList.add("quarto-light");
      bodyEl.classList.remove("quarto-dark");
    }
  }
  const toggleBodyColorPrimary = () => {
    const bsSheetEl = window.document.querySelector("link#quarto-bootstrap");
    if (bsSheetEl) {
      toggleBodyColorMode(bsSheetEl);
    }
  }
  toggleBodyColorPrimary();  
  const disableStylesheet = (stylesheets) => {
    for (let i=0; i < stylesheets.length; i++) {
      const stylesheet = stylesheets[i];
      stylesheet.rel = 'prefetch';
    }
  }
  const enableStylesheet = (stylesheets) => {
    for (let i=0; i < stylesheets.length; i++) {
      const stylesheet = stylesheets[i];
      stylesheet.rel = 'stylesheet';
    }
  }
  const manageTransitions = (selector, allowTransitions) => {
    const els = window.document.querySelectorAll(selector);
    for (let i=0; i < els.length; i++) {
      const el = els[i];
      if (allowTransitions) {
        el.classList.remove('notransition');
      } else {
        el.classList.add('notransition');
      }
    }
  }
  const toggleGiscusIfUsed = (isAlternate, darkModeDefault) => {
    const baseTheme = document.querySelector('#giscus-base-theme')?.value ?? 'light';
    const alternateTheme = document.querySelector('#giscus-alt-theme')?.value ?? 'dark';
    let newTheme = '';
    if(darkModeDefault) {
      newTheme = isAlternate ? baseTheme : alternateTheme;
    } else {
      newTheme = isAlternate ? alternateTheme : baseTheme;
    }
    const changeGiscusTheme = () => {
      // From: https://github.com/giscus/giscus/issues/336
      const sendMessage = (message) => {
        const iframe = document.querySelector('iframe.giscus-frame');
        if (!iframe) return;
        iframe.contentWindow.postMessage({ giscus: message }, 'https://giscus.app');
      }
      sendMessage({
        setConfig: {
          theme: newTheme
        }
      });
    }
    const isGiscussLoaded = window.document.querySelector('iframe.giscus-frame') !== null;
    if (isGiscussLoaded) {
      changeGiscusTheme();
    }
  }
  const toggleColorMode = (alternate) => {
    // Switch the stylesheets
    const alternateStylesheets = window.document.querySelectorAll('link.quarto-color-scheme.quarto-color-alternate');
    manageTransitions('#quarto-margin-sidebar .nav-link', false);
    if (alternate) {
      enableStylesheet(alternateStylesheets);
      for (const sheetNode of alternateStylesheets) {
        if (sheetNode.id === "quarto-bootstrap") {
          toggleBodyColorMode(sheetNode);
        }
      }
    } else {
      disableStylesheet(alternateStylesheets);
      toggleBodyColorPrimary();
    }
    manageTransitions('#quarto-margin-sidebar .nav-link', true);
    // Switch the toggles
    const toggles = window.document.querySelectorAll('.quarto-color-scheme-toggle');
    for (let i=0; i < toggles.length; i++) {
      const toggle = toggles[i];
      if (toggle) {
        if (alternate) {
          toggle.classList.add("alternate");     
        } else {
          toggle.classList.remove("alternate");
        }
      }
    }
    // Hack to workaround the fact that safari doesn't
    // properly recolor the scrollbar when toggling (#1455)
    if (navigator.userAgent.indexOf('Safari') > 0 && navigator.userAgent.indexOf('Chrome') == -1) {
      manageTransitions("body", false);
      window.scrollTo(0, 1);
      setTimeout(() => {
        window.scrollTo(0, 0);
        manageTransitions("body", true);
      }, 40);  
    }
  }
  const isFileUrl = () => { 
    return window.location.protocol === 'file:';
  }
  const hasAlternateSentinel = () => {  
    let styleSentinel = getColorSchemeSentinel();
    if (styleSentinel !== null) {
      return styleSentinel === "alternate";
    } else {
      return false;
    }
  }
  const setStyleSentinel = (alternate) => {
    const value = alternate ? "alternate" : "default";
    if (!isFileUrl()) {
      window.localStorage.setItem("quarto-color-scheme", value);
    } else {
      localAlternateSentinel = value;
    }
  }
  const getColorSchemeSentinel = () => {
    if (!isFileUrl()) {
      const storageValue = window.localStorage.getItem("quarto-color-scheme");
      return storageValue != null ? storageValue : localAlternateSentinel;
    } else {
      return localAlternateSentinel;
    }
  }
  const darkModeDefault = false;
  let localAlternateSentinel = darkModeDefault ? 'alternate' : 'default';
  // Dark / light mode switch
  window.quartoToggleColorScheme = () => {
    // Read the current dark / light value 
    let toAlternate = !hasAlternateSentinel();
    toggleColorMode(toAlternate);
    setStyleSentinel(toAlternate);
    toggleGiscusIfUsed(toAlternate, darkModeDefault);
  };
  // Ensure there is a toggle, if there isn't float one in the top right
  if (window.document.querySelector('.quarto-color-scheme-toggle') === null) {
    const a = window.document.createElement('a');
    a.classList.add('top-right');
    a.classList.add('quarto-color-scheme-toggle');
    a.href = "";
    a.onclick = function() { try { window.quartoToggleColorScheme(); } catch {} return false; };
    const i = window.document.createElement("i");
    i.classList.add('bi');
    a.appendChild(i);
    window.document.body.appendChild(a);
  }
  // Switch to dark mode if need be
  if (hasAlternateSentinel()) {
    toggleColorMode(true);
  } else {
    toggleColorMode(false);
  }
  const icon = "";
  const anchorJS = new window.AnchorJS();
  anchorJS.options = {
    placement: 'right',
    icon: icon
  };
  anchorJS.add('.anchored');
  const isCodeAnnotation = (el) => {
    for (const clz of el.classList) {
      if (clz.startsWith('code-annotation-')) {                     
        return true;
      }
    }
    return false;
  }
  const clipboard = new window.ClipboardJS('.code-copy-button', {
    text: function(trigger) {
      const codeEl = trigger.previousElementSibling.cloneNode(true);
      for (const childEl of codeEl.children) {
        if (isCodeAnnotation(childEl)) {
          childEl.remove();
        }
      }
      return codeEl.innerText;
    }
  });
  clipboard.on('success', function(e) {
    // button target
    const button = e.trigger;
    // don't keep focus
    button.blur();
    // flash "checked"
    button.classList.add('code-copy-button-checked');
    var currentTitle = button.getAttribute("title");
    button.setAttribute("title", "Copied!");
    let tooltip;
    if (window.bootstrap) {
      button.setAttribute("data-bs-toggle", "tooltip");
      button.setAttribute("data-bs-placement", "left");
      button.setAttribute("data-bs-title", "Copied!");
      tooltip = new bootstrap.Tooltip(button, 
        { trigger: "manual", 
          customClass: "code-copy-button-tooltip",
          offset: [0, -8]});
      tooltip.show();    
    }
    setTimeout(function() {
      if (tooltip) {
        tooltip.hide();
        button.removeAttribute("data-bs-title");
        button.removeAttribute("data-bs-toggle");
        button.removeAttribute("data-bs-placement");
      }
      button.setAttribute("title", currentTitle);
      button.classList.remove('code-copy-button-checked');
    }, 1000);
    // clear code selection
    e.clearSelection();
  });
    var localhostRegex = new RegExp(/^(?:http|https):\/\/localhost\:?[0-9]*\//);
    var mailtoRegex = new RegExp(/^mailto:/);
      var filterRegex = new RegExp('/' + window.location.host + '/');
    var isInternal = (href) => {
        return filterRegex.test(href) || localhostRegex.test(href) || mailtoRegex.test(href);
    }
    // Inspect non-navigation links and adorn them if external
 	var links = window.document.querySelectorAll('a[href]:not(.nav-link):not(.navbar-brand):not(.toc-action):not(.sidebar-link):not(.sidebar-item-toggle):not(.pagination-link):not(.no-external):not([aria-hidden]):not(.dropdown-item):not(.quarto-navigation-tool)');
    for (var i=0; i<links.length; i++) {
      const link = links[i];
      if (!isInternal(link.href)) {
          // target, if specified
          link.setAttribute("target", "_blank");
          if (link.getAttribute("rel") === null) {
            link.setAttribute("rel", "noopener");
          }
          // default icon
          link.classList.add("external");
      }
    }
  function tippyHover(el, contentFn, onTriggerFn, onUntriggerFn) {
    const config = {
      allowHTML: true,
      maxWidth: 500,
      delay: 100,
      arrow: false,
      appendTo: function(el) {
          return el.parentElement;
      },
      interactive: true,
      interactiveBorder: 10,
      theme: 'quarto',
      placement: 'bottom-start',
    };
    if (contentFn) {
      config.content = contentFn;
    }
    if (onTriggerFn) {
      config.onTrigger = onTriggerFn;
    }
    if (onUntriggerFn) {
      config.onUntrigger = onUntriggerFn;
    }
    window.tippy(el, config); 
  }
  const noterefs = window.document.querySelectorAll('a[role="doc-noteref"]');
  for (var i=0; i<noterefs.length; i++) {
    const ref = noterefs[i];
    tippyHover(ref, function() {
      // use id or data attribute instead here
      let href = ref.getAttribute('data-footnote-href') || ref.getAttribute('href');
      try { href = new URL(href).hash; } catch {}
      const id = href.replace(/^#\/?/, "");
      const note = window.document.getElementById(id);
      return note.innerHTML;
    });
  }
  const xrefs = window.document.querySelectorAll('a.quarto-xref');
  const processXRef = (id, note) => {
    // Strip column container classes
    const stripColumnClz = (el) => {
      el.classList.remove("page-full", "page-columns");
      if (el.children) {
        for (const child of el.children) {
          stripColumnClz(child);
        }
      }
    }
    stripColumnClz(note)
    if (id === null || id.startsWith('sec-')) {
      // Special case sections, only their first couple elements
      const container = document.createElement("div");
      if (note.children && note.children.length > 2) {
        container.appendChild(note.children[0].cloneNode(true));
        for (let i = 1; i < note.children.length; i++) {
          const child = note.children[i];
          if (child.tagName === "P" && child.innerText === "") {
            continue;
          } else {
            container.appendChild(child.cloneNode(true));
            break;
          }
        }
        if (window.Quarto?.typesetMath) {
          window.Quarto.typesetMath(container);
        }
        return container.innerHTML
      } else {
        if (window.Quarto?.typesetMath) {
          window.Quarto.typesetMath(note);
        }
        return note.innerHTML;
      }
    } else {
      // Remove any anchor links if they are present
      const anchorLink = note.querySelector('a.anchorjs-link');
      if (anchorLink) {
        anchorLink.remove();
      }
      if (window.Quarto?.typesetMath) {
        window.Quarto.typesetMath(note);
      }
      // TODO in 1.5, we should make sure this works without a callout special case
      if (note.classList.contains("callout")) {
        return note.outerHTML;
      } else {
        return note.innerHTML;
      }
    }
  }
  for (var i=0; i<xrefs.length; i++) {
    const xref = xrefs[i];
    tippyHover(xref, undefined, function(instance) {
      instance.disable();
      let url = xref.getAttribute('href');
      let hash = undefined; 
      if (url.startsWith('#')) {
        hash = url;
      } else {
        try { hash = new URL(url).hash; } catch {}
      }
      if (hash) {
        const id = hash.replace(/^#\/?/, "");
        const note = window.document.getElementById(id);
        if (note !== null) {
          try {
            const html = processXRef(id, note.cloneNode(true));
            instance.setContent(html);
          } finally {
            instance.enable();
            instance.show();
          }
        } else {
          // See if we can fetch this
          fetch(url.split('#')[0])
          .then(res => res.text())
          .then(html => {
            const parser = new DOMParser();
            const htmlDoc = parser.parseFromString(html, "text/html");
            const note = htmlDoc.getElementById(id);
            if (note !== null) {
              const html = processXRef(id, note);
              instance.setContent(html);
            } 
          }).finally(() => {
            instance.enable();
            instance.show();
          });
        }
      } else {
        // See if we can fetch a full url (with no hash to target)
        // This is a special case and we should probably do some content thinning / targeting
        fetch(url)
        .then(res => res.text())
        .then(html => {
          const parser = new DOMParser();
          const htmlDoc = parser.parseFromString(html, "text/html");
          const note = htmlDoc.querySelector('main.content');
          if (note !== null) {
            // This should only happen for chapter cross references
            // (since there is no id in the URL)
            // remove the first header
            if (note.children.length > 0 && note.children[0].tagName === "HEADER") {
              note.children[0].remove();
            }
            const html = processXRef(null, note);
            instance.setContent(html);
          } 
        }).finally(() => {
          instance.enable();
          instance.show();
        });
      }
    }, function(instance) {
    });
  }
      let selectedAnnoteEl;
      const selectorForAnnotation = ( cell, annotation) => {
        let cellAttr = 'data-code-cell="' + cell + '"';
        let lineAttr = 'data-code-annotation="' +  annotation + '"';
        const selector = 'span[' + cellAttr + '][' + lineAttr + ']';
        return selector;
      }
      const selectCodeLines = (annoteEl) => {
        const doc = window.document;
        const targetCell = annoteEl.getAttribute("data-target-cell");
        const targetAnnotation = annoteEl.getAttribute("data-target-annotation");
        const annoteSpan = window.document.querySelector(selectorForAnnotation(targetCell, targetAnnotation));
        const lines = annoteSpan.getAttribute("data-code-lines").split(",");
        const lineIds = lines.map((line) => {
          return targetCell + "-" + line;
        })
        let top = null;
        let height = null;
        let parent = null;
        if (lineIds.length > 0) {
            //compute the position of the single el (top and bottom and make a div)
            const el = window.document.getElementById(lineIds[0]);
            top = el.offsetTop;
            height = el.offsetHeight;
            parent = el.parentElement.parentElement;
          if (lineIds.length > 1) {
            const lastEl = window.document.getElementById(lineIds[lineIds.length - 1]);
            const bottom = lastEl.offsetTop + lastEl.offsetHeight;
            height = bottom - top;
          }
          if (top !== null && height !== null && parent !== null) {
            // cook up a div (if necessary) and position it 
            let div = window.document.getElementById("code-annotation-line-highlight");
            if (div === null) {
              div = window.document.createElement("div");
              div.setAttribute("id", "code-annotation-line-highlight");
              div.style.position = 'absolute';
              parent.appendChild(div);
            }
            div.style.top = top - 2 + "px";
            div.style.height = height + 4 + "px";
            div.style.left = 0;
            let gutterDiv = window.document.getElementById("code-annotation-line-highlight-gutter");
            if (gutterDiv === null) {
              gutterDiv = window.document.createElement("div");
              gutterDiv.setAttribute("id", "code-annotation-line-highlight-gutter");
              gutterDiv.style.position = 'absolute';
              const codeCell = window.document.getElementById(targetCell);
              const gutter = codeCell.querySelector('.code-annotation-gutter');
              gutter.appendChild(gutterDiv);
            }
            gutterDiv.style.top = top - 2 + "px";
            gutterDiv.style.height = height + 4 + "px";
          }
          selectedAnnoteEl = annoteEl;
        }
      };
      const unselectCodeLines = () => {
        const elementsIds = ["code-annotation-line-highlight", "code-annotation-line-highlight-gutter"];
        elementsIds.forEach((elId) => {
          const div = window.document.getElementById(elId);
          if (div) {
            div.remove();
          }
        });
        selectedAnnoteEl = undefined;
      };
        // Handle positioning of the toggle
    window.addEventListener(
      "resize",
      throttle(() => {
        elRect = undefined;
        if (selectedAnnoteEl) {
          selectCodeLines(selectedAnnoteEl);
        }
      }, 10)
    );
    function throttle(fn, ms) {
    let throttle = false;
    let timer;
      return (...args) => {
        if(!throttle) { // first call gets through
            fn.apply(this, args);
            throttle = true;
        } else { // all the others get throttled
            if(timer) clearTimeout(timer); // cancel #2
            timer = setTimeout(() => {
              fn.apply(this, args);
              timer = throttle = false;
            }, ms);
        }
      };
    }
      // Attach click handler to the DT
      const annoteDls = window.document.querySelectorAll('dt[data-target-cell]');
      for (const annoteDlNode of annoteDls) {
        annoteDlNode.addEventListener('click', (event) => {
          const clickedEl = event.target;
          if (clickedEl !== selectedAnnoteEl) {
            unselectCodeLines();
            const activeEl = window.document.querySelector('dt[data-target-cell].code-annotation-active');
            if (activeEl) {
              activeEl.classList.remove('code-annotation-active');
            }
            selectCodeLines(clickedEl);
            clickedEl.classList.add('code-annotation-active');
          } else {
            // Unselect the line
            unselectCodeLines();
            clickedEl.classList.remove('code-annotation-active');
          }
        });
      }
  const findCites = (el) => {
    const parentEl = el.parentElement;
    if (parentEl) {
      const cites = parentEl.dataset.cites;
      if (cites) {
        return {
          el,
          cites: cites.split(' ')
        };
      } else {
        return findCites(el.parentElement)
      }
    } else {
      return undefined;
    }
  };
  var bibliorefs = window.document.querySelectorAll('a[role="doc-biblioref"]');
  for (var i=0; i<bibliorefs.length; i++) {
    const ref = bibliorefs[i];
    const citeInfo = findCites(ref);
    if (citeInfo) {
      tippyHover(citeInfo.el, function() {
        var popup = window.document.createElement('div');
        citeInfo.cites.forEach(function(cite) {
          var citeDiv = window.document.createElement('div');
          citeDiv.classList.add('hanging-indent');
          citeDiv.classList.add('csl-entry');
          var biblioDiv = window.document.getElementById('ref-' + cite);
          if (biblioDiv) {
            citeDiv.innerHTML = biblioDiv.innerHTML;
          }
          popup.appendChild(citeDiv);
        });
        return popup.innerHTML;
      });
    }
  }
});
</script>
</div> <!-- /content -->
<footer class="footer">
  <div class="nav-footer">
    <div class="nav-footer-left">
<<<<<<< HEAD
<p><em>© Copyright 2023 ValidMind Inc All Rights Reserved.</em></p>
=======
<p><em>© Copyright 2023-24 ValidMind Inc All Rights Reserved.</em></p>
>>>>>>> c52f6e76
</div>   
    <div class="nav-footer-center">
      &nbsp;
    <div class="toc-actions d-sm-block d-md-none"><ul><li><a href="https://github.com/validmind/documentation/edit/main/site/guide/install-and-initialize-developer-framework.qmd" class="toc-action"><i class="bi bi-github"></i>Edit this page</a></li><li><a href="https://github.com/validmind/documentation/issues/new" class="toc-action"><i class="bi empty"></i>Report an issue</a></li></ul></div></div>
    <div class="nav-footer-right">
      <ul class="footer-items list-unstyled">
    <li class="nav-item">
    <a class="nav-link" href="https://validmind.com/" target="_blank">
<p>validmind.com <i class="fa-solid fa-external-link" aria-label="external-link"></i></p>
</a>
  </li>  
    <li class="nav-item">
    <a class="nav-link" href="https://validmind.com/privacy-policy/">
<p>Privacy Policy</p>
</a>
  </li>  
    <li class="nav-item">
    <a class="nav-link" href="https://validmind.com/terms-of-use/">
<p>Terms of Use</p>
</a>
<<<<<<< HEAD
  </li>  
    <li class="nav-item compact">
    <a class="nav-link" href="https://github.com/validmind/documentation">
      <i class="bi bi-github" role="img">
</i> 
    </a>
=======
>>>>>>> c52f6e76
  </li>  
    <li class="nav-item compact">
    <a class="nav-link" href="https://www.linkedin.com/company/validmind/">
      <i class="bi bi-linkedin" role="img">
</i> 
    </a>
  </li>  
</ul>
    </div>
  </div>
</footer>




</body></html><|MERGE_RESOLUTION|>--- conflicted
+++ resolved
@@ -6,12 +6,7 @@
 
 <meta name="viewport" content="width=device-width, initial-scale=1.0, user-scalable=yes">
 
-<<<<<<< HEAD
-<meta name="dcterms.date" content="2024-02-06">
-=======
 <meta name="dcterms.date" content="2024-02-07">
-<meta name="keywords" content="install developer framework, initialize developer framework, model developer, ai risk, model risk management, ValidMind">
->>>>>>> c52f6e76
 
 <title>ValidMind - Install and initialize the Developer Framework</title>
 <style>
@@ -69,6 +64,7 @@
 <script src="../site_libs/quarto-search/fuse.min.js"></script>
 <script src="../site_libs/quarto-search/quarto-search.js"></script>
 <meta name="quarto:offset" content="../">
+<link href="../guide/store-credentials-in-env-file.html" rel="next">
 <link href="../validmind.png" rel="icon" type="image/png">
 <script src="../site_libs/quarto-html/quarto.js"></script>
 <script src="../site_libs/quarto-html/popper.min.js"></script>
@@ -144,11 +140,7 @@
 <span class="menu-text">Get Started</span></a>
   </li>  
   <li class="nav-item">
-<<<<<<< HEAD
     <a class="nav-link" href="../guide/guides.html"> 
-=======
-    <a class="nav-link" href="../guide/guide.html"> 
->>>>>>> c52f6e76
 <span class="menu-text">Guides</span></a>
   </li>  
   <li class="nav-item dropdown ">
@@ -215,10 +207,7 @@
 </ul>
           </div> <!-- /navcollapse -->
           <div class="quarto-navbar-tools">
-<<<<<<< HEAD
   <a href="" class="quarto-color-scheme-toggle quarto-navigation-tool  px-1" onclick="window.quartoToggleColorScheme(); return false;" title="Toggle dark mode"><i class="bi"></i></a>
-=======
->>>>>>> c52f6e76
 </div>
       </div> <!-- /container-fluid -->
     </nav>
@@ -266,6 +255,12 @@
  <span class="menu-text">Install and initialize the Developer Framework</span></a>
   </div>
 </li>
+        <li class="sidebar-item">
+  <div class="sidebar-item-container"> 
+  <a href="../guide/store-credentials-in-env-file.html" class="sidebar-item-text sidebar-link">
+ <span class="menu-text">Store project credentials in .env files</span></a>
+  </div>
+</li>
         <li class="px-0"><hr class="sidebar-divider hi "></li>
         <li class="sidebar-item sidebar-item-section">
       <div class="sidebar-item-container"> 
@@ -1458,11 +1453,7 @@
         <li class="sidebar-item">
   <div class="sidebar-item-container"> 
   <a href="../validmind/validmind.html" class="sidebar-item-text sidebar-link" target="&quot;_blank&quot;">
-<<<<<<< HEAD
  <span class="menu-text">Developer Framework Reference </span></a>
-=======
- <span class="menu-text">ValidMind Developer Framework Reference </span></a>
->>>>>>> c52f6e76
   </div>
 </li>
     </ul>
@@ -1498,11 +1489,7 @@
     <div>
     <div class="quarto-title-meta-heading">Published</div>
     <div class="quarto-title-meta-contents">
-<<<<<<< HEAD
-      <p class="date">February 6, 2024</p>
-=======
       <p class="date">February 7, 2024</p>
->>>>>>> c52f6e76
     </div>
   </div>
   
@@ -1510,15 +1497,6 @@
   </div>
   
 
-<<<<<<< HEAD
-=======
-<div>
-  <div class="keywords">
-    <div class="block-title">Keywords</div>
-    <p>install developer framework, initialize developer framework, model developer, ai risk, model risk management, ValidMind</p>
-  </div>
-</div>
->>>>>>> c52f6e76
 
 </header>
 
@@ -2154,15 +2132,20 @@
   }
 });
 </script>
+<nav class="page-navigation">
+  <div class="nav-page nav-page-previous">
+  </div>
+  <div class="nav-page nav-page-next">
+      <a href="../guide/store-credentials-in-env-file.html" class="pagination-link" aria-label="Store project credentials in .env files">
+        <span class="nav-page-text">Store project credentials in .env files</span> <i class="bi bi-arrow-right-short"></i>
+      </a>
+  </div>
+</nav>
 </div> <!-- /content -->
 <footer class="footer">
   <div class="nav-footer">
     <div class="nav-footer-left">
-<<<<<<< HEAD
-<p><em>© Copyright 2023 ValidMind Inc All Rights Reserved.</em></p>
-=======
 <p><em>© Copyright 2023-24 ValidMind Inc All Rights Reserved.</em></p>
->>>>>>> c52f6e76
 </div>   
     <div class="nav-footer-center">
       &nbsp;
@@ -2183,15 +2166,12 @@
     <a class="nav-link" href="https://validmind.com/terms-of-use/">
 <p>Terms of Use</p>
 </a>
-<<<<<<< HEAD
   </li>  
     <li class="nav-item compact">
     <a class="nav-link" href="https://github.com/validmind/documentation">
       <i class="bi bi-github" role="img">
 </i> 
     </a>
-=======
->>>>>>> c52f6e76
   </li>  
     <li class="nav-item compact">
     <a class="nav-link" href="https://www.linkedin.com/company/validmind/">
