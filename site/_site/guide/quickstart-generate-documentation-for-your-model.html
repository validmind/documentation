<!DOCTYPE html>
<html xmlns="http://www.w3.org/1999/xhtml" lang="en" xml:lang="en"><head>

<meta charset="utf-8">
<meta name="generator" content="quarto-1.5.47">

<meta name="viewport" content="width=device-width, initial-scale=1.0, user-scalable=yes">

<<<<<<< HEAD
<meta name="dcterms.date" content="2024-06-26">
=======
<meta name="dcterms.date" content="2024-06-27">
>>>>>>> 3b6a8dd0

<title>Generate documentation for your model – ValidMind</title>
<style>
code{white-space: pre-wrap;}
span.smallcaps{font-variant: small-caps;}
div.columns{display: flex; gap: min(4vw, 1.5em);}
div.column{flex: auto; overflow-x: auto;}
div.hanging-indent{margin-left: 1.5em; text-indent: -1.5em;}
ul.task-list{list-style: none;}
ul.task-list li input[type="checkbox"] {
  width: 0.8em;
  margin: 0 0.8em 0.2em -1em; /* quarto-specific, see https://github.com/quarto-dev/quarto-cli/issues/4556 */ 
  vertical-align: middle;
}
</style>


<script src="../site_libs/quarto-nav/quarto-nav.js"></script>
<script src="../site_libs/clipboard/clipboard.min.js"></script>
<script src="../site_libs/quarto-search/autocomplete.umd.js"></script>
<script src="../site_libs/quarto-search/fuse.min.js"></script>
<script src="../site_libs/quarto-search/quarto-search.js"></script>
<meta name="quarto:offset" content="../">
<link href="../guide/next-steps.html" rel="next">
<link href="../guide/quickstart-register-your-first-model.html" rel="prev">
<link href="../validmind.png" rel="icon" type="image/png">
<script src="../site_libs/cookie-consent/cookie-consent.js"></script>
<link href="../site_libs/cookie-consent/cookie-consent.css" rel="stylesheet">
<script src="../site_libs/quarto-html/quarto.js"></script>
<script src="../site_libs/quarto-html/popper.min.js"></script>
<script src="../site_libs/quarto-html/tippy.umd.min.js"></script>
<script src="../site_libs/quarto-html/anchor.min.js"></script>
<link href="../site_libs/quarto-html/tippy.css" rel="stylesheet">
<link href="../site_libs/quarto-html/quarto-syntax-highlighting.css" rel="stylesheet" id="quarto-text-highlighting-styles">
<script src="../site_libs/bootstrap/bootstrap.min.js"></script>
<link href="../site_libs/bootstrap/bootstrap-icons.css" rel="stylesheet">
<link href="../site_libs/bootstrap/bootstrap.min.css" rel="stylesheet" id="quarto-bootstrap" data-mode="light">
<link href="../site_libs/quarto-contrib/fontawesome6-0.1.0/all.css" rel="stylesheet">
<link href="../site_libs/quarto-contrib/fontawesome6-0.1.0/latex-fontsize.css" rel="stylesheet">
<script id="quarto-search-options" type="application/json">{
  "location": "sidebar",
  "copy-button": false,
  "collapse-after": 3,
  "panel-placement": "start",
  "type": "textbox",
  "limit": 50,
  "keyboard-shortcut": [
    "f",
    "/",
    "s"
  ],
  "show-item-context": true,
  "language": {
    "search-no-results-text": "No results",
    "search-matching-documents-text": "matching documents",
    "search-copy-link-title": "Copy link to search",
    "search-hide-matches-text": "Hide additional matches",
    "search-more-match-text": "more match in this document",
    "search-more-matches-text": "more matches in this document",
    "search-clear-button-title": "Clear",
    "search-text-placeholder": "",
    "search-detached-cancel-button-title": "Cancel",
    "search-submit-button-title": "Submit",
    "search-label": "Search"
  }
}</script>
<script async="" src="https://www.googletagmanager.com/gtag/js?id=G-S46CKWPNSS"></script>

<script type="text/plain" cookie-consent="tracking">

window.dataLayer = window.dataLayer || [];
function gtag(){dataLayer.push(arguments);}
gtag('js', new Date());
gtag('config', 'G-S46CKWPNSS', { 'anonymize_ip': true});
</script>

<script type="text/javascript" charset="UTF-8">
document.addEventListener('DOMContentLoaded', function () {
cookieconsent.run({
  "notice_banner_type":"simple",
  "consent_type":"express",
  "palette":"light",
  "language":"en",
  "page_load_consent_levels":["strictly-necessary"],
  "notice_banner_reject_button_hide":false,
  "preferences_center_close_button_hide":false,
  "website_name":""
  ,
"language":"en"
  });
});
</script> 
  


<link rel="stylesheet" href="../styles.css">
</head>

<body class="nav-sidebar docked nav-fixed slimcontent">

<div id="quarto-search-results"></div>
  <header id="quarto-header" class="headroom fixed-top">
    <nav class="navbar navbar-expand-lg " data-bs-theme="dark">
      <div class="navbar-container container-fluid">
      <div class="navbar-brand-container mx-auto">
    <a href="../index.html" class="navbar-brand navbar-brand-logo">
    <img src="../about/ValidMind-logo-color.svg" alt="" class="navbar-logo">
    </a>
  </div>
          <button class="navbar-toggler" type="button" data-bs-toggle="collapse" data-bs-target="#navbarCollapse" aria-controls="navbarCollapse" role="menu" aria-expanded="false" aria-label="Toggle navigation" onclick="if (window.quartoToggleHeadroom) { window.quartoToggleHeadroom(); }">
  <span class="navbar-toggler-icon"></span>
</button>
          <div class="collapse navbar-collapse" id="navbarCollapse">
            <ul class="navbar-nav navbar-nav-scroll me-auto">
  <li class="nav-item">
    <a class="nav-link" href="../about/overview.html"> 
<span class="menu-text">About</span></a>
  </li>  
  <li class="nav-item">
    <a class="nav-link active" href="../guide/get-started.html" aria-current="page"> 
<span class="menu-text">Get Started</span></a>
  </li>  
  <li class="nav-item">
    <a class="nav-link" href="../guide/guides.html"> 
<span class="menu-text">Guides</span></a>
  </li>  
  <li class="nav-item dropdown ">
    <a class="nav-link dropdown-toggle" href="#" id="nav-menu-fa-cube--developer-framework" role="link" data-bs-toggle="dropdown" aria-expanded="false">
 <span class="menu-text"><i class="fa-solid fa-cube" aria-label="cube"></i> Developer Framework</span>
    </a>
    <ul class="dropdown-menu" aria-labelledby="nav-menu-fa-cube--developer-framework">    
        <li>
    <a class="dropdown-item" href="../guide/get-started-developer-framework.html">
 <span class="dropdown-text"><i class="fa-solid fa-rocket" aria-label="rocket"></i> Get Started</span></a>
  </li>  
        <li>
    <a class="dropdown-item" href="../guide/supported-models.html">
 <span class="dropdown-text"><i class="fa-solid fa-cubes" aria-label="cubes"></i> Supported Models</span></a>
  </li>  
        <li><hr class="dropdown-divider"></li>
        <li class="dropdown-header"><i class="fa-solid fa-vial" aria-label="vial"></i> TESTING</li>
        <li>
    <a class="dropdown-item" href="../guide/testing-overview.html">
 <span class="dropdown-text"><i class="fa-solid fa-flask-vial" aria-label="flask-vial"></i> Run Tests &amp; Test Suites</span></a>
  </li>  
        <li>
    <a class="dropdown-item" href="../guide/test-descriptions.html">
 <span class="dropdown-text"><i class="fa-solid fa-microscope" aria-label="microscope"></i> Test Descriptions</span></a>
  </li>  
        <li>
    <a class="dropdown-item" href="../guide/test-sandbox.html">
 <span class="dropdown-text"><i class="fa-solid fa-toolbox" aria-label="toolbox"></i> Test sandbox (BETA)</span></a>
  </li>  
        <li><hr class="dropdown-divider"></li>
        <li class="dropdown-header"><i class="fa-solid fa-code" aria-label="code"></i> CODE SAMPLES</li>
        <li>
    <a class="dropdown-item" href="../guide/samples-jupyter-notebooks.html">
 <span class="dropdown-text"><i class="fa-solid fa-book-open-reader" aria-label="book-open-reader"></i> All Code Samples · <code>LLM</code> · <code>NLP</code> · <code>Time Series</code> · <code>Etc.</code></span></a>
  </li>  
        <li>
    <a class="dropdown-item" href="../notebooks.zip">
 <span class="dropdown-text"><i class="fa-solid fa-download" aria-label="download"></i> Download Code Samples · <code>notebooks.zip</code></span></a>
  </li>  
        <li>
    <a class="dropdown-item" href="https://jupyterhub.validmind.ai/">
 <span class="dropdown-text"><i class="fa-solid fa-hand-point-right" aria-label="hand-point-right"></i> Try it on Jupyter Hub <i class="fa-solid fa-hand-point-left" aria-label="hand-point-left"></i></span></a>
  </li>  
        <li><hr class="dropdown-divider"></li>
        <li class="dropdown-header"><i class="fa-solid fa-book" aria-label="book"></i> REFERENCE</li>
        <li>
    <a class="dropdown-item" href="../validmind/validmind.html" target="_blank">
 <span class="dropdown-text"><i class="fa-solid fa-external-link" aria-label="external-link"></i> ValidMind Developer Framework</span></a>
  </li>  
    </ul>
  </li>
  <li class="nav-item">
    <a class="nav-link" href="../faq/faq.html"> 
<span class="menu-text">FAQ</span></a>
  </li>  
  <li class="nav-item">
    <a class="nav-link" href="../support/support.html"> 
<span class="menu-text">Support</span></a>
  </li>  
  <li class="nav-item">
    <a class="nav-link" href="https://validmind.com/" target="_blank"> 
<span class="menu-text">validmind.com <i class="fa-solid fa-external-link" aria-label="external-link"></i></span></a>
  </li>  
</ul>
          </div> <!-- /navcollapse -->
            <div class="quarto-navbar-tools">
</div>
      </div> <!-- /container-fluid -->
    </nav>
  <nav class="quarto-secondary-nav">
    <div class="container-fluid d-flex">
      <button type="button" class="quarto-btn-toggle btn" data-bs-toggle="collapse" role="button" data-bs-target=".quarto-sidebar-collapse-item" aria-controls="quarto-sidebar" aria-expanded="false" aria-label="Toggle sidebar navigation" onclick="if (window.quartoToggleHeadroom) { window.quartoToggleHeadroom(); }">
        <i class="bi bi-layout-text-sidebar-reverse"></i>
      </button>
        <nav class="quarto-page-breadcrumbs" aria-label="breadcrumb"><ol class="breadcrumb"><li class="breadcrumb-item"><a href="../guide/quickstart-generate-documentation-for-your-model.html">Generate documentation for your model</a></li></ol></nav>
        <a class="flex-grow-1" role="navigation" data-bs-toggle="collapse" data-bs-target=".quarto-sidebar-collapse-item" aria-controls="quarto-sidebar" aria-expanded="false" aria-label="Toggle sidebar navigation" onclick="if (window.quartoToggleHeadroom) { window.quartoToggleHeadroom(); }">      
        </a>
      <button type="button" class="btn quarto-search-button" aria-label="Search" onclick="window.quartoOpenSearch();">
        <i class="bi bi-search"></i>
      </button>
    </div>
  </nav>
</header>
<!-- content -->
<div id="quarto-content" class="quarto-container page-columns page-rows-contents page-layout-article page-navbar">
<!-- sidebar -->
  <nav id="quarto-sidebar" class="sidebar collapse collapse-horizontal quarto-sidebar-collapse-item sidebar-navigation docked overflow-auto">
        <div class="mt-2 flex-shrink-0 align-items-center">
        <div class="sidebar-search">
        <div id="quarto-search" class="" title="Search"></div>
        </div>
        </div>
    <div class="sidebar-menu-container"> 
    <ul class="list-unstyled mt-1">
        <li class="sidebar-item">
  <div class="sidebar-item-container"> 
  <a href="../guide/get-started.html" class="sidebar-item-text sidebar-link">
 <span class="menu-text">Get Started</span></a>
  </div>
</li>
        <li class="px-0"><hr class="sidebar-divider hi "></li>
        <li class="sidebar-item">
  <div class="sidebar-item-container"> 
  <a href="../guide/quickstart.html" class="sidebar-item-text sidebar-link">
 <span class="menu-text">QuickStart — 15 Minutes</span></a>
  </div>
</li>
        <li class="px-0"><hr class="sidebar-divider hi "></li>
        <li class="sidebar-item">
 <span class="menu-text">DEVELOPER FRAMEWORK</span>
  </li>
        <li class="sidebar-item">
  <div class="sidebar-item-container"> 
  <a href="../guide/quickstart-try-developer-framework-with-jupyterhub.html" class="sidebar-item-text sidebar-link">
 <span class="menu-text">Try it with JupyterHub (recommended)</span></a>
  </div>
</li>
        <li class="sidebar-item">
  <div class="sidebar-item-container"> 
  <a href="../guide/quickstart-try-developer-framework-with-colab.html" class="sidebar-item-text sidebar-link">
 <span class="menu-text">Try it with Google Colaboratory</span></a>
  </div>
</li>
        <li class="sidebar-item">
  <div class="sidebar-item-container"> 
  <a href="../guide/quickstart-try-developer-framework-in-your-own-developer-environment.html" class="sidebar-item-text sidebar-link">
 <span class="menu-text">Try it in your own developer environment</span></a>
  </div>
</li>
        <li class="px-0"><hr class="sidebar-divider hi "></li>
        <li class="sidebar-item">
 <span class="menu-text">PLATFORM UI</span>
  </li>
        <li class="sidebar-item">
  <div class="sidebar-item-container"> 
  <a href="../guide/quickstart-explore-sample-model-documentation.html" class="sidebar-item-text sidebar-link">
 <span class="menu-text">Explore sample model documentation</span></a>
  </div>
</li>
        <li class="sidebar-item">
  <div class="sidebar-item-container"> 
  <a href="../guide/quickstart-register-your-first-model.html" class="sidebar-item-text sidebar-link">
 <span class="menu-text">Register your first model</span></a>
  </div>
</li>
        <li class="sidebar-item">
  <div class="sidebar-item-container"> 
  <a href="../guide/quickstart-generate-documentation-for-your-model.html" class="sidebar-item-text sidebar-link active">
 <span class="menu-text">Generate documentation for your model</span></a>
  </div>
</li>
        <li class="sidebar-item">
  <div class="sidebar-item-container"> 
  <a href="../guide/next-steps.html" class="sidebar-item-text sidebar-link">
 <span class="menu-text">Next steps</span></a>
  </div>
</li>
        <li class="px-0"><hr class="sidebar-divider hi "></li>
        <li class="sidebar-item">
 <span class="menu-text">TRAINING</span>
  </li>
        <li class="sidebar-item">
  <div class="sidebar-item-container"> 
  <a href="../training/training-overview.html" class="sidebar-item-text sidebar-link">
 <span class="menu-text">Welcome</span></a>
  </div>
</li>
        <li class="sidebar-item">
  <div class="sidebar-item-container"> 
  <a href="../training/training-for-model-developers.html" class="sidebar-item-text sidebar-link">
 <span class="menu-text">For model developers</span></a>
  </div>
</li>
        <li class="sidebar-item">
  <div class="sidebar-item-container"> 
  <a href="../training/training-for-model-validators.html" class="sidebar-item-text sidebar-link">
 <span class="menu-text">For model validators</span></a>
  </div>
</li>
        <li class="sidebar-item">
  <div class="sidebar-item-container"> 
  <a href="../training/training-for-administrators.html" class="sidebar-item-text sidebar-link">
 <span class="menu-text">For administrators</span></a>
  </div>
</li>
    </ul>
    </div>
</nav>
<div id="quarto-sidebar-glass" class="quarto-sidebar-collapse-item" data-bs-toggle="collapse" data-bs-target=".quarto-sidebar-collapse-item"></div>
<!-- margin-sidebar -->
    <div id="quarto-margin-sidebar" class="sidebar margin-sidebar">
        <nav id="TOC" role="doc-toc" class="toc-active">
    <h2 id="toc-title">On this page</h2>
   
  <ul>
  <li><a href="#before-you-begin" id="toc-before-you-begin" class="nav-link active" data-scroll-target="#before-you-begin">Before you begin</a></li>
  <li><a href="#steps" id="toc-steps" class="nav-link" data-scroll-target="#steps">Steps</a></li>
  <li><a href="#whats-next" id="toc-whats-next" class="nav-link" data-scroll-target="#whats-next">What’s next</a></li>
  </ul>
<div class="toc-actions"><ul><li><a href="https://github.com/validmind/documentation/edit/main/site/guide/quickstart-generate-documentation-for-your-model.qmd" class="toc-action"><i class="bi bi-github"></i>Edit this page</a></li><li><a href="https://github.com/validmind/documentation/issues/new" class="toc-action"><i class="bi empty"></i>Report an issue</a></li></ul></div></nav>
    </div>
<!-- main -->
<main class="content page-columns page-full" id="quarto-document-content">

<header id="title-block-header" class="quarto-title-block default">
<div class="quarto-title">
<h1 class="title">Generate documentation for your model</h1>
</div>



<div class="quarto-title-meta">

    
    <div>
    <div class="quarto-title-meta-heading">Published</div>
    <div class="quarto-title-meta-contents">
<<<<<<< HEAD
      <p class="date">June 26, 2024</p>
=======
      <p class="date">June 27, 2024</p>
>>>>>>> 3b6a8dd0
    </div>
  </div>
  
    
  </div>
  


</header>


<p>You are now ready to modify the QuickStart notebook you used earlier and run it to generate model documentation and test result with the ValidMind Developer Framework. The resulting artifacts are then uploaded to your model documentation in the ValidMind Platform UI.</p>
<section id="before-you-begin" class="level2">
<h2 class="anchored" data-anchor-id="before-you-begin">Before you begin</h2>
<p>To try out ValidMind, you need to be a registered user on the ValidMind Platform UI.</p>
<div class="callout callout-style-simple callout-none no-icon callout-titled" title="Need an account for ValidMind?">
<div class="callout-header d-flex align-content-center">
<div class="callout-icon-container">
<i class="callout-icon no-icon"></i>
</div>
<div class="callout-title-container flex-fill">
Need an account for ValidMind?
</div>
</div>
<div class="callout-body-container callout-body">
<p>Signing up is FREE — <strong><a href="https://app.prod.validmind.ai">Create your account</a></strong>.</p>
</div>
</div>
</section>
<section id="steps" class="level2 page-columns page-full">
<h2 class="anchored" data-anchor-id="steps">Steps</h2>
<ol type="1">
<li><p>Log in to the <a href="https://app.prod.validmind.ai">ValidMind Platform UI</a>.</p></li>
<li><p>In the left sidebar, go to the <strong>Getting Started</strong> section of your previously registered model<sup>1</sup>:</p>
<div class="quarto-figure quarto-figure-left">
<figure class="figure">
<p><img src="quickstart-getting-started.png" class="img-fluid quarto-figure quarto-figure-left figure-img" style="width:90.0%" alt="The QuickStart notebook in Colab with the section showing that you need to replace"></p>
</figure>
</div>
<p>The page that opens provides you with a <em>code snippet</em> to use with the ValidMind Developer Framework, including:</p>
<ul>
<li><code>api_host</code>: The location of the ValidMind API</li>
<li><code>api_key</code>: The account API key</li>
<li><code>api_secret</code>: The account secret key</li>
<li><code>project</code>: The project identifier</li>
</ul>
<p>This code snippet can be copied and pasted directly into your developer source code to integrate the developer framework and to be able to upload to the ValidMind Platform UI.</p>
<div class="callout callout-style-simple callout-none no-icon">
<div class="callout-body d-flex">
<div class="callout-icon-container">
<i class="callout-icon no-icon"></i>
</div>
<div class="callout-body-container">
<p>To follow best practices, you can also <a href="../guide/store-credentials-in-env-file.html">store the credentials in a <code>.env</code> file</a> and pass them in via environment variables.</p>
</div>
</div>
</div></li>
<li><p>Locate the code snippet and click <strong><i class="fa-regular fa-copy" aria-label="copy"></i> Copy snippet to clipboard</strong>.</p></li>
<li><p>Reopen the QuickStart notebook you accessed earlier (<a href="../guide/quickstart-try-developer-framework-with-jupyterhub.html">in JupyterHub</a>, for example).</p></li>
<li><p>In the QuickStart notebook, replace the <code>vm.init()</code> lines that look like the following with your own client integration information from the earlier step when you registered your new model:</p>
<div class="quarto-figure quarto-figure-left">
<figure class="figure">
<p><img src="jupyterhub-secrets.png" class="img-fluid quarto-figure quarto-figure-left figure-img" style="width:60.0%" alt="The QuickStart notebook in Colab with the section showing that you need to replace"></p>
</figure>
</div></li>
<li><p>Run each cell in the notebook:</p>
<ul>
<li>Hover over each cell and click the <i class="fa-solid fa-circle-play" aria-label="circle-play"></i> <strong>icon</strong>; OR</li>
<li>Press <code>Shift + Enter</code> on Windows or <code>Cmd + Enter</code> if you are on a Mac</li>
</ul>
<p>The notebook will install the ValidMind library and then connect to the ValidMind Platform UI.</p></li>
</ol>

<div class="no-row-height column-margin column-container"><div class="">
<p><sup>1</sup> Refer to our guide on how to <a href="../guide/quickstart-register-your-first-model.html">Register your first model</a>.</p>
</div></div></section>
<section id="whats-next" class="level2">
<h2 class="anchored" data-anchor-id="whats-next">What’s next</h2>
<p>You can now <a href="https://app.prod.validmind.ai">switch back to the platform UI</a> to view the documentation that has been generated by the developer framework.</p>
<p>Ready to learn more about how you can use ValidMind? Check out <a href="../guide/next-steps.html">Next Steps</a>.</p>


</section>

</main> <!-- /main -->
<script id="quarto-html-after-body" type="application/javascript">
window.document.addEventListener("DOMContentLoaded", function (event) {
  const toggleBodyColorMode = (bsSheetEl) => {
    const mode = bsSheetEl.getAttribute("data-mode");
    const bodyEl = window.document.querySelector("body");
    if (mode === "dark") {
      bodyEl.classList.add("quarto-dark");
      bodyEl.classList.remove("quarto-light");
    } else {
      bodyEl.classList.add("quarto-light");
      bodyEl.classList.remove("quarto-dark");
    }
  }
  const toggleBodyColorPrimary = () => {
    const bsSheetEl = window.document.querySelector("link#quarto-bootstrap");
    if (bsSheetEl) {
      toggleBodyColorMode(bsSheetEl);
    }
  }
  toggleBodyColorPrimary();  
  const icon = "";
  const anchorJS = new window.AnchorJS();
  anchorJS.options = {
    placement: 'right',
    icon: icon
  };
  anchorJS.add('.anchored');
  const isCodeAnnotation = (el) => {
    for (const clz of el.classList) {
      if (clz.startsWith('code-annotation-')) {                     
        return true;
      }
    }
    return false;
  }
  const onCopySuccess = function(e) {
    // button target
    const button = e.trigger;
    // don't keep focus
    button.blur();
    // flash "checked"
    button.classList.add('code-copy-button-checked');
    var currentTitle = button.getAttribute("title");
    button.setAttribute("title", "Copied!");
    let tooltip;
    if (window.bootstrap) {
      button.setAttribute("data-bs-toggle", "tooltip");
      button.setAttribute("data-bs-placement", "left");
      button.setAttribute("data-bs-title", "Copied!");
      tooltip = new bootstrap.Tooltip(button, 
        { trigger: "manual", 
          customClass: "code-copy-button-tooltip",
          offset: [0, -8]});
      tooltip.show();    
    }
    setTimeout(function() {
      if (tooltip) {
        tooltip.hide();
        button.removeAttribute("data-bs-title");
        button.removeAttribute("data-bs-toggle");
        button.removeAttribute("data-bs-placement");
      }
      button.setAttribute("title", currentTitle);
      button.classList.remove('code-copy-button-checked');
    }, 1000);
    // clear code selection
    e.clearSelection();
  }
  const getTextToCopy = function(trigger) {
      const codeEl = trigger.previousElementSibling.cloneNode(true);
      for (const childEl of codeEl.children) {
        if (isCodeAnnotation(childEl)) {
          childEl.remove();
        }
      }
      return codeEl.innerText;
  }
  const clipboard = new window.ClipboardJS('.code-copy-button:not([data-in-quarto-modal])', {
    text: getTextToCopy
  });
  clipboard.on('success', onCopySuccess);
  if (window.document.getElementById('quarto-embedded-source-code-modal')) {
    // For code content inside modals, clipBoardJS needs to be initialized with a container option
    // TODO: Check when it could be a function (https://github.com/zenorocha/clipboard.js/issues/860)
    const clipboardModal = new window.ClipboardJS('.code-copy-button[data-in-quarto-modal]', {
      text: getTextToCopy,
      container: window.document.getElementById('quarto-embedded-source-code-modal')
    });
    clipboardModal.on('success', onCopySuccess);
  }
    var localhostRegex = new RegExp(/^(?:http|https):\/\/localhost\:?[0-9]*\//);
    var mailtoRegex = new RegExp(/^mailto:/);
      var filterRegex = new RegExp('/' + window.location.host + '/');
    var isInternal = (href) => {
        return filterRegex.test(href) || localhostRegex.test(href) || mailtoRegex.test(href);
    }
    // Inspect non-navigation links and adorn them if external
 	var links = window.document.querySelectorAll('a[href]:not(.nav-link):not(.navbar-brand):not(.toc-action):not(.sidebar-link):not(.sidebar-item-toggle):not(.pagination-link):not(.no-external):not([aria-hidden]):not(.dropdown-item):not(.quarto-navigation-tool):not(.about-link)');
    for (var i=0; i<links.length; i++) {
      const link = links[i];
      if (!isInternal(link.href)) {
        // undo the damage that might have been done by quarto-nav.js in the case of
        // links that we want to consider external
        if (link.dataset.originalHref !== undefined) {
          link.href = link.dataset.originalHref;
        }
          // target, if specified
          link.setAttribute("target", "_blank");
          if (link.getAttribute("rel") === null) {
            link.setAttribute("rel", "noopener");
          }
          // default icon
          link.classList.add("external");
      }
    }
  function tippyHover(el, contentFn, onTriggerFn, onUntriggerFn) {
    const config = {
      allowHTML: true,
      maxWidth: 500,
      delay: 100,
      arrow: false,
      appendTo: function(el) {
          return el.parentElement;
      },
      interactive: true,
      interactiveBorder: 10,
      theme: 'quarto',
      placement: 'bottom-start',
    };
    if (contentFn) {
      config.content = contentFn;
    }
    if (onTriggerFn) {
      config.onTrigger = onTriggerFn;
    }
    if (onUntriggerFn) {
      config.onUntrigger = onUntriggerFn;
    }
    window.tippy(el, config); 
  }
  const noterefs = window.document.querySelectorAll('a[role="doc-noteref"]');
  for (var i=0; i<noterefs.length; i++) {
    const ref = noterefs[i];
    tippyHover(ref, function() {
      // use id or data attribute instead here
      let href = ref.getAttribute('data-footnote-href') || ref.getAttribute('href');
      try { href = new URL(href).hash; } catch {}
      const id = href.replace(/^#\/?/, "");
      const note = window.document.getElementById(id);
      if (note) {
        return note.innerHTML;
      } else {
        return "";
      }
    });
  }
  const xrefs = window.document.querySelectorAll('a.quarto-xref');
  const processXRef = (id, note) => {
    // Strip column container classes
    const stripColumnClz = (el) => {
      el.classList.remove("page-full", "page-columns");
      if (el.children) {
        for (const child of el.children) {
          stripColumnClz(child);
        }
      }
    }
    stripColumnClz(note)
    if (id === null || id.startsWith('sec-')) {
      // Special case sections, only their first couple elements
      const container = document.createElement("div");
      if (note.children && note.children.length > 2) {
        container.appendChild(note.children[0].cloneNode(true));
        for (let i = 1; i < note.children.length; i++) {
          const child = note.children[i];
          if (child.tagName === "P" && child.innerText === "") {
            continue;
          } else {
            container.appendChild(child.cloneNode(true));
            break;
          }
        }
        if (window.Quarto?.typesetMath) {
          window.Quarto.typesetMath(container);
        }
        return container.innerHTML
      } else {
        if (window.Quarto?.typesetMath) {
          window.Quarto.typesetMath(note);
        }
        return note.innerHTML;
      }
    } else {
      // Remove any anchor links if they are present
      const anchorLink = note.querySelector('a.anchorjs-link');
      if (anchorLink) {
        anchorLink.remove();
      }
      if (window.Quarto?.typesetMath) {
        window.Quarto.typesetMath(note);
      }
      // TODO in 1.5, we should make sure this works without a callout special case
      if (note.classList.contains("callout")) {
        return note.outerHTML;
      } else {
        return note.innerHTML;
      }
    }
  }
  for (var i=0; i<xrefs.length; i++) {
    const xref = xrefs[i];
    tippyHover(xref, undefined, function(instance) {
      instance.disable();
      let url = xref.getAttribute('href');
      let hash = undefined; 
      if (url.startsWith('#')) {
        hash = url;
      } else {
        try { hash = new URL(url).hash; } catch {}
      }
      if (hash) {
        const id = hash.replace(/^#\/?/, "");
        const note = window.document.getElementById(id);
        if (note !== null) {
          try {
            const html = processXRef(id, note.cloneNode(true));
            instance.setContent(html);
          } finally {
            instance.enable();
            instance.show();
          }
        } else {
          // See if we can fetch this
          fetch(url.split('#')[0])
          .then(res => res.text())
          .then(html => {
            const parser = new DOMParser();
            const htmlDoc = parser.parseFromString(html, "text/html");
            const note = htmlDoc.getElementById(id);
            if (note !== null) {
              const html = processXRef(id, note);
              instance.setContent(html);
            } 
          }).finally(() => {
            instance.enable();
            instance.show();
          });
        }
      } else {
        // See if we can fetch a full url (with no hash to target)
        // This is a special case and we should probably do some content thinning / targeting
        fetch(url)
        .then(res => res.text())
        .then(html => {
          const parser = new DOMParser();
          const htmlDoc = parser.parseFromString(html, "text/html");
          const note = htmlDoc.querySelector('main.content');
          if (note !== null) {
            // This should only happen for chapter cross references
            // (since there is no id in the URL)
            // remove the first header
            if (note.children.length > 0 && note.children[0].tagName === "HEADER") {
              note.children[0].remove();
            }
            const html = processXRef(null, note);
            instance.setContent(html);
          } 
        }).finally(() => {
          instance.enable();
          instance.show();
        });
      }
    }, function(instance) {
    });
  }
      let selectedAnnoteEl;
      const selectorForAnnotation = ( cell, annotation) => {
        let cellAttr = 'data-code-cell="' + cell + '"';
        let lineAttr = 'data-code-annotation="' +  annotation + '"';
        const selector = 'span[' + cellAttr + '][' + lineAttr + ']';
        return selector;
      }
      const selectCodeLines = (annoteEl) => {
        const doc = window.document;
        const targetCell = annoteEl.getAttribute("data-target-cell");
        const targetAnnotation = annoteEl.getAttribute("data-target-annotation");
        const annoteSpan = window.document.querySelector(selectorForAnnotation(targetCell, targetAnnotation));
        const lines = annoteSpan.getAttribute("data-code-lines").split(",");
        const lineIds = lines.map((line) => {
          return targetCell + "-" + line;
        })
        let top = null;
        let height = null;
        let parent = null;
        if (lineIds.length > 0) {
            //compute the position of the single el (top and bottom and make a div)
            const el = window.document.getElementById(lineIds[0]);
            top = el.offsetTop;
            height = el.offsetHeight;
            parent = el.parentElement.parentElement;
          if (lineIds.length > 1) {
            const lastEl = window.document.getElementById(lineIds[lineIds.length - 1]);
            const bottom = lastEl.offsetTop + lastEl.offsetHeight;
            height = bottom - top;
          }
          if (top !== null && height !== null && parent !== null) {
            // cook up a div (if necessary) and position it 
            let div = window.document.getElementById("code-annotation-line-highlight");
            if (div === null) {
              div = window.document.createElement("div");
              div.setAttribute("id", "code-annotation-line-highlight");
              div.style.position = 'absolute';
              parent.appendChild(div);
            }
            div.style.top = top - 2 + "px";
            div.style.height = height + 4 + "px";
            div.style.left = 0;
            let gutterDiv = window.document.getElementById("code-annotation-line-highlight-gutter");
            if (gutterDiv === null) {
              gutterDiv = window.document.createElement("div");
              gutterDiv.setAttribute("id", "code-annotation-line-highlight-gutter");
              gutterDiv.style.position = 'absolute';
              const codeCell = window.document.getElementById(targetCell);
              const gutter = codeCell.querySelector('.code-annotation-gutter');
              gutter.appendChild(gutterDiv);
            }
            gutterDiv.style.top = top - 2 + "px";
            gutterDiv.style.height = height + 4 + "px";
          }
          selectedAnnoteEl = annoteEl;
        }
      };
      const unselectCodeLines = () => {
        const elementsIds = ["code-annotation-line-highlight", "code-annotation-line-highlight-gutter"];
        elementsIds.forEach((elId) => {
          const div = window.document.getElementById(elId);
          if (div) {
            div.remove();
          }
        });
        selectedAnnoteEl = undefined;
      };
        // Handle positioning of the toggle
    window.addEventListener(
      "resize",
      throttle(() => {
        elRect = undefined;
        if (selectedAnnoteEl) {
          selectCodeLines(selectedAnnoteEl);
        }
      }, 10)
    );
    function throttle(fn, ms) {
    let throttle = false;
    let timer;
      return (...args) => {
        if(!throttle) { // first call gets through
            fn.apply(this, args);
            throttle = true;
        } else { // all the others get throttled
            if(timer) clearTimeout(timer); // cancel #2
            timer = setTimeout(() => {
              fn.apply(this, args);
              timer = throttle = false;
            }, ms);
        }
      };
    }
      // Attach click handler to the DT
      const annoteDls = window.document.querySelectorAll('dt[data-target-cell]');
      for (const annoteDlNode of annoteDls) {
        annoteDlNode.addEventListener('click', (event) => {
          const clickedEl = event.target;
          if (clickedEl !== selectedAnnoteEl) {
            unselectCodeLines();
            const activeEl = window.document.querySelector('dt[data-target-cell].code-annotation-active');
            if (activeEl) {
              activeEl.classList.remove('code-annotation-active');
            }
            selectCodeLines(clickedEl);
            clickedEl.classList.add('code-annotation-active');
          } else {
            // Unselect the line
            unselectCodeLines();
            clickedEl.classList.remove('code-annotation-active');
          }
        });
      }
  const findCites = (el) => {
    const parentEl = el.parentElement;
    if (parentEl) {
      const cites = parentEl.dataset.cites;
      if (cites) {
        return {
          el,
          cites: cites.split(' ')
        };
      } else {
        return findCites(el.parentElement)
      }
    } else {
      return undefined;
    }
  };
  var bibliorefs = window.document.querySelectorAll('a[role="doc-biblioref"]');
  for (var i=0; i<bibliorefs.length; i++) {
    const ref = bibliorefs[i];
    const citeInfo = findCites(ref);
    if (citeInfo) {
      tippyHover(citeInfo.el, function() {
        var popup = window.document.createElement('div');
        citeInfo.cites.forEach(function(cite) {
          var citeDiv = window.document.createElement('div');
          citeDiv.classList.add('hanging-indent');
          citeDiv.classList.add('csl-entry');
          var biblioDiv = window.document.getElementById('ref-' + cite);
          if (biblioDiv) {
            citeDiv.innerHTML = biblioDiv.innerHTML;
          }
          popup.appendChild(citeDiv);
        });
        return popup.innerHTML;
      });
    }
  }
});
</script>
<nav class="page-navigation">
  <div class="nav-page nav-page-previous">
      <a href="../guide/quickstart-register-your-first-model.html" class="pagination-link" aria-label="Register your first model">
        <i class="bi bi-arrow-left-short"></i> <span class="nav-page-text">Register your first model</span>
      </a>          
  </div>
  <div class="nav-page nav-page-next">
      <a href="../guide/next-steps.html" class="pagination-link" aria-label="Next steps">
        <span class="nav-page-text">Next steps</span> <i class="bi bi-arrow-right-short"></i>
      </a>
  </div>
</nav>
</div> <!-- /content -->
<footer class="footer">
  <div class="nav-footer">
    <div class="nav-footer-left">
<p>© Copyright 2023-2024 ValidMind Inc.&nbsp;All Rights Reserved.</p>
</div>   
    <div class="nav-footer-center">

<div class="toc-actions d-sm-block d-md-none"><ul><li><a href="https://github.com/validmind/documentation/edit/main/site/guide/quickstart-generate-documentation-for-your-model.qmd" class="toc-action"><i class="bi bi-github"></i>Edit this page</a></li><li><a href="https://github.com/validmind/documentation/issues/new" class="toc-action"><i class="bi empty"></i>Report an issue</a></li></ul></div><div class="cookie-consent-footer"><a href="#" id="open_preferences_center">Cookie Preferences</a></div></div>
    <div class="nav-footer-right">
      <ul class="footer-items list-unstyled">
    <li class="nav-item">
    <a class="nav-link" href="https://validmind.com/" target="_blank">
<p>validmind.com <i class="fa-solid fa-external-link" aria-label="external-link"></i></p>
</a>
  </li>  
    <li class="nav-item">
    <a class="nav-link" href="https://validmind.com/privacy-policy/">
<p>Privacy Policy</p>
</a>
  </li>  
    <li class="nav-item">
    <a class="nav-link" href="https://validmind.com/terms-of-use/">
<p>Terms of Use</p>
</a>
  </li>  
    <li class="nav-item compact">
    <a class="nav-link" href="https://github.com/validmind/documentation">
      <i class="bi bi-github" role="img">
</i> 
    </a>
  </li>  
    <li class="nav-item compact">
    <a class="nav-link" href="https://www.linkedin.com/company/validmind/">
      <i class="bi bi-linkedin" role="img">
</i> 
    </a>
  </li>  
</ul>
    </div>
  </div>
</footer>




</body></html><|MERGE_RESOLUTION|>--- conflicted
+++ resolved
@@ -6,11 +6,7 @@
 
 <meta name="viewport" content="width=device-width, initial-scale=1.0, user-scalable=yes">
 
-<<<<<<< HEAD
-<meta name="dcterms.date" content="2024-06-26">
-=======
-<meta name="dcterms.date" content="2024-06-27">
->>>>>>> 3b6a8dd0
+<meta name="dcterms.date" content="2024-07-02">
 
 <title>Generate documentation for your model – ValidMind</title>
 <style>
@@ -352,11 +348,7 @@
     <div>
     <div class="quarto-title-meta-heading">Published</div>
     <div class="quarto-title-meta-contents">
-<<<<<<< HEAD
-      <p class="date">June 26, 2024</p>
-=======
-      <p class="date">June 27, 2024</p>
->>>>>>> 3b6a8dd0
+      <p class="date">July 2, 2024</p>
     </div>
   </div>
   
