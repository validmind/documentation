<!DOCTYPE html>
<html xmlns="http://www.w3.org/1999/xhtml" lang="en" xml:lang="en"><head>

<meta charset="utf-8">
<meta name="generator" content="quarto-1.3.433">

<meta name="viewport" content="width=device-width, initial-scale=1.0, user-scalable=yes">

<meta name="keywords" content="get started, model risk management, ValidMind">

<title>ValidMind - Get started</title>
<style>
code{white-space: pre-wrap;}
span.smallcaps{font-variant: small-caps;}
div.columns{display: flex; gap: min(4vw, 1.5em);}
div.column{flex: auto; overflow-x: auto;}
div.hanging-indent{margin-left: 1.5em; text-indent: -1.5em;}
ul.task-list{list-style: none;}
ul.task-list li input[type="checkbox"] {
  width: 0.8em;
  margin: 0 0.8em 0.2em -1em; /* quarto-specific, see https://github.com/quarto-dev/quarto-cli/issues/4556 */ 
  vertical-align: middle;
}
</style>


<script src="../site_libs/quarto-nav/quarto-nav.js"></script>
<script src="../site_libs/clipboard/clipboard.min.js"></script>
<script src="../site_libs/quarto-search/autocomplete.umd.js"></script>
<script src="../site_libs/quarto-search/fuse.min.js"></script>
<script src="../site_libs/quarto-search/quarto-search.js"></script>
<meta name="quarto:offset" content="../">
<link href="../validmind.png" rel="icon" type="image/png">
<script src="../site_libs/quarto-html/quarto.js"></script>
<script src="../site_libs/quarto-html/popper.min.js"></script>
<script src="../site_libs/quarto-html/tippy.umd.min.js"></script>
<script src="../site_libs/quarto-html/anchor.min.js"></script>
<link href="../site_libs/quarto-html/tippy.css" rel="stylesheet">
<link href="../site_libs/quarto-html/quarto-syntax-highlighting.css" rel="stylesheet" id="quarto-text-highlighting-styles">
<script src="../site_libs/bootstrap/bootstrap.min.js"></script>
<link href="../site_libs/bootstrap/bootstrap-icons.css" rel="stylesheet">
<link href="../site_libs/bootstrap/bootstrap.min.css" rel="stylesheet" id="quarto-bootstrap" data-mode="light">
<script id="quarto-search-options" type="application/json">{
  "location": "sidebar",
  "copy-button": false,
  "collapse-after": 3,
  "panel-placement": "start",
  "type": "textbox",
  "limit": 20,
  "language": {
    "search-no-results-text": "No results",
    "search-matching-documents-text": "matching documents",
    "search-copy-link-title": "Copy link to search",
    "search-hide-matches-text": "Hide additional matches",
    "search-more-match-text": "more match in this document",
    "search-more-matches-text": "more matches in this document",
    "search-clear-button-title": "Clear",
    "search-detached-cancel-button-title": "Cancel",
    "search-submit-button-title": "Submit",
    "search-label": "Search"
  }
}</script>
<script async="" src="https://www.googletagmanager.com/gtag/js?id=G-S46CKWPNSS"></script>

<script type="text/javascript">

window.dataLayer = window.dataLayer || [];
function gtag(){dataLayer.push(arguments);}
gtag('js', new Date());
gtag('config', 'G-S46CKWPNSS', { 'anonymize_ip': true});
</script>


<link rel="stylesheet" href="../styles.css">
</head>

<body class="nav-sidebar docked nav-fixed">

<div id="quarto-search-results"></div>
  <header id="quarto-header" class="headroom fixed-top">
    <nav class="navbar navbar-expand-lg navbar-dark ">
      <div class="navbar-container container-fluid">
      <div class="navbar-brand-container">
    <a href="../index.html" class="navbar-brand navbar-brand-logo">
    <img src="../guide/ValidMind-logo-color.svg" alt="" class="navbar-logo">
    </a>
  </div>
          <button class="navbar-toggler" type="button" data-bs-toggle="collapse" data-bs-target="#navbarCollapse" aria-controls="navbarCollapse" aria-expanded="false" aria-label="Toggle navigation" onclick="if (window.quartoToggleHeadroom) { window.quartoToggleHeadroom(); }">
  <span class="navbar-toggler-icon"></span>
</button>
          <div class="collapse navbar-collapse" id="navbarCollapse">
            <ul class="navbar-nav navbar-nav-scroll me-auto">
  <li class="nav-item">
    <a class="nav-link active" href="../guide/get-started.html" rel="" target="" aria-current="page">
 <span class="menu-text">Get Started</span></a>
  </li>  
  <li class="nav-item">
    <a class="nav-link" href="../guide/guide.html" rel="" target="">
 <span class="menu-text">Guides</span></a>
  </li>  
  <li class="nav-item">
    <a class="nav-link" href="../guide/developer-framework.html" rel="" target="">
 <span class="menu-text">Developer Framework</span></a>
  </li>  
  <li class="nav-item">
    <a class="nav-link" href="../guide/faq.html" rel="" target="">
 <span class="menu-text">FAQ</span></a>
  </li>  
  <li class="nav-item">
    <a class="nav-link" href="../guide/support.html" rel="" target="">
 <span class="menu-text">Support</span></a>
  </li>  
</ul>
            <div class="quarto-navbar-tools ms-auto">
</div>
          </div> <!-- /navcollapse -->
      </div> <!-- /container-fluid -->
    </nav>
  <nav class="quarto-secondary-nav">
    <div class="container-fluid d-flex">
      <button type="button" class="quarto-btn-toggle btn" data-bs-toggle="collapse" data-bs-target="#quarto-sidebar,#quarto-sidebar-glass" aria-controls="quarto-sidebar" aria-expanded="false" aria-label="Toggle sidebar navigation" onclick="if (window.quartoToggleHeadroom) { window.quartoToggleHeadroom(); }">
        <i class="bi bi-layout-text-sidebar-reverse"></i>
      </button>
      <nav class="quarto-page-breadcrumbs" aria-label="breadcrumb"><ol class="breadcrumb"><li class="breadcrumb-item"><a href="../guide/get-started.html">Get Started</a></li></ol></nav>
      <a class="flex-grow-1" role="button" data-bs-toggle="collapse" data-bs-target="#quarto-sidebar,#quarto-sidebar-glass" aria-controls="quarto-sidebar" aria-expanded="false" aria-label="Toggle sidebar navigation" onclick="if (window.quartoToggleHeadroom) { window.quartoToggleHeadroom(); }">      
      </a>
      <button type="button" class="btn quarto-search-button" aria-label="" onclick="window.quartoOpenSearch();">
        <i class="bi bi-search"></i>
      </button>
    </div>
  </nav>
</header>
<!-- content -->
<div id="quarto-content" class="quarto-container page-columns page-rows-contents page-layout-article page-navbar">
<!-- sidebar -->
  <nav id="quarto-sidebar" class="sidebar collapse collapse-horizontal sidebar-navigation docked overflow-auto">
        <div class="mt-2 flex-shrink-0 align-items-center">
        <div class="sidebar-search">
        <div id="quarto-search" class="" title="Search"></div>
        </div>
        </div>
    <div class="sidebar-menu-container"> 
    <ul class="list-unstyled mt-1">
        <li class="sidebar-item">
  <div class="sidebar-item-container"> 
  <a href="../guide/get-started.html" class="sidebar-item-text sidebar-link active">
 <span class="menu-text">Get Started</span></a>
  </div>
</li>
        <li class="px-0"><hr class="sidebar-divider hi "></li>
        <li class="sidebar-item">
  <div class="sidebar-item-container"> 
  <a href="../guide/quickstart.html" class="sidebar-item-text sidebar-link">
 <span class="menu-text">Quickstarts</span></a>
  </div>
</li>
        <li class="sidebar-item sidebar-item-section">
      <div class="sidebar-item-container"> 
            <a class="sidebar-item-text sidebar-link text-start" data-bs-toggle="collapse" data-bs-target="#" aria-expanded="true">
 <span class="menu-text">Explore the Developer Framework — 10 minutes</span></a>
          <a class="sidebar-item-toggle text-start" data-bs-toggle="collapse" data-bs-target="#" aria-expanded="true" aria-label="Toggle section">
            <i class="bi bi-chevron-right ms-2"></i>
          </a> 
      </div>
      <ul id="" class="collapse list-unstyled sidebar-section depth1 show">  
          <li class="sidebar-item">
  <div class="sidebar-item-container"> 
  <a href="../guide/try-developer-framework-with-jupyterhub.html" class="sidebar-item-text sidebar-link">
 <span class="menu-text">Try it with Jupyter Hub (recommended)</span></a>
  </div>
</li>
          <li class="sidebar-item">
  <div class="sidebar-item-container"> 
  <a href="../guide/try-developer-framework-with-docker.html" class="sidebar-item-text sidebar-link">
 <span class="menu-text">Try it with Docker Desktop</span></a>
  </div>
</li>
          <li class="sidebar-item">
  <div class="sidebar-item-container"> 
  <a href="../guide/try-developer-framework-with-colab.html" class="sidebar-item-text sidebar-link">
 <span class="menu-text">Try it with Google Colaboratory</span></a>
  </div>
</li>
      </ul>
  </li>
        <li class="sidebar-item sidebar-item-section">
      <div class="sidebar-item-container"> 
            <a class="sidebar-item-text sidebar-link text-start" data-bs-toggle="collapse" data-bs-target="#" aria-expanded="true">
 <span class="menu-text">Explore the Platform UI — 15 minutes</span></a>
          <a class="sidebar-item-toggle text-start" data-bs-toggle="collapse" data-bs-target="#" aria-expanded="true" aria-label="Toggle section">
            <i class="bi bi-chevron-right ms-2"></i>
          </a> 
      </div>
      <ul id="" class="collapse list-unstyled sidebar-section depth1 show">  
          <li class="sidebar-item">
  <div class="sidebar-item-container"> 
  <a href="../guide/explore-example-documentation-project.html" class="sidebar-item-text sidebar-link">
 <span class="menu-text">Explore an Example Documentation Project</span></a>
  </div>
</li>
          <li class="sidebar-item">
  <div class="sidebar-item-container"> 
  <a href="../guide/create-your-first-documentation-project.html" class="sidebar-item-text sidebar-link">
 <span class="menu-text">Create Your First Documentation Project</span></a>
  </div>
</li>
          <li class="sidebar-item">
  <div class="sidebar-item-container"> 
  <a href="../guide/upload-to-documentation-project.html" class="sidebar-item-text sidebar-link">
 <span class="menu-text">Upload to Your Documentation Project</span></a>
  </div>
</li>
      </ul>
  </li>
        <li class="px-0"><hr class="sidebar-divider hi "></li>
        <li class="sidebar-item">
  <div class="sidebar-item-container"> 
  <a href="../guide/community.html" class="sidebar-item-text sidebar-link">
 <span class="menu-text">Community</span></a>
  </div>
</li>
        <li class="px-0"><hr class="sidebar-divider hi "></li>
        <li class="sidebar-item sidebar-item-section">
      <div class="sidebar-item-container"> 
            <a href="../guide/overview.html" class="sidebar-item-text sidebar-link">
 <span class="menu-text">ValidMind overview</span></a>
          <a class="sidebar-item-toggle text-start" data-bs-toggle="collapse" data-bs-target="#" aria-expanded="true" aria-label="Toggle section">
            <i class="bi bi-chevron-right ms-2"></i>
          </a> 
      </div>
      <ul id="" class="collapse list-unstyled sidebar-section depth1 show">  
          <li class="sidebar-item">
  <div class="sidebar-item-container"> 
  <a href="../guide/editions-and-features.html" class="sidebar-item-text sidebar-link">
 <span class="menu-text">Editions and features</span></a>
  </div>
</li>
          <li class="sidebar-item">
  <div class="sidebar-item-container"> 
  <a href="../guide/license-agreement.html" class="sidebar-item-text sidebar-link">
 <span class="menu-text">Software license agreement</span></a>
  </div>
</li>
      </ul>
  </li>
        <li class="sidebar-item sidebar-item-section">
      <div class="sidebar-item-container"> 
            <a class="sidebar-item-text sidebar-link text-start" data-bs-toggle="collapse" data-bs-target="#" aria-expanded="true">
 <span class="menu-text">Releases</span></a>
          <a class="sidebar-item-toggle text-start" data-bs-toggle="collapse" data-bs-target="#" aria-expanded="true" aria-label="Toggle section">
            <i class="bi bi-chevron-right ms-2"></i>
          </a> 
      </div>
      <ul id="" class="collapse list-unstyled sidebar-section depth1 show">  
<<<<<<< HEAD
=======
          <li class="sidebar-item sidebar-item-section">
      <div class="sidebar-item-container"> 
            <a href="../releases/2023-jan-01/highlights.html" class="sidebar-item-text sidebar-link">
 <span class="menu-text">January 1, 2023</span></a>
          <a class="sidebar-item-toggle text-start" data-bs-toggle="collapse" data-bs-target="#" aria-expanded="true" aria-label="Toggle section">
            <i class="bi bi-chevron-right ms-2"></i>
          </a> 
      </div>
      <ul id="" class="collapse list-unstyled sidebar-section depth2 show">  
          <li class="sidebar-item">
  <div class="sidebar-item-container"> 
  <a href="../releases/2023-jan-01/enhancement.html" class="sidebar-item-text sidebar-link">
 <span class="menu-text">Enhancements</span></a>
  </div>
</li>
          <li class="sidebar-item">
  <div class="sidebar-item-container"> 
  <a href="../releases/2023-jan-01/bug.html" class="sidebar-item-text sidebar-link">
 <span class="menu-text">Bug fixes</span></a>
  </div>
</li>
          <li class="sidebar-item">
  <div class="sidebar-item-container"> 
  <a href="../releases/2023-jan-01/deprecation.html" class="sidebar-item-text sidebar-link">
 <span class="menu-text">Deprecations</span></a>
  </div>
</li>
          <li class="sidebar-item">
  <div class="sidebar-item-container"> 
  <a href="../releases/2023-jan-01/documentation.html" class="sidebar-item-text sidebar-link">
 <span class="menu-text">Documentation updates</span></a>
  </div>
</li>
      </ul>
  </li>
>>>>>>> 3c283521
          <li class="sidebar-item">
  <div class="sidebar-item-container"> 
  <a href="../guide/release-notes-2023-jul-24.html" class="sidebar-item-text sidebar-link">
 <span class="menu-text">July 24, 2023</span></a>
  </div>
</li>
          <li class="sidebar-item">
  <div class="sidebar-item-container"> 
  <a href="../guide/release-notes-2023-jun-22.html" class="sidebar-item-text sidebar-link">
 <span class="menu-text">June 22, 2023</span></a>
  </div>
</li>
          <li class="sidebar-item">
  <div class="sidebar-item-container"> 
  <a href="../guide/release-notes-2023-may-30.html" class="sidebar-item-text sidebar-link">
 <span class="menu-text">May 30, 2023</span></a>
  </div>
</li>
      </ul>
  </li>
    </ul>
    </div>
</nav>
<div id="quarto-sidebar-glass" data-bs-toggle="collapse" data-bs-target="#quarto-sidebar,#quarto-sidebar-glass"></div>
<!-- margin-sidebar -->
    <div id="quarto-margin-sidebar" class="sidebar margin-sidebar">
        <nav id="TOC" role="doc-toc" class="toc-active" data-toc-expanded="2">
    <h2 id="toc-title">On this page</h2>
   
  <ul>
  <li><a href="#welcome-to-validmind" id="toc-welcome-to-validmind" class="nav-link active" data-scroll-target="#welcome-to-validmind">Welcome to ValidMind!</a></li>
  <li><a href="#how-does-it-work" id="toc-how-does-it-work" class="nav-link" data-scroll-target="#how-does-it-work">How does it work?</a></li>
  <li><a href="#how-do-i-get-access-to-validmind" id="toc-how-do-i-get-access-to-validmind" class="nav-link" data-scroll-target="#how-do-i-get-access-to-validmind">How do I get access to ValidMind?</a></li>
  <li><a href="#how-do-i-get-started" id="toc-how-do-i-get-started" class="nav-link" data-scroll-target="#how-do-i-get-started">How do I get started?</a></li>
  </ul>
</nav>
    </div>
<!-- main -->
<main class="content" id="quarto-document-content">

<header id="title-block-header" class="quarto-title-block default">
<div class="quarto-title">
<h1 class="title">Get started</h1>
</div>



<div class="quarto-title-meta">

    
  
    
  </div>
  

</header>

<section id="welcome-to-validmind" class="level2">
<h2 class="anchored" data-anchor-id="welcome-to-validmind">Welcome to ValidMind!</h2>
<p>ValidMind is a solution designed to help simplify and automate key aspects of model risk management (MRM) activities for model developers and model validators alike. The platform helps automate model documentation, validation, and testing. In addition, the platform offers built-in communication and tracking features that enable all stakeholders to collaborate and communicate effectively throughout the model risk management process, ensuring that everyone is informed and up-to-date.</p>
</section>
<section id="how-does-it-work" class="level2">
<h2 class="anchored" data-anchor-id="how-does-it-work">How does it work?</h2>
<div class="quarto-figure quarto-figure-center">
<figure class="figure">
<p><img src="get-started-validmind.png" class="img-fluid figure-img" style="width:70.0%" alt="An image showing the two main components of ValidMind. The Developer Framework that integrates with your existing developer environment, and the ValidMind MRM platform."></p>
</figure>
</div>
<p>ValidMind consists of two main products components:</p>
<ol type="1">
<li><p>The <strong>Developer Framework</strong> is a library of tools and methods designed to automate model documentation and validation. It is platform agnostic, and integrates with the model development environment.</p></li>
<li><p>The <strong>ValidMind Platform</strong> is an easy-to-use web-based UI that enables users to review and edit the documentation and test metrics generated by the Developer Framework online. It also enables collaboration and feedback capture between model developers and model validators, and offers workflow capabilities to manage the model documentation and validation process.</p></li>
</ol>
<p>For more information about what ValidMind offers, check out our <a href="../guide/overview.html">ValidMind overview</a>.</p>
</section>
<section id="how-do-i-get-access-to-validmind" class="level2">
<h2 class="anchored" data-anchor-id="how-do-i-get-access-to-validmind">How do I get access to ValidMind?</h2>
<p>If you are new to our products, you will need access: <a href="https://validmind.com/demo">Request a trial</a>.</p>
</section>
<section id="how-do-i-get-started" class="level2">
<h2 class="anchored" data-anchor-id="how-do-i-get-started">How do I get started?</h2>
<p>The fastest way to explore what ValidMind can offer is with our <a href="../guide/quickstart.html">Quickstarts</a>, where you can:</p>
<ul>
<li>Try out our Developer Framework with a sample Jupyter notebook</li>
<li>Explore the ValidMind Platform UI</li>
</ul>
<p>If you have already tried the Quickstarts, more how-to instructions and links to our FAQs can be found under <a href="../guide/quickstart.html#next-steps">Next steps</a>.</p>


</section>

</main> <!-- /main -->
<script id="quarto-html-after-body" type="application/javascript">
window.document.addEventListener("DOMContentLoaded", function (event) {
  const toggleBodyColorMode = (bsSheetEl) => {
    const mode = bsSheetEl.getAttribute("data-mode");
    const bodyEl = window.document.querySelector("body");
    if (mode === "dark") {
      bodyEl.classList.add("quarto-dark");
      bodyEl.classList.remove("quarto-light");
    } else {
      bodyEl.classList.add("quarto-light");
      bodyEl.classList.remove("quarto-dark");
    }
  }
  const toggleBodyColorPrimary = () => {
    const bsSheetEl = window.document.querySelector("link#quarto-bootstrap");
    if (bsSheetEl) {
      toggleBodyColorMode(bsSheetEl);
    }
  }
  toggleBodyColorPrimary();  
  const icon = "";
  const anchorJS = new window.AnchorJS();
  anchorJS.options = {
    placement: 'right',
    icon: icon
  };
  anchorJS.add('.anchored');
  const isCodeAnnotation = (el) => {
    for (const clz of el.classList) {
      if (clz.startsWith('code-annotation-')) {                     
        return true;
      }
    }
    return false;
  }
  const clipboard = new window.ClipboardJS('.code-copy-button', {
    text: function(trigger) {
      const codeEl = trigger.previousElementSibling.cloneNode(true);
      for (const childEl of codeEl.children) {
        if (isCodeAnnotation(childEl)) {
          childEl.remove();
        }
      }
      return codeEl.innerText;
    }
  });
  clipboard.on('success', function(e) {
    // button target
    const button = e.trigger;
    // don't keep focus
    button.blur();
    // flash "checked"
    button.classList.add('code-copy-button-checked');
    var currentTitle = button.getAttribute("title");
    button.setAttribute("title", "Copied!");
    let tooltip;
    if (window.bootstrap) {
      button.setAttribute("data-bs-toggle", "tooltip");
      button.setAttribute("data-bs-placement", "left");
      button.setAttribute("data-bs-title", "Copied!");
      tooltip = new bootstrap.Tooltip(button, 
        { trigger: "manual", 
          customClass: "code-copy-button-tooltip",
          offset: [0, -8]});
      tooltip.show();    
    }
    setTimeout(function() {
      if (tooltip) {
        tooltip.hide();
        button.removeAttribute("data-bs-title");
        button.removeAttribute("data-bs-toggle");
        button.removeAttribute("data-bs-placement");
      }
      button.setAttribute("title", currentTitle);
      button.classList.remove('code-copy-button-checked');
    }, 1000);
    // clear code selection
    e.clearSelection();
  });
  function tippyHover(el, contentFn) {
    const config = {
      allowHTML: true,
      content: contentFn,
      maxWidth: 500,
      delay: 100,
      arrow: false,
      appendTo: function(el) {
          return el.parentElement;
      },
      interactive: true,
      interactiveBorder: 10,
      theme: 'quarto',
      placement: 'bottom-start'
    };
    window.tippy(el, config); 
  }
  const noterefs = window.document.querySelectorAll('a[role="doc-noteref"]');
  for (var i=0; i<noterefs.length; i++) {
    const ref = noterefs[i];
    tippyHover(ref, function() {
      // use id or data attribute instead here
      let href = ref.getAttribute('data-footnote-href') || ref.getAttribute('href');
      try { href = new URL(href).hash; } catch {}
      const id = href.replace(/^#\/?/, "");
      const note = window.document.getElementById(id);
      return note.innerHTML;
    });
  }
      let selectedAnnoteEl;
      const selectorForAnnotation = ( cell, annotation) => {
        let cellAttr = 'data-code-cell="' + cell + '"';
        let lineAttr = 'data-code-annotation="' +  annotation + '"';
        const selector = 'span[' + cellAttr + '][' + lineAttr + ']';
        return selector;
      }
      const selectCodeLines = (annoteEl) => {
        const doc = window.document;
        const targetCell = annoteEl.getAttribute("data-target-cell");
        const targetAnnotation = annoteEl.getAttribute("data-target-annotation");
        const annoteSpan = window.document.querySelector(selectorForAnnotation(targetCell, targetAnnotation));
        const lines = annoteSpan.getAttribute("data-code-lines").split(",");
        const lineIds = lines.map((line) => {
          return targetCell + "-" + line;
        })
        let top = null;
        let height = null;
        let parent = null;
        if (lineIds.length > 0) {
            //compute the position of the single el (top and bottom and make a div)
            const el = window.document.getElementById(lineIds[0]);
            top = el.offsetTop;
            height = el.offsetHeight;
            parent = el.parentElement.parentElement;
          if (lineIds.length > 1) {
            const lastEl = window.document.getElementById(lineIds[lineIds.length - 1]);
            const bottom = lastEl.offsetTop + lastEl.offsetHeight;
            height = bottom - top;
          }
          if (top !== null && height !== null && parent !== null) {
            // cook up a div (if necessary) and position it 
            let div = window.document.getElementById("code-annotation-line-highlight");
            if (div === null) {
              div = window.document.createElement("div");
              div.setAttribute("id", "code-annotation-line-highlight");
              div.style.position = 'absolute';
              parent.appendChild(div);
            }
            div.style.top = top - 2 + "px";
            div.style.height = height + 4 + "px";
            let gutterDiv = window.document.getElementById("code-annotation-line-highlight-gutter");
            if (gutterDiv === null) {
              gutterDiv = window.document.createElement("div");
              gutterDiv.setAttribute("id", "code-annotation-line-highlight-gutter");
              gutterDiv.style.position = 'absolute';
              const codeCell = window.document.getElementById(targetCell);
              const gutter = codeCell.querySelector('.code-annotation-gutter');
              gutter.appendChild(gutterDiv);
            }
            gutterDiv.style.top = top - 2 + "px";
            gutterDiv.style.height = height + 4 + "px";
          }
          selectedAnnoteEl = annoteEl;
        }
      };
      const unselectCodeLines = () => {
        const elementsIds = ["code-annotation-line-highlight", "code-annotation-line-highlight-gutter"];
        elementsIds.forEach((elId) => {
          const div = window.document.getElementById(elId);
          if (div) {
            div.remove();
          }
        });
        selectedAnnoteEl = undefined;
      };
      // Attach click handler to the DT
      const annoteDls = window.document.querySelectorAll('dt[data-target-cell]');
      for (const annoteDlNode of annoteDls) {
        annoteDlNode.addEventListener('click', (event) => {
          const clickedEl = event.target;
          if (clickedEl !== selectedAnnoteEl) {
            unselectCodeLines();
            const activeEl = window.document.querySelector('dt[data-target-cell].code-annotation-active');
            if (activeEl) {
              activeEl.classList.remove('code-annotation-active');
            }
            selectCodeLines(clickedEl);
            clickedEl.classList.add('code-annotation-active');
          } else {
            // Unselect the line
            unselectCodeLines();
            clickedEl.classList.remove('code-annotation-active');
          }
        });
      }
  const findCites = (el) => {
    const parentEl = el.parentElement;
    if (parentEl) {
      const cites = parentEl.dataset.cites;
      if (cites) {
        return {
          el,
          cites: cites.split(' ')
        };
      } else {
        return findCites(el.parentElement)
      }
    } else {
      return undefined;
    }
  };
  var bibliorefs = window.document.querySelectorAll('a[role="doc-biblioref"]');
  for (var i=0; i<bibliorefs.length; i++) {
    const ref = bibliorefs[i];
    const citeInfo = findCites(ref);
    if (citeInfo) {
      tippyHover(citeInfo.el, function() {
        var popup = window.document.createElement('div');
        citeInfo.cites.forEach(function(cite) {
          var citeDiv = window.document.createElement('div');
          citeDiv.classList.add('hanging-indent');
          citeDiv.classList.add('csl-entry');
          var biblioDiv = window.document.getElementById('ref-' + cite);
          if (biblioDiv) {
            citeDiv.innerHTML = biblioDiv.innerHTML;
          }
          popup.appendChild(citeDiv);
        });
        return popup.innerHTML;
      });
    }
  }
    var localhostRegex = new RegExp(/^(?:http|https):\/\/localhost\:?[0-9]*\//);
      var filterRegex = new RegExp('/' + window.location.host + '/');
    var isInternal = (href) => {
        return filterRegex.test(href) || localhostRegex.test(href);
    }
    // Inspect non-navigation links and adorn them if external
 	var links = window.document.querySelectorAll('a[href]:not(.nav-link):not(.navbar-brand):not(.toc-action):not(.sidebar-link):not(.sidebar-item-toggle):not(.pagination-link):not(.no-external):not([aria-hidden]):not(.dropdown-item)');
    for (var i=0; i<links.length; i++) {
      const link = links[i];
      if (!isInternal(link.href)) {
          // target, if specified
          link.setAttribute("target", "_blank");
          // default icon
          link.classList.add("external");
      }
    }
});
</script>
</div> <!-- /content -->
<footer class="footer">
  <div class="nav-footer">
    <div class="nav-footer-left"><em>© Copyright 2023 ValidMind Inc All Rights Reserved.</em></div>   
    <div class="nav-footer-center">
      &nbsp;
    </div>
    <div class="nav-footer-right">
      <ul class="footer-items list-unstyled">
    <li class="nav-item">
    <a class="nav-link" href="https://validmind.com/privacy-policy/">Privacy Policy</a>
  </li>  
    <li class="nav-item">
    <a class="nav-link" href="https://validmind.com/terms-of-use/">Terms of Use</a>
  </li>  
    <li class="nav-item compact">
    <a class="nav-link" href="https://www.linkedin.com/company/validmind/">
      <i class="bi bi-linkedin" role="img">
</i> 
    </a>
  </li>  
</ul>
    </div>
  </div>
</footer>



</body></html><|MERGE_RESOLUTION|>--- conflicted
+++ resolved
@@ -215,8 +215,8 @@
         <li class="px-0"><hr class="sidebar-divider hi "></li>
         <li class="sidebar-item">
   <div class="sidebar-item-container"> 
-  <a href="../guide/community.html" class="sidebar-item-text sidebar-link">
- <span class="menu-text">Community</span></a>
+  <a href="../guide/join-community.html" class="sidebar-item-text sidebar-link">
+ <span class="menu-text">Join Our Community</span></a>
   </div>
 </li>
         <li class="px-0"><hr class="sidebar-divider hi "></li>
@@ -252,44 +252,6 @@
           </a> 
       </div>
       <ul id="" class="collapse list-unstyled sidebar-section depth1 show">  
-<<<<<<< HEAD
-=======
-          <li class="sidebar-item sidebar-item-section">
-      <div class="sidebar-item-container"> 
-            <a href="../releases/2023-jan-01/highlights.html" class="sidebar-item-text sidebar-link">
- <span class="menu-text">January 1, 2023</span></a>
-          <a class="sidebar-item-toggle text-start" data-bs-toggle="collapse" data-bs-target="#" aria-expanded="true" aria-label="Toggle section">
-            <i class="bi bi-chevron-right ms-2"></i>
-          </a> 
-      </div>
-      <ul id="" class="collapse list-unstyled sidebar-section depth2 show">  
-          <li class="sidebar-item">
-  <div class="sidebar-item-container"> 
-  <a href="../releases/2023-jan-01/enhancement.html" class="sidebar-item-text sidebar-link">
- <span class="menu-text">Enhancements</span></a>
-  </div>
-</li>
-          <li class="sidebar-item">
-  <div class="sidebar-item-container"> 
-  <a href="../releases/2023-jan-01/bug.html" class="sidebar-item-text sidebar-link">
- <span class="menu-text">Bug fixes</span></a>
-  </div>
-</li>
-          <li class="sidebar-item">
-  <div class="sidebar-item-container"> 
-  <a href="../releases/2023-jan-01/deprecation.html" class="sidebar-item-text sidebar-link">
- <span class="menu-text">Deprecations</span></a>
-  </div>
-</li>
-          <li class="sidebar-item">
-  <div class="sidebar-item-container"> 
-  <a href="../releases/2023-jan-01/documentation.html" class="sidebar-item-text sidebar-link">
- <span class="menu-text">Documentation updates</span></a>
-  </div>
-</li>
-      </ul>
-  </li>
->>>>>>> 3c283521
           <li class="sidebar-item">
   <div class="sidebar-item-container"> 
   <a href="../guide/release-notes-2023-jul-24.html" class="sidebar-item-text sidebar-link">
