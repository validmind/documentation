<!DOCTYPE html>
<html xmlns="http://www.w3.org/1999/xhtml" lang="en" xml:lang="en"><head>

<meta charset="utf-8">
<meta name="generator" content="quarto-1.4.549">

<meta name="viewport" content="width=device-width, initial-scale=1.0, user-scalable=yes">

<meta name="dcterms.date" content="2024-02-07">
<<<<<<< HEAD
=======
<meta name="keywords" content="get started, ai risk, model risk management, ValidMind">
>>>>>>> c52f6e76

<title>ValidMind - Get started</title>
<style>
code{white-space: pre-wrap;}
span.smallcaps{font-variant: small-caps;}
div.columns{display: flex; gap: min(4vw, 1.5em);}
div.column{flex: auto; overflow-x: auto;}
div.hanging-indent{margin-left: 1.5em; text-indent: -1.5em;}
ul.task-list{list-style: none;}
ul.task-list li input[type="checkbox"] {
  width: 0.8em;
  margin: 0 0.8em 0.2em -1em; /* quarto-specific, see https://github.com/quarto-dev/quarto-cli/issues/4556 */ 
  vertical-align: middle;
}
/* CSS for syntax highlighting */
pre > code.sourceCode { white-space: pre; position: relative; }
pre > code.sourceCode > span { line-height: 1.25; }
pre > code.sourceCode > span:empty { height: 1.2em; }
.sourceCode { overflow: visible; }
code.sourceCode > span { color: inherit; text-decoration: inherit; }
div.sourceCode { margin: 1em 0; }
pre.sourceCode { margin: 0; }
@media screen {
div.sourceCode { overflow: auto; }
}
@media print {
pre > code.sourceCode { white-space: pre-wrap; }
pre > code.sourceCode > span { text-indent: -5em; padding-left: 5em; }
}
pre.numberSource code
  { counter-reset: source-line 0; }
pre.numberSource code > span
  { position: relative; left: -4em; counter-increment: source-line; }
pre.numberSource code > span > a:first-child::before
  { content: counter(source-line);
    position: relative; left: -1em; text-align: right; vertical-align: baseline;
    border: none; display: inline-block;
    -webkit-touch-callout: none; -webkit-user-select: none;
    -khtml-user-select: none; -moz-user-select: none;
    -ms-user-select: none; user-select: none;
    padding: 0 4px; width: 4em;
  }
pre.numberSource { margin-left: 3em;  padding-left: 4px; }
div.sourceCode
  {   }
@media screen {
pre > code.sourceCode > span > a:first-child::before { text-decoration: underline; }
}
</style>


<script src="../site_libs/quarto-nav/quarto-nav.js"></script>
<script src="../site_libs/clipboard/clipboard.min.js"></script>
<script src="../site_libs/quarto-search/autocomplete.umd.js"></script>
<script src="../site_libs/quarto-search/fuse.min.js"></script>
<script src="../site_libs/quarto-search/quarto-search.js"></script>
<meta name="quarto:offset" content="../">
<link href="../validmind.png" rel="icon" type="image/png">
<script src="../site_libs/quarto-html/quarto.js"></script>
<script src="../site_libs/quarto-html/popper.min.js"></script>
<script src="../site_libs/quarto-html/tippy.umd.min.js"></script>
<script src="../site_libs/quarto-html/anchor.min.js"></script>
<link href="../site_libs/quarto-html/tippy.css" rel="stylesheet">
<link href="../site_libs/quarto-html/quarto-syntax-highlighting.css" rel="stylesheet" class="quarto-color-scheme" id="quarto-text-highlighting-styles">
<link href="../site_libs/quarto-html/quarto-syntax-highlighting-dark.css" rel="prefetch" class="quarto-color-scheme quarto-color-alternate" id="quarto-text-highlighting-styles">
<script src="../site_libs/bootstrap/bootstrap.min.js"></script>
<link href="../site_libs/bootstrap/bootstrap-icons.css" rel="stylesheet">
<link href="../site_libs/bootstrap/bootstrap.min.css" rel="stylesheet" class="quarto-color-scheme" id="quarto-bootstrap" data-mode="light">
<link href="../site_libs/bootstrap/bootstrap-dark.min.css" rel="prefetch" class="quarto-color-scheme quarto-color-alternate" id="quarto-bootstrap" data-mode="dark">
<link href="../site_libs/quarto-contrib/fontawesome6-0.1.0/all.css" rel="stylesheet">
<link href="../site_libs/quarto-contrib/fontawesome6-0.1.0/latex-fontsize.css" rel="stylesheet">
<script id="quarto-search-options" type="application/json">{
  "location": "sidebar",
  "copy-button": false,
  "collapse-after": 3,
  "panel-placement": "start",
  "type": "textbox",
  "limit": 50,
  "keyboard-shortcut": [
    "f",
    "/",
    "s"
  ],
  "language": {
    "search-no-results-text": "No results",
    "search-matching-documents-text": "matching documents",
    "search-copy-link-title": "Copy link to search",
    "search-hide-matches-text": "Hide additional matches",
    "search-more-match-text": "more match in this document",
    "search-more-matches-text": "more matches in this document",
    "search-clear-button-title": "Clear",
    "search-text-placeholder": "",
    "search-detached-cancel-button-title": "Cancel",
    "search-submit-button-title": "Submit",
    "search-label": "Search"
  }
}</script>
<script async="" src="https://www.googletagmanager.com/gtag/js?id=G-S46CKWPNSS"></script>

<script type="text/javascript">

window.dataLayer = window.dataLayer || [];
function gtag(){dataLayer.push(arguments);}
gtag('js', new Date());
gtag('config', 'G-S46CKWPNSS', { 'anonymize_ip': true});
</script>
<script src="../site_libs/quarto-diagram/mermaid.min.js"></script>
<script src="../site_libs/quarto-diagram/mermaid-init.js"></script>
<link href="../site_libs/quarto-diagram/mermaid.css" rel="stylesheet">


<link rel="stylesheet" href="../styles.css">
</head>

<body class="nav-sidebar docked nav-fixed">

<div id="quarto-search-results"></div>
  <header id="quarto-header" class="headroom fixed-top">
    <nav class="navbar navbar-expand-lg " data-bs-theme="dark">
      <div class="navbar-container container-fluid">
      <div class="navbar-brand-container mx-auto">
    <a href="../index.html" class="navbar-brand navbar-brand-logo">
    <img src="../guide/ValidMind-logo-color.svg" alt="" class="navbar-logo">
    </a>
  </div>
          <button class="navbar-toggler" type="button" data-bs-toggle="collapse" data-bs-target="#navbarCollapse" aria-controls="navbarCollapse" aria-expanded="false" aria-label="Toggle navigation" onclick="if (window.quartoToggleHeadroom) { window.quartoToggleHeadroom(); }">
  <span class="navbar-toggler-icon"></span>
</button>
          <div class="collapse navbar-collapse" id="navbarCollapse">
            <ul class="navbar-nav navbar-nav-scroll me-auto">
  <li class="nav-item">
    <a class="nav-link active" href="../guide/get-started.html" aria-current="page"> 
<span class="menu-text">Get Started</span></a>
  </li>  
  <li class="nav-item">
<<<<<<< HEAD
    <a class="nav-link" href="../guide/guides.html"> 
=======
    <a class="nav-link" href="../guide/guide.html"> 
>>>>>>> c52f6e76
<span class="menu-text">Guides</span></a>
  </li>  
  <li class="nav-item dropdown ">
    <a class="nav-link dropdown-toggle" href="#" id="nav-menu-fa-cube--developer-framework" role="button" data-bs-toggle="dropdown" aria-expanded="false">
 <span class="menu-text"><i class="fa-solid fa-cube" aria-label="cube"></i> Developer Framework</span>
    </a>
    <ul class="dropdown-menu" aria-labelledby="nav-menu-fa-cube--developer-framework">    
        <li>
    <a class="dropdown-item" href="../guide/get-started-developer-framework.html">
 <span class="dropdown-text"><i class="fa-solid fa-rocket" aria-label="rocket"></i> Get Started</span></a>
  </li>  
        <li>
    <a class="dropdown-item" href="../guide/supported-models.html">
 <span class="dropdown-text"><i class="fa-solid fa-cubes" aria-label="cubes"></i> Supported Models</span></a>
  </li>  
        <li><hr class="dropdown-divider"></li>
        <li class="dropdown-header"><i class="fa-solid fa-code" aria-label="code"></i> CODE SAMPLES</li>
        <li>
    <a class="dropdown-item" href="../notebooks/quickstart_customer_churn_full_suite.html">
 <span class="dropdown-text"><i class="fa-solid fa-book" aria-label="book"></i> Quickstart · <code>Customer Churn</code> · <code>Binary Classification</code></span></a>
  </li>  
        <li>
    <a class="dropdown-item" href="../guide/samples-jupyter-notebooks.html">
 <span class="dropdown-text"><i class="fa-solid fa-book-open-reader" aria-label="book-open-reader"></i> More Samples · <code>LLM</code> · <code>NLP</code> · <code>Time Series</code> · <code>Etc.</code></span></a>
  </li>  
        <li>
    <a class="dropdown-item" href="../notebooks.zip">
 <span class="dropdown-text"><i class="fa-solid fa-download" aria-label="download"></i> Download Samples · <code>notebooks.zip</code></span></a>
  </li>  
        <li>
    <a class="dropdown-item" href="https://jupyterhub.validmind.com/">
 <span class="dropdown-text"><i class="fa-solid fa-hand-point-right" aria-label="hand-point-right"></i> Try it on Jupyter Hub <i class="fa-solid fa-hand-point-left" aria-label="hand-point-left"></i></span></a>
  </li>  
        <li><hr class="dropdown-divider"></li>
        <li class="dropdown-header"><i class="fa-solid fa-vial" aria-label="vial"></i> TESTING</li>
        <li>
    <a class="dropdown-item" href="../guide/testing-overview.html">
 <span class="dropdown-text"><i class="fa-solid fa-flask-vial" aria-label="flask-vial"></i> Run Tests &amp; Test Suites</span></a>
  </li>  
        <li>
    <a class="dropdown-item" href="../guide/test-descriptions.html">
 <span class="dropdown-text"><i class="fa-solid fa-microscope" aria-label="microscope"></i> Test Descriptions</span></a>
  </li>  
        <li><hr class="dropdown-divider"></li>
        <li class="dropdown-header"><i class="fa-solid fa-book" aria-label="book"></i> REFERENCE</li>
        <li>
    <a class="dropdown-item" href="../validmind/validmind.html" target="_blank">
 <span class="dropdown-text"><i class="fa-solid fa-external-link" aria-label="external-link"></i> Developer Framework</span></a>
  </li>  
    </ul>
  </li>
  <li class="nav-item">
    <a class="nav-link" href="../guide/faq.html"> 
<span class="menu-text">FAQ</span></a>
  </li>  
  <li class="nav-item">
    <a class="nav-link" href="../guide/support.html"> 
<span class="menu-text">Support</span></a>
  </li>  
  <li class="nav-item">
    <a class="nav-link" href="https://validmind.com/" target="_blank"> 
<span class="menu-text">validmind.com <i class="fa-solid fa-external-link" aria-label="external-link"></i></span></a>
  </li>  
</ul>
          </div> <!-- /navcollapse -->
          <div class="quarto-navbar-tools">
<<<<<<< HEAD
  <a href="" class="quarto-color-scheme-toggle quarto-navigation-tool  px-1" onclick="window.quartoToggleColorScheme(); return false;" title="Toggle dark mode"><i class="bi"></i></a>
=======
>>>>>>> c52f6e76
</div>
      </div> <!-- /container-fluid -->
    </nav>
  <nav class="quarto-secondary-nav">
    <div class="container-fluid d-flex">
      <button type="button" class="quarto-btn-toggle btn" data-bs-toggle="collapse" data-bs-target=".quarto-sidebar-collapse-item" aria-controls="quarto-sidebar" aria-expanded="false" aria-label="Toggle sidebar navigation" onclick="if (window.quartoToggleHeadroom) { window.quartoToggleHeadroom(); }">
        <i class="bi bi-layout-text-sidebar-reverse"></i>
      </button>
        <nav class="quarto-page-breadcrumbs" aria-label="breadcrumb"><ol class="breadcrumb"><li class="breadcrumb-item"><a href="../guide/get-started.html">Get Started</a></li></ol></nav>
        <a class="flex-grow-1" role="button" data-bs-toggle="collapse" data-bs-target=".quarto-sidebar-collapse-item" aria-controls="quarto-sidebar" aria-expanded="false" aria-label="Toggle sidebar navigation" onclick="if (window.quartoToggleHeadroom) { window.quartoToggleHeadroom(); }">      
        </a>
      <button type="button" class="btn quarto-search-button" aria-label="" onclick="window.quartoOpenSearch();">
        <i class="bi bi-search"></i>
      </button>
    </div>
  </nav>
</header>
<!-- content -->
<div id="quarto-content" class="quarto-container page-columns page-rows-contents page-layout-article page-navbar">
<!-- sidebar -->
  <nav id="quarto-sidebar" class="sidebar collapse collapse-horizontal quarto-sidebar-collapse-item sidebar-navigation docked overflow-auto">
        <div class="mt-2 flex-shrink-0 align-items-center">
        <div class="sidebar-search">
        <div id="quarto-search" class="" title="Search"></div>
        </div>
        </div>
    <div class="sidebar-menu-container"> 
    <ul class="list-unstyled mt-1">
        <li class="sidebar-item">
  <div class="sidebar-item-container"> 
  <a href="../guide/get-started.html" class="sidebar-item-text sidebar-link active">
 <span class="menu-text">Get Started</span></a>
  </div>
</li>
        <li class="px-0"><hr class="sidebar-divider hi "></li>
        <li class="sidebar-item">
  <div class="sidebar-item-container"> 
  <a href="../guide/quickstart.html" class="sidebar-item-text sidebar-link">
 <span class="menu-text">Quickstart — 15 Minutes</span></a>
  </div>
</li>
        <li class="sidebar-item sidebar-item-section">
      <div class="sidebar-item-container"> 
            <a class="sidebar-item-text sidebar-link text-start" data-bs-toggle="collapse" data-bs-target="#" aria-expanded="true">
 <span class="menu-text">DEVELOPER FRAMEWORK</span></a>
          <a class="sidebar-item-toggle text-start" data-bs-toggle="collapse" data-bs-target="#" aria-expanded="true" aria-label="Toggle section">
            <i class="bi bi-chevron-right ms-2"></i>
          </a> 
      </div>
      <ul id="" class="collapse list-unstyled sidebar-section depth1 show">  
          <li class="sidebar-item">
  <div class="sidebar-item-container"> 
  <a href="../guide/try-developer-framework-with-jupyterhub.html" class="sidebar-item-text sidebar-link">
 <span class="menu-text">Try it with Jupyter Hub (recommended)</span></a>
  </div>
</li>
          <li class="sidebar-item">
  <div class="sidebar-item-container"> 
  <a href="../guide/try-developer-framework-with-docker.html" class="sidebar-item-text sidebar-link">
 <span class="menu-text">Try it with Docker Desktop</span></a>
  </div>
</li>
          <li class="sidebar-item">
  <div class="sidebar-item-container"> 
  <a href="../guide/try-developer-framework-with-colab.html" class="sidebar-item-text sidebar-link">
 <span class="menu-text">Try it with Google Colaboratory</span></a>
  </div>
</li>
      </ul>
  </li>
        <li class="sidebar-item sidebar-item-section">
      <div class="sidebar-item-container"> 
            <a class="sidebar-item-text sidebar-link text-start" data-bs-toggle="collapse" data-bs-target="#" aria-expanded="true">
 <span class="menu-text">PLATFORM UI</span></a>
          <a class="sidebar-item-toggle text-start" data-bs-toggle="collapse" data-bs-target="#" aria-expanded="true" aria-label="Toggle section">
            <i class="bi bi-chevron-right ms-2"></i>
          </a> 
      </div>
      <ul id="" class="collapse list-unstyled sidebar-section depth1 show">  
          <li class="sidebar-item">
  <div class="sidebar-item-container"> 
  <a href="../guide/explore-example-documentation-project.html" class="sidebar-item-text sidebar-link">
 <span class="menu-text">Explore an Example Documentation Project</span></a>
  </div>
</li>
          <li class="sidebar-item">
  <div class="sidebar-item-container"> 
  <a href="../guide/create-your-first-documentation-project.html" class="sidebar-item-text sidebar-link">
 <span class="menu-text">Create Your First Documentation Project</span></a>
  </div>
</li>
          <li class="sidebar-item">
  <div class="sidebar-item-container"> 
  <a href="../guide/upload-to-documentation-project.html" class="sidebar-item-text sidebar-link">
 <span class="menu-text">Upload to Your Documentation Project</span></a>
  </div>
</li>
      </ul>
  </li>
        <li class="sidebar-item">
  <div class="sidebar-item-container"> 
  <a href="../guide/next-steps.html" class="sidebar-item-text sidebar-link">
 <span class="menu-text">Next steps</span></a>
  </div>
</li>
        <li class="px-0"><hr class="sidebar-divider hi "></li>
        <li class="sidebar-item">
 <span class="menu-text">OVERVIEW</span>
  </li>
        <li class="sidebar-item sidebar-item-section">
      <div class="sidebar-item-container"> 
            <a href="../guide/overview.html" class="sidebar-item-text sidebar-link">
 <span class="menu-text">What is ValidMind?</span></a>
          <a class="sidebar-item-toggle text-start" data-bs-toggle="collapse" data-bs-target="#" aria-expanded="true" aria-label="Toggle section">
            <i class="bi bi-chevron-right ms-2"></i>
          </a> 
      </div>
      <ul id="" class="collapse list-unstyled sidebar-section depth1 show">  
          <li class="sidebar-item">
  <div class="sidebar-item-container"> 
  <a href="../guide/overview-model-documentation.html" class="sidebar-item-text sidebar-link">
 <span class="menu-text">Automated model testing &amp; documentation</span></a>
  </div>
</li>
          <li class="sidebar-item">
  <div class="sidebar-item-container"> 
  <a href="../guide/overview-model-risk-management.html" class="sidebar-item-text sidebar-link">
 <span class="menu-text">Model risk governance management</span></a>
  </div>
</li>
      </ul>
  </li>
        <li class="sidebar-item">
  <div class="sidebar-item-container"> 
  <a href="../guide/license-agreement.html" class="sidebar-item-text sidebar-link">
 <span class="menu-text">Software license agreement</span></a>
  </div>
</li>
        <li class="sidebar-item">
  <div class="sidebar-item-container"> 
  <a href="../guide/glossary.html" class="sidebar-item-text sidebar-link">
 <span class="menu-text">Glossary</span></a>
  </div>
</li>
        <li class="px-0"><hr class="sidebar-divider hi "></li>
        <li class="sidebar-item">
 <span class="menu-text">RELEASES</span>
  </li>
        <li class="sidebar-item">
  <div class="sidebar-item-container"> 
  <a href="../guide/join-closed-beta.html" class="sidebar-item-text sidebar-link">
 <span class="menu-text">Join our closed beta!</span></a>
  </div>
</li>
        <li class="sidebar-item sidebar-item-section">
      <div class="sidebar-item-container"> 
            <a class="sidebar-item-text sidebar-link text-start" data-bs-toggle="collapse" data-bs-target="#" aria-expanded="true">
 <span class="menu-text">Release notes</span></a>
          <a class="sidebar-item-toggle text-start" data-bs-toggle="collapse" data-bs-target="#" aria-expanded="true" aria-label="Toggle section">
            <i class="bi bi-chevron-right ms-2"></i>
          </a> 
      </div>
      <ul id="" class="collapse list-unstyled sidebar-section depth1 show">  
          <li class="sidebar-item">
  <div class="sidebar-item-container"> 
  <a href="../releases/2024-jan-26/highlights.html" class="sidebar-item-text sidebar-link">
 <span class="menu-text">January 26, 2024</span></a>
  </div>
</li>
          <li class="sidebar-item">
  <div class="sidebar-item-container"> 
  <a href="../releases/2024-jan-18/highlights.html" class="sidebar-item-text sidebar-link">
 <span class="menu-text">January 18, 2024</span></a>
  </div>
</li>
          <li class="sidebar-item">
  <div class="sidebar-item-container"> 
  <a href="../releases/2023-dec-13/highlights.html" class="sidebar-item-text sidebar-link">
 <span class="menu-text">December 13, 2023</span></a>
  </div>
</li>
          <li class="sidebar-item">
  <div class="sidebar-item-container"> 
  <a href="../releases/2023-nov-09/highlights.html" class="sidebar-item-text sidebar-link">
 <span class="menu-text">November 9, 2023</span></a>
  </div>
</li>
          <li class="sidebar-item sidebar-item-section">
      <div class="sidebar-item-container"> 
            <a href="../releases/2023-oct-25/highlights.html" class="sidebar-item-text sidebar-link">
 <span class="menu-text">October 25, 2023</span></a>
          <a class="sidebar-item-toggle text-start collapsed" data-bs-toggle="collapse" data-bs-target="#" aria-expanded="false" aria-label="Toggle section">
            <i class="bi bi-chevron-right ms-2"></i>
          </a> 
      </div>
      <ul id="" class="collapse list-unstyled sidebar-section depth2 ">  
          <li class="sidebar-item">
  <div class="sidebar-item-container"> 
  <a href="../releases/2023-oct-25/enhancement.html" class="sidebar-item-text sidebar-link">
 <span class="menu-text">Enhancements</span></a>
  </div>
</li>
          <li class="sidebar-item">
  <div class="sidebar-item-container"> 
  <a href="../releases/2023-oct-25/bug.html" class="sidebar-item-text sidebar-link">
 <span class="menu-text">Bug fixes</span></a>
  </div>
</li>
          <li class="sidebar-item">
  <div class="sidebar-item-container"> 
  <a href="../releases/2023-oct-25/documentation.html" class="sidebar-item-text sidebar-link">
 <span class="menu-text">Documentation updates</span></a>
  </div>
</li>
      </ul>
  </li>
          <li class="sidebar-item sidebar-item-section">
      <div class="sidebar-item-container"> 
            <a href="../releases/2023-sep-27/highlights.html" class="sidebar-item-text sidebar-link">
 <span class="menu-text">September 27, 2023</span></a>
          <a class="sidebar-item-toggle text-start collapsed" data-bs-toggle="collapse" data-bs-target="#" aria-expanded="false" aria-label="Toggle section">
            <i class="bi bi-chevron-right ms-2"></i>
          </a> 
      </div>
      <ul id="" class="collapse list-unstyled sidebar-section depth2 ">  
          <li class="sidebar-item">
  <div class="sidebar-item-container"> 
  <a href="../releases/2023-sep-27/enhancement.html" class="sidebar-item-text sidebar-link">
 <span class="menu-text">Enhancements</span></a>
  </div>
</li>
          <li class="sidebar-item">
  <div class="sidebar-item-container"> 
  <a href="../releases/2023-sep-27/documentation.html" class="sidebar-item-text sidebar-link">
 <span class="menu-text">Documentation</span></a>
  </div>
</li>
      </ul>
  </li>
          <li class="sidebar-item">
  <div class="sidebar-item-container"> 
  <a href="../releases/2023-aug-15/highlights.html" class="sidebar-item-text sidebar-link">
 <span class="menu-text">August 15, 2023</span></a>
  </div>
</li>
          <li class="sidebar-item">
  <div class="sidebar-item-container"> 
  <a href="../guide/release-notes-2023-jul-24.html" class="sidebar-item-text sidebar-link">
 <span class="menu-text">July 24, 2023</span></a>
  </div>
</li>
          <li class="sidebar-item">
  <div class="sidebar-item-container"> 
  <a href="../guide/release-notes-2023-jun-22.html" class="sidebar-item-text sidebar-link">
 <span class="menu-text">June 22, 2023</span></a>
  </div>
</li>
          <li class="sidebar-item">
  <div class="sidebar-item-container"> 
  <a href="../guide/release-notes-2023-may-30.html" class="sidebar-item-text sidebar-link">
 <span class="menu-text">May 30, 2023</span></a>
  </div>
</li>
      </ul>
  </li>
    </ul>
    </div>
</nav>
<div id="quarto-sidebar-glass" class="quarto-sidebar-collapse-item" data-bs-toggle="collapse" data-bs-target=".quarto-sidebar-collapse-item"></div>
<!-- margin-sidebar -->
    <div id="quarto-margin-sidebar" class="sidebar margin-sidebar">
        <nav id="TOC" role="doc-toc" class="toc-active">
    <h2 id="toc-title">On this page</h2>
   
  <ul>
  <li><a href="#welcome-to-validmind" id="toc-welcome-to-validmind" class="nav-link active" data-scroll-target="#welcome-to-validmind">Welcome to ValidMind!</a></li>
  <li><a href="#what-do-i-use-the-validmind-platform-for" id="toc-what-do-i-use-the-validmind-platform-for" class="nav-link" data-scroll-target="#what-do-i-use-the-validmind-platform-for">What do I use the ValidMind platform for?</a></li>
  <li><a href="#how-do-i-get-started" id="toc-how-do-i-get-started" class="nav-link" data-scroll-target="#how-do-i-get-started">How do I get started?</a>
  <ul class="collapse">
  <li><a href="#approval-workflow" id="toc-approval-workflow" class="nav-link" data-scroll-target="#approval-workflow">Approval workflow</a></li>
  <li><a href="#documentation-workflow" id="toc-documentation-workflow" class="nav-link" data-scroll-target="#documentation-workflow">Documentation workflow</a></li>
  </ul></li>
  <li><a href="#next-steps" id="toc-next-steps" class="nav-link" data-scroll-target="#next-steps">Next steps</a></li>
  </ul>
<div class="toc-actions"><ul><li><a href="https://github.com/validmind/documentation/edit/main/site/guide/get-started.qmd" class="toc-action"><i class="bi bi-github"></i>Edit this page</a></li><li><a href="https://github.com/validmind/documentation/issues/new" class="toc-action"><i class="bi empty"></i>Report an issue</a></li></ul></div></nav>
    </div>
<!-- main -->
<main class="content" id="quarto-document-content">

<header id="title-block-header" class="quarto-title-block default">
<div class="quarto-title">
<h1 class="title">Get started</h1>
</div>



<div class="quarto-title-meta">

    
    <div>
    <div class="quarto-title-meta-heading">Published</div>
    <div class="quarto-title-meta-contents">
      <p class="date">February 7, 2024</p>
    </div>
  </div>
  
    
  </div>
  

<<<<<<< HEAD
=======
<div>
  <div class="keywords">
    <div class="block-title">Keywords</div>
    <p>get started, ai risk, model risk management, ValidMind</p>
  </div>
</div>
>>>>>>> c52f6e76

</header>


<section id="welcome-to-validmind" class="level2">
<h2 class="anchored" data-anchor-id="welcome-to-validmind">Welcome to ValidMind!</h2>
<p>ValidMind is a platform designed to streamline the management of risk for AI models, including those used in machine learning (ML), natural language processing (NLP), and large language models (LLMs). The platform offers tools that cater to both model developers and validators, simplifying key aspects of model risk management.</p>
</section>
<section id="what-do-i-use-the-validmind-platform-for" class="level2">
<h2 class="anchored" data-anchor-id="what-do-i-use-the-validmind-platform-for">What do I use the ValidMind platform for?</h2>
<p>Model developers and validators play important roles in managing model risk, including risk that stems from generative AI and machine learning models. From complying with regulations to ensuring that institutional standards are followed, your team members are tasked with the careful documentation, testing, and independent validation of models.</p>
<p>The purpose of these efforts is to ensure that good risk management principles are followed throughout the model lifecycle. To assist you with these processes of documenting and validating models, ValidMind provides a number of tools that you can employ regardless of the technology used to build your models.</p>
<div class="quarto-figure quarto-figure-center">
<figure class="figure">
<p><img src="get-started-validmind-lifecycle.jpg" class="img-fluid quarto-figure quarto-figure-center figure-img" style="width:70.0%" alt="An image showing the two main components of ValidMind. The Developer Framework that integrates with your existing developer environment, and the ValidMind MRM platform."></p>
</figure>
</div>
<p>The ValidMind AI risk platform provides two main products components:</p>
<ol type="1">
<li><p>The <strong>Developer Framework</strong> is a library of tools and methods designed to automate generating model documentation and running validation tests. The framework is designed to be platform agnostic and integrates with your existing development environment.</p>
<p>For Python developers, a single installation command provides access to all the functions:</p>
<div class="sourceCode" id="cb1"><pre class="sourceCode bash code-with-copy"><code class="sourceCode bash"><span id="cb1-1"><a href="#cb1-1" aria-hidden="true" tabindex="-1"></a><span class="ex">pip</span> install validmind</span></code><button title="Copy to Clipboard" class="code-copy-button"><i class="bi"></i></button></pre></div></li>
<li><p>The <strong>ValidMind AI Risk Platform</strong> is an easy-to-use web-based UI that enables you to track the model lifecycle:</p></li>
</ol>
<ul>
<li>Customize workflows to manage the model documentation and validation process.</li>
<li>Review and edit the documentation and test metrics generated by the Developer Framework.</li>
<li>Collaborate with and capture feedback from model developers and model validators.</li>
<li>Generate validation reports and approvals</li>
</ul>
<p>For more information about the benefits that ValidMind can offer, check out the <a href="../guide/overview.html">ValidMind overview</a>.</p>
<div class="callout callout-style-simple callout-important no-icon callout-titled">
<div class="callout-header d-flex align-content-center" data-bs-toggle="collapse" data-bs-target=".callout-1-contents" aria-controls="callout-1" aria-expanded="true" aria-label="Toggle callout">
<div class="callout-icon-container">
<i class="callout-icon no-icon"></i>
</div>
<div class="callout-title-container flex-fill">
<i class="fa-solid fa-angle-right" aria-label="angle-right"></i> ValidMind concepts
</div>
<div class="callout-btn-toggle d-inline-block border-0 py-1 ps-1 pe-0 float-end"><i class="callout-toggle"></i></div>
</div>
<div id="callout-1" class="callout-1-contents callout-collapse collapse show">
<div class="callout-body-container callout-body">
<!--- These concepts are introduced in the "Get started" section. They are repeated the guides and get started with the developer framework sections in a collapsed format in case a reader missed them earlier. --->
<dl>
<dt>Model documentation</dt>
<dd>
The purpose of model documentation is to provide transparency, facilitate understanding, and enable effective governance and oversight of the model. Provides a comprehensive record and description of a quantitative model. Should encompass all relevant information about the model in accordance with:
</dd>
</dl>
<ul>
<li>Intended use</li>
<li>Regulatory requirements set by regulatory bodies</li>
<li>Model risk policies set by your institution</li>
<li>Assumptions</li>
<li>Methodologies</li>
<li>Data and inputs</li>
<li>Model performance evaluation</li>
<li>Limitations</li>
</ul>
<dl>
<dt>Documentation project</dt>
<dd>
All documentation work in ValidMind is organized into projects which act as a container for the model documentation and validation report of your model. Each stage of the model’s lifecycle constitutes a new project and can be configured with its own templates and workflows.
</dd>
<dt>Documentation Template</dt>
<dd>
Functions as a test suite and lays out the structure of model documentation, segmented into various sections and sub-sections. ValidMind templates come with pre-defined sections, similar to test placeholders, including boilerplates and spaces designated for documentation and test results.
</dd>
</dl>
<p>Model documentation is populated when the tests contained in a template run successfully, completing the test suite. This process ensures that the model meets all the specified requirements. At the same time, template placeholders get populated with content that documents the model. This content is generated by the ValidMind Developer Framework, providing a coherent structure for model information.</p>
<p>Essentially, our platform scans these templates, identifies all tests, and systematically organizes them into a well-structured test suite. This automation enhances the efficiency and consistency of the validation process.</p>
<p>The criteria for these templates are typically provided by your model risk management team. We provide some templates out of the box that you can use and programmatically customize to suit the requirements of each model use case. This task of customization is usually performed by an administrator, who ensures that the templates align with the organizational standards and specific needs of each model.</p>
<dl>
<dt>Tests</dt>
<dd>
A function contained in the ValidMind Developer Framework, which is designed to run a specific quantitative test on the dataset or model. Test results are sent to the ValidMind Platform to generate the model documentation according to the relevant templates.
</dd>
<dt>Test suites</dt>
<dd>
A collection of tests which are meant to run together to automate generate model documentation end-to-end for specific use-cases.
</dd>
</dl>
<p>Example: the <a href="../validmind/validmind/test_suites/classifier.html#ClassifierFullSuite"><code>classifier_full_suite</code></a> test suite runs the tests from the <a href="../validmind/validmind/test_suites/tabular_datasets.html"><code>tabular_dataset</code></a> and <a href="../validmind/validmind/test_suites/classifier.html"><code>classifier</code></a> test suites to fully document the data and model sections for binary classification model use-cases.</p>
</div>
</div>
</div>
</section>
<section id="how-do-i-get-started" class="level2">
<h2 class="anchored" data-anchor-id="how-do-i-get-started">How do I get started?</h2>
<p>On the ValidMind platform, everything starts with the model inventory: you first register a new model and then manage the model lifecycle through the different activities that are part of your existing model risk management processes.</p>
<section id="approval-workflow" class="level3">
<h3 class="anchored" data-anchor-id="approval-workflow">Approval workflow</h3>
<p>A typical high-level model approval workflow looks like this:</p>
<div class="cell" data-layout-align="default">
<div class="cell-output-display">
<div>
<p></p><figure class="figure"><p></p>
<div>
<pre class="mermaid mermaid-js">graph LR
    A[Model&lt;br&gt;registration] --&gt; B[Initial&lt;br&gt;validation]
    B --&gt; C[Validation&lt;br&gt;approval]
    C --&gt; D[In production]
    D --&gt; E[Periodic review&lt;br&gt;and revalidation]
    E --&gt; B
</pre>
</div>
<p></p></figure><p></p>
</div>
</div>
</div>
<p><br></p>
<dl>
<dt>New model registration</dt>
<dd>
Select a documentation template when registering a new inventory model to start a documentation project. You then use the model inventory to manage the metadata associated with the model, including all compliance and regulatory attributes.
</dd>
<dt><strong>Initial validation</strong></dt>
<dd>
Triggers a new <a href="#documentation-workflow">documentation workflow</a> to yield a model that will be ready for production deployment after its documentation and validation reports have been approved.
</dd>
<dt><strong>Validation approval</strong></dt>
<dd>
Perform validation of the model to ensure that it meets the needs for which it was designed. You can also connect to third-party systems to send events when a model has been approved for production.
</dd>
<dt><strong>In production</strong></dt>
<dd>
Use the model in production while ensuring its ongoing reliability, accuracy, and compliance with regulations by monitoring the model’s performance.
</dd>
<dt><strong>Periodic review and revalidation</strong></dt>
<dd>
As part of regular performance monitoring or change management, you follow a process similar to that seen in the <strong>Initial validation</strong> step.
</dd>
</dl>
</section>
<section id="documentation-workflow" class="level3">
<h3 class="anchored" data-anchor-id="documentation-workflow">Documentation workflow</h3>
<p>Out of the box, the documentation project workflow is configured like this:</p>
<div class="cell" data-layout-align="default">
<div class="cell-output-display">
<div>
<p></p><figure class="figure"><p></p>
<div>
<pre class="mermaid mermaid-js">graph LR
    A[In documentation] --&gt; B[In validation]
    B --&gt; C[In review /&lt;br&gt;under approval]
    C --&gt; D[Approved]
</pre>
</div>
<p></p></figure><p></p>
</div>
</div>
</div>
<p><br></p>
<dl>
<dt>In documentation</dt>
<dd>
Your model developers use the ValidMind Developer Framework to run&nbsp;validation tests and generate automated model documentation. They then use the ValidMind UI to populate qualitative documentation sections. This phase is the most critical and involved for model developers.
</dd>
</dl>
<p>To learn more about documenting models, see <a href="../guide/get-started-developer-framework.html">Get started with the Developer Framework</a>.</p>
<dl>
<dt>In validation</dt>
<dd>
Your model validators review the model documentation and challenge the model:
</dd>
</dl>
<ul>
<li>Collaborate in the ValidMind UI to facilitate question and answer threads to collect more information from model developers.</li>
<li>Challenge the model with the ValidMind Developer Framework to replicate test results and conduct your own testing.</li>
</ul>
<p>Validators then use the ValidMind UI to generate a validation report and manage the findings discovered during the model review process.</p>
<dl>
<dt>In review / under approval</dt>
<dd>
Senior risk managers and executives use the ValidMind UI to review validation report and findings to make a final decision.
</dd>
</dl>
<p>The generated validation report contains detailed information about the models being evaluated, including their underlying assumptions, methodologies, and performance metrics. It also highlights any potential weaknesses or vulnerabilities that may be present in the models.</p>
<dl>
<dt>Approved</dt>
<dd>
Approval signifies the final endorsement and authorization for a model to be used in production. Approval occurs after careful examination and validation of the model, ensuring that it meets institutional standards and guidelines, and regulatory requirements.
</dd>
</dl>
</section>
</section>
<section id="next-steps" class="level2">
<h2 class="anchored" data-anchor-id="next-steps">Next steps</h2>
<div class="callout callout-style-simple callout-tip callout-titled">
<div class="callout-header d-flex align-content-center">
<div class="callout-icon-container">
<i class="callout-icon"></i>
</div>
<div class="callout-title-container flex-fill">
Need an account for ValidMind?
</div>
</div>
<div class="callout-body-container callout-body">
<p>Signing up is FREE — <strong><a href="https://app.prod.validmind.ai">Create your account</a></strong>.</p>
</div>
</div>
<p>The fastest way to explore what ValidMind can offer is with our <a href="../guide/quickstart.html">Quickstart</a>, where you can:</p>
<ul>
<li>Try out our Developer Framework with a code sample</li>
<li>Explore the ValidMind Platform UI</li>
</ul>
<p>If you have already tried the Quickstart, more how-to instructions and links to our FAQs can be found under <a href="../guide/next-steps.html">Next steps</a>.</p>


</section>

</main> <!-- /main -->
<script id="quarto-html-after-body" type="application/javascript">
window.document.addEventListener("DOMContentLoaded", function (event) {
  const toggleBodyColorMode = (bsSheetEl) => {
    const mode = bsSheetEl.getAttribute("data-mode");
    const bodyEl = window.document.querySelector("body");
    if (mode === "dark") {
      bodyEl.classList.add("quarto-dark");
      bodyEl.classList.remove("quarto-light");
    } else {
      bodyEl.classList.add("quarto-light");
      bodyEl.classList.remove("quarto-dark");
    }
  }
  const toggleBodyColorPrimary = () => {
    const bsSheetEl = window.document.querySelector("link#quarto-bootstrap");
    if (bsSheetEl) {
      toggleBodyColorMode(bsSheetEl);
    }
  }
  toggleBodyColorPrimary();  
  const disableStylesheet = (stylesheets) => {
    for (let i=0; i < stylesheets.length; i++) {
      const stylesheet = stylesheets[i];
      stylesheet.rel = 'prefetch';
    }
  }
  const enableStylesheet = (stylesheets) => {
    for (let i=0; i < stylesheets.length; i++) {
      const stylesheet = stylesheets[i];
      stylesheet.rel = 'stylesheet';
    }
  }
  const manageTransitions = (selector, allowTransitions) => {
    const els = window.document.querySelectorAll(selector);
    for (let i=0; i < els.length; i++) {
      const el = els[i];
      if (allowTransitions) {
        el.classList.remove('notransition');
      } else {
        el.classList.add('notransition');
      }
    }
  }
  const toggleGiscusIfUsed = (isAlternate, darkModeDefault) => {
    const baseTheme = document.querySelector('#giscus-base-theme')?.value ?? 'light';
    const alternateTheme = document.querySelector('#giscus-alt-theme')?.value ?? 'dark';
    let newTheme = '';
    if(darkModeDefault) {
      newTheme = isAlternate ? baseTheme : alternateTheme;
    } else {
      newTheme = isAlternate ? alternateTheme : baseTheme;
    }
    const changeGiscusTheme = () => {
      // From: https://github.com/giscus/giscus/issues/336
      const sendMessage = (message) => {
        const iframe = document.querySelector('iframe.giscus-frame');
        if (!iframe) return;
        iframe.contentWindow.postMessage({ giscus: message }, 'https://giscus.app');
      }
      sendMessage({
        setConfig: {
          theme: newTheme
        }
      });
    }
    const isGiscussLoaded = window.document.querySelector('iframe.giscus-frame') !== null;
    if (isGiscussLoaded) {
      changeGiscusTheme();
    }
  }
  const toggleColorMode = (alternate) => {
    // Switch the stylesheets
    const alternateStylesheets = window.document.querySelectorAll('link.quarto-color-scheme.quarto-color-alternate');
    manageTransitions('#quarto-margin-sidebar .nav-link', false);
    if (alternate) {
      enableStylesheet(alternateStylesheets);
      for (const sheetNode of alternateStylesheets) {
        if (sheetNode.id === "quarto-bootstrap") {
          toggleBodyColorMode(sheetNode);
        }
      }
    } else {
      disableStylesheet(alternateStylesheets);
      toggleBodyColorPrimary();
    }
    manageTransitions('#quarto-margin-sidebar .nav-link', true);
    // Switch the toggles
    const toggles = window.document.querySelectorAll('.quarto-color-scheme-toggle');
    for (let i=0; i < toggles.length; i++) {
      const toggle = toggles[i];
      if (toggle) {
        if (alternate) {
          toggle.classList.add("alternate");     
        } else {
          toggle.classList.remove("alternate");
        }
      }
    }
    // Hack to workaround the fact that safari doesn't
    // properly recolor the scrollbar when toggling (#1455)
    if (navigator.userAgent.indexOf('Safari') > 0 && navigator.userAgent.indexOf('Chrome') == -1) {
      manageTransitions("body", false);
      window.scrollTo(0, 1);
      setTimeout(() => {
        window.scrollTo(0, 0);
        manageTransitions("body", true);
      }, 40);  
    }
  }
  const isFileUrl = () => { 
    return window.location.protocol === 'file:';
  }
  const hasAlternateSentinel = () => {  
    let styleSentinel = getColorSchemeSentinel();
    if (styleSentinel !== null) {
      return styleSentinel === "alternate";
    } else {
      return false;
    }
  }
  const setStyleSentinel = (alternate) => {
    const value = alternate ? "alternate" : "default";
    if (!isFileUrl()) {
      window.localStorage.setItem("quarto-color-scheme", value);
    } else {
      localAlternateSentinel = value;
    }
  }
  const getColorSchemeSentinel = () => {
    if (!isFileUrl()) {
      const storageValue = window.localStorage.getItem("quarto-color-scheme");
      return storageValue != null ? storageValue : localAlternateSentinel;
    } else {
      return localAlternateSentinel;
    }
  }
  const darkModeDefault = false;
  let localAlternateSentinel = darkModeDefault ? 'alternate' : 'default';
  // Dark / light mode switch
  window.quartoToggleColorScheme = () => {
    // Read the current dark / light value 
    let toAlternate = !hasAlternateSentinel();
    toggleColorMode(toAlternate);
    setStyleSentinel(toAlternate);
    toggleGiscusIfUsed(toAlternate, darkModeDefault);
  };
  // Ensure there is a toggle, if there isn't float one in the top right
  if (window.document.querySelector('.quarto-color-scheme-toggle') === null) {
    const a = window.document.createElement('a');
    a.classList.add('top-right');
    a.classList.add('quarto-color-scheme-toggle');
    a.href = "";
    a.onclick = function() { try { window.quartoToggleColorScheme(); } catch {} return false; };
    const i = window.document.createElement("i");
    i.classList.add('bi');
    a.appendChild(i);
    window.document.body.appendChild(a);
  }
  // Switch to dark mode if need be
  if (hasAlternateSentinel()) {
    toggleColorMode(true);
  } else {
    toggleColorMode(false);
  }
  const icon = "";
  const anchorJS = new window.AnchorJS();
  anchorJS.options = {
    placement: 'right',
    icon: icon
  };
  anchorJS.add('.anchored');
  const isCodeAnnotation = (el) => {
    for (const clz of el.classList) {
      if (clz.startsWith('code-annotation-')) {                     
        return true;
      }
    }
    return false;
  }
  const clipboard = new window.ClipboardJS('.code-copy-button', {
    text: function(trigger) {
      const codeEl = trigger.previousElementSibling.cloneNode(true);
      for (const childEl of codeEl.children) {
        if (isCodeAnnotation(childEl)) {
          childEl.remove();
        }
      }
      return codeEl.innerText;
    }
  });
  clipboard.on('success', function(e) {
    // button target
    const button = e.trigger;
    // don't keep focus
    button.blur();
    // flash "checked"
    button.classList.add('code-copy-button-checked');
    var currentTitle = button.getAttribute("title");
    button.setAttribute("title", "Copied!");
    let tooltip;
    if (window.bootstrap) {
      button.setAttribute("data-bs-toggle", "tooltip");
      button.setAttribute("data-bs-placement", "left");
      button.setAttribute("data-bs-title", "Copied!");
      tooltip = new bootstrap.Tooltip(button, 
        { trigger: "manual", 
          customClass: "code-copy-button-tooltip",
          offset: [0, -8]});
      tooltip.show();    
    }
    setTimeout(function() {
      if (tooltip) {
        tooltip.hide();
        button.removeAttribute("data-bs-title");
        button.removeAttribute("data-bs-toggle");
        button.removeAttribute("data-bs-placement");
      }
      button.setAttribute("title", currentTitle);
      button.classList.remove('code-copy-button-checked');
    }, 1000);
    // clear code selection
    e.clearSelection();
  });
    var localhostRegex = new RegExp(/^(?:http|https):\/\/localhost\:?[0-9]*\//);
    var mailtoRegex = new RegExp(/^mailto:/);
      var filterRegex = new RegExp('/' + window.location.host + '/');
    var isInternal = (href) => {
        return filterRegex.test(href) || localhostRegex.test(href) || mailtoRegex.test(href);
    }
    // Inspect non-navigation links and adorn them if external
 	var links = window.document.querySelectorAll('a[href]:not(.nav-link):not(.navbar-brand):not(.toc-action):not(.sidebar-link):not(.sidebar-item-toggle):not(.pagination-link):not(.no-external):not([aria-hidden]):not(.dropdown-item):not(.quarto-navigation-tool)');
    for (var i=0; i<links.length; i++) {
      const link = links[i];
      if (!isInternal(link.href)) {
          // target, if specified
          link.setAttribute("target", "_blank");
          if (link.getAttribute("rel") === null) {
            link.setAttribute("rel", "noopener");
          }
          // default icon
          link.classList.add("external");
      }
    }
  function tippyHover(el, contentFn, onTriggerFn, onUntriggerFn) {
    const config = {
      allowHTML: true,
      maxWidth: 500,
      delay: 100,
      arrow: false,
      appendTo: function(el) {
          return el.parentElement;
      },
      interactive: true,
      interactiveBorder: 10,
      theme: 'quarto',
      placement: 'bottom-start',
    };
    if (contentFn) {
      config.content = contentFn;
    }
    if (onTriggerFn) {
      config.onTrigger = onTriggerFn;
    }
    if (onUntriggerFn) {
      config.onUntrigger = onUntriggerFn;
    }
    window.tippy(el, config); 
  }
  const noterefs = window.document.querySelectorAll('a[role="doc-noteref"]');
  for (var i=0; i<noterefs.length; i++) {
    const ref = noterefs[i];
    tippyHover(ref, function() {
      // use id or data attribute instead here
      let href = ref.getAttribute('data-footnote-href') || ref.getAttribute('href');
      try { href = new URL(href).hash; } catch {}
      const id = href.replace(/^#\/?/, "");
      const note = window.document.getElementById(id);
      return note.innerHTML;
    });
  }
  const xrefs = window.document.querySelectorAll('a.quarto-xref');
  const processXRef = (id, note) => {
    // Strip column container classes
    const stripColumnClz = (el) => {
      el.classList.remove("page-full", "page-columns");
      if (el.children) {
        for (const child of el.children) {
          stripColumnClz(child);
        }
      }
    }
    stripColumnClz(note)
    if (id === null || id.startsWith('sec-')) {
      // Special case sections, only their first couple elements
      const container = document.createElement("div");
      if (note.children && note.children.length > 2) {
        container.appendChild(note.children[0].cloneNode(true));
        for (let i = 1; i < note.children.length; i++) {
          const child = note.children[i];
          if (child.tagName === "P" && child.innerText === "") {
            continue;
          } else {
            container.appendChild(child.cloneNode(true));
            break;
          }
        }
        if (window.Quarto?.typesetMath) {
          window.Quarto.typesetMath(container);
        }
        return container.innerHTML
      } else {
        if (window.Quarto?.typesetMath) {
          window.Quarto.typesetMath(note);
        }
        return note.innerHTML;
      }
    } else {
      // Remove any anchor links if they are present
      const anchorLink = note.querySelector('a.anchorjs-link');
      if (anchorLink) {
        anchorLink.remove();
      }
      if (window.Quarto?.typesetMath) {
        window.Quarto.typesetMath(note);
      }
      // TODO in 1.5, we should make sure this works without a callout special case
      if (note.classList.contains("callout")) {
        return note.outerHTML;
      } else {
        return note.innerHTML;
      }
    }
  }
  for (var i=0; i<xrefs.length; i++) {
    const xref = xrefs[i];
    tippyHover(xref, undefined, function(instance) {
      instance.disable();
      let url = xref.getAttribute('href');
      let hash = undefined; 
      if (url.startsWith('#')) {
        hash = url;
      } else {
        try { hash = new URL(url).hash; } catch {}
      }
      if (hash) {
        const id = hash.replace(/^#\/?/, "");
        const note = window.document.getElementById(id);
        if (note !== null) {
          try {
            const html = processXRef(id, note.cloneNode(true));
            instance.setContent(html);
          } finally {
            instance.enable();
            instance.show();
          }
        } else {
          // See if we can fetch this
          fetch(url.split('#')[0])
          .then(res => res.text())
          .then(html => {
            const parser = new DOMParser();
            const htmlDoc = parser.parseFromString(html, "text/html");
            const note = htmlDoc.getElementById(id);
            if (note !== null) {
              const html = processXRef(id, note);
              instance.setContent(html);
            } 
          }).finally(() => {
            instance.enable();
            instance.show();
          });
        }
      } else {
        // See if we can fetch a full url (with no hash to target)
        // This is a special case and we should probably do some content thinning / targeting
        fetch(url)
        .then(res => res.text())
        .then(html => {
          const parser = new DOMParser();
          const htmlDoc = parser.parseFromString(html, "text/html");
          const note = htmlDoc.querySelector('main.content');
          if (note !== null) {
            // This should only happen for chapter cross references
            // (since there is no id in the URL)
            // remove the first header
            if (note.children.length > 0 && note.children[0].tagName === "HEADER") {
              note.children[0].remove();
            }
            const html = processXRef(null, note);
            instance.setContent(html);
          } 
        }).finally(() => {
          instance.enable();
          instance.show();
        });
      }
    }, function(instance) {
    });
  }
      let selectedAnnoteEl;
      const selectorForAnnotation = ( cell, annotation) => {
        let cellAttr = 'data-code-cell="' + cell + '"';
        let lineAttr = 'data-code-annotation="' +  annotation + '"';
        const selector = 'span[' + cellAttr + '][' + lineAttr + ']';
        return selector;
      }
      const selectCodeLines = (annoteEl) => {
        const doc = window.document;
        const targetCell = annoteEl.getAttribute("data-target-cell");
        const targetAnnotation = annoteEl.getAttribute("data-target-annotation");
        const annoteSpan = window.document.querySelector(selectorForAnnotation(targetCell, targetAnnotation));
        const lines = annoteSpan.getAttribute("data-code-lines").split(",");
        const lineIds = lines.map((line) => {
          return targetCell + "-" + line;
        })
        let top = null;
        let height = null;
        let parent = null;
        if (lineIds.length > 0) {
            //compute the position of the single el (top and bottom and make a div)
            const el = window.document.getElementById(lineIds[0]);
            top = el.offsetTop;
            height = el.offsetHeight;
            parent = el.parentElement.parentElement;
          if (lineIds.length > 1) {
            const lastEl = window.document.getElementById(lineIds[lineIds.length - 1]);
            const bottom = lastEl.offsetTop + lastEl.offsetHeight;
            height = bottom - top;
          }
          if (top !== null && height !== null && parent !== null) {
            // cook up a div (if necessary) and position it 
            let div = window.document.getElementById("code-annotation-line-highlight");
            if (div === null) {
              div = window.document.createElement("div");
              div.setAttribute("id", "code-annotation-line-highlight");
              div.style.position = 'absolute';
              parent.appendChild(div);
            }
            div.style.top = top - 2 + "px";
            div.style.height = height + 4 + "px";
            div.style.left = 0;
            let gutterDiv = window.document.getElementById("code-annotation-line-highlight-gutter");
            if (gutterDiv === null) {
              gutterDiv = window.document.createElement("div");
              gutterDiv.setAttribute("id", "code-annotation-line-highlight-gutter");
              gutterDiv.style.position = 'absolute';
              const codeCell = window.document.getElementById(targetCell);
              const gutter = codeCell.querySelector('.code-annotation-gutter');
              gutter.appendChild(gutterDiv);
            }
            gutterDiv.style.top = top - 2 + "px";
            gutterDiv.style.height = height + 4 + "px";
          }
          selectedAnnoteEl = annoteEl;
        }
      };
      const unselectCodeLines = () => {
        const elementsIds = ["code-annotation-line-highlight", "code-annotation-line-highlight-gutter"];
        elementsIds.forEach((elId) => {
          const div = window.document.getElementById(elId);
          if (div) {
            div.remove();
          }
        });
        selectedAnnoteEl = undefined;
      };
        // Handle positioning of the toggle
    window.addEventListener(
      "resize",
      throttle(() => {
        elRect = undefined;
        if (selectedAnnoteEl) {
          selectCodeLines(selectedAnnoteEl);
        }
      }, 10)
    );
    function throttle(fn, ms) {
    let throttle = false;
    let timer;
      return (...args) => {
        if(!throttle) { // first call gets through
            fn.apply(this, args);
            throttle = true;
        } else { // all the others get throttled
            if(timer) clearTimeout(timer); // cancel #2
            timer = setTimeout(() => {
              fn.apply(this, args);
              timer = throttle = false;
            }, ms);
        }
      };
    }
      // Attach click handler to the DT
      const annoteDls = window.document.querySelectorAll('dt[data-target-cell]');
      for (const annoteDlNode of annoteDls) {
        annoteDlNode.addEventListener('click', (event) => {
          const clickedEl = event.target;
          if (clickedEl !== selectedAnnoteEl) {
            unselectCodeLines();
            const activeEl = window.document.querySelector('dt[data-target-cell].code-annotation-active');
            if (activeEl) {
              activeEl.classList.remove('code-annotation-active');
            }
            selectCodeLines(clickedEl);
            clickedEl.classList.add('code-annotation-active');
          } else {
            // Unselect the line
            unselectCodeLines();
            clickedEl.classList.remove('code-annotation-active');
          }
        });
      }
  const findCites = (el) => {
    const parentEl = el.parentElement;
    if (parentEl) {
      const cites = parentEl.dataset.cites;
      if (cites) {
        return {
          el,
          cites: cites.split(' ')
        };
      } else {
        return findCites(el.parentElement)
      }
    } else {
      return undefined;
    }
  };
  var bibliorefs = window.document.querySelectorAll('a[role="doc-biblioref"]');
  for (var i=0; i<bibliorefs.length; i++) {
    const ref = bibliorefs[i];
    const citeInfo = findCites(ref);
    if (citeInfo) {
      tippyHover(citeInfo.el, function() {
        var popup = window.document.createElement('div');
        citeInfo.cites.forEach(function(cite) {
          var citeDiv = window.document.createElement('div');
          citeDiv.classList.add('hanging-indent');
          citeDiv.classList.add('csl-entry');
          var biblioDiv = window.document.getElementById('ref-' + cite);
          if (biblioDiv) {
            citeDiv.innerHTML = biblioDiv.innerHTML;
          }
          popup.appendChild(citeDiv);
        });
        return popup.innerHTML;
      });
    }
  }
});
</script>
</div> <!-- /content -->
<footer class="footer">
  <div class="nav-footer">
    <div class="nav-footer-left">
<<<<<<< HEAD
<p><em>© Copyright 2023 ValidMind Inc All Rights Reserved.</em></p>
=======
<p><em>© Copyright 2023-24 ValidMind Inc All Rights Reserved.</em></p>
>>>>>>> c52f6e76
</div>   
    <div class="nav-footer-center">
      &nbsp;
    <div class="toc-actions d-sm-block d-md-none"><ul><li><a href="https://github.com/validmind/documentation/edit/main/site/guide/get-started.qmd" class="toc-action"><i class="bi bi-github"></i>Edit this page</a></li><li><a href="https://github.com/validmind/documentation/issues/new" class="toc-action"><i class="bi empty"></i>Report an issue</a></li></ul></div></div>
    <div class="nav-footer-right">
      <ul class="footer-items list-unstyled">
    <li class="nav-item">
    <a class="nav-link" href="https://validmind.com/" target="_blank">
<p>validmind.com <i class="fa-solid fa-external-link" aria-label="external-link"></i></p>
</a>
  </li>  
    <li class="nav-item">
    <a class="nav-link" href="https://validmind.com/privacy-policy/">
<p>Privacy Policy</p>
</a>
  </li>  
    <li class="nav-item">
    <a class="nav-link" href="https://validmind.com/terms-of-use/">
<p>Terms of Use</p>
</a>
<<<<<<< HEAD
  </li>  
    <li class="nav-item compact">
    <a class="nav-link" href="https://github.com/validmind/documentation">
      <i class="bi bi-github" role="img">
</i> 
    </a>
=======
>>>>>>> c52f6e76
  </li>  
    <li class="nav-item compact">
    <a class="nav-link" href="https://www.linkedin.com/company/validmind/">
      <i class="bi bi-linkedin" role="img">
</i> 
    </a>
  </li>  
</ul>
    </div>
  </div>
</footer>




</body></html><|MERGE_RESOLUTION|>--- conflicted
+++ resolved
@@ -7,10 +7,6 @@
 <meta name="viewport" content="width=device-width, initial-scale=1.0, user-scalable=yes">
 
 <meta name="dcterms.date" content="2024-02-07">
-<<<<<<< HEAD
-=======
-<meta name="keywords" content="get started, ai risk, model risk management, ValidMind">
->>>>>>> c52f6e76
 
 <title>ValidMind - Get started</title>
 <style>
@@ -146,11 +142,7 @@
 <span class="menu-text">Get Started</span></a>
   </li>  
   <li class="nav-item">
-<<<<<<< HEAD
     <a class="nav-link" href="../guide/guides.html"> 
-=======
-    <a class="nav-link" href="../guide/guide.html"> 
->>>>>>> c52f6e76
 <span class="menu-text">Guides</span></a>
   </li>  
   <li class="nav-item dropdown ">
@@ -217,10 +209,7 @@
 </ul>
           </div> <!-- /navcollapse -->
           <div class="quarto-navbar-tools">
-<<<<<<< HEAD
   <a href="" class="quarto-color-scheme-toggle quarto-navigation-tool  px-1" onclick="window.quartoToggleColorScheme(); return false;" title="Toggle dark mode"><i class="bi"></i></a>
-=======
->>>>>>> c52f6e76
 </div>
       </div> <!-- /container-fluid -->
     </nav>
@@ -531,15 +520,6 @@
   </div>
   
 
-<<<<<<< HEAD
-=======
-<div>
-  <div class="keywords">
-    <div class="block-title">Keywords</div>
-    <p>get started, ai risk, model risk management, ValidMind</p>
-  </div>
-</div>
->>>>>>> c52f6e76
 
 </header>
 
@@ -1308,11 +1288,7 @@
 <footer class="footer">
   <div class="nav-footer">
     <div class="nav-footer-left">
-<<<<<<< HEAD
-<p><em>© Copyright 2023 ValidMind Inc All Rights Reserved.</em></p>
-=======
 <p><em>© Copyright 2023-24 ValidMind Inc All Rights Reserved.</em></p>
->>>>>>> c52f6e76
 </div>   
     <div class="nav-footer-center">
       &nbsp;
@@ -1333,15 +1309,12 @@
     <a class="nav-link" href="https://validmind.com/terms-of-use/">
 <p>Terms of Use</p>
 </a>
-<<<<<<< HEAD
   </li>  
     <li class="nav-item compact">
     <a class="nav-link" href="https://github.com/validmind/documentation">
       <i class="bi bi-github" role="img">
 </i> 
     </a>
-=======
->>>>>>> c52f6e76
   </li>  
     <li class="nav-item compact">
     <a class="nav-link" href="https://www.linkedin.com/company/validmind/">
