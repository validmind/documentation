--- conflicted
+++ resolved
@@ -6,11 +6,7 @@
 
 <meta name="viewport" content="width=device-width, initial-scale=1.0, user-scalable=yes">
 
-<<<<<<< HEAD
 <meta name="dcterms.date" content="2024-06-11">
-=======
-<meta name="dcterms.date" content="2024-06-10">
->>>>>>> 4742a7f6
 
 <title>ValidMind – Get started</title>
 <style>
@@ -362,11 +358,7 @@
     <div>
     <div class="quarto-title-meta-heading">Published</div>
     <div class="quarto-title-meta-contents">
-<<<<<<< HEAD
       <p class="date">June 11, 2024</p>
-=======
-      <p class="date">June 10, 2024</p>
->>>>>>> 4742a7f6
     </div>
   </div>
   
