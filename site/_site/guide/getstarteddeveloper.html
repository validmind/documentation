<!DOCTYPE html>
<html xmlns="http://www.w3.org/1999/xhtml" lang="en" xml:lang="en"><head>

<meta charset="utf-8">
<meta name="generator" content="quarto-1.2.335">

<meta name="viewport" content="width=device-width, initial-scale=1.0, user-scalable=yes">

<meta name="keywords" content="developer, model risk management, ValidMind">

<title>../ValidMind - Get started as a model developer</title>
<style>
code{white-space: pre-wrap;}
span.smallcaps{font-variant: small-caps;}
div.columns{display: flex; gap: min(4vw, 1.5em);}
div.column{flex: auto; overflow-x: auto;}
div.hanging-indent{margin-left: 1.5em; text-indent: -1.5em;}
ul.task-list{list-style: none;}
ul.task-list li input[type="checkbox"] {
  width: 0.8em;
  margin: 0 0.8em 0.2em -1.6em;
  vertical-align: middle;
}
pre > code.sourceCode { white-space: pre; position: relative; }
pre > code.sourceCode > span { display: inline-block; line-height: 1.25; }
pre > code.sourceCode > span:empty { height: 1.2em; }
.sourceCode { overflow: visible; }
code.sourceCode > span { color: inherit; text-decoration: inherit; }
div.sourceCode { margin: 1em 0; }
pre.sourceCode { margin: 0; }
@media screen {
div.sourceCode { overflow: auto; }
}
@media print {
pre > code.sourceCode { white-space: pre-wrap; }
pre > code.sourceCode > span { text-indent: -5em; padding-left: 5em; }
}
pre.numberSource code
  { counter-reset: source-line 0; }
pre.numberSource code > span
  { position: relative; left: -4em; counter-increment: source-line; }
pre.numberSource code > span > a:first-child::before
  { content: counter(source-line);
    position: relative; left: -1em; text-align: right; vertical-align: baseline;
    border: none; display: inline-block;
    -webkit-touch-callout: none; -webkit-user-select: none;
    -khtml-user-select: none; -moz-user-select: none;
    -ms-user-select: none; user-select: none;
    padding: 0 4px; width: 4em;
    color: #aaaaaa;
  }
pre.numberSource { margin-left: 3em; border-left: 1px solid #aaaaaa;  padding-left: 4px; }
div.sourceCode
  {   }
@media screen {
pre > code.sourceCode > span > a:first-child::before { text-decoration: underline; }
}
code span.al { color: #ff0000; font-weight: bold; } /* Alert */
code span.an { color: #60a0b0; font-weight: bold; font-style: italic; } /* Annotation */
code span.at { color: #7d9029; } /* Attribute */
code span.bn { color: #40a070; } /* BaseN */
code span.bu { color: #008000; } /* BuiltIn */
code span.cf { color: #007020; font-weight: bold; } /* ControlFlow */
code span.ch { color: #4070a0; } /* Char */
code span.cn { color: #880000; } /* Constant */
code span.co { color: #60a0b0; font-style: italic; } /* Comment */
code span.cv { color: #60a0b0; font-weight: bold; font-style: italic; } /* CommentVar */
code span.do { color: #ba2121; font-style: italic; } /* Documentation */
code span.dt { color: #902000; } /* DataType */
code span.dv { color: #40a070; } /* DecVal */
code span.er { color: #ff0000; font-weight: bold; } /* Error */
code span.ex { } /* Extension */
code span.fl { color: #40a070; } /* Float */
code span.fu { color: #06287e; } /* Function */
code span.im { color: #008000; font-weight: bold; } /* Import */
code span.in { color: #60a0b0; font-weight: bold; font-style: italic; } /* Information */
code span.kw { color: #007020; font-weight: bold; } /* Keyword */
code span.op { color: #666666; } /* Operator */
code span.ot { color: #007020; } /* Other */
code span.pp { color: #bc7a00; } /* Preprocessor */
code span.sc { color: #4070a0; } /* SpecialChar */
code span.ss { color: #bb6688; } /* SpecialString */
code span.st { color: #4070a0; } /* String */
code span.va { color: #19177c; } /* Variable */
code span.vs { color: #4070a0; } /* VerbatimString */
code span.wa { color: #60a0b0; font-weight: bold; font-style: italic; } /* Warning */
</style>


<script src="../site_libs/quarto-nav/quarto-nav.js"></script>
<script src="../site_libs/quarto-nav/headroom.min.js"></script>
<script src="../site_libs/clipboard/clipboard.min.js"></script>
<script src="../site_libs/quarto-search/autocomplete.umd.js"></script>
<script src="../site_libs/quarto-search/fuse.min.js"></script>
<script src="../site_libs/quarto-search/quarto-search.js"></script>
<meta name="quarto:offset" content="../">
<link href="../validmind.png" rel="icon" type="image/png">
<script src="../site_libs/quarto-html/quarto.js"></script>
<script src="../site_libs/quarto-html/popper.min.js"></script>
<script src="../site_libs/quarto-html/tippy.umd.min.js"></script>
<script src="../site_libs/quarto-html/anchor.min.js"></script>
<link href="../site_libs/quarto-html/tippy.css" rel="stylesheet">
<link href="../site_libs/quarto-html/quarto-syntax-highlighting.css" rel="stylesheet" id="quarto-text-highlighting-styles">
<script src="../site_libs/bootstrap/bootstrap.min.js"></script>
<link href="../site_libs/bootstrap/bootstrap-icons.css" rel="stylesheet">
<link href="../site_libs/bootstrap/bootstrap.min.css" rel="stylesheet" id="quarto-bootstrap" data-mode="light">
<script id="quarto-search-options" type="application/json">{
  "location": "sidebar",
  "copy-button": false,
  "collapse-after": 3,
  "panel-placement": "start",
  "type": "textbox",
  "limit": 20,
  "language": {
    "search-no-results-text": "No results",
    "search-matching-documents-text": "matching documents",
    "search-copy-link-title": "Copy link to search",
    "search-hide-matches-text": "Hide additional matches",
    "search-more-match-text": "more match in this document",
    "search-more-matches-text": "more matches in this document",
    "search-clear-button-title": "Clear",
    "search-detached-cancel-button-title": "Cancel",
    "search-submit-button-title": "Submit"
  }
}</script>
<script type="application/json" class="js-hypothesis-config">
{
  "theme": "clean"
}
</script>
<script async="" src="https://hypothes.is/embed.js"></script>


<link rel="stylesheet" href="../styles.css">
</head>

<body class="nav-sidebar docked">

<div id="quarto-search-results"></div>
  <header id="quarto-header" class="headroom fixed-top">
  <nav class="quarto-secondary-nav" data-bs-toggle="collapse" data-bs-target="#quarto-sidebar" aria-controls="quarto-sidebar" aria-expanded="false" aria-label="Toggle sidebar navigation" onclick="if (window.quartoToggleHeadroom) { window.quartoToggleHeadroom(); }">
    <div class="container-fluid d-flex justify-content-between">
      <h1 class="quarto-secondary-nav-title">Get started as a model developer</h1>
      <button type="button" class="quarto-btn-toggle btn" aria-label="Show secondary navigation">
        <i class="bi bi-chevron-right"></i>
      </button>
    </div>
  </nav>
</header>
<!-- content -->
<div id="quarto-content" class="quarto-container page-columns page-rows-contents page-layout-article">
<!-- sidebar -->
  <nav id="quarto-sidebar" class="sidebar collapse sidebar-navigation docked overflow-auto">
    <div class="pt-lg-2 mt-2 text-left sidebar-header">
      <a href="../index.html" class="sidebar-logo-link">
      <img src="../guide/ValidMind-logo-color.svg" alt="" class="sidebar-logo py-0 d-lg-inline d-none">
      </a>
      </div>
      <div class="mt-2 flex-shrink-0 align-items-center">
        <div class="sidebar-search">
        <div id="quarto-search" class="" title="Search"></div>
        </div>
      </div>
    <div class="sidebar-menu-container"> 
    <ul class="list-unstyled mt-1">
        <li class="sidebar-item">
  <div class="sidebar-item-container"> 
  <a href="../index.html" class="sidebar-item-text sidebar-link">Home</a>
  </div>
</li>
        <li class="sidebar-item sidebar-item-section">
      <div class="sidebar-item-container"> 
            <a href="../guide/overview.html" class="sidebar-item-text sidebar-link">Overview</a>
          <a class="sidebar-item-toggle text-start" data-bs-toggle="collapse" data-bs-target="#" aria-expanded="true">
            <i class="bi bi-chevron-right ms-2"></i>
          </a> 
      </div>
      <ul id="" class="collapse list-unstyled sidebar-section depth1 show">  
          <li class="sidebar-item">
  <div class="sidebar-item-container"> 
  <a href="../guide/about.html" class="sidebar-item-text sidebar-link">About</a>
  </div>
</li>
      </ul>
  </li>
        <li class="sidebar-item sidebar-item-section">
      <div class="sidebar-item-container"> 
            <a href="../guide/getstarted.html" class="sidebar-item-text sidebar-link">Get started</a>
          <a class="sidebar-item-toggle text-start" data-bs-toggle="collapse" data-bs-target="#" aria-expanded="true">
            <i class="bi bi-chevron-right ms-2"></i>
          </a> 
      </div>
      <ul id="" class="collapse list-unstyled sidebar-section depth1 show">  
          <li class="sidebar-item">
  <div class="sidebar-item-container"> 
  <a href="../guide/getstarteddeveloper.html" class="sidebar-item-text sidebar-link active">As a developer</a>
  </div>
</li>
          <li class="sidebar-item">
  <div class="sidebar-item-container"> 
  <a href="../guide/getstartedvalidator.html" class="sidebar-item-text sidebar-link">As a validator</a>
  </div>
</li>
<<<<<<< HEAD
      </ul>
  </li>
        <li class="sidebar-item sidebar-item-section">
      <div class="sidebar-item-container"> 
            <a href="../guide/guide.html" class="sidebar-item-text sidebar-link">Guide</a>
          <a class="sidebar-item-toggle text-start" data-bs-toggle="collapse" data-bs-target="#" aria-expanded="true">
            <i class="bi bi-chevron-right ms-2"></i>
          </a> 
      </div>
      <ul id="" class="collapse list-unstyled sidebar-section depth1 show">  
          <li class="sidebar-item">
  <div class="sidebar-item-container"> 
  <a href="../guide/configure-aws-privatelink.html" class="sidebar-item-text sidebar-link">Configure AWS PrivateLink</a>
  </div>
</li>
=======
>>>>>>> 0f97228f
      </ul>
  </li>
        <li class="sidebar-item sidebar-item-section">
      <div class="sidebar-item-container"> 
            <a href="../guide/reference.html" class="sidebar-item-text sidebar-link">Reference</a>
          <a class="sidebar-item-toggle text-start" data-bs-toggle="collapse" data-bs-target="#" aria-expanded="true">
            <i class="bi bi-chevron-right ms-2"></i>
          </a> 
      </div>
      <ul id="" class="collapse list-unstyled sidebar-section depth1 show">  
          <li class="sidebar-item sidebar-item-section">
      <div class="sidebar-item-container"> 
            <a href="../guide/jupyternotebooks.html" class="sidebar-item-text sidebar-link">Jupyter notebooks</a>
          <a class="sidebar-item-toggle text-start collapsed" data-bs-toggle="collapse" data-bs-target="#quarto-sidebar-section-1" aria-expanded="false">
            <i class="bi bi-chevron-right ms-2"></i>
          </a> 
      </div>
      <ul id="quarto-sidebar-section-1" class="collapse list-unstyled sidebar-section depth2 ">  
          <li class="sidebar-item">
  <div class="sidebar-item-container"> 
  <a href="../notebooks/explore_x_train_lc.html" class="sidebar-item-text sidebar-link">Explore x to train LC</a>
  </div>
</li>
          <li class="sidebar-item">
  <div class="sidebar-item-container"> 
  <a href="../notebooks/intro.html" class="sidebar-item-text sidebar-link">Intro to ValidMind</a>
  </div>
</li>
          <li class="sidebar-item">
  <div class="sidebar-item-container"> 
  <a href="../notebooks/lending_club.html" class="sidebar-item-text sidebar-link">Lending club</a>
  </div>
</li>
          <li class="sidebar-item">
  <div class="sidebar-item-container"> 
  <a href="../notebooks/lending_club_regression.html" class="sidebar-item-text sidebar-link">Lending club regression</a>
  </div>
</li>
          <li class="sidebar-item">
  <div class="sidebar-item-container"> 
  <a href="../notebooks/library_intro_demos.html" class="sidebar-item-text sidebar-link">Library intro demo</a>
  </div>
</li>
          <li class="sidebar-item">
  <div class="sidebar-item-container"> 
  <a href="../notebooks/log_image.html" class="sidebar-item-text sidebar-link">Log images</a>
  </div>
</li>
          <li class="sidebar-item">
  <div class="sidebar-item-container"> 
  <a href="../notebooks/send_custom_metrics.html" class="sidebar-item-text sidebar-link">Send custom metrics</a>
  </div>
</li>
          <li class="sidebar-item">
  <div class="sidebar-item-container"> 
  <a href="../notebooks/test_plan_summmary.html" class="sidebar-item-text sidebar-link">Test Plan Summmary</a>
  </div>
</li>
      </ul>
  </li>
          <li class="sidebar-item sidebar-item-section">
      <div class="sidebar-item-container"> 
            <a href="../guide/developerframework.html" class="sidebar-item-text sidebar-link">Developer framework</a>
          <a class="sidebar-item-toggle text-start collapsed" data-bs-toggle="collapse" data-bs-target="#quarto-sidebar-section-2" aria-expanded="false">
            <i class="bi bi-chevron-right ms-2"></i>
          </a> 
      </div>
      <ul id="quarto-sidebar-section-2" class="collapse list-unstyled sidebar-section depth2 ">  
          <li class="sidebar-item">
  <div class="sidebar-item-container"> 
  <a href="../validmind/api.html" class="sidebar-item-text sidebar-link">Python Library API</a>
  </div>
</li>
          <li class="sidebar-item">
  <div class="sidebar-item-container"> 
  <a href="../validmind/data_validation_tests.html" class="sidebar-item-text sidebar-link">Core Library Tests</a>
  </div>
</li>
          <li class="sidebar-item">
  <div class="sidebar-item-container"> 
  <a href="../validmind/model_validation_tests_sklearn.html" class="sidebar-item-text sidebar-link">Core Library Tests</a>
  </div>
</li>
          <li class="sidebar-item">
  <div class="sidebar-item-container"> 
  <a href="../validmind/test_plans.html" class="sidebar-item-text sidebar-link">Test Plans</a>
  </div>
</li>
          <li class="sidebar-item">
  <div class="sidebar-item-container"> 
  <a href="../validmind/vm_models.html" class="sidebar-item-text sidebar-link">ValidMind Models</a>
  </div>
</li>
      </ul>
  </li>
      </ul>
  </li>
        <li class="sidebar-item">
  <div class="sidebar-item-container"> 
  <a href="../guide/support.html" class="sidebar-item-text sidebar-link">Support</a>
  </div>
</li>
        <li class="sidebar-item">
  <div class="sidebar-item-container"> 
  <a href="../guide/glossary.html" class="sidebar-item-text sidebar-link">Glossary</a>
  </div>
</li>
        <li class="sidebar-item">
  <div class="sidebar-item-container"> 
  <a href="../guide/releasenotes.html" class="sidebar-item-text sidebar-link">Release notes</a>
  </div>
</li>
    </ul>
    </div>
</nav>
<!-- margin-sidebar -->
    <div id="quarto-margin-sidebar" class="sidebar margin-sidebar">
        <nav id="TOC" role="doc-toc" class="toc-active">
    <h2 id="toc-title">On this page</h2>
   
  <ul>
  <li><a href="#prerequisites" id="toc-prerequisites" class="nav-link active" data-scroll-target="#prerequisites">Prerequisites</a></li>
  <li><a href="#step-4-obtain-api-credentials" id="toc-step-4-obtain-api-credentials" class="nav-link" data-scroll-target="#step-4-obtain-api-credentials">Step 4: Obtain API Credentials</a>
  <ul class="collapse">
  <li><a href="#steps" id="toc-steps" class="nav-link" data-scroll-target="#steps">Steps</a></li>
  </ul></li>
  <li><a href="#sign-up-for-an-account-on-the-saas-providers-developer-platform-and-create-a-new-project-or-application-to-obtain-api-credentials." id="toc-sign-up-for-an-account-on-the-saas-providers-developer-platform-and-create-a-new-project-or-application-to-obtain-api-credentials." class="nav-link" data-scroll-target="#sign-up-for-an-account-on-the-saas-providers-developer-platform-and-create-a-new-project-or-application-to-obtain-api-credentials.">Sign up for an account on the SaaS provider’s developer platform and create a new project or application to obtain API credentials.</a></li>
  <li><a href="#step-5-set-up-api-credentials" id="toc-step-5-set-up-api-credentials" class="nav-link" data-scroll-target="#step-5-set-up-api-credentials">Step 5: Set up API Credentials</a></li>
  <li><a href="#add-the-following-code-to-a-new-cell-in-your-jupyter-notebook-to-set-up-api-credentials" id="toc-add-the-following-code-to-a-new-cell-in-your-jupyter-notebook-to-set-up-api-credentials" class="nav-link" data-scroll-target="#add-the-following-code-to-a-new-cell-in-your-jupyter-notebook-to-set-up-api-credentials">Add the following code to a new cell in your Jupyter notebook to set up API credentials</a></li>
  <li><a href="#replace-your_api_key-and-your_api_secret-with-your-actual-api-credentials." id="toc-replace-your_api_key-and-your_api_secret-with-your-actual-api-credentials." class="nav-link" data-scroll-target="#replace-your_api_key-and-your_api_secret-with-your-actual-api-credentials.">Replace ‘your_api_key’ and ‘your_api_secret’ with your actual API credentials.</a></li>
  <li><a href="#step-6-start-using-the-saas-providers-developer-framework" id="toc-step-6-start-using-the-saas-providers-developer-framework" class="nav-link" data-scroll-target="#step-6-start-using-the-saas-providers-developer-framework">Step 6: Start using the SaaS provider’s developer framework</a>
  <ul class="collapse">
  <li><a href="#troubleshooting" id="toc-troubleshooting" class="nav-link" data-scroll-target="#troubleshooting">Troubleshooting</a></li>
  <li><a href="#conclusion" id="toc-conclusion" class="nav-link" data-scroll-target="#conclusion">Conclusion</a></li>
  </ul></li>
  </ul>
<div class="toc-actions"><div><i class="bi bi-github"></i></div><div class="action-links"><p><a href="https://github.com/validmind/documentation/edit/main/site/guide/getstarteddeveloper.qmd" class="toc-action">Edit this page</a></p><p><a href="https://github.com/validmind/documentation/issues/new" class="toc-action">Report an issue</a></p></div></div></nav>
    </div>
<!-- main -->
<main class="content" id="quarto-document-content">

<header id="title-block-header" class="quarto-title-block default">
<div class="quarto-title">
<h1 class="title d-none d-lg-block">Get started as a model developer</h1>
</div>



<div class="quarto-title-meta">

    
  
    
  </div>
  

</header>

<!---
QMD: General getting started w/ initializing developer framework and runnning a simple test via intro notebook ()
Then next steps will be getting started with their own model, for FR it will be time series notebook.
Notebooks are tutorials or how-tos, they are NOT reference! So the notebooks need to move around in the docs
    Could split the getting started up into sections for Developers, Validators, and Admins (and likely get rid of the Guide section)
--->
<p>The model developer is responsible for developing, implementing, and maintaining the model. They are typically subject matter experts in the domain of the model and are responsible for ensuring the model is fit-for-purpose, accurate, and aligned with the business requirements.</p>
<section id="prerequisites" class="level2">
<h2 class="anchored" data-anchor-id="prerequisites">Prerequisites</h2>
<p>[Include a list of any prerequisites the user needs to complete before starting the task, such as having certain software installed, access to certain resources, or completing previous tasks.]</p>
<p>Make sure Python and support for Jupyter notebooks is installed on your machine.</p>
</section>
<section id="step-4-obtain-api-credentials" class="level1">
<h1>Step 4: Obtain API Credentials</h1>
<section id="steps" class="level2">
<h2 class="anchored" data-anchor-id="steps">Steps</h2>
<ol type="1">
<li>Install the ZebraGiraffe library via <code>pip</code>:</li>
</ol>
<div class="sourceCode" id="cb1"><pre class="sourceCode bash code-with-copy"><code class="sourceCode bash"><span id="cb1-1"><a href="#cb1-1" aria-hidden="true" tabindex="-1"></a><span class="ex">pip</span> install ZebraGiraffe</span></code><button title="Copy to Clipboard" class="code-copy-button"><i class="bi"></i></button></pre></div>
<ol start="2" type="1">
<li>In your Jupyter notebook, add the following code to import ZebraGiraffe:</li>
</ol>
<div class="sourceCode" id="cb2"><pre class="sourceCode python code-with-copy"><code class="sourceCode python"><span id="cb2-1"><a href="#cb2-1" aria-hidden="true" tabindex="-1"></a><span class="im">import</span> ZebraGiraffe</span></code><button title="Copy to Clipboard" class="code-copy-button"><i class="bi"></i></button></pre></div>
</section>
</section>
<section id="sign-up-for-an-account-on-the-saas-providers-developer-platform-and-create-a-new-project-or-application-to-obtain-api-credentials." class="level1">
<h1>Sign up for an account on the SaaS provider’s developer platform and create a new project or application to obtain API credentials.</h1>
</section>
<section id="step-5-set-up-api-credentials" class="level1">
<h1>Step 5: Set up API Credentials</h1>
</section>
<section id="add-the-following-code-to-a-new-cell-in-your-jupyter-notebook-to-set-up-api-credentials" class="level1">
<h1>Add the following code to a new cell in your Jupyter notebook to set up API credentials</h1>
<div class="sourceCode" id="cb3"><pre class="sourceCode python code-with-copy"><code class="sourceCode python"><span id="cb3-1"><a href="#cb3-1" aria-hidden="true" tabindex="-1"></a><span class="im">import</span> os</span>
<span id="cb3-2"><a href="#cb3-2" aria-hidden="true" tabindex="-1"></a>os.environ[<span class="st">'API_KEY'</span>] <span class="op">=</span> <span class="st">'your_api_key'</span></span>
<span id="cb3-3"><a href="#cb3-3" aria-hidden="true" tabindex="-1"></a>os.environ[<span class="st">'API_SECRET'</span>] <span class="op">=</span> <span class="st">'your_api_secret'</span></span></code><button title="Copy to Clipboard" class="code-copy-button"><i class="bi"></i></button></pre></div>
</section>
<section id="replace-your_api_key-and-your_api_secret-with-your-actual-api-credentials." class="level1">
<h1>Replace ‘your_api_key’ and ‘your_api_secret’ with your actual API credentials.</h1>
</section>
<section id="step-6-start-using-the-saas-providers-developer-framework" class="level1">
<h1>Step 6: Start using the SaaS provider’s developer framework</h1>
<ol start="7" type="1">
<li>Write your code in the notebook to retrieve data or perform operations using the API, and then run the notebook to publish the results to the SaaS provider.</li>
</ol>
<section id="troubleshooting" class="level2">
<h2 class="anchored" data-anchor-id="troubleshooting">Troubleshooting</h2>
<p>[Include any common issues or errors that may arise during the task and how to resolve them.]</p>
</section>
<section id="conclusion" class="level2">
<h2 class="anchored" data-anchor-id="conclusion">Conclusion</h2>
<p>[Summarize the task and provide any next steps or resources for the user to continue their learning or work.]</p>


</section>
</section>

</main> <!-- /main -->
<script id="quarto-html-after-body" type="application/javascript">
window.document.addEventListener("DOMContentLoaded", function (event) {
  const toggleBodyColorMode = (bsSheetEl) => {
    const mode = bsSheetEl.getAttribute("data-mode");
    const bodyEl = window.document.querySelector("body");
    if (mode === "dark") {
      bodyEl.classList.add("quarto-dark");
      bodyEl.classList.remove("quarto-light");
    } else {
      bodyEl.classList.add("quarto-light");
      bodyEl.classList.remove("quarto-dark");
    }
  }
  const toggleBodyColorPrimary = () => {
    const bsSheetEl = window.document.querySelector("link#quarto-bootstrap");
    if (bsSheetEl) {
      toggleBodyColorMode(bsSheetEl);
    }
  }
  toggleBodyColorPrimary();  
  const icon = "";
  const anchorJS = new window.AnchorJS();
  anchorJS.options = {
    placement: 'right',
    icon: icon
  };
  anchorJS.add('.anchored');
  const clipboard = new window.ClipboardJS('.code-copy-button', {
    target: function(trigger) {
      return trigger.previousElementSibling;
    }
  });
  clipboard.on('success', function(e) {
    // button target
    const button = e.trigger;
    // don't keep focus
    button.blur();
    // flash "checked"
    button.classList.add('code-copy-button-checked');
    var currentTitle = button.getAttribute("title");
    button.setAttribute("title", "Copied!");
    let tooltip;
    if (window.bootstrap) {
      button.setAttribute("data-bs-toggle", "tooltip");
      button.setAttribute("data-bs-placement", "left");
      button.setAttribute("data-bs-title", "Copied!");
      tooltip = new bootstrap.Tooltip(button, 
        { trigger: "manual", 
          customClass: "code-copy-button-tooltip",
          offset: [0, -8]});
      tooltip.show();    
    }
    setTimeout(function() {
      if (tooltip) {
        tooltip.hide();
        button.removeAttribute("data-bs-title");
        button.removeAttribute("data-bs-toggle");
        button.removeAttribute("data-bs-placement");
      }
      button.setAttribute("title", currentTitle);
      button.classList.remove('code-copy-button-checked');
    }, 1000);
    // clear code selection
    e.clearSelection();
  });
  function tippyHover(el, contentFn) {
    const config = {
      allowHTML: true,
      content: contentFn,
      maxWidth: 500,
      delay: 100,
      arrow: false,
      appendTo: function(el) {
          return el.parentElement;
      },
      interactive: true,
      interactiveBorder: 10,
      theme: 'quarto',
      placement: 'bottom-start'
    };
    window.tippy(el, config); 
  }
  const noterefs = window.document.querySelectorAll('a[role="doc-noteref"]');
  for (var i=0; i<noterefs.length; i++) {
    const ref = noterefs[i];
    tippyHover(ref, function() {
      // use id or data attribute instead here
      let href = ref.getAttribute('data-footnote-href') || ref.getAttribute('href');
      try { href = new URL(href).hash; } catch {}
      const id = href.replace(/^#\/?/, "");
      const note = window.document.getElementById(id);
      return note.innerHTML;
    });
  }
  const findCites = (el) => {
    const parentEl = el.parentElement;
    if (parentEl) {
      const cites = parentEl.dataset.cites;
      if (cites) {
        return {
          el,
          cites: cites.split(' ')
        };
      } else {
        return findCites(el.parentElement)
      }
    } else {
      return undefined;
    }
  };
  var bibliorefs = window.document.querySelectorAll('a[role="doc-biblioref"]');
  for (var i=0; i<bibliorefs.length; i++) {
    const ref = bibliorefs[i];
    const citeInfo = findCites(ref);
    if (citeInfo) {
      tippyHover(citeInfo.el, function() {
        var popup = window.document.createElement('div');
        citeInfo.cites.forEach(function(cite) {
          var citeDiv = window.document.createElement('div');
          citeDiv.classList.add('hanging-indent');
          citeDiv.classList.add('csl-entry');
          var biblioDiv = window.document.getElementById('ref-' + cite);
          if (biblioDiv) {
            citeDiv.innerHTML = biblioDiv.innerHTML;
          }
          popup.appendChild(citeDiv);
        });
        return popup.innerHTML;
      });
    }
  }
});
</script>
</div> <!-- /content -->
<footer class="footer">
  <div class="nav-footer">
    <div class="nav-footer-left"><em>© Copyright 2023 ValidMind Inc All Rights Reserved.</em></div>   
    <div class="nav-footer-right">
      <ul class="footer-items list-unstyled">
    <li class="nav-item compact">
    <a class="nav-link" href="https://github.com/validmind/documentation">
      <i class="bi bi-github" role="img">
</i> 
    </a>
  </li>  
    <li class="nav-item compact">
    <a class="nav-link" href="https://www.linkedin.com/company/validmind/">
      <i class="bi bi-linkedin" role="img">
</i> 
    </a>
  </li>  
</ul>
    </div>
  </div>
</footer>



</body></html><|MERGE_RESOLUTION|>--- conflicted
+++ resolved
@@ -201,7 +201,6 @@
   <a href="../guide/getstartedvalidator.html" class="sidebar-item-text sidebar-link">As a validator</a>
   </div>
 </li>
-<<<<<<< HEAD
       </ul>
   </li>
         <li class="sidebar-item sidebar-item-section">
@@ -217,8 +216,6 @@
   <a href="../guide/configure-aws-privatelink.html" class="sidebar-item-text sidebar-link">Configure AWS PrivateLink</a>
   </div>
 </li>
-=======
->>>>>>> 0f97228f
       </ul>
   </li>
         <li class="sidebar-item sidebar-item-section">
