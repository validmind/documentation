--- conflicted
+++ resolved
@@ -198,21 +198,12 @@
 </li>
           <li class="sidebar-item">
   <div class="sidebar-item-container"> 
-<<<<<<< HEAD
-  <a href="../guide/create-documentation-project.html" class="sidebar-item-text sidebar-link">Create a new documentation project</a>
-=======
   <a href="../guide/create-documentation-project.html" class="sidebar-item-text sidebar-link">Create documentation projects</a>
   </div>
 </li>
           <li class="sidebar-item">
   <div class="sidebar-item-container"> 
-  <a href="../guide/edit-documentation.html" class="sidebar-item-text sidebar-link">Edit documentation</a>
->>>>>>> ffaec18b
-  </div>
-</li>
-          <li class="sidebar-item">
-  <div class="sidebar-item-container"> 
-  <a href="../guide/edit-documentation.html" class="sidebar-item-text sidebar-link">Edit documentation</a>
+  <a href="../guide/edit-documentation.html" class="sidebar-item-text sidebar-link">Add or Edit documentation</a>
   </div>
 </li>
           <li class="sidebar-item">
@@ -222,8 +213,6 @@
 </li>
           <li class="sidebar-item">
   <div class="sidebar-item-container"> 
-<<<<<<< HEAD
-=======
   <a href="../guide/submit-for-approval.html" class="sidebar-item-text sidebar-link">Submit for approval</a>
   </div>
 </li>
@@ -255,7 +244,6 @@
 </li>
           <li class="sidebar-item">
   <div class="sidebar-item-container"> 
->>>>>>> ffaec18b
   <a href="../guide/create-project-findings.html" class="sidebar-item-text sidebar-link">Create project findings</a>
   </div>
 </li>
