--- conflicted
+++ resolved
@@ -6,12 +6,7 @@
 
 <meta name="viewport" content="width=device-width, initial-scale=1.0, user-scalable=yes">
 
-<<<<<<< HEAD
-<meta name="dcterms.date" content="2024-02-08">
-=======
-<meta name="dcterms.date" content="2024-02-16">
-<meta name="keywords" content="export documentation, export model document, export validation report, ai risk, model risk management, ValidMind">
->>>>>>> 8c3e8b08
+<meta name="dcterms.date" content="2024-02-21">
 
 <title>ValidMind - Export documentation</title>
 <style>
@@ -480,11 +475,7 @@
     <div>
     <div class="quarto-title-meta-heading">Published</div>
     <div class="quarto-title-meta-contents">
-<<<<<<< HEAD
-      <p class="date">February 8, 2024</p>
-=======
-      <p class="date">February 16, 2024</p>
->>>>>>> 8c3e8b08
+      <p class="date">February 21, 2024</p>
     </div>
   </div>
   
