--- conflicted
+++ resolved
@@ -547,9 +547,6 @@
 </header>
 
 
-<<<<<<< HEAD
-<p>Managing users is fundamental to maintaining access control and efficient user management on the ValidMind platform. This task topic will guide you through the process of inviting new users, assigning them to specific groups, and configuring their roles and permissions. Whether you’re a group administrator or a superuser, understanding these steps is crucial for ensuring the right individuals have the appropriate access and permissions within the system.</p>
-=======
 <p>Managing users is fundamental to maintaining access control and efficient user management in the ValidMind system. This task topic will guide you through the process of inviting new users, assigning them to specific groups, and configuring their roles and permissions.</p>
 <div class="callout callout-style-simple callout-none no-icon">
 <div class="callout-body d-flex">
@@ -561,7 +558,6 @@
 </div>
 </div>
 </div>
->>>>>>> 546161cb
 <section id="viewing-your-account-profile" class="level2">
 <h2 class="anchored" data-anchor-id="viewing-your-account-profile">Viewing your account profile</h2>
 <ol type="1">
