--- conflicted
+++ resolved
@@ -81,7 +81,7 @@
 <link rel="stylesheet" href="../styles.css">
 </head>
 
-<body class="nav-sidebar docked nav-fixed fullcontent">
+<body class="nav-sidebar docked nav-fixed">
 
 <div id="quarto-search-results"></div>
   <header id="quarto-header" class="headroom fixed-top">
@@ -310,10 +310,8 @@
 </li>
         <li class="sidebar-item sidebar-item-section">
       <div class="sidebar-item-container"> 
-<<<<<<< HEAD
-=======
             <a class="sidebar-item-text sidebar-link text-start" data-bs-toggle="collapse" data-bs-target="#" aria-expanded="true">
- <span class="menu-text">Releases</span></a>
+ <span class="menu-text">Release notes</span></a>
           <a class="sidebar-item-toggle text-start" data-bs-toggle="collapse" data-bs-target="#" aria-expanded="true" aria-label="Toggle section">
             <i class="bi bi-chevron-right ms-2"></i>
           </a> 
@@ -321,30 +319,19 @@
       <ul id="" class="collapse list-unstyled sidebar-section depth1 show">  
           <li class="sidebar-item">
   <div class="sidebar-item-container"> 
-  <a href="../guide/join-closed-beta.html" class="sidebar-item-text sidebar-link">
- <span class="menu-text">Join our closed beta!</span></a>
-  </div>
-</li>
-          <li class="sidebar-item">
-  <div class="sidebar-item-container"> 
   <a href="../releases/2023-nov-09/highlights.html" class="sidebar-item-text sidebar-link">
  <span class="menu-text">November 9, 2023</span></a>
   </div>
 </li>
           <li class="sidebar-item sidebar-item-section">
       <div class="sidebar-item-container"> 
->>>>>>> 008da9f8
             <a href="../releases/2023-oct-25/highlights.html" class="sidebar-item-text sidebar-link">
  <span class="menu-text">October 25, 2023</span></a>
           <a class="sidebar-item-toggle text-start collapsed" data-bs-toggle="collapse" data-bs-target="#" aria-expanded="false" aria-label="Toggle section">
             <i class="bi bi-chevron-right ms-2"></i>
           </a> 
       </div>
-<<<<<<< HEAD
-      <ul id="" class="collapse list-unstyled sidebar-section depth1 show">  
-=======
       <ul id="" class="collapse list-unstyled sidebar-section depth2 ">  
->>>>>>> 008da9f8
           <li class="sidebar-item">
   <div class="sidebar-item-container"> 
   <a href="../releases/2023-oct-25/enhancement.html" class="sidebar-item-text sidebar-link">
@@ -365,11 +352,7 @@
 </li>
       </ul>
   </li>
-<<<<<<< HEAD
-        <li class="sidebar-item sidebar-item-section">
-=======
           <li class="sidebar-item sidebar-item-section">
->>>>>>> 008da9f8
       <div class="sidebar-item-container"> 
             <a href="../releases/2023-sep-27/highlights.html" class="sidebar-item-text sidebar-link">
  <span class="menu-text">September 27, 2023</span></a>
@@ -377,11 +360,7 @@
             <i class="bi bi-chevron-right ms-2"></i>
           </a> 
       </div>
-<<<<<<< HEAD
-      <ul id="" class="collapse list-unstyled sidebar-section depth1 show">  
-=======
       <ul id="" class="collapse list-unstyled sidebar-section depth2 ">  
->>>>>>> 008da9f8
           <li class="sidebar-item">
   <div class="sidebar-item-container"> 
   <a href="../releases/2023-sep-27/enhancement.html" class="sidebar-item-text sidebar-link">
@@ -396,38 +375,37 @@
 </li>
       </ul>
   </li>
-        <li class="sidebar-item">
+          <li class="sidebar-item">
   <div class="sidebar-item-container"> 
   <a href="../releases/2023-aug-15/highlights.html" class="sidebar-item-text sidebar-link">
  <span class="menu-text">August 15, 2023</span></a>
   </div>
 </li>
-        <li class="sidebar-item">
+          <li class="sidebar-item">
   <div class="sidebar-item-container"> 
   <a href="../guide/release-notes-2023-jul-24.html" class="sidebar-item-text sidebar-link">
  <span class="menu-text">July 24, 2023</span></a>
   </div>
 </li>
-        <li class="sidebar-item">
+          <li class="sidebar-item">
   <div class="sidebar-item-container"> 
   <a href="../guide/release-notes-2023-jun-22.html" class="sidebar-item-text sidebar-link">
  <span class="menu-text">June 22, 2023</span></a>
   </div>
 </li>
-        <li class="sidebar-item">
+          <li class="sidebar-item">
   <div class="sidebar-item-container"> 
   <a href="../guide/release-notes-2023-may-30.html" class="sidebar-item-text sidebar-link">
  <span class="menu-text">May 30, 2023</span></a>
   </div>
 </li>
+      </ul>
+  </li>
     </ul>
     </div>
 </nav>
 <div id="quarto-sidebar-glass" data-bs-toggle="collapse" data-bs-target="#quarto-sidebar,#quarto-sidebar-glass"></div>
 <!-- margin-sidebar -->
-<<<<<<< HEAD
-    
-=======
     <div id="quarto-margin-sidebar" class="sidebar margin-sidebar">
         <nav id="TOC" role="doc-toc" class="toc-active">
     <h2 id="toc-title">On this page</h2>
@@ -438,7 +416,6 @@
   </ul>
 <div class="toc-actions"><div><i class="bi bi-github"></i></div><div class="action-links"><p><a href="https://github.com/validmind/documentation/edit/main/site/guide/upload-to-documentation-project.qmd" class="toc-action">Edit this page</a></p><p><a href="https://github.com/validmind/documentation/issues/new" class="toc-action">Report an issue</a></p></div></div></nav>
     </div>
->>>>>>> 008da9f8
 <!-- main -->
 <main class="content" id="quarto-document-content">
 
@@ -875,7 +852,7 @@
     <div class="nav-footer-left"><em>© Copyright 2023 ValidMind Inc All Rights Reserved.</em></div>   
     <div class="nav-footer-center">
       &nbsp;
-    <div class="toc-actions"><div><i class="bi bi-github"></i></div><div class="action-links"><p><a href="https://github.com/validmind/documentation/edit/main/site/guide/upload-to-documentation-project.qmd" class="toc-action">Edit this page</a></p><p><a href="https://github.com/validmind/documentation/issues/new" class="toc-action">Report an issue</a></p></div></div></div>
+    </div>
     <div class="nav-footer-right">
       <ul class="footer-items list-unstyled">
     <li class="nav-item">
