--- conflicted
+++ resolved
@@ -2,11 +2,7 @@
 <html xmlns="http://www.w3.org/1999/xhtml" lang="en" xml:lang="en"><head>
 
 <meta charset="utf-8">
-<<<<<<< HEAD
-<meta name="generator" content="quarto-1.3.353">
-=======
 <meta name="generator" content="quarto-1.3.433">
->>>>>>> 91e699b8
 
 <meta name="viewport" content="width=device-width, initial-scale=1.0, user-scalable=yes">
 
@@ -96,7 +92,8 @@
     "search-more-matches-text": "more matches in this document",
     "search-clear-button-title": "Clear",
     "search-detached-cancel-button-title": "Cancel",
-    "search-submit-button-title": "Submit"
+    "search-submit-button-title": "Submit",
+    "search-label": "Search"
   }
 }</script>
 <script async="" src="https://www.googletagmanager.com/gtag/js?id=G-S46CKWPNSS"></script>
@@ -163,7 +160,7 @@
       <nav class="quarto-page-breadcrumbs" aria-label="breadcrumb"><ol class="breadcrumb"><li class="breadcrumb-item"><a href="../guide/try-developer-framework-with-jupyterhub.html">Explore the Developer Framework — 10 minutes</a></li><li class="breadcrumb-item"><a href="../guide/try-developer-framework-with-jupyterhub.html">Try it with Jupyter Hub (recommended)</a></li></ol></nav>
       <a class="flex-grow-1" role="button" data-bs-toggle="collapse" data-bs-target="#quarto-sidebar,#quarto-sidebar-glass" aria-controls="quarto-sidebar" aria-expanded="false" aria-label="Toggle sidebar navigation" onclick="if (window.quartoToggleHeadroom) { window.quartoToggleHeadroom(); }">      
       </a>
-      <button type="button" class="btn quarto-search-button" aria-label="Search" onclick="window.quartoOpenSearch();">
+      <button type="button" class="btn quarto-search-button" aria-label="" onclick="window.quartoOpenSearch();">
         <i class="bi bi-search"></i>
       </button>
     </div>
