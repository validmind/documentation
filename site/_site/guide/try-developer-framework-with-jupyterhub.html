<!DOCTYPE html>
<html xmlns="http://www.w3.org/1999/xhtml" lang="en" xml:lang="en"><head>

<meta charset="utf-8">
<meta name="generator" content="quarto-1.4.550">

<meta name="viewport" content="width=device-width, initial-scale=1.0, user-scalable=yes">

<<<<<<< HEAD
<meta name="dcterms.date" content="2024-02-07">
=======
<meta name="dcterms.date" content="2024-02-16">
<meta name="keywords" content="try developer framework, jupyter hub, ai risk, model risk management, ValidMind">
>>>>>>> 8c3e8b08

<title>ValidMind - Try it with Jupyter Hub (recommended)</title>
<style>
code{white-space: pre-wrap;}
span.smallcaps{font-variant: small-caps;}
div.columns{display: flex; gap: min(4vw, 1.5em);}
div.column{flex: auto; overflow-x: auto;}
div.hanging-indent{margin-left: 1.5em; text-indent: -1.5em;}
ul.task-list{list-style: none;}
ul.task-list li input[type="checkbox"] {
  width: 0.8em;
  margin: 0 0.8em 0.2em -1em; /* quarto-specific, see https://github.com/quarto-dev/quarto-cli/issues/4556 */ 
  vertical-align: middle;
}
/* CSS for syntax highlighting */
pre > code.sourceCode { white-space: pre; position: relative; }
pre > code.sourceCode > span { line-height: 1.25; }
pre > code.sourceCode > span:empty { height: 1.2em; }
.sourceCode { overflow: visible; }
code.sourceCode > span { color: inherit; text-decoration: inherit; }
div.sourceCode { margin: 1em 0; }
pre.sourceCode { margin: 0; }
@media screen {
div.sourceCode { overflow: auto; }
}
@media print {
pre > code.sourceCode { white-space: pre-wrap; }
pre > code.sourceCode > span { text-indent: -5em; padding-left: 5em; }
}
pre.numberSource code
  { counter-reset: source-line 0; }
pre.numberSource code > span
  { position: relative; left: -4em; counter-increment: source-line; }
pre.numberSource code > span > a:first-child::before
  { content: counter(source-line);
    position: relative; left: -1em; text-align: right; vertical-align: baseline;
    border: none; display: inline-block;
    -webkit-touch-callout: none; -webkit-user-select: none;
    -khtml-user-select: none; -moz-user-select: none;
    -ms-user-select: none; user-select: none;
    padding: 0 4px; width: 4em;
  }
pre.numberSource { margin-left: 3em;  padding-left: 4px; }
div.sourceCode
  {   }
@media screen {
pre > code.sourceCode > span > a:first-child::before { text-decoration: underline; }
}
</style>


<script src="../site_libs/quarto-nav/quarto-nav.js"></script>
<script src="../site_libs/clipboard/clipboard.min.js"></script>
<script src="../site_libs/quarto-search/autocomplete.umd.js"></script>
<script src="../site_libs/quarto-search/fuse.min.js"></script>
<script src="../site_libs/quarto-search/quarto-search.js"></script>
<meta name="quarto:offset" content="../">
<link href="../guide/try-developer-framework-with-docker.html" rel="next">
<link href="../guide/quickstart.html" rel="prev">
<link href="../validmind.png" rel="icon" type="image/png">
<script src="../site_libs/quarto-html/quarto.js"></script>
<script src="../site_libs/quarto-html/popper.min.js"></script>
<script src="../site_libs/quarto-html/tippy.umd.min.js"></script>
<script src="../site_libs/quarto-html/anchor.min.js"></script>
<link href="../site_libs/quarto-html/tippy.css" rel="stylesheet">
<link href="../site_libs/quarto-html/quarto-syntax-highlighting.css" rel="stylesheet" class="quarto-color-scheme" id="quarto-text-highlighting-styles">
<link href="../site_libs/quarto-html/quarto-syntax-highlighting-dark.css" rel="prefetch" class="quarto-color-scheme quarto-color-alternate" id="quarto-text-highlighting-styles">
<script src="../site_libs/bootstrap/bootstrap.min.js"></script>
<link href="../site_libs/bootstrap/bootstrap-icons.css" rel="stylesheet">
<link href="../site_libs/bootstrap/bootstrap.min.css" rel="stylesheet" class="quarto-color-scheme" id="quarto-bootstrap" data-mode="light">
<link href="../site_libs/bootstrap/bootstrap-dark.min.css" rel="prefetch" class="quarto-color-scheme quarto-color-alternate" id="quarto-bootstrap" data-mode="dark">
<link href="../site_libs/quarto-contrib/fontawesome6-0.1.0/all.css" rel="stylesheet">
<link href="../site_libs/quarto-contrib/fontawesome6-0.1.0/latex-fontsize.css" rel="stylesheet">
<script id="quarto-search-options" type="application/json">{
  "location": "sidebar",
  "copy-button": false,
  "collapse-after": 3,
  "panel-placement": "start",
  "type": "textbox",
  "limit": 50,
  "keyboard-shortcut": [
    "f",
    "/",
    "s"
  ],
  "language": {
    "search-no-results-text": "No results",
    "search-matching-documents-text": "matching documents",
    "search-copy-link-title": "Copy link to search",
    "search-hide-matches-text": "Hide additional matches",
    "search-more-match-text": "more match in this document",
    "search-more-matches-text": "more matches in this document",
    "search-clear-button-title": "Clear",
    "search-text-placeholder": "",
    "search-detached-cancel-button-title": "Cancel",
    "search-submit-button-title": "Submit",
    "search-label": "Search"
  }
}</script>
<script async="" src="https://www.googletagmanager.com/gtag/js?id=G-S46CKWPNSS"></script>

<script type="text/javascript">

window.dataLayer = window.dataLayer || [];
function gtag(){dataLayer.push(arguments);}
gtag('js', new Date());
gtag('config', 'G-S46CKWPNSS', { 'anonymize_ip': true});
</script>


<link rel="stylesheet" href="../styles.css">
</head>

<body class="nav-sidebar docked nav-fixed">

<div id="quarto-search-results"></div>
  <header id="quarto-header" class="headroom fixed-top">
    <nav class="navbar navbar-expand-lg " data-bs-theme="dark">
      <div class="navbar-container container-fluid">
      <div class="navbar-brand-container mx-auto">
    <a href="../index.html" class="navbar-brand navbar-brand-logo">
    <img src="../guide/ValidMind-logo-color.svg" alt="" class="navbar-logo">
    </a>
  </div>
          <button class="navbar-toggler" type="button" data-bs-toggle="collapse" data-bs-target="#navbarCollapse" aria-controls="navbarCollapse" aria-expanded="false" aria-label="Toggle navigation" onclick="if (window.quartoToggleHeadroom) { window.quartoToggleHeadroom(); }">
  <span class="navbar-toggler-icon"></span>
</button>
          <div class="collapse navbar-collapse" id="navbarCollapse">
            <ul class="navbar-nav navbar-nav-scroll me-auto">
  <li class="nav-item">
    <a class="nav-link active" href="../guide/get-started.html" aria-current="page"> 
<span class="menu-text">Get Started</span></a>
  </li>  
  <li class="nav-item">
    <a class="nav-link" href="../guide/guides.html"> 
<span class="menu-text">Guides</span></a>
  </li>  
  <li class="nav-item dropdown ">
    <a class="nav-link dropdown-toggle" href="#" id="nav-menu-fa-cube--developer-framework" role="button" data-bs-toggle="dropdown" aria-expanded="false">
 <span class="menu-text"><i class="fa-solid fa-cube" aria-label="cube"></i> Developer Framework</span>
    </a>
    <ul class="dropdown-menu" aria-labelledby="nav-menu-fa-cube--developer-framework">    
        <li>
    <a class="dropdown-item" href="../guide/get-started-developer-framework.html">
 <span class="dropdown-text"><i class="fa-solid fa-rocket" aria-label="rocket"></i> Get Started</span></a>
  </li>  
        <li>
    <a class="dropdown-item" href="../guide/supported-models.html">
 <span class="dropdown-text"><i class="fa-solid fa-cubes" aria-label="cubes"></i> Supported Models</span></a>
  </li>  
        <li><hr class="dropdown-divider"></li>
        <li class="dropdown-header"><i class="fa-solid fa-code" aria-label="code"></i> CODE SAMPLES</li>
        <li>
    <a class="dropdown-item" href="../notebooks/quickstart_customer_churn_full_suite.html">
 <span class="dropdown-text"><i class="fa-solid fa-book" aria-label="book"></i> Quickstart · <code>Customer Churn</code> · <code>Binary Classification</code></span></a>
  </li>  
        <li>
    <a class="dropdown-item" href="../guide/samples-jupyter-notebooks.html">
 <span class="dropdown-text"><i class="fa-solid fa-book-open-reader" aria-label="book-open-reader"></i> More Samples · <code>LLM</code> · <code>NLP</code> · <code>Time Series</code> · <code>Etc.</code></span></a>
  </li>  
        <li>
    <a class="dropdown-item" href="../notebooks.zip">
 <span class="dropdown-text"><i class="fa-solid fa-download" aria-label="download"></i> Download Samples · <code>notebooks.zip</code></span></a>
  </li>  
        <li>
    <a class="dropdown-item" href="https://jupyterhub.validmind.com/">
 <span class="dropdown-text"><i class="fa-solid fa-hand-point-right" aria-label="hand-point-right"></i> Try it on Jupyter Hub <i class="fa-solid fa-hand-point-left" aria-label="hand-point-left"></i></span></a>
  </li>  
        <li><hr class="dropdown-divider"></li>
        <li class="dropdown-header"><i class="fa-solid fa-vial" aria-label="vial"></i> TESTING</li>
        <li>
    <a class="dropdown-item" href="../guide/testing-overview.html">
 <span class="dropdown-text"><i class="fa-solid fa-flask-vial" aria-label="flask-vial"></i> Run Tests &amp; Test Suites</span></a>
  </li>  
        <li>
    <a class="dropdown-item" href="../guide/test-descriptions.html">
 <span class="dropdown-text"><i class="fa-solid fa-microscope" aria-label="microscope"></i> Test Descriptions</span></a>
  </li>  
        <li><hr class="dropdown-divider"></li>
        <li class="dropdown-header"><i class="fa-solid fa-book" aria-label="book"></i> REFERENCE</li>
        <li>
    <a class="dropdown-item" href="../validmind/validmind.html" target="_blank">
 <span class="dropdown-text"><i class="fa-solid fa-external-link" aria-label="external-link"></i> Developer Framework</span></a>
  </li>  
    </ul>
  </li>
  <li class="nav-item">
    <a class="nav-link" href="../guide/faq.html"> 
<span class="menu-text">FAQ</span></a>
  </li>  
  <li class="nav-item">
    <a class="nav-link" href="../guide/support.html"> 
<span class="menu-text">Support</span></a>
  </li>  
  <li class="nav-item">
    <a class="nav-link" href="https://validmind.com/" target="_blank"> 
<span class="menu-text">validmind.com <i class="fa-solid fa-external-link" aria-label="external-link"></i></span></a>
  </li>  
</ul>
          </div> <!-- /navcollapse -->
          <div class="quarto-navbar-tools">
  <a href="" class="quarto-color-scheme-toggle quarto-navigation-tool  px-1" onclick="window.quartoToggleColorScheme(); return false;" title="Toggle dark mode"><i class="bi"></i></a>
</div>
      </div> <!-- /container-fluid -->
    </nav>
  <nav class="quarto-secondary-nav">
    <div class="container-fluid d-flex">
      <button type="button" class="quarto-btn-toggle btn" data-bs-toggle="collapse" data-bs-target=".quarto-sidebar-collapse-item" aria-controls="quarto-sidebar" aria-expanded="false" aria-label="Toggle sidebar navigation" onclick="if (window.quartoToggleHeadroom) { window.quartoToggleHeadroom(); }">
        <i class="bi bi-layout-text-sidebar-reverse"></i>
      </button>
        <nav class="quarto-page-breadcrumbs" aria-label="breadcrumb"><ol class="breadcrumb"><li class="breadcrumb-item"><a href="../guide/try-developer-framework-with-jupyterhub.html">Try it with Jupyter Hub (recommended)</a></li></ol></nav>
        <a class="flex-grow-1" role="button" data-bs-toggle="collapse" data-bs-target=".quarto-sidebar-collapse-item" aria-controls="quarto-sidebar" aria-expanded="false" aria-label="Toggle sidebar navigation" onclick="if (window.quartoToggleHeadroom) { window.quartoToggleHeadroom(); }">      
        </a>
      <button type="button" class="btn quarto-search-button" aria-label="" onclick="window.quartoOpenSearch();">
        <i class="bi bi-search"></i>
      </button>
    </div>
  </nav>
</header>
<!-- content -->
<div id="quarto-content" class="quarto-container page-columns page-rows-contents page-layout-article page-navbar">
<!-- sidebar -->
  <nav id="quarto-sidebar" class="sidebar collapse collapse-horizontal quarto-sidebar-collapse-item sidebar-navigation docked overflow-auto">
        <div class="mt-2 flex-shrink-0 align-items-center">
        <div class="sidebar-search">
        <div id="quarto-search" class="" title="Search"></div>
        </div>
        </div>
    <div class="sidebar-menu-container"> 
    <ul class="list-unstyled mt-1">
        <li class="sidebar-item">
  <div class="sidebar-item-container"> 
  <a href="../guide/get-started.html" class="sidebar-item-text sidebar-link">
 <span class="menu-text">Get Started</span></a>
  </div>
</li>
        <li class="px-0"><hr class="sidebar-divider hi "></li>
        <li class="sidebar-item">
  <div class="sidebar-item-container"> 
  <a href="../guide/quickstart.html" class="sidebar-item-text sidebar-link">
 <span class="menu-text">Quickstart — 15 Minutes</span></a>
  </div>
</li>
        <li class="sidebar-item">
 <span class="menu-text">DEVELOPER FRAMEWORK</span>
  </li>
        <li class="sidebar-item">
  <div class="sidebar-item-container"> 
  <a href="../guide/try-developer-framework-with-jupyterhub.html" class="sidebar-item-text sidebar-link active">
 <span class="menu-text">Try it with Jupyter Hub (recommended)</span></a>
  </div>
</li>
        <li class="sidebar-item">
  <div class="sidebar-item-container"> 
  <a href="../guide/try-developer-framework-with-docker.html" class="sidebar-item-text sidebar-link">
 <span class="menu-text">Try it with Docker Desktop</span></a>
  </div>
</li>
        <li class="sidebar-item">
  <div class="sidebar-item-container"> 
  <a href="../guide/try-developer-framework-with-colab.html" class="sidebar-item-text sidebar-link">
 <span class="menu-text">Try it with Google Colaboratory</span></a>
  </div>
</li>
        <li class="sidebar-item">
 <span class="menu-text">PLATFORM UI</span>
  </li>
        <li class="sidebar-item">
  <div class="sidebar-item-container"> 
  <a href="../guide/explore-example-documentation-project.html" class="sidebar-item-text sidebar-link">
 <span class="menu-text">Explore a sample documentation project</span></a>
  </div>
</li>
        <li class="sidebar-item">
  <div class="sidebar-item-container"> 
  <a href="../guide/create-your-first-documentation-project.html" class="sidebar-item-text sidebar-link">
 <span class="menu-text">Create your first documentation project</span></a>
  </div>
</li>
        <li class="sidebar-item">
  <div class="sidebar-item-container"> 
  <a href="../guide/upload-to-documentation-project.html" class="sidebar-item-text sidebar-link">
 <span class="menu-text">Upload to your documentation project</span></a>
  </div>
</li>
        <li class="sidebar-item">
  <div class="sidebar-item-container"> 
  <a href="../guide/next-steps.html" class="sidebar-item-text sidebar-link">
 <span class="menu-text">Next steps</span></a>
  </div>
</li>
        <li class="px-0"><hr class="sidebar-divider hi "></li>
        <li class="sidebar-item">
 <span class="menu-text">OVERVIEW</span>
  </li>
        <li class="sidebar-item">
  <div class="sidebar-item-container"> 
  <a href="../guide/overview.html" class="sidebar-item-text sidebar-link">
 <span class="menu-text">What is ValidMind?</span></a>
  </div>
</li>
        <li class="sidebar-item">
  <div class="sidebar-item-container"> 
  <a href="../guide/overview-model-documentation.html" class="sidebar-item-text sidebar-link">
 <span class="menu-text">Automated model testing &amp; documentation</span></a>
  </div>
</li>
        <li class="sidebar-item">
  <div class="sidebar-item-container"> 
  <a href="../guide/overview-model-risk-management.html" class="sidebar-item-text sidebar-link">
 <span class="menu-text">Model risk governance management</span></a>
  </div>
</li>
        <li class="sidebar-item">
  <div class="sidebar-item-container"> 
  <a href="../guide/license-agreement.html" class="sidebar-item-text sidebar-link">
 <span class="menu-text">Software license agreement</span></a>
  </div>
</li>
        <li class="sidebar-item">
  <div class="sidebar-item-container"> 
  <a href="../guide/glossary.html" class="sidebar-item-text sidebar-link">
 <span class="menu-text">Glossary</span></a>
  </div>
</li>
        <li class="px-0"><hr class="sidebar-divider hi "></li>
        <li class="sidebar-item">
 <span class="menu-text">RELEASES</span>
  </li>
        <li class="sidebar-item">
  <div class="sidebar-item-container"> 
  <a href="../guide/join-closed-beta.html" class="sidebar-item-text sidebar-link">
 <span class="menu-text">Join our closed beta!</span></a>
  </div>
</li>
        <li class="sidebar-item">
  <div class="sidebar-item-container"> 
  <a href="../releases/2024-feb-14/highlights.html" class="sidebar-item-text sidebar-link">
 <span class="menu-text">February 14, 2024</span></a>
  </div>
</li>
          <li class="sidebar-item">
  <div class="sidebar-item-container"> 
  <a href="../releases/2024-jan-26/highlights.html" class="sidebar-item-text sidebar-link">
 <span class="menu-text">January 26, 2024</span></a>
  </div>
</li>
        <li class="sidebar-item">
  <div class="sidebar-item-container"> 
  <a href="../releases/2024-jan-18/highlights.html" class="sidebar-item-text sidebar-link">
 <span class="menu-text">January 18, 2024</span></a>
  </div>
</li>
        <li class="sidebar-item">
  <div class="sidebar-item-container"> 
  <a href="../releases/2023-dec-13/highlights.html" class="sidebar-item-text sidebar-link">
 <span class="menu-text">December 13, 2023</span></a>
  </div>
</li>
        <li class="sidebar-item">
  <div class="sidebar-item-container"> 
  <a href="../releases/2023-nov-09/highlights.html" class="sidebar-item-text sidebar-link">
 <span class="menu-text">November 9, 2023</span></a>
  </div>
</li>
        <li class="sidebar-item">
  <div class="sidebar-item-container"> 
  <a href="../releases/2023-oct-25/highlights.html" class="sidebar-item-text sidebar-link">
 <span class="menu-text">October 25, 2023</span></a>
  </div>
</li>
        <li class="sidebar-item">
  <div class="sidebar-item-container"> 
  <a href="../releases/2023-sep-27/highlights.html" class="sidebar-item-text sidebar-link">
 <span class="menu-text">September 27, 2023</span></a>
  </div>
</li>
        <li class="sidebar-item">
  <div class="sidebar-item-container"> 
  <a href="../releases/2023-aug-15/highlights.html" class="sidebar-item-text sidebar-link">
 <span class="menu-text">August 15, 2023</span></a>
  </div>
</li>
        <li class="sidebar-item">
  <div class="sidebar-item-container"> 
  <a href="../guide/release-notes-2023-jul-24.html" class="sidebar-item-text sidebar-link">
 <span class="menu-text">July 24, 2023</span></a>
  </div>
</li>
        <li class="sidebar-item">
  <div class="sidebar-item-container"> 
  <a href="../guide/release-notes-2023-jun-22.html" class="sidebar-item-text sidebar-link">
 <span class="menu-text">June 22, 2023</span></a>
  </div>
</li>
        <li class="sidebar-item">
  <div class="sidebar-item-container"> 
  <a href="../guide/release-notes-2023-may-30.html" class="sidebar-item-text sidebar-link">
 <span class="menu-text">May 30, 2023</span></a>
  </div>
</li>
    </ul>
    </div>
</nav>
<div id="quarto-sidebar-glass" class="quarto-sidebar-collapse-item" data-bs-toggle="collapse" data-bs-target=".quarto-sidebar-collapse-item"></div>
<!-- margin-sidebar -->
    <div id="quarto-margin-sidebar" class="sidebar margin-sidebar">
        <nav id="TOC" role="doc-toc" class="toc-active">
    <h2 id="toc-title">On this page</h2>
   
  <ul>
  <li><a href="#steps" id="toc-steps" class="nav-link active" data-scroll-target="#steps">Steps</a></li>
  <li><a href="#whats-next" id="toc-whats-next" class="nav-link" data-scroll-target="#whats-next">What’s next</a></li>
  </ul>
<div class="toc-actions"><ul><li><a href="https://github.com/validmind/documentation/edit/main/site/guide/try-developer-framework-with-jupyterhub.qmd" class="toc-action"><i class="bi bi-github"></i>Edit this page</a></li><li><a href="https://github.com/validmind/documentation/issues/new" class="toc-action"><i class="bi empty"></i>Report an issue</a></li></ul></div></nav>
    </div>
<!-- main -->
<main class="content" id="quarto-document-content">

<header id="title-block-header" class="quarto-title-block default">
<div class="quarto-title">
<h1 class="title">Try it with Jupyter Hub (recommended)</h1>
</div>



<div class="quarto-title-meta">

    
    <div>
    <div class="quarto-title-meta-heading">Published</div>
    <div class="quarto-title-meta-contents">
      <p class="date">February 16, 2024</p>
    </div>
  </div>
  
    
  </div>
  


</header>


<p>Learn how to access our introductory Jupyter notebook with Jupyter Hub (recommended).</p>
<!---
## Prerequisites
--->
<section id="steps" class="level2">
<h2 class="anchored" data-anchor-id="steps">Steps</h2>
<ol type="1">
<li><p>In a web browser, go to <a href="https://jupyterhub.validmind.ai" class="uri">https://jupyterhub.validmind.ai</a>.</p></li>
<li><p>Click <strong>Sign in with Auth0</strong>, enter your ValidMind email address and password credentials, and click <strong>Continue</strong>.</p></li>
<li><p>In the sidebar, double click the <strong>Quickstart_Customer Churn_full_suite.ipynb</strong> notebook:</p>
<p><img src="dashboard-jupyterhub.png" class="img-fluid"></p></li>
<li><p>After the notebook opens, run the first few cells in the notebook:</p>
<ul>
<li>Hover over each cell and click the <i class="fa-solid fa-circle-play" aria-label="circle-play"></i> <strong>icon</strong>; OR</li>
<li>Press <code>Shift + Enter</code> on Windows or <code>Cmd + Enter</code> if you are on a Mac</li>
</ul>
<p>The notebook will guide you through installing the ValidMind Developer Framework, initializing the Python environment, and finally initializing the ValidMind Client Library by connecting to your own documentation project in the ValidMind Platform.</p>
<p>Near the bottom of the <strong>Initialize ValidMind</strong> section, you should see a message like this:</p>
<div class="sourceCode" id="cb1"><pre class="sourceCode bash code-with-copy"><code class="sourceCode bash"><span id="cb1-1"><a href="#cb1-1" aria-hidden="true" tabindex="-1"></a><span class="ex">Connected</span> to ValidMind. Project: Customer Churn Model <span class="at">-</span> Initial Validation <span class="er">(</span><span class="ex">xxxxxxxxxxxxxxxxxxxxxxxxx</span><span class="kw">)</span></span></code><button title="Copy to Clipboard" class="code-copy-button"><i class="bi"></i></button></pre></div>
<p>This message confirms that the Developer Framework works as expected.</p></li>
</ol>
<p>You can now continue running the rest of the cells if you want to see how the demo notebook works or, to save some time, you can move on to the next section to explore the Platform UI.</p>
<!--- TO DO Screenshot --->
</section>
<section id="whats-next" class="level2">
<h2 class="anchored" data-anchor-id="whats-next">What’s next</h2>
<p>Continue with <a href="../guide/explore-example-documentation-project.html">Explore the Platform UI</a> to learn how you can use the sample notebook.</p>


</section>

</main> <!-- /main -->
<script id="quarto-html-after-body" type="application/javascript">
window.document.addEventListener("DOMContentLoaded", function (event) {
  const toggleBodyColorMode = (bsSheetEl) => {
    const mode = bsSheetEl.getAttribute("data-mode");
    const bodyEl = window.document.querySelector("body");
    if (mode === "dark") {
      bodyEl.classList.add("quarto-dark");
      bodyEl.classList.remove("quarto-light");
    } else {
      bodyEl.classList.add("quarto-light");
      bodyEl.classList.remove("quarto-dark");
    }
  }
  const toggleBodyColorPrimary = () => {
    const bsSheetEl = window.document.querySelector("link#quarto-bootstrap");
    if (bsSheetEl) {
      toggleBodyColorMode(bsSheetEl);
    }
  }
  toggleBodyColorPrimary();  
  const disableStylesheet = (stylesheets) => {
    for (let i=0; i < stylesheets.length; i++) {
      const stylesheet = stylesheets[i];
      stylesheet.rel = 'prefetch';
    }
  }
  const enableStylesheet = (stylesheets) => {
    for (let i=0; i < stylesheets.length; i++) {
      const stylesheet = stylesheets[i];
      stylesheet.rel = 'stylesheet';
    }
  }
  const manageTransitions = (selector, allowTransitions) => {
    const els = window.document.querySelectorAll(selector);
    for (let i=0; i < els.length; i++) {
      const el = els[i];
      if (allowTransitions) {
        el.classList.remove('notransition');
      } else {
        el.classList.add('notransition');
      }
    }
  }
  const toggleGiscusIfUsed = (isAlternate, darkModeDefault) => {
    const baseTheme = document.querySelector('#giscus-base-theme')?.value ?? 'light';
    const alternateTheme = document.querySelector('#giscus-alt-theme')?.value ?? 'dark';
    let newTheme = '';
    if(darkModeDefault) {
      newTheme = isAlternate ? baseTheme : alternateTheme;
    } else {
      newTheme = isAlternate ? alternateTheme : baseTheme;
    }
    const changeGiscusTheme = () => {
      // From: https://github.com/giscus/giscus/issues/336
      const sendMessage = (message) => {
        const iframe = document.querySelector('iframe.giscus-frame');
        if (!iframe) return;
        iframe.contentWindow.postMessage({ giscus: message }, 'https://giscus.app');
      }
      sendMessage({
        setConfig: {
          theme: newTheme
        }
      });
    }
    const isGiscussLoaded = window.document.querySelector('iframe.giscus-frame') !== null;
    if (isGiscussLoaded) {
      changeGiscusTheme();
    }
  }
  const toggleColorMode = (alternate) => {
    // Switch the stylesheets
    const alternateStylesheets = window.document.querySelectorAll('link.quarto-color-scheme.quarto-color-alternate');
    manageTransitions('#quarto-margin-sidebar .nav-link', false);
    if (alternate) {
      enableStylesheet(alternateStylesheets);
      for (const sheetNode of alternateStylesheets) {
        if (sheetNode.id === "quarto-bootstrap") {
          toggleBodyColorMode(sheetNode);
        }
      }
    } else {
      disableStylesheet(alternateStylesheets);
      toggleBodyColorPrimary();
    }
    manageTransitions('#quarto-margin-sidebar .nav-link', true);
    // Switch the toggles
    const toggles = window.document.querySelectorAll('.quarto-color-scheme-toggle');
    for (let i=0; i < toggles.length; i++) {
      const toggle = toggles[i];
      if (toggle) {
        if (alternate) {
          toggle.classList.add("alternate");     
        } else {
          toggle.classList.remove("alternate");
        }
      }
    }
    // Hack to workaround the fact that safari doesn't
    // properly recolor the scrollbar when toggling (#1455)
    if (navigator.userAgent.indexOf('Safari') > 0 && navigator.userAgent.indexOf('Chrome') == -1) {
      manageTransitions("body", false);
      window.scrollTo(0, 1);
      setTimeout(() => {
        window.scrollTo(0, 0);
        manageTransitions("body", true);
      }, 40);  
    }
  }
  const isFileUrl = () => { 
    return window.location.protocol === 'file:';
  }
  const hasAlternateSentinel = () => {  
    let styleSentinel = getColorSchemeSentinel();
    if (styleSentinel !== null) {
      return styleSentinel === "alternate";
    } else {
      return false;
    }
  }
  const setStyleSentinel = (alternate) => {
    const value = alternate ? "alternate" : "default";
    if (!isFileUrl()) {
      window.localStorage.setItem("quarto-color-scheme", value);
    } else {
      localAlternateSentinel = value;
    }
  }
  const getColorSchemeSentinel = () => {
    if (!isFileUrl()) {
      const storageValue = window.localStorage.getItem("quarto-color-scheme");
      return storageValue != null ? storageValue : localAlternateSentinel;
    } else {
      return localAlternateSentinel;
    }
  }
  const darkModeDefault = false;
  let localAlternateSentinel = darkModeDefault ? 'alternate' : 'default';
  // Dark / light mode switch
  window.quartoToggleColorScheme = () => {
    // Read the current dark / light value 
    let toAlternate = !hasAlternateSentinel();
    toggleColorMode(toAlternate);
    setStyleSentinel(toAlternate);
    toggleGiscusIfUsed(toAlternate, darkModeDefault);
  };
  // Ensure there is a toggle, if there isn't float one in the top right
  if (window.document.querySelector('.quarto-color-scheme-toggle') === null) {
    const a = window.document.createElement('a');
    a.classList.add('top-right');
    a.classList.add('quarto-color-scheme-toggle');
    a.href = "";
    a.onclick = function() { try { window.quartoToggleColorScheme(); } catch {} return false; };
    const i = window.document.createElement("i");
    i.classList.add('bi');
    a.appendChild(i);
    window.document.body.appendChild(a);
  }
  // Switch to dark mode if need be
  if (hasAlternateSentinel()) {
    toggleColorMode(true);
  } else {
    toggleColorMode(false);
  }
  const icon = "";
  const anchorJS = new window.AnchorJS();
  anchorJS.options = {
    placement: 'right',
    icon: icon
  };
  anchorJS.add('.anchored');
  const isCodeAnnotation = (el) => {
    for (const clz of el.classList) {
      if (clz.startsWith('code-annotation-')) {                     
        return true;
      }
    }
    return false;
  }
  const clipboard = new window.ClipboardJS('.code-copy-button', {
    text: function(trigger) {
      const codeEl = trigger.previousElementSibling.cloneNode(true);
      for (const childEl of codeEl.children) {
        if (isCodeAnnotation(childEl)) {
          childEl.remove();
        }
      }
      return codeEl.innerText;
    }
  });
  clipboard.on('success', function(e) {
    // button target
    const button = e.trigger;
    // don't keep focus
    button.blur();
    // flash "checked"
    button.classList.add('code-copy-button-checked');
    var currentTitle = button.getAttribute("title");
    button.setAttribute("title", "Copied!");
    let tooltip;
    if (window.bootstrap) {
      button.setAttribute("data-bs-toggle", "tooltip");
      button.setAttribute("data-bs-placement", "left");
      button.setAttribute("data-bs-title", "Copied!");
      tooltip = new bootstrap.Tooltip(button, 
        { trigger: "manual", 
          customClass: "code-copy-button-tooltip",
          offset: [0, -8]});
      tooltip.show();    
    }
    setTimeout(function() {
      if (tooltip) {
        tooltip.hide();
        button.removeAttribute("data-bs-title");
        button.removeAttribute("data-bs-toggle");
        button.removeAttribute("data-bs-placement");
      }
      button.setAttribute("title", currentTitle);
      button.classList.remove('code-copy-button-checked');
    }, 1000);
    // clear code selection
    e.clearSelection();
  });
    var localhostRegex = new RegExp(/^(?:http|https):\/\/localhost\:?[0-9]*\//);
    var mailtoRegex = new RegExp(/^mailto:/);
      var filterRegex = new RegExp('/' + window.location.host + '/');
    var isInternal = (href) => {
        return filterRegex.test(href) || localhostRegex.test(href) || mailtoRegex.test(href);
    }
    // Inspect non-navigation links and adorn them if external
 	var links = window.document.querySelectorAll('a[href]:not(.nav-link):not(.navbar-brand):not(.toc-action):not(.sidebar-link):not(.sidebar-item-toggle):not(.pagination-link):not(.no-external):not([aria-hidden]):not(.dropdown-item):not(.quarto-navigation-tool)');
    for (var i=0; i<links.length; i++) {
      const link = links[i];
      if (!isInternal(link.href)) {
          // target, if specified
          link.setAttribute("target", "_blank");
          if (link.getAttribute("rel") === null) {
            link.setAttribute("rel", "noopener");
          }
          // default icon
          link.classList.add("external");
      }
    }
  function tippyHover(el, contentFn, onTriggerFn, onUntriggerFn) {
    const config = {
      allowHTML: true,
      maxWidth: 500,
      delay: 100,
      arrow: false,
      appendTo: function(el) {
          return el.parentElement;
      },
      interactive: true,
      interactiveBorder: 10,
      theme: 'quarto',
      placement: 'bottom-start',
    };
    if (contentFn) {
      config.content = contentFn;
    }
    if (onTriggerFn) {
      config.onTrigger = onTriggerFn;
    }
    if (onUntriggerFn) {
      config.onUntrigger = onUntriggerFn;
    }
    window.tippy(el, config); 
  }
  const noterefs = window.document.querySelectorAll('a[role="doc-noteref"]');
  for (var i=0; i<noterefs.length; i++) {
    const ref = noterefs[i];
    tippyHover(ref, function() {
      // use id or data attribute instead here
      let href = ref.getAttribute('data-footnote-href') || ref.getAttribute('href');
      try { href = new URL(href).hash; } catch {}
      const id = href.replace(/^#\/?/, "");
      const note = window.document.getElementById(id);
      return note.innerHTML;
    });
  }
  const xrefs = window.document.querySelectorAll('a.quarto-xref');
  const processXRef = (id, note) => {
    // Strip column container classes
    const stripColumnClz = (el) => {
      el.classList.remove("page-full", "page-columns");
      if (el.children) {
        for (const child of el.children) {
          stripColumnClz(child);
        }
      }
    }
    stripColumnClz(note)
    if (id === null || id.startsWith('sec-')) {
      // Special case sections, only their first couple elements
      const container = document.createElement("div");
      if (note.children && note.children.length > 2) {
        container.appendChild(note.children[0].cloneNode(true));
        for (let i = 1; i < note.children.length; i++) {
          const child = note.children[i];
          if (child.tagName === "P" && child.innerText === "") {
            continue;
          } else {
            container.appendChild(child.cloneNode(true));
            break;
          }
        }
        if (window.Quarto?.typesetMath) {
          window.Quarto.typesetMath(container);
        }
        return container.innerHTML
      } else {
        if (window.Quarto?.typesetMath) {
          window.Quarto.typesetMath(note);
        }
        return note.innerHTML;
      }
    } else {
      // Remove any anchor links if they are present
      const anchorLink = note.querySelector('a.anchorjs-link');
      if (anchorLink) {
        anchorLink.remove();
      }
      if (window.Quarto?.typesetMath) {
        window.Quarto.typesetMath(note);
      }
      // TODO in 1.5, we should make sure this works without a callout special case
      if (note.classList.contains("callout")) {
        return note.outerHTML;
      } else {
        return note.innerHTML;
      }
    }
  }
  for (var i=0; i<xrefs.length; i++) {
    const xref = xrefs[i];
    tippyHover(xref, undefined, function(instance) {
      instance.disable();
      let url = xref.getAttribute('href');
      let hash = undefined; 
      if (url.startsWith('#')) {
        hash = url;
      } else {
        try { hash = new URL(url).hash; } catch {}
      }
      if (hash) {
        const id = hash.replace(/^#\/?/, "");
        const note = window.document.getElementById(id);
        if (note !== null) {
          try {
            const html = processXRef(id, note.cloneNode(true));
            instance.setContent(html);
          } finally {
            instance.enable();
            instance.show();
          }
        } else {
          // See if we can fetch this
          fetch(url.split('#')[0])
          .then(res => res.text())
          .then(html => {
            const parser = new DOMParser();
            const htmlDoc = parser.parseFromString(html, "text/html");
            const note = htmlDoc.getElementById(id);
            if (note !== null) {
              const html = processXRef(id, note);
              instance.setContent(html);
            } 
          }).finally(() => {
            instance.enable();
            instance.show();
          });
        }
      } else {
        // See if we can fetch a full url (with no hash to target)
        // This is a special case and we should probably do some content thinning / targeting
        fetch(url)
        .then(res => res.text())
        .then(html => {
          const parser = new DOMParser();
          const htmlDoc = parser.parseFromString(html, "text/html");
          const note = htmlDoc.querySelector('main.content');
          if (note !== null) {
            // This should only happen for chapter cross references
            // (since there is no id in the URL)
            // remove the first header
            if (note.children.length > 0 && note.children[0].tagName === "HEADER") {
              note.children[0].remove();
            }
            const html = processXRef(null, note);
            instance.setContent(html);
          } 
        }).finally(() => {
          instance.enable();
          instance.show();
        });
      }
    }, function(instance) {
    });
  }
      let selectedAnnoteEl;
      const selectorForAnnotation = ( cell, annotation) => {
        let cellAttr = 'data-code-cell="' + cell + '"';
        let lineAttr = 'data-code-annotation="' +  annotation + '"';
        const selector = 'span[' + cellAttr + '][' + lineAttr + ']';
        return selector;
      }
      const selectCodeLines = (annoteEl) => {
        const doc = window.document;
        const targetCell = annoteEl.getAttribute("data-target-cell");
        const targetAnnotation = annoteEl.getAttribute("data-target-annotation");
        const annoteSpan = window.document.querySelector(selectorForAnnotation(targetCell, targetAnnotation));
        const lines = annoteSpan.getAttribute("data-code-lines").split(",");
        const lineIds = lines.map((line) => {
          return targetCell + "-" + line;
        })
        let top = null;
        let height = null;
        let parent = null;
        if (lineIds.length > 0) {
            //compute the position of the single el (top and bottom and make a div)
            const el = window.document.getElementById(lineIds[0]);
            top = el.offsetTop;
            height = el.offsetHeight;
            parent = el.parentElement.parentElement;
          if (lineIds.length > 1) {
            const lastEl = window.document.getElementById(lineIds[lineIds.length - 1]);
            const bottom = lastEl.offsetTop + lastEl.offsetHeight;
            height = bottom - top;
          }
          if (top !== null && height !== null && parent !== null) {
            // cook up a div (if necessary) and position it 
            let div = window.document.getElementById("code-annotation-line-highlight");
            if (div === null) {
              div = window.document.createElement("div");
              div.setAttribute("id", "code-annotation-line-highlight");
              div.style.position = 'absolute';
              parent.appendChild(div);
            }
            div.style.top = top - 2 + "px";
            div.style.height = height + 4 + "px";
            div.style.left = 0;
            let gutterDiv = window.document.getElementById("code-annotation-line-highlight-gutter");
            if (gutterDiv === null) {
              gutterDiv = window.document.createElement("div");
              gutterDiv.setAttribute("id", "code-annotation-line-highlight-gutter");
              gutterDiv.style.position = 'absolute';
              const codeCell = window.document.getElementById(targetCell);
              const gutter = codeCell.querySelector('.code-annotation-gutter');
              gutter.appendChild(gutterDiv);
            }
            gutterDiv.style.top = top - 2 + "px";
            gutterDiv.style.height = height + 4 + "px";
          }
          selectedAnnoteEl = annoteEl;
        }
      };
      const unselectCodeLines = () => {
        const elementsIds = ["code-annotation-line-highlight", "code-annotation-line-highlight-gutter"];
        elementsIds.forEach((elId) => {
          const div = window.document.getElementById(elId);
          if (div) {
            div.remove();
          }
        });
        selectedAnnoteEl = undefined;
      };
        // Handle positioning of the toggle
    window.addEventListener(
      "resize",
      throttle(() => {
        elRect = undefined;
        if (selectedAnnoteEl) {
          selectCodeLines(selectedAnnoteEl);
        }
      }, 10)
    );
    function throttle(fn, ms) {
    let throttle = false;
    let timer;
      return (...args) => {
        if(!throttle) { // first call gets through
            fn.apply(this, args);
            throttle = true;
        } else { // all the others get throttled
            if(timer) clearTimeout(timer); // cancel #2
            timer = setTimeout(() => {
              fn.apply(this, args);
              timer = throttle = false;
            }, ms);
        }
      };
    }
      // Attach click handler to the DT
      const annoteDls = window.document.querySelectorAll('dt[data-target-cell]');
      for (const annoteDlNode of annoteDls) {
        annoteDlNode.addEventListener('click', (event) => {
          const clickedEl = event.target;
          if (clickedEl !== selectedAnnoteEl) {
            unselectCodeLines();
            const activeEl = window.document.querySelector('dt[data-target-cell].code-annotation-active');
            if (activeEl) {
              activeEl.classList.remove('code-annotation-active');
            }
            selectCodeLines(clickedEl);
            clickedEl.classList.add('code-annotation-active');
          } else {
            // Unselect the line
            unselectCodeLines();
            clickedEl.classList.remove('code-annotation-active');
          }
        });
      }
  const findCites = (el) => {
    const parentEl = el.parentElement;
    if (parentEl) {
      const cites = parentEl.dataset.cites;
      if (cites) {
        return {
          el,
          cites: cites.split(' ')
        };
      } else {
        return findCites(el.parentElement)
      }
    } else {
      return undefined;
    }
  };
  var bibliorefs = window.document.querySelectorAll('a[role="doc-biblioref"]');
  for (var i=0; i<bibliorefs.length; i++) {
    const ref = bibliorefs[i];
    const citeInfo = findCites(ref);
    if (citeInfo) {
      tippyHover(citeInfo.el, function() {
        var popup = window.document.createElement('div');
        citeInfo.cites.forEach(function(cite) {
          var citeDiv = window.document.createElement('div');
          citeDiv.classList.add('hanging-indent');
          citeDiv.classList.add('csl-entry');
          var biblioDiv = window.document.getElementById('ref-' + cite);
          if (biblioDiv) {
            citeDiv.innerHTML = biblioDiv.innerHTML;
          }
          popup.appendChild(citeDiv);
        });
        return popup.innerHTML;
      });
    }
  }
});
</script>
<nav class="page-navigation">
  <div class="nav-page nav-page-previous">
<<<<<<< HEAD
      <a 15="" href="../guide/quickstart.html" class="pagination-link  aria-label=" quickstart="" —="" minutes"="">
        <i class="bi bi-arrow-left-short"></i> <span class="nav-page-text">Quickstart — 15 Minutes</span>
=======
      <a href="../guide/quickstart.html" class="pagination-link" aria-label="Quickstart">
        <i class="bi bi-arrow-left-short"></i> <span class="nav-page-text">Quickstart</span>
>>>>>>> 8c3e8b08
      </a>          
  </div>
  <div class="nav-page nav-page-next">
      <a href="../guide/try-developer-framework-with-docker.html" class="pagination-link" aria-label="Try it with Docker Desktop">
        <span class="nav-page-text">Try it with Docker Desktop</span> <i class="bi bi-arrow-right-short"></i>
      </a>
  </div>
</nav>
</div> <!-- /content -->
<footer class="footer">
  <div class="nav-footer">
    <div class="nav-footer-left">
<p><em>© Copyright 2023-2024 ValidMind Inc.&nbsp;All Rights Reserved.</em></p>
</div>   
    <div class="nav-footer-center">
      &nbsp;
    <div class="toc-actions d-sm-block d-md-none"><ul><li><a href="https://github.com/validmind/documentation/edit/main/site/guide/try-developer-framework-with-jupyterhub.qmd" class="toc-action"><i class="bi bi-github"></i>Edit this page</a></li><li><a href="https://github.com/validmind/documentation/issues/new" class="toc-action"><i class="bi empty"></i>Report an issue</a></li></ul></div></div>
    <div class="nav-footer-right">
      <ul class="footer-items list-unstyled">
    <li class="nav-item">
    <a class="nav-link" href="https://validmind.com/" target="_blank">
<p>validmind.com <i class="fa-solid fa-external-link" aria-label="external-link"></i></p>
</a>
  </li>  
    <li class="nav-item">
    <a class="nav-link" href="https://validmind.com/privacy-policy/">
<p>Privacy Policy</p>
</a>
  </li>  
    <li class="nav-item">
    <a class="nav-link" href="https://validmind.com/terms-of-use/">
<p>Terms of Use</p>
</a>
  </li>  
    <li class="nav-item compact">
    <a class="nav-link" href="https://github.com/validmind/documentation">
      <i class="bi bi-github" role="img">
</i> 
    </a>
  </li>  
    <li class="nav-item compact">
    <a class="nav-link" href="https://www.linkedin.com/company/validmind/">
      <i class="bi bi-linkedin" role="img">
</i> 
    </a>
  </li>  
</ul>
    </div>
  </div>
</footer>




</body></html><|MERGE_RESOLUTION|>--- conflicted
+++ resolved
@@ -6,12 +6,7 @@
 
 <meta name="viewport" content="width=device-width, initial-scale=1.0, user-scalable=yes">
 
-<<<<<<< HEAD
-<meta name="dcterms.date" content="2024-02-07">
-=======
-<meta name="dcterms.date" content="2024-02-16">
-<meta name="keywords" content="try developer framework, jupyter hub, ai risk, model risk management, ValidMind">
->>>>>>> 8c3e8b08
+<meta name="dcterms.date" content="2024-02-21">
 
 <title>ValidMind - Try it with Jupyter Hub (recommended)</title>
 <style>
@@ -353,7 +348,7 @@
  <span class="menu-text">February 14, 2024</span></a>
   </div>
 </li>
-          <li class="sidebar-item">
+        <li class="sidebar-item">
   <div class="sidebar-item-container"> 
   <a href="../releases/2024-jan-26/highlights.html" class="sidebar-item-text sidebar-link">
  <span class="menu-text">January 26, 2024</span></a>
@@ -444,7 +439,7 @@
     <div>
     <div class="quarto-title-meta-heading">Published</div>
     <div class="quarto-title-meta-contents">
-      <p class="date">February 16, 2024</p>
+      <p class="date">February 21, 2024</p>
     </div>
   </div>
   
@@ -1041,13 +1036,8 @@
 </script>
 <nav class="page-navigation">
   <div class="nav-page nav-page-previous">
-<<<<<<< HEAD
-      <a 15="" href="../guide/quickstart.html" class="pagination-link  aria-label=" quickstart="" —="" minutes"="">
+      <a href="../guide/quickstart.html" class="pagination-link" aria-label="Quickstart — 15 Minutes">
         <i class="bi bi-arrow-left-short"></i> <span class="nav-page-text">Quickstart — 15 Minutes</span>
-=======
-      <a href="../guide/quickstart.html" class="pagination-link" aria-label="Quickstart">
-        <i class="bi bi-arrow-left-short"></i> <span class="nav-page-text">Quickstart</span>
->>>>>>> 8c3e8b08
       </a>          
   </div>
   <div class="nav-page nav-page-next">
