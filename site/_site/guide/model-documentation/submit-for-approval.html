<!DOCTYPE html>
<html xmlns="http://www.w3.org/1999/xhtml" lang="en" xml:lang="en"><head>

<meta charset="utf-8">
<meta name="generator" content="quarto-1.5.56">

<meta name="viewport" content="width=device-width, initial-scale=1.0, user-scalable=yes">

<<<<<<< HEAD
<meta name="dcterms.date" content="2024-08-07">
=======
<meta name="dcterms.date" content="2024-08-16">
>>>>>>> 088ced26

<title>Submit for approval – ValidMind</title>
<style>
code{white-space: pre-wrap;}
span.smallcaps{font-variant: small-caps;}
div.columns{display: flex; gap: min(4vw, 1.5em);}
div.column{flex: auto; overflow-x: auto;}
div.hanging-indent{margin-left: 1.5em; text-indent: -1.5em;}
ul.task-list{list-style: none;}
ul.task-list li input[type="checkbox"] {
  width: 0.8em;
  margin: 0 0.8em 0.2em -1em; /* quarto-specific, see https://github.com/quarto-dev/quarto-cli/issues/4556 */ 
  vertical-align: middle;
}
</style>


<script src="../../site_libs/quarto-nav/quarto-nav.js"></script>
<script src="../../site_libs/clipboard/clipboard.min.js"></script>
<script src="../../site_libs/quarto-search/autocomplete.umd.js"></script>
<script src="../../site_libs/quarto-search/fuse.min.js"></script>
<script src="../../site_libs/quarto-search/quarto-search.js"></script>
<meta name="quarto:offset" content="../../">
<link href="../../guide/model-documentation/export-documentation.html" rel="next">
<link href="../../guide/model-documentation/view-documentation-activity.html" rel="prev">
<link href="../../validmind.png" rel="icon" type="image/png">
<script src="../../site_libs/cookie-consent/cookie-consent.js"></script>
<link href="../../site_libs/cookie-consent/cookie-consent.css" rel="stylesheet">
<script src="../../site_libs/quarto-html/quarto.js"></script>
<script src="../../site_libs/quarto-html/popper.min.js"></script>
<script src="../../site_libs/quarto-html/tippy.umd.min.js"></script>
<script src="../../site_libs/quarto-html/anchor.min.js"></script>
<link href="../../site_libs/quarto-html/tippy.css" rel="stylesheet">
<link href="../../site_libs/quarto-html/quarto-syntax-highlighting.css" rel="stylesheet" id="quarto-text-highlighting-styles">
<script src="../../site_libs/bootstrap/bootstrap.min.js"></script>
<link href="../../site_libs/bootstrap/bootstrap-icons.css" rel="stylesheet">
<link href="../../site_libs/bootstrap/bootstrap.min.css" rel="stylesheet" id="quarto-bootstrap" data-mode="light">
<link href="../../site_libs/quarto-contrib/fontawesome6-0.1.0/all.css" rel="stylesheet">
<link href="../../site_libs/quarto-contrib/fontawesome6-0.1.0/latex-fontsize.css" rel="stylesheet">
<script id="quarto-search-options" type="application/json">{
  "location": "sidebar",
  "copy-button": false,
  "collapse-after": 3,
  "panel-placement": "start",
  "type": "textbox",
  "limit": 50,
  "keyboard-shortcut": [
    "f",
    "/",
    "s"
  ],
  "show-item-context": true,
  "language": {
    "search-no-results-text": "No results",
    "search-matching-documents-text": "matching documents",
    "search-copy-link-title": "Copy link to search",
    "search-hide-matches-text": "Hide additional matches",
    "search-more-match-text": "more match in this document",
    "search-more-matches-text": "more matches in this document",
    "search-clear-button-title": "Clear",
    "search-text-placeholder": "",
    "search-detached-cancel-button-title": "Cancel",
    "search-submit-button-title": "Submit",
    "search-label": "Search"
  }
}</script>
<script async="" src="https://www.googletagmanager.com/gtag/js?id=G-S46CKWPNSS"></script>

<script type="text/plain" cookie-consent="tracking">

window.dataLayer = window.dataLayer || [];
function gtag(){dataLayer.push(arguments);}
gtag('js', new Date());
gtag('config', 'G-S46CKWPNSS', { 'anonymize_ip': true});
</script>

<script type="text/javascript" charset="UTF-8">
document.addEventListener('DOMContentLoaded', function () {
cookieconsent.run({
  "notice_banner_type":"simple",
  "consent_type":"express",
  "palette":"light",
  "language":"en",
  "page_load_consent_levels":["strictly-necessary"],
  "notice_banner_reject_button_hide":false,
  "preferences_center_close_button_hide":false,
  "website_name":""
  ,
"language":"en"
  });
});
</script> 
  
<script type="text/javascript">
  window.heapReadyCb=window.heapReadyCb||[],window.heap=window.heap||[],heap.load=function(e,t){window.heap.envId=e,window.heap.clientConfig=t=t||{},window.heap.clientConfig.shouldFetchServerConfig=!1;var a=document.createElement("script");a.type="text/javascript",a.async=!0,a.src="https://cdn.us.heap-api.com/config/"+e+"/heap_config.js";var r=document.getElementsByTagName("script")[0];r.parentNode.insertBefore(a,r);var n=["init","startTracking","stopTracking","track","resetIdentity","identify","getSessionId","getUserId","getIdentity","addUserProperties","addEventProperties","removeEventProperty","clearEventProperties","addAccountProperties","addAdapter","addTransformer","addTransformerFn","onReady","addPageviewProperties","removePageviewProperty","clearPageviewProperties","trackPageview"],i=function(e){return function(){var t=Array.prototype.slice.call(arguments,0);window.heapReadyCb.push({name:e,fn:function(){heap[e]&&heap[e].apply(heap,t)}})}};for(var p=0;p<n.length;p++)heap[n[p]]=i(n[p])};
  heap.load("2282992095");
</script>


<link rel="stylesheet" href="../../styles.css">
</head>

<body class="nav-sidebar docked nav-fixed slimcontent">

<div id="quarto-search-results"></div>
  <header id="quarto-header" class="headroom fixed-top">
    <nav class="navbar navbar-expand-xl " data-bs-theme="dark">
      <div class="navbar-container container-fluid">
      <div class="navbar-brand-container mx-auto">
    <a href="../../index.html" class="navbar-brand navbar-brand-logo">
    <img src="../../about/ValidMind-logo-color.svg" alt="" class="navbar-logo">
    </a>
  </div>
          <button class="navbar-toggler" type="button" data-bs-toggle="collapse" data-bs-target="#navbarCollapse" aria-controls="navbarCollapse" role="menu" aria-expanded="false" aria-label="Toggle navigation" onclick="if (window.quartoToggleHeadroom) { window.quartoToggleHeadroom(); }">
  <span class="navbar-toggler-icon"></span>
</button>
          <div class="collapse navbar-collapse" id="navbarCollapse">
            <ul class="navbar-nav navbar-nav-scroll me-auto">
  <li class="nav-item">
    <a class="nav-link" href="../../about/overview.html"> 
<span class="menu-text">About</span></a>
  </li>  
  <li class="nav-item">
    <a class="nav-link" href="../../get-started/get-started.html"> 
<span class="menu-text">Get Started</span></a>
  </li>  
  <li class="nav-item">
    <a class="nav-link active" href="../../guide/guides.html" aria-current="page"> 
<span class="menu-text">Guides</span></a>
  </li>  
  <li class="nav-item dropdown ">
    <a class="nav-link dropdown-toggle" href="#" id="nav-menu-fa-cube--developer-framework" role="link" data-bs-toggle="dropdown" aria-expanded="false">
 <span class="menu-text"><i class="fa-solid fa-cube" aria-label="cube"></i> Developer Framework</span>
    </a>
    <ul class="dropdown-menu" aria-labelledby="nav-menu-fa-cube--developer-framework">    
        <li>
    <a class="dropdown-item" href="../../developer/get-started-developer-framework.html">
 <span class="dropdown-text"><i class="fa-solid fa-rocket" aria-label="rocket"></i> Get Started</span></a>
  </li>  
        <li>
    <a class="dropdown-item" href="../../developer/model-documentation/supported-models.html">
 <span class="dropdown-text"><i class="fa-solid fa-cubes" aria-label="cubes"></i> Supported Models</span></a>
  </li>  
        <li><hr class="dropdown-divider"></li>
        <li class="dropdown-header"><i class="fa-solid fa-vial" aria-label="vial"></i> TESTING</li>
        <li>
    <a class="dropdown-item" href="../../developer/model-testing/testing-overview.html">
 <span class="dropdown-text"><i class="fa-solid fa-flask-vial" aria-label="flask-vial"></i> Run Tests &amp; Test Suites</span></a>
  </li>  
        <li>
    <a class="dropdown-item" href="../../developer/model-testing/test-descriptions.html">
 <span class="dropdown-text"><i class="fa-solid fa-microscope" aria-label="microscope"></i> Test Descriptions</span></a>
  </li>  
        <li>
    <a class="dropdown-item" href="../../developer/model-testing/test-sandbox.html">
 <span class="dropdown-text"><i class="fa-solid fa-toolbox" aria-label="toolbox"></i> Test Sandbox (BETA)</span></a>
  </li>  
        <li><hr class="dropdown-divider"></li>
        <li class="dropdown-header"><i class="fa-solid fa-code" aria-label="code"></i> CODE SAMPLES</li>
        <li>
    <a class="dropdown-item" href="../../developer/samples-jupyter-notebooks.html">
 <span class="dropdown-text"><i class="fa-solid fa-book-open-reader" aria-label="book-open-reader"></i> All Code Samples · <code>LLM</code> · <code>NLP</code> · <code>Time Series</code> · <code>Etc.</code></span></a>
  </li>  
        <li>
    <a class="dropdown-item" href="../../notebooks.zip">
 <span class="dropdown-text"><i class="fa-solid fa-download" aria-label="download"></i> Download Code Samples · <code>notebooks.zip</code></span></a>
  </li>  
        <li>
    <a class="dropdown-item" href="https://jupyterhub.validmind.ai/">
 <span class="dropdown-text"><i class="fa-solid fa-hand-point-right" aria-label="hand-point-right"></i> Try it on Jupyter Hub <i class="fa-solid fa-hand-point-left" aria-label="hand-point-left"></i></span></a>
  </li>  
        <li><hr class="dropdown-divider"></li>
        <li class="dropdown-header"><i class="fa-solid fa-book" aria-label="book"></i> REFERENCE</li>
        <li>
    <a class="dropdown-item" href="../../validmind/validmind.html" target="_blank">
 <span class="dropdown-text"><i class="fa-solid fa-external-link" aria-label="external-link"></i> ValidMind Developer Framework</span></a>
  </li>  
    </ul>
  </li>
  <li class="nav-item">
    <a class="nav-link" href="../../faq/faq.html"> 
<span class="menu-text">FAQ</span></a>
  </li>  
  <li class="nav-item">
    <a class="nav-link" href="../../support/support.html"> 
<span class="menu-text">Support</span></a>
  </li>  
  <li class="nav-item">
    <a class="nav-link" href="https://validmind.com/" target="_blank"> 
<span class="menu-text">validmind.com <i class="fa-solid fa-external-link" aria-label="external-link"></i></span></a>
  </li>  
</ul>
          </div> <!-- /navcollapse -->
            <div class="quarto-navbar-tools">
</div>
      </div> <!-- /container-fluid -->
    </nav>
  <nav class="quarto-secondary-nav">
    <div class="container-fluid d-flex">
      <button type="button" class="quarto-btn-toggle btn" data-bs-toggle="collapse" role="button" data-bs-target=".quarto-sidebar-collapse-item" aria-controls="quarto-sidebar" aria-expanded="false" aria-label="Toggle sidebar navigation" onclick="if (window.quartoToggleHeadroom) { window.quartoToggleHeadroom(); }">
        <i class="bi bi-layout-text-sidebar-reverse"></i>
      </button>
        <nav class="quarto-page-breadcrumbs" aria-label="breadcrumb"><ol class="breadcrumb"><li class="breadcrumb-item"><a href="../../guide/model-documentation/working-with-model-documentation.html">Working with model documentation</a></li><li class="breadcrumb-item"><a href="../../guide/model-documentation/submit-for-approval.html">Submit for approval</a></li></ol></nav>
        <a class="flex-grow-1" role="navigation" data-bs-toggle="collapse" data-bs-target=".quarto-sidebar-collapse-item" aria-controls="quarto-sidebar" aria-expanded="false" aria-label="Toggle sidebar navigation" onclick="if (window.quartoToggleHeadroom) { window.quartoToggleHeadroom(); }">      
        </a>
      <button type="button" class="btn quarto-search-button" aria-label="Search" onclick="window.quartoOpenSearch();">
        <i class="bi bi-search"></i>
      </button>
    </div>
  </nav>
  <div id="quarto-announcement" data-announcement-id="0f1a11ac13955650cb4bf3cb8718c185" class="alert alert-primary hidden"><div class="quarto-announcement-content">
<p><a href="../../training/training-overview.html"><strong><i class="fa-solid fa-graduation-cap" aria-label="graduation-cap"></i> ValidMind Academy</strong></a> — Try our training environment to explore what ValidMind has to offer</p>
</div><i class="bi bi-x-lg quarto-announcement-action"></i></div>
</header>
<!-- content -->
<div id="quarto-content" class="quarto-container page-columns page-rows-contents page-layout-article page-navbar">
<!-- sidebar -->
  <nav id="quarto-sidebar" class="sidebar collapse collapse-horizontal quarto-sidebar-collapse-item sidebar-navigation docked overflow-auto">
        <div class="mt-2 flex-shrink-0 align-items-center">
        <div class="sidebar-search">
        <div id="quarto-search" class="" title="Search"></div>
        </div>
        </div>
    <div class="sidebar-menu-container"> 
    <ul class="list-unstyled mt-1">
        <li class="sidebar-item">
  <div class="sidebar-item-container"> 
  <a href="../../guide/guides.html" class="sidebar-item-text sidebar-link">
 <span class="menu-text">Guides</span></a>
  </div>
</li>
        <li class="px-0"><hr class="sidebar-divider hi "></li>
        <li class="sidebar-item">
 <span class="menu-text">CONFIGURATION</span>
  </li>
        <li class="sidebar-item">
  <div class="sidebar-item-container"> 
  <a href="../../guide/configuration/log-in-to-validmind.html" class="sidebar-item-text sidebar-link">
 <span class="menu-text">Log in to ValidMind</span></a>
  </div>
</li>
        <li class="sidebar-item sidebar-item-section">
      <div class="sidebar-item-container"> 
            <a href="../../guide/configuration/managing-your-organization.html" class="sidebar-item-text sidebar-link">
 <span class="menu-text">Managing your organization</span></a>
          <a class="sidebar-item-toggle text-start collapsed" data-bs-toggle="collapse" data-bs-target="#" role="navigation" aria-expanded="false" aria-label="Toggle section">
            <i class="bi bi-chevron-right ms-2"></i>
          </a> 
      </div>
      <ul id="" class="collapse list-unstyled sidebar-section depth1 ">  
          <li class="sidebar-item">
  <div class="sidebar-item-container"> 
  <a href="../../guide/configuration/set-up-your-organization.html" class="sidebar-item-text sidebar-link">
 <span class="menu-text">Set up your organization</span></a>
  </div>
</li>
          <li class="sidebar-item">
  <div class="sidebar-item-container"> 
  <a href="../../guide/configuration/configure-aws-privatelink.html" class="sidebar-item-text sidebar-link">
 <span class="menu-text">Configure AWS PrivateLink</span></a>
  </div>
</li>
          <li class="sidebar-item">
  <div class="sidebar-item-container"> 
  <a href="../../guide/configuration/configure-google-private-service-connect.html" class="sidebar-item-text sidebar-link">
 <span class="menu-text">Configure Google Cloud Private Service Connect</span></a>
  </div>
</li>
      </ul>
  </li>
        <li class="sidebar-item sidebar-item-section">
      <div class="sidebar-item-container"> 
            <a href="../../guide/configuration/managing-users.html" class="sidebar-item-text sidebar-link">
 <span class="menu-text">Managing users</span></a>
          <a class="sidebar-item-toggle text-start collapsed" data-bs-toggle="collapse" data-bs-target="#" role="navigation" aria-expanded="false" aria-label="Toggle section">
            <i class="bi bi-chevron-right ms-2"></i>
          </a> 
      </div>
      <ul id="" class="collapse list-unstyled sidebar-section depth1 ">  
          <li class="sidebar-item">
  <div class="sidebar-item-container"> 
  <a href="../../guide/configuration/manage-users.html" class="sidebar-item-text sidebar-link">
 <span class="menu-text">Manage users</span></a>
  </div>
</li>
          <li class="sidebar-item">
  <div class="sidebar-item-container"> 
  <a href="../../guide/configuration/manage-groups.html" class="sidebar-item-text sidebar-link">
 <span class="menu-text">Manage groups</span></a>
  </div>
</li>
          <li class="sidebar-item">
  <div class="sidebar-item-container"> 
  <a href="../../guide/configuration/manage-roles.html" class="sidebar-item-text sidebar-link">
 <span class="menu-text">Manage roles</span></a>
  </div>
</li>
          <li class="sidebar-item">
  <div class="sidebar-item-container"> 
  <a href="../../guide/configuration/manage-permissions.html" class="sidebar-item-text sidebar-link">
 <span class="menu-text">Manage permissions</span></a>
  </div>
</li>
      </ul>
  </li>
        <li class="sidebar-item sidebar-item-section">
      <div class="sidebar-item-container"> 
            <a href="../../guide/configuration/personalize-validmind.html" class="sidebar-item-text sidebar-link">
 <span class="menu-text">Personalize ValidMind</span></a>
          <a class="sidebar-item-toggle text-start collapsed" data-bs-toggle="collapse" data-bs-target="#" role="navigation" aria-expanded="false" aria-label="Toggle section">
            <i class="bi bi-chevron-right ms-2"></i>
          </a> 
      </div>
      <ul id="" class="collapse list-unstyled sidebar-section depth1 ">  
          <li class="sidebar-item">
  <div class="sidebar-item-container"> 
  <a href="../../guide/configuration/manage-your-profile.html" class="sidebar-item-text sidebar-link">
 <span class="menu-text">Manage your profile</span></a>
  </div>
</li>
          <li class="sidebar-item">
  <div class="sidebar-item-container"> 
  <a href="../../guide/configuration/customize-your-dashboard.html" class="sidebar-item-text sidebar-link">
 <span class="menu-text">Customize your dashboard</span></a>
  </div>
</li>
      </ul>
  </li>
        <li class="px-0"><hr class="sidebar-divider hi "></li>
        <li class="sidebar-item">
 <span class="menu-text">MODEL WORKFLOWS</span>
  </li>
        <li class="sidebar-item sidebar-item-section">
      <div class="sidebar-item-container"> 
            <a href="../../guide/model-workflows/working-with-model-workflows.html" class="sidebar-item-text sidebar-link">
 <span class="menu-text">Working with workflows</span></a>
          <a class="sidebar-item-toggle text-start collapsed" data-bs-toggle="collapse" data-bs-target="#" role="navigation" aria-expanded="false" aria-label="Toggle section">
            <i class="bi bi-chevron-right ms-2"></i>
          </a> 
      </div>
      <ul id="" class="collapse list-unstyled sidebar-section depth1 ">  
          <li class="sidebar-item">
  <div class="sidebar-item-container"> 
  <a href="../../guide/model-workflows/customize-resource-statuses.html" class="sidebar-item-text sidebar-link">
 <span class="menu-text">Customize resource statuses</span></a>
  </div>
</li>
          <li class="sidebar-item">
  <div class="sidebar-item-container"> 
  <a href="../../guide/model-workflows/set-up-model-workflows.html" class="sidebar-item-text sidebar-link">
 <span class="menu-text">Set up workflows</span></a>
  </div>
</li>
      </ul>
  </li>
        <li class="px-0"><hr class="sidebar-divider hi "></li>
        <li class="sidebar-item">
 <span class="menu-text">MODEL INVENTORY</span>
  </li>
        <li class="sidebar-item sidebar-item-section">
      <div class="sidebar-item-container"> 
            <a href="../../guide/model-inventory/working-with-model-inventory.html" class="sidebar-item-text sidebar-link">
 <span class="menu-text">Working with the model inventory</span></a>
          <a class="sidebar-item-toggle text-start collapsed" data-bs-toggle="collapse" data-bs-target="#" role="navigation" aria-expanded="false" aria-label="Toggle section">
            <i class="bi bi-chevron-right ms-2"></i>
          </a> 
      </div>
      <ul id="" class="collapse list-unstyled sidebar-section depth1 ">  
          <li class="sidebar-item">
  <div class="sidebar-item-container"> 
  <a href="../../guide/model-inventory/register-models-in-inventory.html" class="sidebar-item-text sidebar-link">
 <span class="menu-text">Register models in the inventory</span></a>
  </div>
</li>
          <li class="sidebar-item">
  <div class="sidebar-item-container"> 
  <a href="../../guide/model-inventory/customize-model-inventory-layout.html" class="sidebar-item-text sidebar-link">
 <span class="menu-text">Customize model inventory layout</span></a>
  </div>
</li>
          <li class="sidebar-item">
  <div class="sidebar-item-container"> 
  <a href="../../guide/model-inventory/edit-model-inventory-fields.html" class="sidebar-item-text sidebar-link">
 <span class="menu-text">Edit model inventory fields</span></a>
  </div>
</li>
      </ul>
  </li>
        <li class="sidebar-item">
  <div class="sidebar-item-container"> 
  <a href="../../guide/model-inventory/manage-inventory-custom-fields.html" class="sidebar-item-text sidebar-link">
 <span class="menu-text">Manage inventory custom fields</span></a>
  </div>
</li>
        <li class="px-0"><hr class="sidebar-divider hi "></li>
        <li class="sidebar-item">
 <span class="menu-text">MODEL DOCUMENTATION</span>
  </li>
        <li class="sidebar-item sidebar-item-section">
      <div class="sidebar-item-container"> 
            <a href="../../guide/model-documentation/working-with-documentation-templates.html" class="sidebar-item-text sidebar-link">
 <span class="menu-text">Working with documentation templates</span></a>
          <a class="sidebar-item-toggle text-start collapsed" data-bs-toggle="collapse" data-bs-target="#" role="navigation" aria-expanded="false" aria-label="Toggle section">
            <i class="bi bi-chevron-right ms-2"></i>
          </a> 
      </div>
      <ul id="" class="collapse list-unstyled sidebar-section depth1 ">  
          <li class="sidebar-item">
  <div class="sidebar-item-container"> 
  <a href="../../guide/model-documentation/view-documentation-templates.html" class="sidebar-item-text sidebar-link">
 <span class="menu-text">View documentation templates</span></a>
  </div>
</li>
          <li class="sidebar-item">
  <div class="sidebar-item-container"> 
  <a href="../../guide/model-documentation/customize-documentation-templates.html" class="sidebar-item-text sidebar-link">
 <span class="menu-text">Customize documentation templates</span></a>
  </div>
</li>
          <li class="sidebar-item">
  <div class="sidebar-item-container"> 
  <a href="../../guide/model-documentation/swap-documentation-templates.html" class="sidebar-item-text sidebar-link">
 <span class="menu-text">Swap documentation templates</span></a>
  </div>
</li>
      </ul>
  </li>
        <li class="sidebar-item sidebar-item-section">
      <div class="sidebar-item-container"> 
            <a href="../../guide/model-documentation/working-with-model-documentation.html" class="sidebar-item-text sidebar-link">
 <span class="menu-text">Working with model documentation</span></a>
          <a class="sidebar-item-toggle text-start" data-bs-toggle="collapse" data-bs-target="#" role="navigation" aria-expanded="true" aria-label="Toggle section">
            <i class="bi bi-chevron-right ms-2"></i>
          </a> 
      </div>
      <ul id="" class="collapse list-unstyled sidebar-section depth1 show">  
          <li class="sidebar-item">
  <div class="sidebar-item-container"> 
  <a href="../../guide/model-documentation/view-documentation-guidelines.html" class="sidebar-item-text sidebar-link">
 <span class="menu-text">View documentation guidelines</span></a>
  </div>
</li>
          <li class="sidebar-item">
  <div class="sidebar-item-container"> 
  <a href="../../guide/model-documentation/work-with-content-blocks.html" class="sidebar-item-text sidebar-link">
 <span class="menu-text">Work with content blocks</span></a>
  </div>
</li>
          <li class="sidebar-item">
  <div class="sidebar-item-container"> 
  <a href="../../guide/model-documentation/assign-documentation-section-statuses.html" class="sidebar-item-text sidebar-link">
 <span class="menu-text">Assign section statuses</span></a>
  </div>
</li>
          <li class="sidebar-item">
  <div class="sidebar-item-container"> 
  <a href="../../guide/model-documentation/collaborate-with-others.html" class="sidebar-item-text sidebar-link">
 <span class="menu-text">Collaborate with others</span></a>
  </div>
</li>
          <li class="sidebar-item">
  <div class="sidebar-item-container"> 
  <a href="../../guide/model-documentation/view-documentation-activity.html" class="sidebar-item-text sidebar-link">
 <span class="menu-text">View documentation activity</span></a>
  </div>
</li>
          <li class="sidebar-item">
  <div class="sidebar-item-container"> 
  <a href="../../guide/model-documentation/submit-for-approval.html" class="sidebar-item-text sidebar-link active">
 <span class="menu-text">Submit for approval</span></a>
  </div>
</li>
      </ul>
  </li>
        <li class="sidebar-item">
  <div class="sidebar-item-container"> 
  <a href="../../guide/model-documentation/export-documentation.html" class="sidebar-item-text sidebar-link">
 <span class="menu-text">Export documentation</span></a>
  </div>
</li>
        <li class="px-0"><hr class="sidebar-divider hi "></li>
        <li class="sidebar-item">
 <span class="menu-text">MODEL VALIDATION</span>
  </li>
        <li class="sidebar-item sidebar-item-section">
      <div class="sidebar-item-container"> 
            <a href="../../guide/model-validation/preparing-validation-reports.html" class="sidebar-item-text sidebar-link">
 <span class="menu-text">Preparing validation reports</span></a>
          <a class="sidebar-item-toggle text-start collapsed" data-bs-toggle="collapse" data-bs-target="#" role="navigation" aria-expanded="false" aria-label="Toggle section">
            <i class="bi bi-chevron-right ms-2"></i>
          </a> 
      </div>
      <ul id="" class="collapse list-unstyled sidebar-section depth1 ">  
          <li class="sidebar-item">
  <div class="sidebar-item-container"> 
  <a href="../../guide/model-validation/view-validation-guidelines.html" class="sidebar-item-text sidebar-link">
 <span class="menu-text">View validation guidelines</span></a>
  </div>
</li>
          <li class="sidebar-item">
  <div class="sidebar-item-container"> 
  <a href="../../guide/model-validation/review-model-documentation.html" class="sidebar-item-text sidebar-link">
 <span class="menu-text">Review model documentation</span></a>
  </div>
</li>
          <li class="sidebar-item">
  <div class="sidebar-item-container"> 
  <a href="../../guide/model-validation/assess-compliance.html" class="sidebar-item-text sidebar-link">
 <span class="menu-text">Assess compliance</span></a>
  </div>
</li>
          <li class="sidebar-item">
  <div class="sidebar-item-container"> 
  <a href="../../guide/model-documentation/work-with-content-blocks.html" class="sidebar-item-text sidebar-link">
 <span class="menu-text">Work with content blocks</span></a>
  </div>
</li>
          <li class="sidebar-item">
  <div class="sidebar-item-container"> 
  <a href="../../guide/model-documentation/collaborate-with-others.html" class="sidebar-item-text sidebar-link">
 <span class="menu-text">Collaborate with others</span></a>
  </div>
</li>
          <li class="sidebar-item">
  <div class="sidebar-item-container"> 
  <a href="../../guide/model-documentation/submit-for-approval.html" class="sidebar-item-text sidebar-link">
 <span class="menu-text">Submit for approval</span></a>
  </div>
</li>
      </ul>
  </li>
        <li class="sidebar-item">
  <div class="sidebar-item-container"> 
  <a href="../../guide/model-validation/work-with-model-findings.html" class="sidebar-item-text sidebar-link">
 <span class="menu-text">Work with model findings</span></a>
  </div>
</li>
        <li class="sidebar-item">
  <div class="sidebar-item-container"> 
  <a href="../../guide/model-validation/view-reports.html" class="sidebar-item-text sidebar-link">
 <span class="menu-text">View reports</span></a>
  </div>
</li>
        <li class="sidebar-item">
  <div class="sidebar-item-container"> 
  <a href="../../guide/model-documentation/export-documentation.html" class="sidebar-item-text sidebar-link">
 <span class="menu-text">Export documentation</span></a>
  </div>
</li>
        <li class="px-0"><hr class="sidebar-divider hi "></li>
        <li class="sidebar-item">
 <span class="menu-text">MONITORING</span>
  </li>
        <li class="sidebar-item sidebar-item-section">
      <div class="sidebar-item-container"> 
            <a href="../../guide/monitoring/ongoing-monitoring.html" class="sidebar-item-text sidebar-link">
 <span class="menu-text">Ongoing monitoring</span></a>
          <a class="sidebar-item-toggle text-start collapsed" data-bs-toggle="collapse" data-bs-target="#" role="navigation" aria-expanded="false" aria-label="Toggle section">
            <i class="bi bi-chevron-right ms-2"></i>
          </a> 
      </div>
      <ul id="" class="collapse list-unstyled sidebar-section depth1 ">  
          <li class="sidebar-item">
  <div class="sidebar-item-container"> 
  <a href="../../guide/monitoring/enable-monitoring.html" class="sidebar-item-text sidebar-link">
 <span class="menu-text">Enable monitoring</span></a>
  </div>
</li>
          <li class="sidebar-item">
  <div class="sidebar-item-container"> 
  <a href="../../guide/monitoring/review-monitoring-results.html" class="sidebar-item-text sidebar-link">
 <span class="menu-text">Review monitoring results</span></a>
  </div>
</li>
      </ul>
  </li>
    </ul>
    </div>
</nav>
<div id="quarto-sidebar-glass" class="quarto-sidebar-collapse-item" data-bs-toggle="collapse" data-bs-target=".quarto-sidebar-collapse-item"></div>
<!-- margin-sidebar -->
    <div id="quarto-margin-sidebar" class="sidebar margin-sidebar">
        <nav id="TOC" role="doc-toc" class="toc-active">
    <h2 id="toc-title">On this page</h2>
   
  <ul>
  <li><a href="#prerequisites" id="toc-prerequisites" class="nav-link active" data-scroll-target="#prerequisites">Prerequisites</a></li>
  <li><a href="#verify-the-workflow-and-view-current-status" id="toc-verify-the-workflow-and-view-current-status" class="nav-link" data-scroll-target="#verify-the-workflow-and-view-current-status">Verify the workflow and view current status</a></li>
  <li><a href="#advance-documentation-or-reports-in-the-workflow" id="toc-advance-documentation-or-reports-in-the-workflow" class="nav-link" data-scroll-target="#advance-documentation-or-reports-in-the-workflow">Advance documentation or reports in the workflow</a></li>
  </ul>
<div class="toc-actions"><ul><li><a href="https://github.com/validmind/documentation/edit/main/site/guide/model-documentation/submit-for-approval.qmd" class="toc-action"><i class="bi bi-github"></i>Edit this page</a></li><li><a href="https://github.com/validmind/documentation/issues/new" class="toc-action"><i class="bi empty"></i>Report an issue</a></li></ul></div></nav>
    </div>
<!-- main -->
<main class="content page-columns page-full" id="quarto-document-content">

<header id="title-block-header" class="quarto-title-block default"><nav class="quarto-page-breadcrumbs quarto-title-breadcrumbs d-none d-lg-block" aria-label="breadcrumb"><ol class="breadcrumb"><li class="breadcrumb-item"><a href="../../guide/model-documentation/working-with-model-documentation.html">Working with model documentation</a></li><li class="breadcrumb-item"><a href="../../guide/model-documentation/submit-for-approval.html">Submit for approval</a></li></ol></nav>
<div class="quarto-title">
<h1 class="title">Submit for approval</h1>
</div>



<div class="quarto-title-meta">

    
    <div>
    <div class="quarto-title-meta-heading">Published</div>
    <div class="quarto-title-meta-contents">
<<<<<<< HEAD
      <p class="date">August 7, 2024</p>
=======
      <p class="date">August 16, 2024</p>
>>>>>>> 088ced26
    </div>
  </div>
  
    
  </div>
  


</header>


<p>When you’re ready, verify the approval workflow, and then submit your model documentation or validation report for approval.</p>
<section id="prerequisites" class="level2 prereq page-columns page-full">
<h2 class="anchored" data-anchor-id="prerequisites">Prerequisites</h2>
<ul class="task-list">
<li><label><input type="checkbox" checked=""><a href="../../guide/configuration/log-in-to-validmind.html">You are logged in to ValidMind.</a></label></li>
<li><label><input type="checkbox" checked="">The model you are documenting is registered in the model inventory.<a href="#fn1" class="footnote-ref" id="fnref1" role="doc-noteref"><sup>1</sup></a></label></li>
<li><label><input type="checkbox" checked="">The approval workflow has been configured by an administrator.<a href="#fn2" class="footnote-ref" id="fnref2" role="doc-noteref"><sup>2</sup></a></label></li>
<li><label><input type="checkbox" checked="">You are a <code>Developer</code> or <code>Validator</code>, or assigned another role with sufficient permissions to perform the tasks in this guide.<a href="#fn3" class="footnote-ref" id="fnref3" role="doc-noteref"><sup>3</sup></a></label></li>
</ul>
<div class="no-row-height column-margin column-container"><div id="fn1"><p><sup>1</sup>&nbsp;<a href="../../guide/model-inventory/register-models-in-inventory.html">Register models in the inventory</a></p></div><div id="fn2"><p><sup>2</sup>&nbsp;<a href="../../guide/model-workflows/set-up-model-workflows.html">Set up model workflows</a></p></div><div id="fn3"><p><sup>3</sup>&nbsp;<a href="../../guide/configuration/manage-permissions.html">Manage permissions</a></p></div></div><div class="callout callout-style-simple callout-none no-icon callout-titled" title="To configure workflow states and transitions, you must have sufficient workflow permissions.">
<div class="callout-header d-flex align-content-center">
<div class="callout-icon-container">
<i class="callout-icon no-icon"></i>
</div>
<div class="callout-title-container flex-fill">
To configure workflow states and transitions, you must have sufficient workflow permissions.
</div>
</div>
<div class="callout-body-container callout-body">
<p>By default, the <code>Customer Admin</code> role has these permissions.</p>
</div>
</div>
</section>
<section id="verify-the-workflow-and-view-current-status" class="level2">
<h2 class="anchored" data-anchor-id="verify-the-workflow-and-view-current-status">Verify the workflow and view current status</h2>
<ol type="1">
<<<<<<< HEAD
<li><p><a href="../../guide/configuration/log-in-to-validmind.html">Log in to ValidMind</a>.</p></li>
=======
>>>>>>> 088ced26
<li><p>In the left sidebar, click <strong>Model Inventory</strong>.</p></li>
<li><p>Select a model by clicking on it or <a href="../../guide/model-inventory/working-with-model-inventory.html#search-filter-and-sort-models">find your model by applying a filter or searching for it</a>.</p></li>
<li><p>In the left sidebar that appears for your model, click <strong>Documentation</strong>.</p>
<p>The current status of the project is displayed under <span class="smallcaps">document status</span>.</p>
<p>For example:</p>
<ul>
<li><code>In Documentation</code> means that the model is currently being documented and can be submitted for validation next.</li>
<li><code>In Validation</code> means that the model is currently being validated and can be submitted for review and then approval.</li>
</ul></li>
<li><p>Click <strong><i class="fa-solid fa-arrow-right-arrow-left" aria-label="arrow-right-arrow-left"></i> See Workflow</strong> to visualize the entire workflow that this model will go through.</p>
<p><img src="workflow.png" class="img-fluid" style="width:85.0%" alt="A summary view of the workflow steps that a model must go through, from initial documentation, to validation, review, and approval"></p></li>
</ol>
</section>
<section id="advance-documentation-or-reports-in-the-workflow" class="level2">
<h2 class="anchored" data-anchor-id="advance-documentation-or-reports-in-the-workflow">Advance documentation or reports in the workflow</h2>
<p>For you to be able to transition through the approval workflow, your model documentation or validation report must have completed all required workflow steps.</p>
<p>For example, you cannot submit a validation report for review until the model documentation itself has been submitted.</p>
<ol type="1">
<<<<<<< HEAD
<li><p><a href="../../guide/configuration/log-in-to-validmind.html">Log in to ValidMind</a>.</p></li>
=======
>>>>>>> 088ced26
<li><p>In the left sidebar, click <strong>Model Inventory</strong>.</p></li>
<li><p>Select a model by clicking on it or <a href="../../guide/model-inventory/working-with-model-inventory.html#search-filter-and-sort-models">find your model by applying a filter or searching for it</a>.</p></li>
<li><p>In the left sidebar that appears for your model, click <strong>Documentation</strong>.</p></li>
<li><p>If an action is available to your role, you’ll see it listed under your document status under your <strong>Documentation</strong> or <strong>Validation Report</strong>.</p>
<p>Initiate the transition from the current state to the next workflow state.</p>
<p>Examples:</p>
<ul>
<li><strong>To submit model documentation for validation</strong> — Click <code>Ready for Validation</code> to indicate that a model developer has completed the initial model documentation and is ready to have it validated. Add any notes that need to be included and then click <strong>Ready for Validation</strong>.</li>
<li><strong>To submit validation reports for review and approval</strong> — Click <code>Ready for Review</code> to indicate that you have completed your initial model validation report, fill in the mandatory notes, and submit.</li>
<li><strong>To request revisions to model documentation or validation reports</strong> — Click <strong>Request Revision</strong>, fill in the mandatory notes to explain the changes that are required, and submit.</li>
<li><strong>To have your model documentation and validation report approved</strong> — Click <strong>Ready for Approval</strong>, fill in the mandatory notes, and submit.</li>
</ul></li>
</ol>
<!-- FOOTNOTES -->


</section>


</main> <!-- /main -->
<script id="quarto-html-after-body" type="application/javascript">
window.document.addEventListener("DOMContentLoaded", function (event) {
  const toggleBodyColorMode = (bsSheetEl) => {
    const mode = bsSheetEl.getAttribute("data-mode");
    const bodyEl = window.document.querySelector("body");
    if (mode === "dark") {
      bodyEl.classList.add("quarto-dark");
      bodyEl.classList.remove("quarto-light");
    } else {
      bodyEl.classList.add("quarto-light");
      bodyEl.classList.remove("quarto-dark");
    }
  }
  const toggleBodyColorPrimary = () => {
    const bsSheetEl = window.document.querySelector("link#quarto-bootstrap");
    if (bsSheetEl) {
      toggleBodyColorMode(bsSheetEl);
    }
  }
  toggleBodyColorPrimary();  
  const icon = "";
  const anchorJS = new window.AnchorJS();
  anchorJS.options = {
    placement: 'right',
    icon: icon
  };
  anchorJS.add('.anchored');
  const isCodeAnnotation = (el) => {
    for (const clz of el.classList) {
      if (clz.startsWith('code-annotation-')) {                     
        return true;
      }
    }
    return false;
  }
  const onCopySuccess = function(e) {
    // button target
    const button = e.trigger;
    // don't keep focus
    button.blur();
    // flash "checked"
    button.classList.add('code-copy-button-checked');
    var currentTitle = button.getAttribute("title");
    button.setAttribute("title", "Copied!");
    let tooltip;
    if (window.bootstrap) {
      button.setAttribute("data-bs-toggle", "tooltip");
      button.setAttribute("data-bs-placement", "left");
      button.setAttribute("data-bs-title", "Copied!");
      tooltip = new bootstrap.Tooltip(button, 
        { trigger: "manual", 
          customClass: "code-copy-button-tooltip",
          offset: [0, -8]});
      tooltip.show();    
    }
    setTimeout(function() {
      if (tooltip) {
        tooltip.hide();
        button.removeAttribute("data-bs-title");
        button.removeAttribute("data-bs-toggle");
        button.removeAttribute("data-bs-placement");
      }
      button.setAttribute("title", currentTitle);
      button.classList.remove('code-copy-button-checked');
    }, 1000);
    // clear code selection
    e.clearSelection();
  }
  const getTextToCopy = function(trigger) {
      const codeEl = trigger.previousElementSibling.cloneNode(true);
      for (const childEl of codeEl.children) {
        if (isCodeAnnotation(childEl)) {
          childEl.remove();
        }
      }
      return codeEl.innerText;
  }
  const clipboard = new window.ClipboardJS('.code-copy-button:not([data-in-quarto-modal])', {
    text: getTextToCopy
  });
  clipboard.on('success', onCopySuccess);
  if (window.document.getElementById('quarto-embedded-source-code-modal')) {
    // For code content inside modals, clipBoardJS needs to be initialized with a container option
    // TODO: Check when it could be a function (https://github.com/zenorocha/clipboard.js/issues/860)
    const clipboardModal = new window.ClipboardJS('.code-copy-button[data-in-quarto-modal]', {
      text: getTextToCopy,
      container: window.document.getElementById('quarto-embedded-source-code-modal')
    });
    clipboardModal.on('success', onCopySuccess);
  }
    var localhostRegex = new RegExp(/^(?:http|https):\/\/localhost\:?[0-9]*\//);
    var mailtoRegex = new RegExp(/^mailto:/);
      var filterRegex = new RegExp('/' + window.location.host + '/');
    var isInternal = (href) => {
        return filterRegex.test(href) || localhostRegex.test(href) || mailtoRegex.test(href);
    }
    // Inspect non-navigation links and adorn them if external
 	var links = window.document.querySelectorAll('a[href]:not(.nav-link):not(.navbar-brand):not(.toc-action):not(.sidebar-link):not(.sidebar-item-toggle):not(.pagination-link):not(.no-external):not([aria-hidden]):not(.dropdown-item):not(.quarto-navigation-tool):not(.about-link)');
    for (var i=0; i<links.length; i++) {
      const link = links[i];
      if (!isInternal(link.href)) {
        // undo the damage that might have been done by quarto-nav.js in the case of
        // links that we want to consider external
        if (link.dataset.originalHref !== undefined) {
          link.href = link.dataset.originalHref;
        }
          // target, if specified
          link.setAttribute("target", "_blank");
          if (link.getAttribute("rel") === null) {
            link.setAttribute("rel", "noopener");
          }
          // default icon
          link.classList.add("external");
      }
    }
  function tippyHover(el, contentFn, onTriggerFn, onUntriggerFn) {
    const config = {
      allowHTML: true,
      maxWidth: 500,
      delay: 100,
      arrow: false,
      appendTo: function(el) {
          return el.parentElement;
      },
      interactive: true,
      interactiveBorder: 10,
      theme: 'quarto',
      placement: 'bottom-start',
    };
    if (contentFn) {
      config.content = contentFn;
    }
    if (onTriggerFn) {
      config.onTrigger = onTriggerFn;
    }
    if (onUntriggerFn) {
      config.onUntrigger = onUntriggerFn;
    }
    window.tippy(el, config); 
  }
  const noterefs = window.document.querySelectorAll('a[role="doc-noteref"]');
  for (var i=0; i<noterefs.length; i++) {
    const ref = noterefs[i];
    tippyHover(ref, function() {
      // use id or data attribute instead here
      let href = ref.getAttribute('data-footnote-href') || ref.getAttribute('href');
      try { href = new URL(href).hash; } catch {}
      const id = href.replace(/^#\/?/, "");
      const note = window.document.getElementById(id);
      if (note) {
        return note.innerHTML;
      } else {
        return "";
      }
    });
  }
  const xrefs = window.document.querySelectorAll('a.quarto-xref');
  const processXRef = (id, note) => {
    // Strip column container classes
    const stripColumnClz = (el) => {
      el.classList.remove("page-full", "page-columns");
      if (el.children) {
        for (const child of el.children) {
          stripColumnClz(child);
        }
      }
    }
    stripColumnClz(note)
    if (id === null || id.startsWith('sec-')) {
      // Special case sections, only their first couple elements
      const container = document.createElement("div");
      if (note.children && note.children.length > 2) {
        container.appendChild(note.children[0].cloneNode(true));
        for (let i = 1; i < note.children.length; i++) {
          const child = note.children[i];
          if (child.tagName === "P" && child.innerText === "") {
            continue;
          } else {
            container.appendChild(child.cloneNode(true));
            break;
          }
        }
        if (window.Quarto?.typesetMath) {
          window.Quarto.typesetMath(container);
        }
        return container.innerHTML
      } else {
        if (window.Quarto?.typesetMath) {
          window.Quarto.typesetMath(note);
        }
        return note.innerHTML;
      }
    } else {
      // Remove any anchor links if they are present
      const anchorLink = note.querySelector('a.anchorjs-link');
      if (anchorLink) {
        anchorLink.remove();
      }
      if (window.Quarto?.typesetMath) {
        window.Quarto.typesetMath(note);
      }
      // TODO in 1.5, we should make sure this works without a callout special case
      if (note.classList.contains("callout")) {
        return note.outerHTML;
      } else {
        return note.innerHTML;
      }
    }
  }
  for (var i=0; i<xrefs.length; i++) {
    const xref = xrefs[i];
    tippyHover(xref, undefined, function(instance) {
      instance.disable();
      let url = xref.getAttribute('href');
      let hash = undefined; 
      if (url.startsWith('#')) {
        hash = url;
      } else {
        try { hash = new URL(url).hash; } catch {}
      }
      if (hash) {
        const id = hash.replace(/^#\/?/, "");
        const note = window.document.getElementById(id);
        if (note !== null) {
          try {
            const html = processXRef(id, note.cloneNode(true));
            instance.setContent(html);
          } finally {
            instance.enable();
            instance.show();
          }
        } else {
          // See if we can fetch this
          fetch(url.split('#')[0])
          .then(res => res.text())
          .then(html => {
            const parser = new DOMParser();
            const htmlDoc = parser.parseFromString(html, "text/html");
            const note = htmlDoc.getElementById(id);
            if (note !== null) {
              const html = processXRef(id, note);
              instance.setContent(html);
            } 
          }).finally(() => {
            instance.enable();
            instance.show();
          });
        }
      } else {
        // See if we can fetch a full url (with no hash to target)
        // This is a special case and we should probably do some content thinning / targeting
        fetch(url)
        .then(res => res.text())
        .then(html => {
          const parser = new DOMParser();
          const htmlDoc = parser.parseFromString(html, "text/html");
          const note = htmlDoc.querySelector('main.content');
          if (note !== null) {
            // This should only happen for chapter cross references
            // (since there is no id in the URL)
            // remove the first header
            if (note.children.length > 0 && note.children[0].tagName === "HEADER") {
              note.children[0].remove();
            }
            const html = processXRef(null, note);
            instance.setContent(html);
          } 
        }).finally(() => {
          instance.enable();
          instance.show();
        });
      }
    }, function(instance) {
    });
  }
      let selectedAnnoteEl;
      const selectorForAnnotation = ( cell, annotation) => {
        let cellAttr = 'data-code-cell="' + cell + '"';
        let lineAttr = 'data-code-annotation="' +  annotation + '"';
        const selector = 'span[' + cellAttr + '][' + lineAttr + ']';
        return selector;
      }
      const selectCodeLines = (annoteEl) => {
        const doc = window.document;
        const targetCell = annoteEl.getAttribute("data-target-cell");
        const targetAnnotation = annoteEl.getAttribute("data-target-annotation");
        const annoteSpan = window.document.querySelector(selectorForAnnotation(targetCell, targetAnnotation));
        const lines = annoteSpan.getAttribute("data-code-lines").split(",");
        const lineIds = lines.map((line) => {
          return targetCell + "-" + line;
        })
        let top = null;
        let height = null;
        let parent = null;
        if (lineIds.length > 0) {
            //compute the position of the single el (top and bottom and make a div)
            const el = window.document.getElementById(lineIds[0]);
            top = el.offsetTop;
            height = el.offsetHeight;
            parent = el.parentElement.parentElement;
          if (lineIds.length > 1) {
            const lastEl = window.document.getElementById(lineIds[lineIds.length - 1]);
            const bottom = lastEl.offsetTop + lastEl.offsetHeight;
            height = bottom - top;
          }
          if (top !== null && height !== null && parent !== null) {
            // cook up a div (if necessary) and position it 
            let div = window.document.getElementById("code-annotation-line-highlight");
            if (div === null) {
              div = window.document.createElement("div");
              div.setAttribute("id", "code-annotation-line-highlight");
              div.style.position = 'absolute';
              parent.appendChild(div);
            }
            div.style.top = top - 2 + "px";
            div.style.height = height + 4 + "px";
            div.style.left = 0;
            let gutterDiv = window.document.getElementById("code-annotation-line-highlight-gutter");
            if (gutterDiv === null) {
              gutterDiv = window.document.createElement("div");
              gutterDiv.setAttribute("id", "code-annotation-line-highlight-gutter");
              gutterDiv.style.position = 'absolute';
              const codeCell = window.document.getElementById(targetCell);
              const gutter = codeCell.querySelector('.code-annotation-gutter');
              gutter.appendChild(gutterDiv);
            }
            gutterDiv.style.top = top - 2 + "px";
            gutterDiv.style.height = height + 4 + "px";
          }
          selectedAnnoteEl = annoteEl;
        }
      };
      const unselectCodeLines = () => {
        const elementsIds = ["code-annotation-line-highlight", "code-annotation-line-highlight-gutter"];
        elementsIds.forEach((elId) => {
          const div = window.document.getElementById(elId);
          if (div) {
            div.remove();
          }
        });
        selectedAnnoteEl = undefined;
      };
        // Handle positioning of the toggle
    window.addEventListener(
      "resize",
      throttle(() => {
        elRect = undefined;
        if (selectedAnnoteEl) {
          selectCodeLines(selectedAnnoteEl);
        }
      }, 10)
    );
    function throttle(fn, ms) {
    let throttle = false;
    let timer;
      return (...args) => {
        if(!throttle) { // first call gets through
            fn.apply(this, args);
            throttle = true;
        } else { // all the others get throttled
            if(timer) clearTimeout(timer); // cancel #2
            timer = setTimeout(() => {
              fn.apply(this, args);
              timer = throttle = false;
            }, ms);
        }
      };
    }
      // Attach click handler to the DT
      const annoteDls = window.document.querySelectorAll('dt[data-target-cell]');
      for (const annoteDlNode of annoteDls) {
        annoteDlNode.addEventListener('click', (event) => {
          const clickedEl = event.target;
          if (clickedEl !== selectedAnnoteEl) {
            unselectCodeLines();
            const activeEl = window.document.querySelector('dt[data-target-cell].code-annotation-active');
            if (activeEl) {
              activeEl.classList.remove('code-annotation-active');
            }
            selectCodeLines(clickedEl);
            clickedEl.classList.add('code-annotation-active');
          } else {
            // Unselect the line
            unselectCodeLines();
            clickedEl.classList.remove('code-annotation-active');
          }
        });
      }
  const findCites = (el) => {
    const parentEl = el.parentElement;
    if (parentEl) {
      const cites = parentEl.dataset.cites;
      if (cites) {
        return {
          el,
          cites: cites.split(' ')
        };
      } else {
        return findCites(el.parentElement)
      }
    } else {
      return undefined;
    }
  };
  var bibliorefs = window.document.querySelectorAll('a[role="doc-biblioref"]');
  for (var i=0; i<bibliorefs.length; i++) {
    const ref = bibliorefs[i];
    const citeInfo = findCites(ref);
    if (citeInfo) {
      tippyHover(citeInfo.el, function() {
        var popup = window.document.createElement('div');
        citeInfo.cites.forEach(function(cite) {
          var citeDiv = window.document.createElement('div');
          citeDiv.classList.add('hanging-indent');
          citeDiv.classList.add('csl-entry');
          var biblioDiv = window.document.getElementById('ref-' + cite);
          if (biblioDiv) {
            citeDiv.innerHTML = biblioDiv.innerHTML;
          }
          popup.appendChild(citeDiv);
        });
        return popup.innerHTML;
      });
    }
  }
});
</script>
<nav class="page-navigation">
  <div class="nav-page nav-page-previous">
      <a href="../../guide/model-documentation/view-documentation-activity.html" class="pagination-link" aria-label="View documentation activity">
        <i class="bi bi-arrow-left-short"></i> <span class="nav-page-text">View documentation activity</span>
      </a>          
  </div>
  <div class="nav-page nav-page-next">
      <a href="../../guide/model-documentation/export-documentation.html" class="pagination-link" aria-label="Export documentation">
        <span class="nav-page-text">Export documentation</span> <i class="bi bi-arrow-right-short"></i>
      </a>
  </div>
</nav>
</div> <!-- /content -->
<footer class="footer">
  <div class="nav-footer">
    <div class="nav-footer-left">
<p>© Copyright 2023-2024 ValidMind Inc.&nbsp;All Rights Reserved.</p>
</div>   
    <div class="nav-footer-center">

<div class="toc-actions d-sm-block d-md-none"><ul><li><a href="https://github.com/validmind/documentation/edit/main/site/guide/model-documentation/submit-for-approval.qmd" class="toc-action"><i class="bi bi-github"></i>Edit this page</a></li><li><a href="https://github.com/validmind/documentation/issues/new" class="toc-action"><i class="bi empty"></i>Report an issue</a></li></ul></div><div class="cookie-consent-footer"><a href="#" id="open_preferences_center">Cookie Preferences</a></div></div>
    <div class="nav-footer-right">
      <ul class="footer-items list-unstyled">
    <li class="nav-item">
    <a class="nav-link" href="https://validmind.com/" target="_blank">
<p>validmind.com <i class="fa-solid fa-external-link" aria-label="external-link"></i></p>
</a>
  </li>  
    <li class="nav-item">
    <a class="nav-link" href="https://validmind.com/privacy-policy/">
<p>Privacy Policy</p>
</a>
  </li>  
    <li class="nav-item">
    <a class="nav-link" href="https://validmind.com/terms-of-use/">
<p>Terms of Use</p>
</a>
  </li>  
    <li class="nav-item compact">
    <a class="nav-link" href="https://github.com/validmind/documentation">
      <i class="bi bi-github" role="img">
</i> 
    </a>
  </li>  
    <li class="nav-item compact">
    <a class="nav-link" href="https://www.linkedin.com/company/validmind/">
      <i class="bi bi-linkedin" role="img">
</i> 
    </a>
  </li>  
</ul>
    </div>
  </div>
</footer>




</body></html><|MERGE_RESOLUTION|>--- conflicted
+++ resolved
@@ -6,11 +6,7 @@
 
 <meta name="viewport" content="width=device-width, initial-scale=1.0, user-scalable=yes">
 
-<<<<<<< HEAD
-<meta name="dcterms.date" content="2024-08-07">
-=======
-<meta name="dcterms.date" content="2024-08-16">
->>>>>>> 088ced26
+<meta name="dcterms.date" content="2024-08-23">
 
 <title>Submit for approval – ValidMind</title>
 <style>
@@ -154,6 +150,10 @@
     <a class="dropdown-item" href="../../developer/model-documentation/supported-models.html">
  <span class="dropdown-text"><i class="fa-solid fa-cubes" aria-label="cubes"></i> Supported Models</span></a>
   </li>  
+        <li>
+    <a class="dropdown-item" href="../../developer/model-documentation/documenting-models.html">
+ <span class="dropdown-text"><i class="fa-solid fa-book-medical" aria-label="book-medical"></i> Documenting Models</span></a>
+  </li>  
         <li><hr class="dropdown-divider"></li>
         <li class="dropdown-header"><i class="fa-solid fa-vial" aria-label="vial"></i> TESTING</li>
         <li>
@@ -354,8 +354,8 @@
       <ul id="" class="collapse list-unstyled sidebar-section depth1 ">  
           <li class="sidebar-item">
   <div class="sidebar-item-container"> 
-  <a href="../../guide/model-workflows/customize-resource-statuses.html" class="sidebar-item-text sidebar-link">
- <span class="menu-text">Customize resource statuses</span></a>
+  <a href="../../guide/model-workflows/customize-model-lifecycle-statuses.html" class="sidebar-item-text sidebar-link">
+ <span class="menu-text">Customize lifecycle statuses</span></a>
   </div>
 </li>
           <li class="sidebar-item">
@@ -399,12 +399,29 @@
 </li>
       </ul>
   </li>
-        <li class="sidebar-item">
+        <li class="sidebar-item sidebar-item-section">
+      <div class="sidebar-item-container"> 
+            <a href="../../guide/model-inventory/managing-model-inventory.html" class="sidebar-item-text sidebar-link">
+ <span class="menu-text">Managing the model inventory</span></a>
+          <a class="sidebar-item-toggle text-start collapsed" data-bs-toggle="collapse" data-bs-target="#" role="navigation" aria-expanded="false" aria-label="Toggle section">
+            <i class="bi bi-chevron-right ms-2"></i>
+          </a> 
+      </div>
+      <ul id="" class="collapse list-unstyled sidebar-section depth1 ">  
+          <li class="sidebar-item">
+  <div class="sidebar-item-container"> 
+  <a href="../../guide/model-inventory/configure-model-interdependencies.html" class="sidebar-item-text sidebar-link">
+ <span class="menu-text">Configure model interdependencies</span></a>
+  </div>
+</li>
+          <li class="sidebar-item">
   <div class="sidebar-item-container"> 
   <a href="../../guide/model-inventory/manage-inventory-custom-fields.html" class="sidebar-item-text sidebar-link">
  <span class="menu-text">Manage inventory custom fields</span></a>
   </div>
 </li>
+      </ul>
+  </li>
         <li class="px-0"><hr class="sidebar-divider hi "></li>
         <li class="sidebar-item">
  <span class="menu-text">MODEL DOCUMENTATION</span>
@@ -495,6 +512,12 @@
         <li class="sidebar-item">
  <span class="menu-text">MODEL VALIDATION</span>
   </li>
+        <li class="sidebar-item">
+  <div class="sidebar-item-container"> 
+  <a href="../../guide/model-validation/manage-validation-guidelines.html" class="sidebar-item-text sidebar-link">
+ <span class="menu-text">Manage validation guidelines</span></a>
+  </div>
+</li>
         <li class="sidebar-item sidebar-item-section">
       <div class="sidebar-item-container"> 
             <a href="../../guide/model-validation/preparing-validation-reports.html" class="sidebar-item-text sidebar-link">
@@ -504,12 +527,6 @@
           </a> 
       </div>
       <ul id="" class="collapse list-unstyled sidebar-section depth1 ">  
-          <li class="sidebar-item">
-  <div class="sidebar-item-container"> 
-  <a href="../../guide/model-validation/view-validation-guidelines.html" class="sidebar-item-text sidebar-link">
- <span class="menu-text">View validation guidelines</span></a>
-  </div>
-</li>
           <li class="sidebar-item">
   <div class="sidebar-item-container"> 
   <a href="../../guide/model-validation/review-model-documentation.html" class="sidebar-item-text sidebar-link">
@@ -600,6 +617,7 @@
   <li><a href="#prerequisites" id="toc-prerequisites" class="nav-link active" data-scroll-target="#prerequisites">Prerequisites</a></li>
   <li><a href="#verify-the-workflow-and-view-current-status" id="toc-verify-the-workflow-and-view-current-status" class="nav-link" data-scroll-target="#verify-the-workflow-and-view-current-status">Verify the workflow and view current status</a></li>
   <li><a href="#advance-documentation-or-reports-in-the-workflow" id="toc-advance-documentation-or-reports-in-the-workflow" class="nav-link" data-scroll-target="#advance-documentation-or-reports-in-the-workflow">Advance documentation or reports in the workflow</a></li>
+  <li><a href="#whats-next" id="toc-whats-next" class="nav-link" data-scroll-target="#whats-next">What’s next</a></li>
   </ul>
 <div class="toc-actions"><ul><li><a href="https://github.com/validmind/documentation/edit/main/site/guide/model-documentation/submit-for-approval.qmd" class="toc-action"><i class="bi bi-github"></i>Edit this page</a></li><li><a href="https://github.com/validmind/documentation/issues/new" class="toc-action"><i class="bi empty"></i>Report an issue</a></li></ul></div></nav>
     </div>
@@ -619,11 +637,7 @@
     <div>
     <div class="quarto-title-meta-heading">Published</div>
     <div class="quarto-title-meta-contents">
-<<<<<<< HEAD
-      <p class="date">August 7, 2024</p>
-=======
-      <p class="date">August 16, 2024</p>
->>>>>>> 088ced26
+      <p class="date">August 23, 2024</p>
     </div>
   </div>
   
@@ -661,10 +675,6 @@
 <section id="verify-the-workflow-and-view-current-status" class="level2">
 <h2 class="anchored" data-anchor-id="verify-the-workflow-and-view-current-status">Verify the workflow and view current status</h2>
 <ol type="1">
-<<<<<<< HEAD
-<li><p><a href="../../guide/configuration/log-in-to-validmind.html">Log in to ValidMind</a>.</p></li>
-=======
->>>>>>> 088ced26
 <li><p>In the left sidebar, click <strong>Model Inventory</strong>.</p></li>
 <li><p>Select a model by clicking on it or <a href="../../guide/model-inventory/working-with-model-inventory.html#search-filter-and-sort-models">find your model by applying a filter or searching for it</a>.</p></li>
 <li><p>In the left sidebar that appears for your model, click <strong>Documentation</strong>.</p>
@@ -683,10 +693,6 @@
 <p>For you to be able to transition through the approval workflow, your model documentation or validation report must have completed all required workflow steps.</p>
 <p>For example, you cannot submit a validation report for review until the model documentation itself has been submitted.</p>
 <ol type="1">
-<<<<<<< HEAD
-<li><p><a href="../../guide/configuration/log-in-to-validmind.html">Log in to ValidMind</a>.</p></li>
-=======
->>>>>>> 088ced26
 <li><p>In the left sidebar, click <strong>Model Inventory</strong>.</p></li>
 <li><p>Select a model by clicking on it or <a href="../../guide/model-inventory/working-with-model-inventory.html#search-filter-and-sort-models">find your model by applying a filter or searching for it</a>.</p></li>
 <li><p>In the left sidebar that appears for your model, click <strong>Documentation</strong>.</p></li>
@@ -700,6 +706,13 @@
 <li><strong>To have your model documentation and validation report approved</strong> — Click <strong>Ready for Approval</strong>, fill in the mandatory notes, and submit.</li>
 </ul></li>
 </ol>
+</section>
+<section id="whats-next" class="level2">
+<h2 class="anchored" data-anchor-id="whats-next">What’s next</h2>
+<ul>
+<li><a href="../../guide/model-documentation/collaborate-with-others.html">Collaborate with others</a></li>
+<li><a href="../../guide/model-validation/review-model-documentation.html">Review model documentation</a></li>
+</ul>
 <!-- FOOTNOTES -->
 
 
