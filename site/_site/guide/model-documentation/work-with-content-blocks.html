<!DOCTYPE html>
<html xmlns="http://www.w3.org/1999/xhtml" lang="en" xml:lang="en"><head>

<meta charset="utf-8">
<meta name="generator" content="quarto-1.5.56">

<meta name="viewport" content="width=device-width, initial-scale=1.0, user-scalable=yes">

<<<<<<< HEAD
<meta name="dcterms.date" content="2024-08-07">
=======
<meta name="dcterms.date" content="2024-08-16">
>>>>>>> 088ced26

<title>Work with content blocks – ValidMind</title>
<style>
code{white-space: pre-wrap;}
span.smallcaps{font-variant: small-caps;}
div.columns{display: flex; gap: min(4vw, 1.5em);}
div.column{flex: auto; overflow-x: auto;}
div.hanging-indent{margin-left: 1.5em; text-indent: -1.5em;}
ul.task-list{list-style: none;}
ul.task-list li input[type="checkbox"] {
  width: 0.8em;
  margin: 0 0.8em 0.2em -1em; /* quarto-specific, see https://github.com/quarto-dev/quarto-cli/issues/4556 */ 
  vertical-align: middle;
}
</style>


<script src="../../site_libs/quarto-nav/quarto-nav.js"></script>
<script src="../../site_libs/clipboard/clipboard.min.js"></script>
<script src="../../site_libs/quarto-search/autocomplete.umd.js"></script>
<script src="../../site_libs/quarto-search/fuse.min.js"></script>
<script src="../../site_libs/quarto-search/quarto-search.js"></script>
<meta name="quarto:offset" content="../../">
<link href="../../guide/model-documentation/assign-documentation-section-statuses.html" rel="next">
<link href="../../guide/model-documentation/view-documentation-guidelines.html" rel="prev">
<link href="../../validmind.png" rel="icon" type="image/png">
<script src="../../site_libs/cookie-consent/cookie-consent.js"></script>
<link href="../../site_libs/cookie-consent/cookie-consent.css" rel="stylesheet">
<script src="../../site_libs/quarto-html/quarto.js"></script>
<script src="../../site_libs/quarto-html/popper.min.js"></script>
<script src="../../site_libs/quarto-html/tippy.umd.min.js"></script>
<script src="../../site_libs/quarto-html/anchor.min.js"></script>
<link href="../../site_libs/quarto-html/tippy.css" rel="stylesheet">
<link href="../../site_libs/quarto-html/quarto-syntax-highlighting.css" rel="stylesheet" id="quarto-text-highlighting-styles">
<script src="../../site_libs/bootstrap/bootstrap.min.js"></script>
<link href="../../site_libs/bootstrap/bootstrap-icons.css" rel="stylesheet">
<link href="../../site_libs/bootstrap/bootstrap.min.css" rel="stylesheet" id="quarto-bootstrap" data-mode="light">
<link href="../../site_libs/quarto-contrib/fontawesome6-0.1.0/all.css" rel="stylesheet">
<link href="../../site_libs/quarto-contrib/fontawesome6-0.1.0/latex-fontsize.css" rel="stylesheet">
<script id="quarto-search-options" type="application/json">{
  "location": "sidebar",
  "copy-button": false,
  "collapse-after": 3,
  "panel-placement": "start",
  "type": "textbox",
  "limit": 50,
  "keyboard-shortcut": [
    "f",
    "/",
    "s"
  ],
  "show-item-context": true,
  "language": {
    "search-no-results-text": "No results",
    "search-matching-documents-text": "matching documents",
    "search-copy-link-title": "Copy link to search",
    "search-hide-matches-text": "Hide additional matches",
    "search-more-match-text": "more match in this document",
    "search-more-matches-text": "more matches in this document",
    "search-clear-button-title": "Clear",
    "search-text-placeholder": "",
    "search-detached-cancel-button-title": "Cancel",
    "search-submit-button-title": "Submit",
    "search-label": "Search"
  }
}</script>
<script async="" src="https://www.googletagmanager.com/gtag/js?id=G-S46CKWPNSS"></script>

<script type="text/plain" cookie-consent="tracking">

window.dataLayer = window.dataLayer || [];
function gtag(){dataLayer.push(arguments);}
gtag('js', new Date());
gtag('config', 'G-S46CKWPNSS', { 'anonymize_ip': true});
</script>

<script type="text/javascript" charset="UTF-8">
document.addEventListener('DOMContentLoaded', function () {
cookieconsent.run({
  "notice_banner_type":"simple",
  "consent_type":"express",
  "palette":"light",
  "language":"en",
  "page_load_consent_levels":["strictly-necessary"],
  "notice_banner_reject_button_hide":false,
  "preferences_center_close_button_hide":false,
  "website_name":""
  ,
"language":"en"
  });
});
</script> 
  
<script type="text/javascript">
  window.heapReadyCb=window.heapReadyCb||[],window.heap=window.heap||[],heap.load=function(e,t){window.heap.envId=e,window.heap.clientConfig=t=t||{},window.heap.clientConfig.shouldFetchServerConfig=!1;var a=document.createElement("script");a.type="text/javascript",a.async=!0,a.src="https://cdn.us.heap-api.com/config/"+e+"/heap_config.js";var r=document.getElementsByTagName("script")[0];r.parentNode.insertBefore(a,r);var n=["init","startTracking","stopTracking","track","resetIdentity","identify","getSessionId","getUserId","getIdentity","addUserProperties","addEventProperties","removeEventProperty","clearEventProperties","addAccountProperties","addAdapter","addTransformer","addTransformerFn","onReady","addPageviewProperties","removePageviewProperty","clearPageviewProperties","trackPageview"],i=function(e){return function(){var t=Array.prototype.slice.call(arguments,0);window.heapReadyCb.push({name:e,fn:function(){heap[e]&&heap[e].apply(heap,t)}})}};for(var p=0;p<n.length;p++)heap[n[p]]=i(n[p])};
  heap.load("2282992095");
</script>


<link rel="stylesheet" href="../../styles.css">
</head>

<body class="nav-sidebar docked nav-fixed slimcontent">

<div id="quarto-search-results"></div>
  <header id="quarto-header" class="headroom fixed-top">
    <nav class="navbar navbar-expand-xl " data-bs-theme="dark">
      <div class="navbar-container container-fluid">
      <div class="navbar-brand-container mx-auto">
    <a href="../../index.html" class="navbar-brand navbar-brand-logo">
    <img src="../../about/ValidMind-logo-color.svg" alt="" class="navbar-logo">
    </a>
  </div>
          <button class="navbar-toggler" type="button" data-bs-toggle="collapse" data-bs-target="#navbarCollapse" aria-controls="navbarCollapse" role="menu" aria-expanded="false" aria-label="Toggle navigation" onclick="if (window.quartoToggleHeadroom) { window.quartoToggleHeadroom(); }">
  <span class="navbar-toggler-icon"></span>
</button>
          <div class="collapse navbar-collapse" id="navbarCollapse">
            <ul class="navbar-nav navbar-nav-scroll me-auto">
  <li class="nav-item">
    <a class="nav-link" href="../../about/overview.html"> 
<span class="menu-text">About</span></a>
  </li>  
  <li class="nav-item">
    <a class="nav-link" href="../../get-started/get-started.html"> 
<span class="menu-text">Get Started</span></a>
  </li>  
  <li class="nav-item">
    <a class="nav-link active" href="../../guide/guides.html" aria-current="page"> 
<span class="menu-text">Guides</span></a>
  </li>  
  <li class="nav-item dropdown ">
    <a class="nav-link dropdown-toggle" href="#" id="nav-menu-fa-cube--developer-framework" role="link" data-bs-toggle="dropdown" aria-expanded="false">
 <span class="menu-text"><i class="fa-solid fa-cube" aria-label="cube"></i> Developer Framework</span>
    </a>
    <ul class="dropdown-menu" aria-labelledby="nav-menu-fa-cube--developer-framework">    
        <li>
    <a class="dropdown-item" href="../../developer/get-started-developer-framework.html">
 <span class="dropdown-text"><i class="fa-solid fa-rocket" aria-label="rocket"></i> Get Started</span></a>
  </li>  
        <li>
    <a class="dropdown-item" href="../../developer/model-documentation/supported-models.html">
 <span class="dropdown-text"><i class="fa-solid fa-cubes" aria-label="cubes"></i> Supported Models</span></a>
  </li>  
        <li><hr class="dropdown-divider"></li>
        <li class="dropdown-header"><i class="fa-solid fa-vial" aria-label="vial"></i> TESTING</li>
        <li>
    <a class="dropdown-item" href="../../developer/model-testing/testing-overview.html">
 <span class="dropdown-text"><i class="fa-solid fa-flask-vial" aria-label="flask-vial"></i> Run Tests &amp; Test Suites</span></a>
  </li>  
        <li>
    <a class="dropdown-item" href="../../developer/model-testing/test-descriptions.html">
 <span class="dropdown-text"><i class="fa-solid fa-microscope" aria-label="microscope"></i> Test Descriptions</span></a>
  </li>  
        <li>
    <a class="dropdown-item" href="../../developer/model-testing/test-sandbox.html">
 <span class="dropdown-text"><i class="fa-solid fa-toolbox" aria-label="toolbox"></i> Test Sandbox (BETA)</span></a>
  </li>  
        <li><hr class="dropdown-divider"></li>
        <li class="dropdown-header"><i class="fa-solid fa-code" aria-label="code"></i> CODE SAMPLES</li>
        <li>
    <a class="dropdown-item" href="../../developer/samples-jupyter-notebooks.html">
 <span class="dropdown-text"><i class="fa-solid fa-book-open-reader" aria-label="book-open-reader"></i> All Code Samples · <code>LLM</code> · <code>NLP</code> · <code>Time Series</code> · <code>Etc.</code></span></a>
  </li>  
        <li>
    <a class="dropdown-item" href="../../notebooks.zip">
 <span class="dropdown-text"><i class="fa-solid fa-download" aria-label="download"></i> Download Code Samples · <code>notebooks.zip</code></span></a>
  </li>  
        <li>
    <a class="dropdown-item" href="https://jupyterhub.validmind.ai/">
 <span class="dropdown-text"><i class="fa-solid fa-hand-point-right" aria-label="hand-point-right"></i> Try it on Jupyter Hub <i class="fa-solid fa-hand-point-left" aria-label="hand-point-left"></i></span></a>
  </li>  
        <li><hr class="dropdown-divider"></li>
        <li class="dropdown-header"><i class="fa-solid fa-book" aria-label="book"></i> REFERENCE</li>
        <li>
    <a class="dropdown-item" href="../../validmind/validmind.html" target="_blank">
 <span class="dropdown-text"><i class="fa-solid fa-external-link" aria-label="external-link"></i> ValidMind Developer Framework</span></a>
  </li>  
    </ul>
  </li>
  <li class="nav-item">
    <a class="nav-link" href="../../faq/faq.html"> 
<span class="menu-text">FAQ</span></a>
  </li>  
  <li class="nav-item">
    <a class="nav-link" href="../../support/support.html"> 
<span class="menu-text">Support</span></a>
  </li>  
  <li class="nav-item">
    <a class="nav-link" href="https://validmind.com/" target="_blank"> 
<span class="menu-text">validmind.com <i class="fa-solid fa-external-link" aria-label="external-link"></i></span></a>
  </li>  
</ul>
          </div> <!-- /navcollapse -->
            <div class="quarto-navbar-tools">
</div>
      </div> <!-- /container-fluid -->
    </nav>
  <nav class="quarto-secondary-nav">
    <div class="container-fluid d-flex">
      <button type="button" class="quarto-btn-toggle btn" data-bs-toggle="collapse" role="button" data-bs-target=".quarto-sidebar-collapse-item" aria-controls="quarto-sidebar" aria-expanded="false" aria-label="Toggle sidebar navigation" onclick="if (window.quartoToggleHeadroom) { window.quartoToggleHeadroom(); }">
        <i class="bi bi-layout-text-sidebar-reverse"></i>
      </button>
        <nav class="quarto-page-breadcrumbs" aria-label="breadcrumb"><ol class="breadcrumb"><li class="breadcrumb-item"><a href="../../guide/model-documentation/working-with-model-documentation.html">Working with model documentation</a></li><li class="breadcrumb-item"><a href="../../guide/model-documentation/work-with-content-blocks.html">Work with content blocks</a></li></ol></nav>
        <a class="flex-grow-1" role="navigation" data-bs-toggle="collapse" data-bs-target=".quarto-sidebar-collapse-item" aria-controls="quarto-sidebar" aria-expanded="false" aria-label="Toggle sidebar navigation" onclick="if (window.quartoToggleHeadroom) { window.quartoToggleHeadroom(); }">      
        </a>
      <button type="button" class="btn quarto-search-button" aria-label="Search" onclick="window.quartoOpenSearch();">
        <i class="bi bi-search"></i>
      </button>
    </div>
  </nav>
  <div id="quarto-announcement" data-announcement-id="0f1a11ac13955650cb4bf3cb8718c185" class="alert alert-primary hidden"><div class="quarto-announcement-content">
<p><a href="../../training/training-overview.html"><strong><i class="fa-solid fa-graduation-cap" aria-label="graduation-cap"></i> ValidMind Academy</strong></a> — Try our training environment to explore what ValidMind has to offer</p>
</div><i class="bi bi-x-lg quarto-announcement-action"></i></div>
</header>
<!-- content -->
<div id="quarto-content" class="quarto-container page-columns page-rows-contents page-layout-article page-navbar">
<!-- sidebar -->
  <nav id="quarto-sidebar" class="sidebar collapse collapse-horizontal quarto-sidebar-collapse-item sidebar-navigation docked overflow-auto">
        <div class="mt-2 flex-shrink-0 align-items-center">
        <div class="sidebar-search">
        <div id="quarto-search" class="" title="Search"></div>
        </div>
        </div>
    <div class="sidebar-menu-container"> 
    <ul class="list-unstyled mt-1">
        <li class="sidebar-item">
  <div class="sidebar-item-container"> 
  <a href="../../guide/guides.html" class="sidebar-item-text sidebar-link">
 <span class="menu-text">Guides</span></a>
  </div>
</li>
        <li class="px-0"><hr class="sidebar-divider hi "></li>
        <li class="sidebar-item">
 <span class="menu-text">CONFIGURATION</span>
  </li>
        <li class="sidebar-item">
  <div class="sidebar-item-container"> 
  <a href="../../guide/configuration/log-in-to-validmind.html" class="sidebar-item-text sidebar-link">
 <span class="menu-text">Log in to ValidMind</span></a>
  </div>
</li>
        <li class="sidebar-item sidebar-item-section">
      <div class="sidebar-item-container"> 
            <a href="../../guide/configuration/managing-your-organization.html" class="sidebar-item-text sidebar-link">
 <span class="menu-text">Managing your organization</span></a>
          <a class="sidebar-item-toggle text-start collapsed" data-bs-toggle="collapse" data-bs-target="#" role="navigation" aria-expanded="false" aria-label="Toggle section">
            <i class="bi bi-chevron-right ms-2"></i>
          </a> 
      </div>
      <ul id="" class="collapse list-unstyled sidebar-section depth1 ">  
          <li class="sidebar-item">
  <div class="sidebar-item-container"> 
  <a href="../../guide/configuration/set-up-your-organization.html" class="sidebar-item-text sidebar-link">
 <span class="menu-text">Set up your organization</span></a>
  </div>
</li>
          <li class="sidebar-item">
  <div class="sidebar-item-container"> 
  <a href="../../guide/configuration/configure-aws-privatelink.html" class="sidebar-item-text sidebar-link">
 <span class="menu-text">Configure AWS PrivateLink</span></a>
  </div>
</li>
          <li class="sidebar-item">
  <div class="sidebar-item-container"> 
  <a href="../../guide/configuration/configure-google-private-service-connect.html" class="sidebar-item-text sidebar-link">
 <span class="menu-text">Configure Google Cloud Private Service Connect</span></a>
  </div>
</li>
      </ul>
  </li>
        <li class="sidebar-item sidebar-item-section">
      <div class="sidebar-item-container"> 
            <a href="../../guide/configuration/managing-users.html" class="sidebar-item-text sidebar-link">
 <span class="menu-text">Managing users</span></a>
          <a class="sidebar-item-toggle text-start collapsed" data-bs-toggle="collapse" data-bs-target="#" role="navigation" aria-expanded="false" aria-label="Toggle section">
            <i class="bi bi-chevron-right ms-2"></i>
          </a> 
      </div>
      <ul id="" class="collapse list-unstyled sidebar-section depth1 ">  
          <li class="sidebar-item">
  <div class="sidebar-item-container"> 
  <a href="../../guide/configuration/manage-users.html" class="sidebar-item-text sidebar-link">
 <span class="menu-text">Manage users</span></a>
  </div>
</li>
          <li class="sidebar-item">
  <div class="sidebar-item-container"> 
  <a href="../../guide/configuration/manage-groups.html" class="sidebar-item-text sidebar-link">
 <span class="menu-text">Manage groups</span></a>
  </div>
</li>
          <li class="sidebar-item">
  <div class="sidebar-item-container"> 
  <a href="../../guide/configuration/manage-roles.html" class="sidebar-item-text sidebar-link">
 <span class="menu-text">Manage roles</span></a>
  </div>
</li>
          <li class="sidebar-item">
  <div class="sidebar-item-container"> 
  <a href="../../guide/configuration/manage-permissions.html" class="sidebar-item-text sidebar-link">
 <span class="menu-text">Manage permissions</span></a>
  </div>
</li>
      </ul>
  </li>
        <li class="sidebar-item sidebar-item-section">
      <div class="sidebar-item-container"> 
            <a href="../../guide/configuration/personalize-validmind.html" class="sidebar-item-text sidebar-link">
 <span class="menu-text">Personalize ValidMind</span></a>
          <a class="sidebar-item-toggle text-start collapsed" data-bs-toggle="collapse" data-bs-target="#" role="navigation" aria-expanded="false" aria-label="Toggle section">
            <i class="bi bi-chevron-right ms-2"></i>
          </a> 
      </div>
      <ul id="" class="collapse list-unstyled sidebar-section depth1 ">  
          <li class="sidebar-item">
  <div class="sidebar-item-container"> 
  <a href="../../guide/configuration/manage-your-profile.html" class="sidebar-item-text sidebar-link">
 <span class="menu-text">Manage your profile</span></a>
  </div>
</li>
          <li class="sidebar-item">
  <div class="sidebar-item-container"> 
  <a href="../../guide/configuration/customize-your-dashboard.html" class="sidebar-item-text sidebar-link">
 <span class="menu-text">Customize your dashboard</span></a>
  </div>
</li>
      </ul>
  </li>
        <li class="px-0"><hr class="sidebar-divider hi "></li>
        <li class="sidebar-item">
 <span class="menu-text">MODEL WORKFLOWS</span>
  </li>
        <li class="sidebar-item sidebar-item-section">
      <div class="sidebar-item-container"> 
            <a href="../../guide/model-workflows/working-with-model-workflows.html" class="sidebar-item-text sidebar-link">
 <span class="menu-text">Working with workflows</span></a>
          <a class="sidebar-item-toggle text-start collapsed" data-bs-toggle="collapse" data-bs-target="#" role="navigation" aria-expanded="false" aria-label="Toggle section">
            <i class="bi bi-chevron-right ms-2"></i>
          </a> 
      </div>
      <ul id="" class="collapse list-unstyled sidebar-section depth1 ">  
          <li class="sidebar-item">
  <div class="sidebar-item-container"> 
  <a href="../../guide/model-workflows/customize-resource-statuses.html" class="sidebar-item-text sidebar-link">
 <span class="menu-text">Customize resource statuses</span></a>
  </div>
</li>
          <li class="sidebar-item">
  <div class="sidebar-item-container"> 
  <a href="../../guide/model-workflows/set-up-model-workflows.html" class="sidebar-item-text sidebar-link">
 <span class="menu-text">Set up workflows</span></a>
  </div>
</li>
      </ul>
  </li>
        <li class="px-0"><hr class="sidebar-divider hi "></li>
        <li class="sidebar-item">
 <span class="menu-text">MODEL INVENTORY</span>
  </li>
        <li class="sidebar-item sidebar-item-section">
      <div class="sidebar-item-container"> 
            <a href="../../guide/model-inventory/working-with-model-inventory.html" class="sidebar-item-text sidebar-link">
 <span class="menu-text">Working with the model inventory</span></a>
          <a class="sidebar-item-toggle text-start collapsed" data-bs-toggle="collapse" data-bs-target="#" role="navigation" aria-expanded="false" aria-label="Toggle section">
            <i class="bi bi-chevron-right ms-2"></i>
          </a> 
      </div>
      <ul id="" class="collapse list-unstyled sidebar-section depth1 ">  
          <li class="sidebar-item">
  <div class="sidebar-item-container"> 
  <a href="../../guide/model-inventory/register-models-in-inventory.html" class="sidebar-item-text sidebar-link">
 <span class="menu-text">Register models in the inventory</span></a>
  </div>
</li>
          <li class="sidebar-item">
  <div class="sidebar-item-container"> 
  <a href="../../guide/model-inventory/customize-model-inventory-layout.html" class="sidebar-item-text sidebar-link">
 <span class="menu-text">Customize model inventory layout</span></a>
  </div>
</li>
          <li class="sidebar-item">
  <div class="sidebar-item-container"> 
  <a href="../../guide/model-inventory/edit-model-inventory-fields.html" class="sidebar-item-text sidebar-link">
 <span class="menu-text">Edit model inventory fields</span></a>
  </div>
</li>
      </ul>
  </li>
        <li class="sidebar-item">
  <div class="sidebar-item-container"> 
  <a href="../../guide/model-inventory/manage-inventory-custom-fields.html" class="sidebar-item-text sidebar-link">
 <span class="menu-text">Manage inventory custom fields</span></a>
  </div>
</li>
        <li class="px-0"><hr class="sidebar-divider hi "></li>
        <li class="sidebar-item">
 <span class="menu-text">MODEL DOCUMENTATION</span>
  </li>
        <li class="sidebar-item sidebar-item-section">
      <div class="sidebar-item-container"> 
            <a href="../../guide/model-documentation/working-with-documentation-templates.html" class="sidebar-item-text sidebar-link">
 <span class="menu-text">Working with documentation templates</span></a>
          <a class="sidebar-item-toggle text-start collapsed" data-bs-toggle="collapse" data-bs-target="#" role="navigation" aria-expanded="false" aria-label="Toggle section">
            <i class="bi bi-chevron-right ms-2"></i>
          </a> 
      </div>
      <ul id="" class="collapse list-unstyled sidebar-section depth1 ">  
          <li class="sidebar-item">
  <div class="sidebar-item-container"> 
  <a href="../../guide/model-documentation/view-documentation-templates.html" class="sidebar-item-text sidebar-link">
 <span class="menu-text">View documentation templates</span></a>
  </div>
</li>
          <li class="sidebar-item">
  <div class="sidebar-item-container"> 
  <a href="../../guide/model-documentation/customize-documentation-templates.html" class="sidebar-item-text sidebar-link">
 <span class="menu-text">Customize documentation templates</span></a>
  </div>
</li>
          <li class="sidebar-item">
  <div class="sidebar-item-container"> 
  <a href="../../guide/model-documentation/swap-documentation-templates.html" class="sidebar-item-text sidebar-link">
 <span class="menu-text">Swap documentation templates</span></a>
  </div>
</li>
      </ul>
  </li>
        <li class="sidebar-item sidebar-item-section">
      <div class="sidebar-item-container"> 
            <a href="../../guide/model-documentation/working-with-model-documentation.html" class="sidebar-item-text sidebar-link">
 <span class="menu-text">Working with model documentation</span></a>
          <a class="sidebar-item-toggle text-start" data-bs-toggle="collapse" data-bs-target="#" role="navigation" aria-expanded="true" aria-label="Toggle section">
            <i class="bi bi-chevron-right ms-2"></i>
          </a> 
      </div>
      <ul id="" class="collapse list-unstyled sidebar-section depth1 show">  
          <li class="sidebar-item">
  <div class="sidebar-item-container"> 
  <a href="../../guide/model-documentation/view-documentation-guidelines.html" class="sidebar-item-text sidebar-link">
 <span class="menu-text">View documentation guidelines</span></a>
  </div>
</li>
          <li class="sidebar-item">
  <div class="sidebar-item-container"> 
  <a href="../../guide/model-documentation/work-with-content-blocks.html" class="sidebar-item-text sidebar-link active">
 <span class="menu-text">Work with content blocks</span></a>
  </div>
</li>
          <li class="sidebar-item">
  <div class="sidebar-item-container"> 
  <a href="../../guide/model-documentation/assign-documentation-section-statuses.html" class="sidebar-item-text sidebar-link">
 <span class="menu-text">Assign section statuses</span></a>
  </div>
</li>
          <li class="sidebar-item">
  <div class="sidebar-item-container"> 
  <a href="../../guide/model-documentation/collaborate-with-others.html" class="sidebar-item-text sidebar-link">
 <span class="menu-text">Collaborate with others</span></a>
  </div>
</li>
          <li class="sidebar-item">
  <div class="sidebar-item-container"> 
  <a href="../../guide/model-documentation/view-documentation-activity.html" class="sidebar-item-text sidebar-link">
 <span class="menu-text">View documentation activity</span></a>
  </div>
</li>
          <li class="sidebar-item">
  <div class="sidebar-item-container"> 
  <a href="../../guide/model-documentation/submit-for-approval.html" class="sidebar-item-text sidebar-link">
 <span class="menu-text">Submit for approval</span></a>
  </div>
</li>
      </ul>
  </li>
        <li class="sidebar-item">
  <div class="sidebar-item-container"> 
  <a href="../../guide/model-documentation/export-documentation.html" class="sidebar-item-text sidebar-link">
 <span class="menu-text">Export documentation</span></a>
  </div>
</li>
        <li class="px-0"><hr class="sidebar-divider hi "></li>
        <li class="sidebar-item">
 <span class="menu-text">MODEL VALIDATION</span>
  </li>
        <li class="sidebar-item sidebar-item-section">
      <div class="sidebar-item-container"> 
            <a href="../../guide/model-validation/preparing-validation-reports.html" class="sidebar-item-text sidebar-link">
 <span class="menu-text">Preparing validation reports</span></a>
          <a class="sidebar-item-toggle text-start collapsed" data-bs-toggle="collapse" data-bs-target="#" role="navigation" aria-expanded="false" aria-label="Toggle section">
            <i class="bi bi-chevron-right ms-2"></i>
          </a> 
      </div>
      <ul id="" class="collapse list-unstyled sidebar-section depth1 ">  
          <li class="sidebar-item">
  <div class="sidebar-item-container"> 
  <a href="../../guide/model-validation/view-validation-guidelines.html" class="sidebar-item-text sidebar-link">
 <span class="menu-text">View validation guidelines</span></a>
  </div>
</li>
          <li class="sidebar-item">
  <div class="sidebar-item-container"> 
  <a href="../../guide/model-validation/review-model-documentation.html" class="sidebar-item-text sidebar-link">
 <span class="menu-text">Review model documentation</span></a>
  </div>
</li>
          <li class="sidebar-item">
  <div class="sidebar-item-container"> 
  <a href="../../guide/model-validation/assess-compliance.html" class="sidebar-item-text sidebar-link">
 <span class="menu-text">Assess compliance</span></a>
  </div>
</li>
          <li class="sidebar-item">
  <div class="sidebar-item-container"> 
  <a href="../../guide/model-documentation/work-with-content-blocks.html" class="sidebar-item-text sidebar-link">
 <span class="menu-text">Work with content blocks</span></a>
  </div>
</li>
          <li class="sidebar-item">
  <div class="sidebar-item-container"> 
  <a href="../../guide/model-documentation/collaborate-with-others.html" class="sidebar-item-text sidebar-link">
 <span class="menu-text">Collaborate with others</span></a>
  </div>
</li>
          <li class="sidebar-item">
  <div class="sidebar-item-container"> 
  <a href="../../guide/model-documentation/submit-for-approval.html" class="sidebar-item-text sidebar-link">
 <span class="menu-text">Submit for approval</span></a>
  </div>
</li>
      </ul>
  </li>
        <li class="sidebar-item">
  <div class="sidebar-item-container"> 
  <a href="../../guide/model-validation/work-with-model-findings.html" class="sidebar-item-text sidebar-link">
 <span class="menu-text">Work with model findings</span></a>
  </div>
</li>
        <li class="sidebar-item">
  <div class="sidebar-item-container"> 
  <a href="../../guide/model-validation/view-reports.html" class="sidebar-item-text sidebar-link">
 <span class="menu-text">View reports</span></a>
  </div>
</li>
        <li class="sidebar-item">
  <div class="sidebar-item-container"> 
  <a href="../../guide/model-documentation/export-documentation.html" class="sidebar-item-text sidebar-link">
 <span class="menu-text">Export documentation</span></a>
  </div>
</li>
        <li class="px-0"><hr class="sidebar-divider hi "></li>
        <li class="sidebar-item">
 <span class="menu-text">MONITORING</span>
  </li>
        <li class="sidebar-item sidebar-item-section">
      <div class="sidebar-item-container"> 
            <a href="../../guide/monitoring/ongoing-monitoring.html" class="sidebar-item-text sidebar-link">
 <span class="menu-text">Ongoing monitoring</span></a>
          <a class="sidebar-item-toggle text-start collapsed" data-bs-toggle="collapse" data-bs-target="#" role="navigation" aria-expanded="false" aria-label="Toggle section">
            <i class="bi bi-chevron-right ms-2"></i>
          </a> 
      </div>
      <ul id="" class="collapse list-unstyled sidebar-section depth1 ">  
          <li class="sidebar-item">
  <div class="sidebar-item-container"> 
  <a href="../../guide/monitoring/enable-monitoring.html" class="sidebar-item-text sidebar-link">
 <span class="menu-text">Enable monitoring</span></a>
  </div>
</li>
          <li class="sidebar-item">
  <div class="sidebar-item-container"> 
  <a href="../../guide/monitoring/review-monitoring-results.html" class="sidebar-item-text sidebar-link">
 <span class="menu-text">Review monitoring results</span></a>
  </div>
</li>
      </ul>
  </li>
    </ul>
    </div>
</nav>
<div id="quarto-sidebar-glass" class="quarto-sidebar-collapse-item" data-bs-toggle="collapse" data-bs-target=".quarto-sidebar-collapse-item"></div>
<!-- margin-sidebar -->
    <div id="quarto-margin-sidebar" class="sidebar margin-sidebar">
        <nav id="TOC" role="doc-toc" class="toc-active">
    <h2 id="toc-title">On this page</h2>
   
  <ul>
  <li><a href="#what-are-content-blocks" id="toc-what-are-content-blocks" class="nav-link active" data-scroll-target="#what-are-content-blocks">What are content blocks?</a></li>
  <li><a href="#prerequisites" id="toc-prerequisites" class="nav-link" data-scroll-target="#prerequisites">Prerequisites</a></li>
  <li><a href="#add-content-blocks" id="toc-add-content-blocks" class="nav-link" data-scroll-target="#add-content-blocks">Add content blocks</a>
  <ul class="collapse">
  <li><a href="#add-mathematical-formulas" id="toc-add-mathematical-formulas" class="nav-link" data-scroll-target="#add-mathematical-formulas">Add mathematical formulas</a></li>
  </ul></li>
  <li><a href="#remove-content-blocks" id="toc-remove-content-blocks" class="nav-link" data-scroll-target="#remove-content-blocks">Remove content blocks</a></li>
  <li><a href="#whats-next" id="toc-whats-next" class="nav-link" data-scroll-target="#whats-next">What’s next</a></li>
  </ul>
<div class="toc-actions"><ul><li><a href="https://github.com/validmind/documentation/edit/main/site/guide/model-documentation/work-with-content-blocks.qmd" class="toc-action"><i class="bi bi-github"></i>Edit this page</a></li><li><a href="https://github.com/validmind/documentation/issues/new" class="toc-action"><i class="bi empty"></i>Report an issue</a></li></ul></div></nav>
    </div>
<!-- main -->
<main class="content page-columns page-full" id="quarto-document-content">

<header id="title-block-header" class="quarto-title-block default"><nav class="quarto-page-breadcrumbs quarto-title-breadcrumbs d-none d-lg-block" aria-label="breadcrumb"><ol class="breadcrumb"><li class="breadcrumb-item"><a href="../../guide/model-documentation/working-with-model-documentation.html">Working with model documentation</a></li><li class="breadcrumb-item"><a href="../../guide/model-documentation/work-with-content-blocks.html">Work with content blocks</a></li></ol></nav>
<div class="quarto-title">
<h1 class="title">Work with content blocks</h1>
</div>



<div class="quarto-title-meta">

    
    <div>
    <div class="quarto-title-meta-heading">Published</div>
    <div class="quarto-title-meta-contents">
<<<<<<< HEAD
      <p class="date">August 7, 2024</p>
=======
      <p class="date">August 16, 2024</p>
>>>>>>> 088ced26
    </div>
  </div>
  
    
  </div>
  


</header>


<p>Make edits to your model documentation or validation reports by adding or removing content blocks directly in the online editor.</p>
<section id="what-are-content-blocks" class="level2">
<h2 class="anchored" data-anchor-id="what-are-content-blocks">What are content blocks?</h2>
<p>Content blocks provide you with sections that are part of a template. You can think of these sections as an empty canvas that you fill in with text, metrics, and test results. Multiple sections are joined to create a longer document with a table of contents that has different heading and subheading levels, such as “1.,” “1.1.,” and so on.</p>
<p>Types of content blocks:</p>
<dl>
<dt>Simple text block</dt>
<dd>
Can be added anywhere on model documentation or validation reports and edited to include additional documentation in text format.
</dd>
<dt>Test-driven block</dt>
<dd>
Can be added to display one of the supported test results collected by the developer framework.
</dd>
</dl>
</section>
<section id="prerequisites" class="level2 prereq page-columns page-full">
<h2 class="anchored" data-anchor-id="prerequisites">Prerequisites</h2>
<ul class="task-list">
<li><label><input type="checkbox" checked=""><a href="../../guide/configuration/log-in-to-validmind.html">You are logged in to ValidMind.</a></label></li>
<li><label><input type="checkbox" checked="">The model you are documenting or validating is registered in the model inventory.<a href="#fn1" class="footnote-ref" id="fnref1" role="doc-noteref"><sup>1</sup></a></label></li>
<li><label><input type="checkbox" checked="">You are a <code>Developer</code> or <code>Validator</code>, or assigned another role with sufficient permissions to perform the tasks in this guide.<a href="#fn2" class="footnote-ref" id="fnref2" role="doc-noteref"><sup>2</sup></a></label></li>
</ul>
<div class="no-row-height column-margin column-container"><div id="fn1"><p><sup>1</sup>&nbsp;<a href="../../guide/model-inventory/register-models-in-inventory.html">Register models in the inventory</a></p></div><div id="fn2"><p><sup>2</sup>&nbsp;<a href="../../guide/configuration/manage-permissions.html">Manage permissions</a></p></div></div></section>
<section id="add-content-blocks" class="level2 page-columns page-full">
<h2 class="anchored" data-anchor-id="add-content-blocks">Add content blocks</h2>
<ol type="1">
<<<<<<< HEAD
<li><p><a href="../../guide/configuration/log-in-to-validmind.html">Log in to ValidMind</a>.</p></li>
=======
>>>>>>> 088ced26
<li><p>In the left sidebar, click <strong>Model Inventory</strong>.</p></li>
<li><p>Select a model by clicking on it or find your model by applying a filter or searching for it.<a href="#fn3" class="footnote-ref" id="fnref3" role="doc-noteref"><sup>3</sup></a></p></li>
<li><p>In the left sidebar that appears for your model, click <strong>Documentation</strong> or <strong>Validation Report</strong>.</p>
<p>You can now jump to any section of the model documentation or validation report by expanding the table of contents on the left and selecting the relevant section you would like to add content to, such as <strong>1.1 Model Overview</strong>.</p></li>
<li><p>Hover your mouse over the space where you want your new block to go until a horizontal dashed line with a <i class="fa-solid fa-square-plus" aria-label="square-plus"></i> sign appears that indicates you can insert a new block:</p>
<p><img src="add-content-block.gif" class="img-fluid" style="width:90.0%" alt="A gif showing the process of adding a content block in the UI"></p></li>
<li><p>Click <i class="fa-solid fa-square-plus" aria-label="square-plus"></i> and then select one of the available options:</p>
<ul>
<li><strong>Simple text block</strong>: Adds a new section with a blank content block. After the new content block has been added, click <i class="fa-solid fa-pencil" aria-label="pencil"></i> to edit the contents of the section like any other.</li>
<li><strong>Test-driven block</strong>: Adds a new section with test results.</li>
</ul></li>
<li><p>For test-driven blocks, a menu containing the available tests appears. Select tests using one of these methods:</p>
<p><img src="test-driven-block-menu.png" class="img-fluid" style="width:85.0%" alt="A screenshot showing several test-driven blocks that have been selected for insertion into the model documentation"></p>
<ul>
<li>Select the tests to insert into the model documentation from the list of available tests.</li>
<li>Search by name using <strong><i class="fa-solid fa-magnifying-glass" aria-label="magnifying-glass"></i> Search</strong> on the top-left.</li>
</ul>
<p>To preview what is included in a test, select it. By default, selected tests are previewed.</p></li>
<li><p>Click <strong>Insert <em>n</em> test results to document</strong> when you are ready.</p></li>
</ol>
<div class="no-row-height column-margin column-container"><div id="fn3"><p><sup>3</sup>&nbsp;<a href="../../guide/model-inventory/working-with-model-inventory.html#search-filter-and-sort-models">Working with the model inventory</a></p></div></div><p>After you have completed these steps, the new content block becomes a part of your model documentation.</p>
<!--- TO DO We might need to revisit terminology: we talk about "block", "section", and "module", but they all seem to be names for very similar things.--->
<section id="add-mathematical-formulas" class="level3">
<h3 class="anchored" data-anchor-id="add-mathematical-formulas">Add mathematical formulas</h3>
<p>While editing a simple text block, you can insert math equations using the editor:</p>
<ol type="1">
<li><p>Click <strong>√</strong> in the toolbar while editing a content block.</p></li>
<li><p>You can use the interface to type out the equation, or paste in a LaTeX formula:</p></li>
</ol>
<p><img src="mathtype-full-demo.gif" class="img-fluid" style="width:100.0%" alt="An animation that shows how to insert a mathematical formula using LaTex within a simple text block"></p>
<ol start="3" type="1">
<li>Click <strong>Insert</strong> to add the equation to your content block.</li>
</ol>
</section>
</section>
<section id="remove-content-blocks" class="level2 page-columns page-full">
<h2 class="anchored" data-anchor-id="remove-content-blocks">Remove content blocks</h2>
<ol type="1">
<<<<<<< HEAD
<li><p><a href="../../guide/configuration/log-in-to-validmind.html">Log in to ValidMind</a>.</p></li>
=======
>>>>>>> 088ced26
<li><p>In the left sidebar, click <strong>Model Inventory</strong>.</p></li>
<li><p>Select a model by clicking on it or find your model by applying a filter or searching for it.<a href="#fn4" class="footnote-ref" id="fnref4" role="doc-noteref"><sup>4</sup></a></p></li>
<li><p>In the left sidebar that appears for your model, click <strong>Documentation</strong> or <strong>Validation Report</strong>.</p>
<p>You can now jump to any section of the model documentation or validation report by expanding the table of contents on the left and selecting the relevant section, such as <strong>1.1 Model Overview</strong>.</p></li>
<li><p>Select the block you wish to remove from the model documentation.</p></li>
<li><p>Click on <i class="fa-solid fa-trash-can" aria-label="trash-can"></i> located in either one of these locations:</p>
<ul>
<li>In the toolbar for text blocks</li>
</ul>
<p><img src="remove-text-block.gif" class="img-fluid" alt="A gif showing the process of deleting a content block via the text toolbar"></p>
<ul>
<li>In the single-button toolbar for the test-driven block</li>
</ul>
<p><img src="remove-test-driven-block.gif" class="img-fluid" alt="A gif showing the process of deleting a content block via the single-button toolbar for test-driven blocks"></p></li>
</ol>
<div class="no-row-height column-margin column-container"><div id="fn4"><p><sup>4</sup>&nbsp;<a href="../../guide/model-inventory/working-with-model-inventory.html#search-filter-and-sort-models">Working with the model inventory</a></p></div></div><ul>
<li>After you have completed these steps, the content block is removed.</li>
<li>Test-driven blocks can be re-added later on but <strong>text blocks are currently deleted permanently</strong>.</li>
</ul>
</section>
<section id="whats-next" class="level2">
<h2 class="anchored" data-anchor-id="whats-next">What’s next</h2>
<ul>
<li><a href="../../guide/model-inventory/register-models-in-inventory.html">Register models in the inventory</a></li>
<li><a href="../../guide/model-documentation/working-with-model-documentation.html">Working with model documentation</a></li>
<li><a href="../../guide/model-validation/preparing-validation-reports.html">Preparing validation reports</a></li>
</ul>
<!-- FOOTNOTES -->


</section>


</main> <!-- /main -->
<script id="quarto-html-after-body" type="application/javascript">
window.document.addEventListener("DOMContentLoaded", function (event) {
  const toggleBodyColorMode = (bsSheetEl) => {
    const mode = bsSheetEl.getAttribute("data-mode");
    const bodyEl = window.document.querySelector("body");
    if (mode === "dark") {
      bodyEl.classList.add("quarto-dark");
      bodyEl.classList.remove("quarto-light");
    } else {
      bodyEl.classList.add("quarto-light");
      bodyEl.classList.remove("quarto-dark");
    }
  }
  const toggleBodyColorPrimary = () => {
    const bsSheetEl = window.document.querySelector("link#quarto-bootstrap");
    if (bsSheetEl) {
      toggleBodyColorMode(bsSheetEl);
    }
  }
  toggleBodyColorPrimary();  
  const icon = "";
  const anchorJS = new window.AnchorJS();
  anchorJS.options = {
    placement: 'right',
    icon: icon
  };
  anchorJS.add('.anchored');
  const isCodeAnnotation = (el) => {
    for (const clz of el.classList) {
      if (clz.startsWith('code-annotation-')) {                     
        return true;
      }
    }
    return false;
  }
  const onCopySuccess = function(e) {
    // button target
    const button = e.trigger;
    // don't keep focus
    button.blur();
    // flash "checked"
    button.classList.add('code-copy-button-checked');
    var currentTitle = button.getAttribute("title");
    button.setAttribute("title", "Copied!");
    let tooltip;
    if (window.bootstrap) {
      button.setAttribute("data-bs-toggle", "tooltip");
      button.setAttribute("data-bs-placement", "left");
      button.setAttribute("data-bs-title", "Copied!");
      tooltip = new bootstrap.Tooltip(button, 
        { trigger: "manual", 
          customClass: "code-copy-button-tooltip",
          offset: [0, -8]});
      tooltip.show();    
    }
    setTimeout(function() {
      if (tooltip) {
        tooltip.hide();
        button.removeAttribute("data-bs-title");
        button.removeAttribute("data-bs-toggle");
        button.removeAttribute("data-bs-placement");
      }
      button.setAttribute("title", currentTitle);
      button.classList.remove('code-copy-button-checked');
    }, 1000);
    // clear code selection
    e.clearSelection();
  }
  const getTextToCopy = function(trigger) {
      const codeEl = trigger.previousElementSibling.cloneNode(true);
      for (const childEl of codeEl.children) {
        if (isCodeAnnotation(childEl)) {
          childEl.remove();
        }
      }
      return codeEl.innerText;
  }
  const clipboard = new window.ClipboardJS('.code-copy-button:not([data-in-quarto-modal])', {
    text: getTextToCopy
  });
  clipboard.on('success', onCopySuccess);
  if (window.document.getElementById('quarto-embedded-source-code-modal')) {
    // For code content inside modals, clipBoardJS needs to be initialized with a container option
    // TODO: Check when it could be a function (https://github.com/zenorocha/clipboard.js/issues/860)
    const clipboardModal = new window.ClipboardJS('.code-copy-button[data-in-quarto-modal]', {
      text: getTextToCopy,
      container: window.document.getElementById('quarto-embedded-source-code-modal')
    });
    clipboardModal.on('success', onCopySuccess);
  }
    var localhostRegex = new RegExp(/^(?:http|https):\/\/localhost\:?[0-9]*\//);
    var mailtoRegex = new RegExp(/^mailto:/);
      var filterRegex = new RegExp('/' + window.location.host + '/');
    var isInternal = (href) => {
        return filterRegex.test(href) || localhostRegex.test(href) || mailtoRegex.test(href);
    }
    // Inspect non-navigation links and adorn them if external
 	var links = window.document.querySelectorAll('a[href]:not(.nav-link):not(.navbar-brand):not(.toc-action):not(.sidebar-link):not(.sidebar-item-toggle):not(.pagination-link):not(.no-external):not([aria-hidden]):not(.dropdown-item):not(.quarto-navigation-tool):not(.about-link)');
    for (var i=0; i<links.length; i++) {
      const link = links[i];
      if (!isInternal(link.href)) {
        // undo the damage that might have been done by quarto-nav.js in the case of
        // links that we want to consider external
        if (link.dataset.originalHref !== undefined) {
          link.href = link.dataset.originalHref;
        }
          // target, if specified
          link.setAttribute("target", "_blank");
          if (link.getAttribute("rel") === null) {
            link.setAttribute("rel", "noopener");
          }
          // default icon
          link.classList.add("external");
      }
    }
  function tippyHover(el, contentFn, onTriggerFn, onUntriggerFn) {
    const config = {
      allowHTML: true,
      maxWidth: 500,
      delay: 100,
      arrow: false,
      appendTo: function(el) {
          return el.parentElement;
      },
      interactive: true,
      interactiveBorder: 10,
      theme: 'quarto',
      placement: 'bottom-start',
    };
    if (contentFn) {
      config.content = contentFn;
    }
    if (onTriggerFn) {
      config.onTrigger = onTriggerFn;
    }
    if (onUntriggerFn) {
      config.onUntrigger = onUntriggerFn;
    }
    window.tippy(el, config); 
  }
  const noterefs = window.document.querySelectorAll('a[role="doc-noteref"]');
  for (var i=0; i<noterefs.length; i++) {
    const ref = noterefs[i];
    tippyHover(ref, function() {
      // use id or data attribute instead here
      let href = ref.getAttribute('data-footnote-href') || ref.getAttribute('href');
      try { href = new URL(href).hash; } catch {}
      const id = href.replace(/^#\/?/, "");
      const note = window.document.getElementById(id);
      if (note) {
        return note.innerHTML;
      } else {
        return "";
      }
    });
  }
  const xrefs = window.document.querySelectorAll('a.quarto-xref');
  const processXRef = (id, note) => {
    // Strip column container classes
    const stripColumnClz = (el) => {
      el.classList.remove("page-full", "page-columns");
      if (el.children) {
        for (const child of el.children) {
          stripColumnClz(child);
        }
      }
    }
    stripColumnClz(note)
    if (id === null || id.startsWith('sec-')) {
      // Special case sections, only their first couple elements
      const container = document.createElement("div");
      if (note.children && note.children.length > 2) {
        container.appendChild(note.children[0].cloneNode(true));
        for (let i = 1; i < note.children.length; i++) {
          const child = note.children[i];
          if (child.tagName === "P" && child.innerText === "") {
            continue;
          } else {
            container.appendChild(child.cloneNode(true));
            break;
          }
        }
        if (window.Quarto?.typesetMath) {
          window.Quarto.typesetMath(container);
        }
        return container.innerHTML
      } else {
        if (window.Quarto?.typesetMath) {
          window.Quarto.typesetMath(note);
        }
        return note.innerHTML;
      }
    } else {
      // Remove any anchor links if they are present
      const anchorLink = note.querySelector('a.anchorjs-link');
      if (anchorLink) {
        anchorLink.remove();
      }
      if (window.Quarto?.typesetMath) {
        window.Quarto.typesetMath(note);
      }
      // TODO in 1.5, we should make sure this works without a callout special case
      if (note.classList.contains("callout")) {
        return note.outerHTML;
      } else {
        return note.innerHTML;
      }
    }
  }
  for (var i=0; i<xrefs.length; i++) {
    const xref = xrefs[i];
    tippyHover(xref, undefined, function(instance) {
      instance.disable();
      let url = xref.getAttribute('href');
      let hash = undefined; 
      if (url.startsWith('#')) {
        hash = url;
      } else {
        try { hash = new URL(url).hash; } catch {}
      }
      if (hash) {
        const id = hash.replace(/^#\/?/, "");
        const note = window.document.getElementById(id);
        if (note !== null) {
          try {
            const html = processXRef(id, note.cloneNode(true));
            instance.setContent(html);
          } finally {
            instance.enable();
            instance.show();
          }
        } else {
          // See if we can fetch this
          fetch(url.split('#')[0])
          .then(res => res.text())
          .then(html => {
            const parser = new DOMParser();
            const htmlDoc = parser.parseFromString(html, "text/html");
            const note = htmlDoc.getElementById(id);
            if (note !== null) {
              const html = processXRef(id, note);
              instance.setContent(html);
            } 
          }).finally(() => {
            instance.enable();
            instance.show();
          });
        }
      } else {
        // See if we can fetch a full url (with no hash to target)
        // This is a special case and we should probably do some content thinning / targeting
        fetch(url)
        .then(res => res.text())
        .then(html => {
          const parser = new DOMParser();
          const htmlDoc = parser.parseFromString(html, "text/html");
          const note = htmlDoc.querySelector('main.content');
          if (note !== null) {
            // This should only happen for chapter cross references
            // (since there is no id in the URL)
            // remove the first header
            if (note.children.length > 0 && note.children[0].tagName === "HEADER") {
              note.children[0].remove();
            }
            const html = processXRef(null, note);
            instance.setContent(html);
          } 
        }).finally(() => {
          instance.enable();
          instance.show();
        });
      }
    }, function(instance) {
    });
  }
      let selectedAnnoteEl;
      const selectorForAnnotation = ( cell, annotation) => {
        let cellAttr = 'data-code-cell="' + cell + '"';
        let lineAttr = 'data-code-annotation="' +  annotation + '"';
        const selector = 'span[' + cellAttr + '][' + lineAttr + ']';
        return selector;
      }
      const selectCodeLines = (annoteEl) => {
        const doc = window.document;
        const targetCell = annoteEl.getAttribute("data-target-cell");
        const targetAnnotation = annoteEl.getAttribute("data-target-annotation");
        const annoteSpan = window.document.querySelector(selectorForAnnotation(targetCell, targetAnnotation));
        const lines = annoteSpan.getAttribute("data-code-lines").split(",");
        const lineIds = lines.map((line) => {
          return targetCell + "-" + line;
        })
        let top = null;
        let height = null;
        let parent = null;
        if (lineIds.length > 0) {
            //compute the position of the single el (top and bottom and make a div)
            const el = window.document.getElementById(lineIds[0]);
            top = el.offsetTop;
            height = el.offsetHeight;
            parent = el.parentElement.parentElement;
          if (lineIds.length > 1) {
            const lastEl = window.document.getElementById(lineIds[lineIds.length - 1]);
            const bottom = lastEl.offsetTop + lastEl.offsetHeight;
            height = bottom - top;
          }
          if (top !== null && height !== null && parent !== null) {
            // cook up a div (if necessary) and position it 
            let div = window.document.getElementById("code-annotation-line-highlight");
            if (div === null) {
              div = window.document.createElement("div");
              div.setAttribute("id", "code-annotation-line-highlight");
              div.style.position = 'absolute';
              parent.appendChild(div);
            }
            div.style.top = top - 2 + "px";
            div.style.height = height + 4 + "px";
            div.style.left = 0;
            let gutterDiv = window.document.getElementById("code-annotation-line-highlight-gutter");
            if (gutterDiv === null) {
              gutterDiv = window.document.createElement("div");
              gutterDiv.setAttribute("id", "code-annotation-line-highlight-gutter");
              gutterDiv.style.position = 'absolute';
              const codeCell = window.document.getElementById(targetCell);
              const gutter = codeCell.querySelector('.code-annotation-gutter');
              gutter.appendChild(gutterDiv);
            }
            gutterDiv.style.top = top - 2 + "px";
            gutterDiv.style.height = height + 4 + "px";
          }
          selectedAnnoteEl = annoteEl;
        }
      };
      const unselectCodeLines = () => {
        const elementsIds = ["code-annotation-line-highlight", "code-annotation-line-highlight-gutter"];
        elementsIds.forEach((elId) => {
          const div = window.document.getElementById(elId);
          if (div) {
            div.remove();
          }
        });
        selectedAnnoteEl = undefined;
      };
        // Handle positioning of the toggle
    window.addEventListener(
      "resize",
      throttle(() => {
        elRect = undefined;
        if (selectedAnnoteEl) {
          selectCodeLines(selectedAnnoteEl);
        }
      }, 10)
    );
    function throttle(fn, ms) {
    let throttle = false;
    let timer;
      return (...args) => {
        if(!throttle) { // first call gets through
            fn.apply(this, args);
            throttle = true;
        } else { // all the others get throttled
            if(timer) clearTimeout(timer); // cancel #2
            timer = setTimeout(() => {
              fn.apply(this, args);
              timer = throttle = false;
            }, ms);
        }
      };
    }
      // Attach click handler to the DT
      const annoteDls = window.document.querySelectorAll('dt[data-target-cell]');
      for (const annoteDlNode of annoteDls) {
        annoteDlNode.addEventListener('click', (event) => {
          const clickedEl = event.target;
          if (clickedEl !== selectedAnnoteEl) {
            unselectCodeLines();
            const activeEl = window.document.querySelector('dt[data-target-cell].code-annotation-active');
            if (activeEl) {
              activeEl.classList.remove('code-annotation-active');
            }
            selectCodeLines(clickedEl);
            clickedEl.classList.add('code-annotation-active');
          } else {
            // Unselect the line
            unselectCodeLines();
            clickedEl.classList.remove('code-annotation-active');
          }
        });
      }
  const findCites = (el) => {
    const parentEl = el.parentElement;
    if (parentEl) {
      const cites = parentEl.dataset.cites;
      if (cites) {
        return {
          el,
          cites: cites.split(' ')
        };
      } else {
        return findCites(el.parentElement)
      }
    } else {
      return undefined;
    }
  };
  var bibliorefs = window.document.querySelectorAll('a[role="doc-biblioref"]');
  for (var i=0; i<bibliorefs.length; i++) {
    const ref = bibliorefs[i];
    const citeInfo = findCites(ref);
    if (citeInfo) {
      tippyHover(citeInfo.el, function() {
        var popup = window.document.createElement('div');
        citeInfo.cites.forEach(function(cite) {
          var citeDiv = window.document.createElement('div');
          citeDiv.classList.add('hanging-indent');
          citeDiv.classList.add('csl-entry');
          var biblioDiv = window.document.getElementById('ref-' + cite);
          if (biblioDiv) {
            citeDiv.innerHTML = biblioDiv.innerHTML;
          }
          popup.appendChild(citeDiv);
        });
        return popup.innerHTML;
      });
    }
  }
});
</script>
<nav class="page-navigation">
  <div class="nav-page nav-page-previous">
      <a href="../../guide/model-documentation/view-documentation-guidelines.html" class="pagination-link" aria-label="View documentation guidelines">
        <i class="bi bi-arrow-left-short"></i> <span class="nav-page-text">View documentation guidelines</span>
      </a>          
  </div>
  <div class="nav-page nav-page-next">
      <a href="../../guide/model-documentation/assign-documentation-section-statuses.html" class="pagination-link" aria-label="Assign section statuses">
        <span class="nav-page-text">Assign section statuses</span> <i class="bi bi-arrow-right-short"></i>
      </a>
  </div>
</nav>
</div> <!-- /content -->
<footer class="footer">
  <div class="nav-footer">
    <div class="nav-footer-left">
<p>© Copyright 2023-2024 ValidMind Inc.&nbsp;All Rights Reserved.</p>
</div>   
    <div class="nav-footer-center">

<div class="toc-actions d-sm-block d-md-none"><ul><li><a href="https://github.com/validmind/documentation/edit/main/site/guide/model-documentation/work-with-content-blocks.qmd" class="toc-action"><i class="bi bi-github"></i>Edit this page</a></li><li><a href="https://github.com/validmind/documentation/issues/new" class="toc-action"><i class="bi empty"></i>Report an issue</a></li></ul></div><div class="cookie-consent-footer"><a href="#" id="open_preferences_center">Cookie Preferences</a></div></div>
    <div class="nav-footer-right">
      <ul class="footer-items list-unstyled">
    <li class="nav-item">
    <a class="nav-link" href="https://validmind.com/" target="_blank">
<p>validmind.com <i class="fa-solid fa-external-link" aria-label="external-link"></i></p>
</a>
  </li>  
    <li class="nav-item">
    <a class="nav-link" href="https://validmind.com/privacy-policy/">
<p>Privacy Policy</p>
</a>
  </li>  
    <li class="nav-item">
    <a class="nav-link" href="https://validmind.com/terms-of-use/">
<p>Terms of Use</p>
</a>
  </li>  
    <li class="nav-item compact">
    <a class="nav-link" href="https://github.com/validmind/documentation">
      <i class="bi bi-github" role="img">
</i> 
    </a>
  </li>  
    <li class="nav-item compact">
    <a class="nav-link" href="https://www.linkedin.com/company/validmind/">
      <i class="bi bi-linkedin" role="img">
</i> 
    </a>
  </li>  
</ul>
    </div>
  </div>
</footer>




</body></html><|MERGE_RESOLUTION|>--- conflicted
+++ resolved
@@ -6,11 +6,7 @@
 
 <meta name="viewport" content="width=device-width, initial-scale=1.0, user-scalable=yes">
 
-<<<<<<< HEAD
-<meta name="dcterms.date" content="2024-08-07">
-=======
-<meta name="dcterms.date" content="2024-08-16">
->>>>>>> 088ced26
+<meta name="dcterms.date" content="2024-08-23">
 
 <title>Work with content blocks – ValidMind</title>
 <style>
@@ -154,6 +150,10 @@
     <a class="dropdown-item" href="../../developer/model-documentation/supported-models.html">
  <span class="dropdown-text"><i class="fa-solid fa-cubes" aria-label="cubes"></i> Supported Models</span></a>
   </li>  
+        <li>
+    <a class="dropdown-item" href="../../developer/model-documentation/documenting-models.html">
+ <span class="dropdown-text"><i class="fa-solid fa-book-medical" aria-label="book-medical"></i> Documenting Models</span></a>
+  </li>  
         <li><hr class="dropdown-divider"></li>
         <li class="dropdown-header"><i class="fa-solid fa-vial" aria-label="vial"></i> TESTING</li>
         <li>
@@ -354,8 +354,8 @@
       <ul id="" class="collapse list-unstyled sidebar-section depth1 ">  
           <li class="sidebar-item">
   <div class="sidebar-item-container"> 
-  <a href="../../guide/model-workflows/customize-resource-statuses.html" class="sidebar-item-text sidebar-link">
- <span class="menu-text">Customize resource statuses</span></a>
+  <a href="../../guide/model-workflows/customize-model-lifecycle-statuses.html" class="sidebar-item-text sidebar-link">
+ <span class="menu-text">Customize lifecycle statuses</span></a>
   </div>
 </li>
           <li class="sidebar-item">
@@ -399,12 +399,29 @@
 </li>
       </ul>
   </li>
-        <li class="sidebar-item">
+        <li class="sidebar-item sidebar-item-section">
+      <div class="sidebar-item-container"> 
+            <a href="../../guide/model-inventory/managing-model-inventory.html" class="sidebar-item-text sidebar-link">
+ <span class="menu-text">Managing the model inventory</span></a>
+          <a class="sidebar-item-toggle text-start collapsed" data-bs-toggle="collapse" data-bs-target="#" role="navigation" aria-expanded="false" aria-label="Toggle section">
+            <i class="bi bi-chevron-right ms-2"></i>
+          </a> 
+      </div>
+      <ul id="" class="collapse list-unstyled sidebar-section depth1 ">  
+          <li class="sidebar-item">
+  <div class="sidebar-item-container"> 
+  <a href="../../guide/model-inventory/configure-model-interdependencies.html" class="sidebar-item-text sidebar-link">
+ <span class="menu-text">Configure model interdependencies</span></a>
+  </div>
+</li>
+          <li class="sidebar-item">
   <div class="sidebar-item-container"> 
   <a href="../../guide/model-inventory/manage-inventory-custom-fields.html" class="sidebar-item-text sidebar-link">
  <span class="menu-text">Manage inventory custom fields</span></a>
   </div>
 </li>
+      </ul>
+  </li>
         <li class="px-0"><hr class="sidebar-divider hi "></li>
         <li class="sidebar-item">
  <span class="menu-text">MODEL DOCUMENTATION</span>
@@ -495,6 +512,12 @@
         <li class="sidebar-item">
  <span class="menu-text">MODEL VALIDATION</span>
   </li>
+        <li class="sidebar-item">
+  <div class="sidebar-item-container"> 
+  <a href="../../guide/model-validation/manage-validation-guidelines.html" class="sidebar-item-text sidebar-link">
+ <span class="menu-text">Manage validation guidelines</span></a>
+  </div>
+</li>
         <li class="sidebar-item sidebar-item-section">
       <div class="sidebar-item-container"> 
             <a href="../../guide/model-validation/preparing-validation-reports.html" class="sidebar-item-text sidebar-link">
@@ -504,12 +527,6 @@
           </a> 
       </div>
       <ul id="" class="collapse list-unstyled sidebar-section depth1 ">  
-          <li class="sidebar-item">
-  <div class="sidebar-item-container"> 
-  <a href="../../guide/model-validation/view-validation-guidelines.html" class="sidebar-item-text sidebar-link">
- <span class="menu-text">View validation guidelines</span></a>
-  </div>
-</li>
           <li class="sidebar-item">
   <div class="sidebar-item-container"> 
   <a href="../../guide/model-validation/review-model-documentation.html" class="sidebar-item-text sidebar-link">
@@ -624,11 +641,7 @@
     <div>
     <div class="quarto-title-meta-heading">Published</div>
     <div class="quarto-title-meta-contents">
-<<<<<<< HEAD
-      <p class="date">August 7, 2024</p>
-=======
-      <p class="date">August 16, 2024</p>
->>>>>>> 088ced26
+      <p class="date">August 23, 2024</p>
     </div>
   </div>
   
@@ -667,33 +680,21 @@
 <section id="add-content-blocks" class="level2 page-columns page-full">
 <h2 class="anchored" data-anchor-id="add-content-blocks">Add content blocks</h2>
 <ol type="1">
-<<<<<<< HEAD
-<li><p><a href="../../guide/configuration/log-in-to-validmind.html">Log in to ValidMind</a>.</p></li>
-=======
->>>>>>> 088ced26
 <li><p>In the left sidebar, click <strong>Model Inventory</strong>.</p></li>
 <li><p>Select a model by clicking on it or find your model by applying a filter or searching for it.<a href="#fn3" class="footnote-ref" id="fnref3" role="doc-noteref"><sup>3</sup></a></p></li>
 <li><p>In the left sidebar that appears for your model, click <strong>Documentation</strong> or <strong>Validation Report</strong>.</p>
 <p>You can now jump to any section of the model documentation or validation report by expanding the table of contents on the left and selecting the relevant section you would like to add content to, such as <strong>1.1 Model Overview</strong>.</p></li>
 <li><p>Hover your mouse over the space where you want your new block to go until a horizontal dashed line with a <i class="fa-solid fa-square-plus" aria-label="square-plus"></i> sign appears that indicates you can insert a new block:</p>
-<p><img src="add-content-block.gif" class="img-fluid" style="width:90.0%" alt="A gif showing the process of adding a content block in the UI"></p></li>
+<p><img src="../../guide/model-documentation/add-content-block.gif" class="img-fluid" style="width:90.0%" alt="A gif showing the process of adding a content block in the UI"></p></li>
 <li><p>Click <i class="fa-solid fa-square-plus" aria-label="square-plus"></i> and then select one of the available options:</p>
 <ul>
-<li><strong>Simple text block</strong>: Adds a new section with a blank content block. After the new content block has been added, click <i class="fa-solid fa-pencil" aria-label="pencil"></i> to edit the contents of the section like any other.</li>
-<li><strong>Test-driven block</strong>: Adds a new section with test results.</li>
+<li><strong>Text Block</strong> — Adds a new section with a blank content block. After the new content block has been added, click <i class="fa-solid fa-pencil" aria-label="pencil"></i> to edit the contents of the section like any other.</li>
+<li><strong>Test-Driven Block</strong><a href="#fn4" class="footnote-ref" id="fnref4" role="doc-noteref"><sup>4</sup></a> — Adds a new section with test results.</li>
 </ul></li>
-<li><p>For test-driven blocks, a menu containing the available tests appears. Select tests using one of these methods:</p>
-<p><img src="test-driven-block-menu.png" class="img-fluid" style="width:85.0%" alt="A screenshot showing several test-driven blocks that have been selected for insertion into the model documentation"></p>
-<ul>
-<li>Select the tests to insert into the model documentation from the list of available tests.</li>
-<li>Search by name using <strong><i class="fa-solid fa-magnifying-glass" aria-label="magnifying-glass"></i> Search</strong> on the top-left.</li>
-</ul>
-<p>To preview what is included in a test, select it. By default, selected tests are previewed.</p></li>
-<li><p>Click <strong>Insert <em>n</em> test results to document</strong> when you are ready.</p></li>
+<li><p>After adding the block to your documentation, click on the text to make changes or add comments.<a href="#fn5" class="footnote-ref" id="fnref5" role="doc-noteref"><sup>5</sup></a></p></li>
 </ol>
-<div class="no-row-height column-margin column-container"><div id="fn3"><p><sup>3</sup>&nbsp;<a href="../../guide/model-inventory/working-with-model-inventory.html#search-filter-and-sort-models">Working with the model inventory</a></p></div></div><p>After you have completed these steps, the new content block becomes a part of your model documentation.</p>
 <!--- TO DO We might need to revisit terminology: we talk about "block", "section", and "module", but they all seem to be names for very similar things.--->
-<section id="add-mathematical-formulas" class="level3">
+<div class="no-row-height column-margin column-container"><div id="fn3"><p><sup>3</sup>&nbsp;<a href="../../guide/model-inventory/working-with-model-inventory.html#search-filter-and-sort-models">Working with the model inventory</a></p></div><div id="fn4"><p><sup>4</sup>&nbsp;<a href="../../developer/model-documentation/work-with-test-results.html">Work with test results</a></p></div><div id="fn5"><p><sup>5</sup>&nbsp;<a href="../../guide/model-documentation/collaborate-with-others.html">Collaborate with others</a></p></div></div><section id="add-mathematical-formulas" class="level3">
 <h3 class="anchored" data-anchor-id="add-mathematical-formulas">Add mathematical formulas</h3>
 <p>While editing a simple text block, you can insert math equations using the editor:</p>
 <ol type="1">
@@ -709,12 +710,8 @@
 <section id="remove-content-blocks" class="level2 page-columns page-full">
 <h2 class="anchored" data-anchor-id="remove-content-blocks">Remove content blocks</h2>
 <ol type="1">
-<<<<<<< HEAD
-<li><p><a href="../../guide/configuration/log-in-to-validmind.html">Log in to ValidMind</a>.</p></li>
-=======
->>>>>>> 088ced26
 <li><p>In the left sidebar, click <strong>Model Inventory</strong>.</p></li>
-<li><p>Select a model by clicking on it or find your model by applying a filter or searching for it.<a href="#fn4" class="footnote-ref" id="fnref4" role="doc-noteref"><sup>4</sup></a></p></li>
+<li><p>Select a model by clicking on it or find your model by applying a filter or searching for it.<a href="#fn6" class="footnote-ref" id="fnref6" role="doc-noteref"><sup>6</sup></a></p></li>
 <li><p>In the left sidebar that appears for your model, click <strong>Documentation</strong> or <strong>Validation Report</strong>.</p>
 <p>You can now jump to any section of the model documentation or validation report by expanding the table of contents on the left and selecting the relevant section, such as <strong>1.1 Model Overview</strong>.</p></li>
 <li><p>Select the block you wish to remove from the model documentation.</p></li>
@@ -728,7 +725,7 @@
 </ul>
 <p><img src="remove-test-driven-block.gif" class="img-fluid" alt="A gif showing the process of deleting a content block via the single-button toolbar for test-driven blocks"></p></li>
 </ol>
-<div class="no-row-height column-margin column-container"><div id="fn4"><p><sup>4</sup>&nbsp;<a href="../../guide/model-inventory/working-with-model-inventory.html#search-filter-and-sort-models">Working with the model inventory</a></p></div></div><ul>
+<div class="no-row-height column-margin column-container"><div id="fn6"><p><sup>6</sup>&nbsp;<a href="../../guide/model-inventory/working-with-model-inventory.html#search-filter-and-sort-models">Working with the model inventory</a></p></div></div><ul>
 <li>After you have completed these steps, the content block is removed.</li>
 <li>Test-driven blocks can be re-added later on but <strong>text blocks are currently deleted permanently</strong>.</li>
 </ul>
