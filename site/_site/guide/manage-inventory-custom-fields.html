<!DOCTYPE html>
<html xmlns="http://www.w3.org/1999/xhtml" lang="en" xml:lang="en"><head>

<meta charset="utf-8">
<meta name="generator" content="quarto-1.3.450">

<meta name="viewport" content="width=device-width, initial-scale=1.0, user-scalable=yes">

<<<<<<< HEAD
<meta name="dcterms.date" content="2024-05-27">
=======
<meta name="dcterms.date" content="2024-05-24">
>>>>>>> 9ec26cfb

<title>ValidMind - Manage model inventory custom fields</title>
<style>
code{white-space: pre-wrap;}
span.smallcaps{font-variant: small-caps;}
div.columns{display: flex; gap: min(4vw, 1.5em);}
div.column{flex: auto; overflow-x: auto;}
div.hanging-indent{margin-left: 1.5em; text-indent: -1.5em;}
ul.task-list{list-style: none;}
ul.task-list li input[type="checkbox"] {
  width: 0.8em;
  margin: 0 0.8em 0.2em -1em; /* quarto-specific, see https://github.com/quarto-dev/quarto-cli/issues/4556 */ 
  vertical-align: middle;
}
</style>


<script src="../site_libs/quarto-nav/quarto-nav.js"></script>
<script src="../site_libs/clipboard/clipboard.min.js"></script>
<script src="../site_libs/quarto-search/autocomplete.umd.js"></script>
<script src="../site_libs/quarto-search/fuse.min.js"></script>
<script src="../site_libs/quarto-search/quarto-search.js"></script>
<meta name="quarto:offset" content="../">
<link href="../guide/edit-model-inventory-fields.html" rel="prev">
<link href="../validmind.png" rel="icon" type="image/png">
<script src="../site_libs/cookie-consent/cookie-consent.js"></script>
<link href="../site_libs/cookie-consent/cookie-consent.css" rel="stylesheet">
<script src="../site_libs/quarto-html/quarto.js"></script>
<script src="../site_libs/quarto-html/popper.min.js"></script>
<script src="../site_libs/quarto-html/tippy.umd.min.js"></script>
<script src="../site_libs/quarto-html/anchor.min.js"></script>
<link href="../site_libs/quarto-html/tippy.css" rel="stylesheet">
<link href="../site_libs/quarto-html/quarto-syntax-highlighting.css" rel="stylesheet" id="quarto-text-highlighting-styles">
<script src="../site_libs/bootstrap/bootstrap.min.js"></script>
<link href="../site_libs/bootstrap/bootstrap-icons.css" rel="stylesheet">
<link href="../site_libs/bootstrap/bootstrap.min.css" rel="stylesheet" id="quarto-bootstrap" data-mode="light">
<link href="../site_libs/quarto-contrib/fontawesome6-0.1.0/all.css" rel="stylesheet">
<link href="../site_libs/quarto-contrib/fontawesome6-0.1.0/latex-fontsize.css" rel="stylesheet">
<script id="quarto-search-options" type="application/json">{
  "location": "sidebar",
  "copy-button": false,
  "collapse-after": 3,
  "panel-placement": "start",
  "type": "textbox",
  "limit": 20,
  "language": {
    "search-no-results-text": "No results",
    "search-matching-documents-text": "matching documents",
    "search-copy-link-title": "Copy link to search",
    "search-hide-matches-text": "Hide additional matches",
    "search-more-match-text": "more match in this document",
    "search-more-matches-text": "more matches in this document",
    "search-clear-button-title": "Clear",
    "search-detached-cancel-button-title": "Cancel",
    "search-submit-button-title": "Submit",
    "search-label": "Search"
  }
}</script>
<script async="" src="https://www.googletagmanager.com/gtag/js?id=G-S46CKWPNSS"></script>

<script type="text/plain" cookie-consent="tracking">

window.dataLayer = window.dataLayer || [];
function gtag(){dataLayer.push(arguments);}
gtag('js', new Date());
gtag('config', 'G-S46CKWPNSS', { 'anonymize_ip': true});
</script>

<script type="text/javascript" charset="UTF-8">
document.addEventListener('DOMContentLoaded', function () {
cookieconsent.run({
  "notice_banner_type":"simple",
  "consent_type":"express",
  "palette":"light",
  "language":"en",
  "page_load_consent_levels":["strictly-necessary"],
  "notice_banner_reject_button_hide":false,
  "preferences_center_close_button_hide":false,
  "website_name":""
  });
});
</script> 
  


<link rel="stylesheet" href="../styles.css">
</head>

<body class="nav-sidebar docked nav-fixed">

<div id="quarto-search-results"></div>
  <header id="quarto-header" class="headroom fixed-top">
    <nav class="navbar navbar-expand-lg navbar-dark ">
      <div class="navbar-container container-fluid">
      <div class="navbar-brand-container">
    <a href="../index.html" class="navbar-brand navbar-brand-logo">
    <img src="../about/ValidMind-logo-color.svg" alt="" class="navbar-logo">
    </a>
  </div>
          <button class="navbar-toggler" type="button" data-bs-toggle="collapse" data-bs-target="#navbarCollapse" aria-controls="navbarCollapse" aria-expanded="false" aria-label="Toggle navigation" onclick="if (window.quartoToggleHeadroom) { window.quartoToggleHeadroom(); }">
  <span class="navbar-toggler-icon"></span>
</button>
          <div class="collapse navbar-collapse" id="navbarCollapse">
            <ul class="navbar-nav navbar-nav-scroll me-auto">
  <li class="nav-item">
    <a class="nav-link" href="../about/overview.html" rel="" target="">
 <span class="menu-text">About</span></a>
  </li>  
  <li class="nav-item">
    <a class="nav-link" href="../guide/get-started.html" rel="" target="">
 <span class="menu-text">Get Started</span></a>
  </li>  
  <li class="nav-item">
    <a class="nav-link active" href="../guide/guides.html" rel="" target="" aria-current="page">
 <span class="menu-text">Guides</span></a>
  </li>  
  <li class="nav-item dropdown ">
    <a class="nav-link dropdown-toggle" href="#" id="nav-menu-fa-cube--developer-framework" role="button" data-bs-toggle="dropdown" aria-expanded="false" rel="" target="">
 <span class="menu-text"><i class="fa-solid fa-cube" aria-label="cube"></i> Developer Framework</span>
    </a>
    <ul class="dropdown-menu" aria-labelledby="nav-menu-fa-cube--developer-framework">    
        <li>
    <a class="dropdown-item" href="../guide/get-started-developer-framework.html" rel="" target="">
 <span class="dropdown-text"><i class="fa-solid fa-rocket" aria-label="rocket"></i> Get Started</span></a>
  </li>  
        <li>
    <a class="dropdown-item" href="../guide/supported-models.html" rel="" target="">
 <span class="dropdown-text"><i class="fa-solid fa-cubes" aria-label="cubes"></i> Supported Models</span></a>
  </li>  
        <li><hr class="dropdown-divider"></li>
        <li class="dropdown-header"><i class="fa-solid fa-vial" aria-label="vial"></i> TESTING</li>
        <li>
    <a class="dropdown-item" href="../guide/testing-overview.html" rel="" target="">
 <span class="dropdown-text"><i class="fa-solid fa-flask-vial" aria-label="flask-vial"></i> Run Tests &amp; Test Suites</span></a>
  </li>  
        <li>
    <a class="dropdown-item" href="../guide/test-descriptions.html" rel="" target="">
 <span class="dropdown-text"><i class="fa-solid fa-microscope" aria-label="microscope"></i> Test Descriptions</span></a>
  </li>  
        <li>
    <a class="dropdown-item" href="../guide/test-sandbox.html" rel="" target="">
 <span class="dropdown-text"><i class="fa-solid fa-toolbox" aria-label="toolbox"></i> Test sandbox (BETA)</span></a>
  </li>  
        <li><hr class="dropdown-divider"></li>
        <li class="dropdown-header"><i class="fa-solid fa-code" aria-label="code"></i> CODE SAMPLES</li>
        <li>
    <a class="dropdown-item" href="../guide/samples-jupyter-notebooks.html" rel="" target="">
 <span class="dropdown-text"><i class="fa-solid fa-book-open-reader" aria-label="book-open-reader"></i> All Code Samples · <code>LLM</code> · <code>NLP</code> · <code>Time Series</code> · <code>Etc.</code></span></a>
  </li>  
        <li>
    <a class="dropdown-item" href="../notebooks.zip" rel="" target="">
 <span class="dropdown-text"><i class="fa-solid fa-download" aria-label="download"></i> Download Code Samples · <code>notebooks.zip</code></span></a>
  </li>  
        <li>
    <a class="dropdown-item" href="https://jupyterhub.validmind.ai/" rel="" target="">
 <span class="dropdown-text"><i class="fa-solid fa-hand-point-right" aria-label="hand-point-right"></i> Try it on Jupyter Hub <i class="fa-solid fa-hand-point-left" aria-label="hand-point-left"></i></span></a>
  </li>  
        <li><hr class="dropdown-divider"></li>
        <li class="dropdown-header"><i class="fa-solid fa-book" aria-label="book"></i> REFERENCE</li>
        <li>
    <a class="dropdown-item" href="../validmind/validmind.html" rel="" target="_blank">
 <span class="dropdown-text"><i class="fa-solid fa-external-link" aria-label="external-link"></i> ValidMind Developer Framework</span></a>
  </li>  
    </ul>
  </li>
  <li class="nav-item">
    <a class="nav-link" href="../guide/faq.html" rel="" target="">
 <span class="menu-text">FAQ</span></a>
  </li>  
  <li class="nav-item">
    <a class="nav-link" href="../guide/support.html" rel="" target="">
 <span class="menu-text">Support</span></a>
  </li>  
  <li class="nav-item">
    <a class="nav-link" href="https://validmind.com/" rel="" target="_blank">
 <span class="menu-text">validmind.com <i class="fa-solid fa-external-link" aria-label="external-link"></i></span></a>
  </li>  
</ul>
            <div class="quarto-navbar-tools ms-auto">
</div>
          </div> <!-- /navcollapse -->
      </div> <!-- /container-fluid -->
    </nav>
  <nav class="quarto-secondary-nav">
    <div class="container-fluid d-flex">
      <button type="button" class="quarto-btn-toggle btn" data-bs-toggle="collapse" data-bs-target="#quarto-sidebar,#quarto-sidebar-glass" aria-controls="quarto-sidebar" aria-expanded="false" aria-label="Toggle sidebar navigation" onclick="if (window.quartoToggleHeadroom) { window.quartoToggleHeadroom(); }">
        <i class="bi bi-layout-text-sidebar-reverse"></i>
      </button>
      <nav class="quarto-page-breadcrumbs" aria-label="breadcrumb"><ol class="breadcrumb"><li class="breadcrumb-item"><a href="../guide/manage-inventory-custom-fields.html">Manage inventory custom fields</a></li></ol></nav>
      <a class="flex-grow-1" role="button" data-bs-toggle="collapse" data-bs-target="#quarto-sidebar,#quarto-sidebar-glass" aria-controls="quarto-sidebar" aria-expanded="false" aria-label="Toggle sidebar navigation" onclick="if (window.quartoToggleHeadroom) { window.quartoToggleHeadroom(); }">      
      </a>
      <button type="button" class="btn quarto-search-button" aria-label="" onclick="window.quartoOpenSearch();">
        <i class="bi bi-search"></i>
      </button>
    </div>
  </nav>
</header>
<!-- content -->
<div id="quarto-content" class="quarto-container page-columns page-rows-contents page-layout-article page-navbar">
<!-- sidebar -->
  <nav id="quarto-sidebar" class="sidebar collapse collapse-horizontal sidebar-navigation docked overflow-auto">
        <div class="mt-2 flex-shrink-0 align-items-center">
        <div class="sidebar-search">
        <div id="quarto-search" class="" title="Search"></div>
        </div>
        </div>
    <div class="sidebar-menu-container"> 
    <ul class="list-unstyled mt-1">
        <li class="sidebar-item">
  <div class="sidebar-item-container"> 
  <a href="../guide/guides.html" class="sidebar-item-text sidebar-link">
 <span class="menu-text">Guides</span></a>
  </div>
</li>
        <li class="px-0"><hr class="sidebar-divider hi "></li>
        <li class="sidebar-item">
 <span class="menu-text">ONBOARDING</span>
  </li>
        <li class="sidebar-item">
  <div class="sidebar-item-container"> 
  <a href="../guide/set-up-your-organization.html" class="sidebar-item-text sidebar-link">
 <span class="menu-text">Set up your organization</span></a>
  </div>
</li>
        <li class="sidebar-item sidebar-item-section">
      <div class="sidebar-item-container"> 
            <a href="../guide/onboarding-users.html" class="sidebar-item-text sidebar-link">
 <span class="menu-text">Onboarding users</span></a>
          <a class="sidebar-item-toggle text-start collapsed" data-bs-toggle="collapse" data-bs-target="#" aria-expanded="false" aria-label="Toggle section">
            <i class="bi bi-chevron-right ms-2"></i>
          </a> 
      </div>
      <ul id="" class="collapse list-unstyled sidebar-section depth1 ">  
          <li class="sidebar-item">
  <div class="sidebar-item-container"> 
  <a href="../guide/manage-users.html" class="sidebar-item-text sidebar-link">
 <span class="menu-text">Manage users</span></a>
  </div>
</li>
          <li class="sidebar-item">
  <div class="sidebar-item-container"> 
  <a href="../guide/manage-groups.html" class="sidebar-item-text sidebar-link">
 <span class="menu-text">title: “Manage groups”</span></a>
  </div>
</li>
          <li class="sidebar-item">
  <div class="sidebar-item-container"> 
  <a href="../guide/manage-roles-and-permissions.html" class="sidebar-item-text sidebar-link">
 <span class="menu-text">Manage roles &amp; permissions</span></a>
  </div>
</li>
      </ul>
  </li>
        <li class="sidebar-item">
  <div class="sidebar-item-container"> 
  <a href="../guide/configure-aws-privatelink.html" class="sidebar-item-text sidebar-link">
 <span class="menu-text">Configure AWS PrivateLink</span></a>
  </div>
</li>
        <li class="px-0"><hr class="sidebar-divider hi "></li>
        <li class="sidebar-item">
 <span class="menu-text">MODEL INVENTORY</span>
  </li>
        <li class="sidebar-item">
  <div class="sidebar-item-container"> 
  <a href="../guide/register-models-in-model-inventory.html" class="sidebar-item-text sidebar-link">
 <span class="menu-text">Register models in the inventory</span></a>
  </div>
</li>
        <li class="sidebar-item">
  <div class="sidebar-item-container"> 
  <a href="../guide/edit-model-inventory-fields.html" class="sidebar-item-text sidebar-link">
 <span class="menu-text">Edit model inventory fields</span></a>
  </div>
</li>
        <li class="sidebar-item">
  <div class="sidebar-item-container"> 
  <a href="../guide/manage-inventory-custom-fields.html" class="sidebar-item-text sidebar-link active">
 <span class="menu-text">Manage inventory custom fields</span></a>
  </div>
</li>
        <li class="px-0"><hr class="sidebar-divider hi "></li>
        <li class="sidebar-item">
 <span class="menu-text">MODEL DOCUMENTATION</span>
  </li>
        <li class="sidebar-item sidebar-item-section">
      <div class="sidebar-item-container"> 
            <a href="../guide/working-with-documentation-templates.html" class="sidebar-item-text sidebar-link">
 <span class="menu-text">Working with documentation templates</span></a>
          <a class="sidebar-item-toggle text-start collapsed" data-bs-toggle="collapse" data-bs-target="#" aria-expanded="false" aria-label="Toggle section">
            <i class="bi bi-chevron-right ms-2"></i>
          </a> 
      </div>
      <ul id="" class="collapse list-unstyled sidebar-section depth1 ">  
          <li class="sidebar-item">
  <div class="sidebar-item-container"> 
  <a href="../guide/view-documentation-templates.html" class="sidebar-item-text sidebar-link">
 <span class="menu-text">View documentation templates</span></a>
  </div>
</li>
          <li class="sidebar-item">
  <div class="sidebar-item-container"> 
  <a href="../guide/customize-documentation-templates.html" class="sidebar-item-text sidebar-link">
 <span class="menu-text">Customize documentation templates</span></a>
  </div>
</li>
          <li class="sidebar-item">
  <div class="sidebar-item-container"> 
  <a href="../guide/swap-documentation-templates.html" class="sidebar-item-text sidebar-link">
 <span class="menu-text">Swap documentation templates</span></a>
  </div>
</li>
      </ul>
  </li>
        <li class="sidebar-item sidebar-item-section">
      <div class="sidebar-item-container"> 
            <a href="../guide/working-with-model-documentation.html" class="sidebar-item-text sidebar-link">
 <span class="menu-text">Working with model documentation</span></a>
          <a class="sidebar-item-toggle text-start collapsed" data-bs-toggle="collapse" data-bs-target="#" aria-expanded="false" aria-label="Toggle section">
            <i class="bi bi-chevron-right ms-2"></i>
          </a> 
      </div>
      <ul id="" class="collapse list-unstyled sidebar-section depth1 ">  
          <li class="sidebar-item">
  <div class="sidebar-item-container"> 
  <a href="../guide/view-documentation-guidelines.html" class="sidebar-item-text sidebar-link">
 <span class="menu-text">View documentation guidelines</span></a>
  </div>
</li>
          <li class="sidebar-item">
  <div class="sidebar-item-container"> 
  <a href="../guide/work-with-content-blocks.html" class="sidebar-item-text sidebar-link">
 <span class="menu-text">Work with content blocks</span></a>
  </div>
</li>
          <li class="sidebar-item">
  <div class="sidebar-item-container"> 
  <a href="../guide/assign-documentation-section-statuses.html" class="sidebar-item-text sidebar-link">
 <span class="menu-text">Assign section statuses</span></a>
  </div>
</li>
          <li class="sidebar-item">
  <div class="sidebar-item-container"> 
  <a href="../guide/collaborate-with-others.html" class="sidebar-item-text sidebar-link">
 <span class="menu-text">Collaborate with others</span></a>
  </div>
</li>
          <li class="sidebar-item">
  <div class="sidebar-item-container"> 
  <a href="../guide/view-documentation-activity.html" class="sidebar-item-text sidebar-link">
 <span class="menu-text">View documentation activity</span></a>
  </div>
</li>
          <li class="sidebar-item">
  <div class="sidebar-item-container"> 
  <a href="../guide/submit-for-approval.html" class="sidebar-item-text sidebar-link">
 <span class="menu-text">Submit for approval</span></a>
  </div>
</li>
      </ul>
  </li>
        <li class="sidebar-item">
  <div class="sidebar-item-container"> 
  <a href="../guide/export-documentation.html" class="sidebar-item-text sidebar-link">
 <span class="menu-text">Export documentation</span></a>
  </div>
</li>
        <li class="px-0"><hr class="sidebar-divider hi "></li>
        <li class="sidebar-item">
 <span class="menu-text">MODEL VALIDATION</span>
  </li>
        <li class="sidebar-item sidebar-item-section">
      <div class="sidebar-item-container"> 
            <a href="../guide/preparing-validation-reports.html" class="sidebar-item-text sidebar-link">
 <span class="menu-text">Preparing validation reports</span></a>
          <a class="sidebar-item-toggle text-start collapsed" data-bs-toggle="collapse" data-bs-target="#" aria-expanded="false" aria-label="Toggle section">
            <i class="bi bi-chevron-right ms-2"></i>
          </a> 
      </div>
      <ul id="" class="collapse list-unstyled sidebar-section depth1 ">  
          <li class="sidebar-item">
  <div class="sidebar-item-container"> 
  <a href="../guide/view-validation-guidelines.html" class="sidebar-item-text sidebar-link">
 <span class="menu-text">View validation guidelines</span></a>
  </div>
</li>
          <li class="sidebar-item">
  <div class="sidebar-item-container"> 
  <a href="../guide/assess-compliance.html" class="sidebar-item-text sidebar-link">
 <span class="menu-text">Assess compliance</span></a>
  </div>
</li>
          <li class="sidebar-item">
  <div class="sidebar-item-container"> 
  <a href="../guide/work-with-content-blocks.html" class="sidebar-item-text sidebar-link">
 <span class="menu-text">Work with content blocks</span></a>
  </div>
</li>
          <li class="sidebar-item">
  <div class="sidebar-item-container"> 
  <a href="../guide/collaborate-with-others.html" class="sidebar-item-text sidebar-link">
 <span class="menu-text">Collaborate with others</span></a>
  </div>
</li>
          <li class="sidebar-item">
  <div class="sidebar-item-container"> 
  <a href="../guide/submit-for-approval.html" class="sidebar-item-text sidebar-link">
 <span class="menu-text">Submit for approval</span></a>
  </div>
</li>
      </ul>
  </li>
        <li class="sidebar-item">
  <div class="sidebar-item-container"> 
  <a href="../guide/work-with-model-findings.html" class="sidebar-item-text sidebar-link">
 <span class="menu-text">Work with model findings</span></a>
  </div>
</li>
        <li class="sidebar-item">
  <div class="sidebar-item-container"> 
  <a href="../guide/view-reports.html" class="sidebar-item-text sidebar-link">
 <span class="menu-text">View reports</span></a>
  </div>
</li>
        <li class="sidebar-item">
  <div class="sidebar-item-container"> 
  <a href="../guide/export-documentation.html" class="sidebar-item-text sidebar-link">
 <span class="menu-text">Export documentation</span></a>
  </div>
</li>
    </ul>
    </div>
</nav>
<div id="quarto-sidebar-glass" data-bs-toggle="collapse" data-bs-target="#quarto-sidebar,#quarto-sidebar-glass"></div>
<!-- margin-sidebar -->
    <div id="quarto-margin-sidebar" class="sidebar margin-sidebar">
        <nav id="TOC" role="doc-toc" class="toc-active">
    <h2 id="toc-title">On this page</h2>
   
  <ul>
  <li><a href="#prerequisites" id="toc-prerequisites" class="nav-link active" data-scroll-target="#prerequisites">Prerequisites</a></li>
  <li><a href="#add-or-edit-custom-fields" id="toc-add-or-edit-custom-fields" class="nav-link" data-scroll-target="#add-or-edit-custom-fields">Add or edit custom fields</a></li>
  <li><a href="#delete-custom-fields" id="toc-delete-custom-fields" class="nav-link" data-scroll-target="#delete-custom-fields">Delete custom fields</a></li>
  <li><a href="#whats-next" id="toc-whats-next" class="nav-link" data-scroll-target="#whats-next">What’s next</a></li>
  </ul>
<div class="toc-actions"><div><i class="bi bi-github"></i></div><div class="action-links"><p><a href="https://github.com/validmind/documentation/edit/main/site/guide/manage-inventory-custom-fields.qmd" class="toc-action">Edit this page</a></p><p><a href="https://github.com/validmind/documentation/issues/new" class="toc-action">Report an issue</a></p></div></div></nav>
    </div>
<!-- main -->
<main class="content" id="quarto-document-content">

<header id="title-block-header" class="quarto-title-block default">
<div class="quarto-title">
<h1 class="title">Manage model inventory custom fields</h1>
</div>



<div class="quarto-title-meta">

    
    <div>
    <div class="quarto-title-meta-heading">Published</div>
    <div class="quarto-title-meta-contents">
<<<<<<< HEAD
      <p class="date">May 27, 2024</p>
=======
      <p class="date">May 24, 2024</p>
>>>>>>> 9ec26cfb
    </div>
  </div>
  
    
  </div>
  

</header>

<p>Create and edit custom fields that appear on all models in your model inventory.</p>
<section id="prerequisites" class="level2">
<h2 class="anchored" data-anchor-id="prerequisites">Prerequisites</h2>
<p>To configure templates, you must hold the <code>Customer Admin</code> role.</p>
</section>
<section id="add-or-edit-custom-fields" class="level2">
<h2 class="anchored" data-anchor-id="add-or-edit-custom-fields">Add or edit custom fields</h2>
<ol type="1">
<li><p><a href="https://app.prod.validmind.ai">Log in to the ValidMind Platform UI</a>.</p></li>
<li><p>Click <a href="https://app.prod.validmind.ai/settings"><strong>Settings</strong></a>.</p></li>
<li><p>Under Workspace Settings, click <strong>Custom Fields</strong>. Here you can edit existing custom fields, or add a new one:</p>
<ul>
<li>To add a new field, click <strong>+ Add new field</strong>.</li>
<li>To edit an existing field, select <strong><i class="fa-solid fa-pencil" aria-label="pencil"></i> Edit</strong> under the Actions column for the desired field.</li>
</ul>
<p>At a minimum, you must provide the required information indicated by <code>*</code>. You can also choose to indicate that a field is <strong>required on registration</strong>.</p></li>
<li><p>When you are satisfied with the setup of your field, click <strong>Save</strong>.</p></li>
</ol>
<div class="callout callout-style-simple callout-tip no-icon">
<div class="callout-body d-flex">
<div class="callout-icon-container">
<i class="callout-icon no-icon"></i>
</div>
<div class="callout-body-container">
<p>See the following table for information on available custom field types.</p>
</div>
</div>
</div>
<section id="custom-field-types" class="level4">
<h4 class="anchored" data-anchor-id="custom-field-types">Custom field types</h4>
<table class="table-hover table">
<caption></caption>
<colgroup>
<col style="width: 25%">
<col style="width: 75%">
</colgroup>
<thead>
<tr class="header">
<th style="text-align: right;">Field type</th>
<th>Details</th>
</tr>
</thead>
<tbody>
<tr class="odd">
<td style="text-align: right;">Single Line Text</td>
<td>Simple text value.</td>
</tr>
<tr class="even">
<td style="text-align: right;">Long Text</td>
<td>Toggle <strong>Enable rich text formatting</strong> to create a template using the rich text editor.</td>
</tr>
<tr class="odd">
<td style="text-align: right;">Single Select</td>
<td>Click <strong>+ Add Option</strong> to define a list of options.</td>
</tr>
<tr class="even">
<td style="text-align: right;">Multiple Select</td>
<td>Click <strong>+ Add Item</strong> to define a list of options.</td>
</tr>
<tr class="odd">
<td style="text-align: right;">Checkbox</td>
<td>A <code>true</code>/<code>false</code> value set by a toggle.</td>
</tr>
<tr class="even">
<td style="text-align: right;">Number</td>
<td>Text value in valid number format.</td>
</tr>
<tr class="odd">
<td style="text-align: right;">URL</td>
<td>Text value in valid URL format.</td>
</tr>
<tr class="even">
<td style="text-align: right;">Date</td>
<td>Date value in <code>yyyy-mm-dd</code> format.</td>
</tr>
<tr class="odd">
<td style="text-align: right;">Date Time</td>
<td>Date value in <code>yyyy-mm-dd, 24hr</code> format.</td>
</tr>
<tr class="even">
<td style="text-align: right;">Email</td>
<td>Text value in valid email (<code>user@domain.com</code>) format.</td>
</tr>
<tr class="odd">
<td style="text-align: right;">User</td>
<td>Select list pre-populated with users from your <a href="https://app.prod.validmind.ai/settings/user-directory">User Directory</a>.</td>
</tr>
</tbody>
</table>
</section>
</section>
<section id="delete-custom-fields" class="level2">
<h2 class="anchored" data-anchor-id="delete-custom-fields">Delete custom fields</h2>
<ol type="1">
<li><p><a href="https://app.prod.validmind.ai">Log in to the ValidMind Platform UI</a>.</p></li>
<li><p>Click <a href="https://app.prod.validmind.ai/settings"><strong>Settings</strong></a>.</p></li>
<li><p>Under Workspace Settings, click <strong>Custom Fields</strong>.</p></li>
<li><p>Select <strong><i class="fa-solid fa-pencil" aria-label="pencil"></i> Edit</strong> under the Actions column for the field you’d like to delete.</p></li>
<li><p>Click <strong>Delete</strong>.</p>
<p>After you confirm, the field will be removed.</p></li>
</ol>
</section>
<section id="whats-next" class="level2">
<h2 class="anchored" data-anchor-id="whats-next">What’s next</h2>
<ul>
<li><a href="../guide/register-models-in-model-inventory.html">Register models in the inventory</a></li>
<li><a href="../guide/edit-model-inventory-fields.html">Edit model inventory fields</a></li>
<li><a href="../guide/working-with-model-documentation.html">Work with model documentation</a></li>
</ul>


</section>

</main> <!-- /main -->
<script id="quarto-html-after-body" type="application/javascript">
window.document.addEventListener("DOMContentLoaded", function (event) {
  const toggleBodyColorMode = (bsSheetEl) => {
    const mode = bsSheetEl.getAttribute("data-mode");
    const bodyEl = window.document.querySelector("body");
    if (mode === "dark") {
      bodyEl.classList.add("quarto-dark");
      bodyEl.classList.remove("quarto-light");
    } else {
      bodyEl.classList.add("quarto-light");
      bodyEl.classList.remove("quarto-dark");
    }
  }
  const toggleBodyColorPrimary = () => {
    const bsSheetEl = window.document.querySelector("link#quarto-bootstrap");
    if (bsSheetEl) {
      toggleBodyColorMode(bsSheetEl);
    }
  }
  toggleBodyColorPrimary();  
  const icon = "";
  const anchorJS = new window.AnchorJS();
  anchorJS.options = {
    placement: 'right',
    icon: icon
  };
  anchorJS.add('.anchored');
  const isCodeAnnotation = (el) => {
    for (const clz of el.classList) {
      if (clz.startsWith('code-annotation-')) {                     
        return true;
      }
    }
    return false;
  }
  const clipboard = new window.ClipboardJS('.code-copy-button', {
    text: function(trigger) {
      const codeEl = trigger.previousElementSibling.cloneNode(true);
      for (const childEl of codeEl.children) {
        if (isCodeAnnotation(childEl)) {
          childEl.remove();
        }
      }
      return codeEl.innerText;
    }
  });
  clipboard.on('success', function(e) {
    // button target
    const button = e.trigger;
    // don't keep focus
    button.blur();
    // flash "checked"
    button.classList.add('code-copy-button-checked');
    var currentTitle = button.getAttribute("title");
    button.setAttribute("title", "Copied!");
    let tooltip;
    if (window.bootstrap) {
      button.setAttribute("data-bs-toggle", "tooltip");
      button.setAttribute("data-bs-placement", "left");
      button.setAttribute("data-bs-title", "Copied!");
      tooltip = new bootstrap.Tooltip(button, 
        { trigger: "manual", 
          customClass: "code-copy-button-tooltip",
          offset: [0, -8]});
      tooltip.show();    
    }
    setTimeout(function() {
      if (tooltip) {
        tooltip.hide();
        button.removeAttribute("data-bs-title");
        button.removeAttribute("data-bs-toggle");
        button.removeAttribute("data-bs-placement");
      }
      button.setAttribute("title", currentTitle);
      button.classList.remove('code-copy-button-checked');
    }, 1000);
    // clear code selection
    e.clearSelection();
  });
  function tippyHover(el, contentFn) {
    const config = {
      allowHTML: true,
      content: contentFn,
      maxWidth: 500,
      delay: 100,
      arrow: false,
      appendTo: function(el) {
          return el.parentElement;
      },
      interactive: true,
      interactiveBorder: 10,
      theme: 'quarto',
      placement: 'bottom-start'
    };
    window.tippy(el, config); 
  }
  const noterefs = window.document.querySelectorAll('a[role="doc-noteref"]');
  for (var i=0; i<noterefs.length; i++) {
    const ref = noterefs[i];
    tippyHover(ref, function() {
      // use id or data attribute instead here
      let href = ref.getAttribute('data-footnote-href') || ref.getAttribute('href');
      try { href = new URL(href).hash; } catch {}
      const id = href.replace(/^#\/?/, "");
      const note = window.document.getElementById(id);
      return note.innerHTML;
    });
  }
      let selectedAnnoteEl;
      const selectorForAnnotation = ( cell, annotation) => {
        let cellAttr = 'data-code-cell="' + cell + '"';
        let lineAttr = 'data-code-annotation="' +  annotation + '"';
        const selector = 'span[' + cellAttr + '][' + lineAttr + ']';
        return selector;
      }
      const selectCodeLines = (annoteEl) => {
        const doc = window.document;
        const targetCell = annoteEl.getAttribute("data-target-cell");
        const targetAnnotation = annoteEl.getAttribute("data-target-annotation");
        const annoteSpan = window.document.querySelector(selectorForAnnotation(targetCell, targetAnnotation));
        const lines = annoteSpan.getAttribute("data-code-lines").split(",");
        const lineIds = lines.map((line) => {
          return targetCell + "-" + line;
        })
        let top = null;
        let height = null;
        let parent = null;
        if (lineIds.length > 0) {
            //compute the position of the single el (top and bottom and make a div)
            const el = window.document.getElementById(lineIds[0]);
            top = el.offsetTop;
            height = el.offsetHeight;
            parent = el.parentElement.parentElement;
          if (lineIds.length > 1) {
            const lastEl = window.document.getElementById(lineIds[lineIds.length - 1]);
            const bottom = lastEl.offsetTop + lastEl.offsetHeight;
            height = bottom - top;
          }
          if (top !== null && height !== null && parent !== null) {
            // cook up a div (if necessary) and position it 
            let div = window.document.getElementById("code-annotation-line-highlight");
            if (div === null) {
              div = window.document.createElement("div");
              div.setAttribute("id", "code-annotation-line-highlight");
              div.style.position = 'absolute';
              parent.appendChild(div);
            }
            div.style.top = top - 2 + "px";
            div.style.height = height + 4 + "px";
            let gutterDiv = window.document.getElementById("code-annotation-line-highlight-gutter");
            if (gutterDiv === null) {
              gutterDiv = window.document.createElement("div");
              gutterDiv.setAttribute("id", "code-annotation-line-highlight-gutter");
              gutterDiv.style.position = 'absolute';
              const codeCell = window.document.getElementById(targetCell);
              const gutter = codeCell.querySelector('.code-annotation-gutter');
              gutter.appendChild(gutterDiv);
            }
            gutterDiv.style.top = top - 2 + "px";
            gutterDiv.style.height = height + 4 + "px";
          }
          selectedAnnoteEl = annoteEl;
        }
      };
      const unselectCodeLines = () => {
        const elementsIds = ["code-annotation-line-highlight", "code-annotation-line-highlight-gutter"];
        elementsIds.forEach((elId) => {
          const div = window.document.getElementById(elId);
          if (div) {
            div.remove();
          }
        });
        selectedAnnoteEl = undefined;
      };
      // Attach click handler to the DT
      const annoteDls = window.document.querySelectorAll('dt[data-target-cell]');
      for (const annoteDlNode of annoteDls) {
        annoteDlNode.addEventListener('click', (event) => {
          const clickedEl = event.target;
          if (clickedEl !== selectedAnnoteEl) {
            unselectCodeLines();
            const activeEl = window.document.querySelector('dt[data-target-cell].code-annotation-active');
            if (activeEl) {
              activeEl.classList.remove('code-annotation-active');
            }
            selectCodeLines(clickedEl);
            clickedEl.classList.add('code-annotation-active');
          } else {
            // Unselect the line
            unselectCodeLines();
            clickedEl.classList.remove('code-annotation-active');
          }
        });
      }
  const findCites = (el) => {
    const parentEl = el.parentElement;
    if (parentEl) {
      const cites = parentEl.dataset.cites;
      if (cites) {
        return {
          el,
          cites: cites.split(' ')
        };
      } else {
        return findCites(el.parentElement)
      }
    } else {
      return undefined;
    }
  };
  var bibliorefs = window.document.querySelectorAll('a[role="doc-biblioref"]');
  for (var i=0; i<bibliorefs.length; i++) {
    const ref = bibliorefs[i];
    const citeInfo = findCites(ref);
    if (citeInfo) {
      tippyHover(citeInfo.el, function() {
        var popup = window.document.createElement('div');
        citeInfo.cites.forEach(function(cite) {
          var citeDiv = window.document.createElement('div');
          citeDiv.classList.add('hanging-indent');
          citeDiv.classList.add('csl-entry');
          var biblioDiv = window.document.getElementById('ref-' + cite);
          if (biblioDiv) {
            citeDiv.innerHTML = biblioDiv.innerHTML;
          }
          popup.appendChild(citeDiv);
        });
        return popup.innerHTML;
      });
    }
  }
    var localhostRegex = new RegExp(/^(?:http|https):\/\/localhost\:?[0-9]*\//);
      var filterRegex = new RegExp('/' + window.location.host + '/');
    var isInternal = (href) => {
        return filterRegex.test(href) || localhostRegex.test(href);
    }
    // Inspect non-navigation links and adorn them if external
 	var links = window.document.querySelectorAll('a[href]:not(.nav-link):not(.navbar-brand):not(.toc-action):not(.sidebar-link):not(.sidebar-item-toggle):not(.pagination-link):not(.no-external):not([aria-hidden]):not(.dropdown-item)');
    for (var i=0; i<links.length; i++) {
      const link = links[i];
      if (!isInternal(link.href)) {
          // target, if specified
          link.setAttribute("target", "_blank");
          // default icon
          link.classList.add("external");
      }
    }
});
</script>
<nav class="page-navigation">
  <div class="nav-page nav-page-previous">
      <a href="../guide/edit-model-inventory-fields.html" class="pagination-link">
        <i class="bi bi-arrow-left-short"></i> <span class="nav-page-text">Edit model inventory fields</span>
      </a>          
  </div>
  <div class="nav-page nav-page-next">
  </div>
</nav>
</div> <!-- /content -->
<footer class="footer">
  <div class="nav-footer">
    <div class="nav-footer-left"><em>© Copyright 2023-2024 ValidMind Inc.&nbsp;All Rights Reserved.</em></div>   
    <div class="nav-footer-center"><div class="cookie-consent-footer"><a href="#" id="open_preferences_center">Cookie Preferences</a></div></div>
    <div class="nav-footer-right">
      <ul class="footer-items list-unstyled">
    <li class="nav-item">
    <a class="nav-link" href="https://validmind.com/">validmind.com <i class="fa-solid fa-external-link" aria-label="external-link"></i></a>
  </li>  
    <li class="nav-item">
    <a class="nav-link" href="https://validmind.com/privacy-policy/">Privacy Policy</a>
  </li>  
    <li class="nav-item">
    <a class="nav-link" href="https://validmind.com/terms-of-use/">Terms of Use</a>
  </li>  
    <li class="nav-item compact">
    <a class="nav-link" href="https://github.com/validmind/documentation">
      <i class="bi bi-github" role="img">
</i> 
    </a>
  </li>  
    <li class="nav-item compact">
    <a class="nav-link" href="https://www.linkedin.com/company/validmind/">
      <i class="bi bi-linkedin" role="img">
</i> 
    </a>
  </li>  
</ul>
    </div>
  </div>
</footer>



</body></html><|MERGE_RESOLUTION|>--- conflicted
+++ resolved
@@ -2,17 +2,13 @@
 <html xmlns="http://www.w3.org/1999/xhtml" lang="en" xml:lang="en"><head>
 
 <meta charset="utf-8">
-<meta name="generator" content="quarto-1.3.450">
+<meta name="generator" content="quarto-1.5.26">
 
 <meta name="viewport" content="width=device-width, initial-scale=1.0, user-scalable=yes">
 
-<<<<<<< HEAD
 <meta name="dcterms.date" content="2024-05-27">
-=======
-<meta name="dcterms.date" content="2024-05-24">
->>>>>>> 9ec26cfb
-
-<title>ValidMind - Manage model inventory custom fields</title>
+
+<title>ValidMind – Manage model inventory custom fields</title>
 <style>
 code{white-space: pre-wrap;}
 span.smallcaps{font-variant: small-caps;}
@@ -55,7 +51,12 @@
   "collapse-after": 3,
   "panel-placement": "start",
   "type": "textbox",
-  "limit": 20,
+  "limit": 50,
+  "keyboard-shortcut": [
+    "f",
+    "/",
+    "s"
+  ],
   "language": {
     "search-no-results-text": "No results",
     "search-matching-documents-text": "matching documents",
@@ -64,6 +65,7 @@
     "search-more-match-text": "more match in this document",
     "search-more-matches-text": "more matches in this document",
     "search-clear-button-title": "Clear",
+    "search-text-placeholder": "",
     "search-detached-cancel-button-title": "Cancel",
     "search-submit-button-title": "Submit",
     "search-label": "Search"
@@ -90,6 +92,8 @@
   "notice_banner_reject_button_hide":false,
   "preferences_center_close_button_hide":false,
   "website_name":""
+  ,
+"language":"en"
   });
 });
 </script> 
@@ -103,9 +107,9 @@
 
 <div id="quarto-search-results"></div>
   <header id="quarto-header" class="headroom fixed-top">
-    <nav class="navbar navbar-expand-lg navbar-dark ">
+    <nav class="navbar navbar-expand-lg " data-bs-theme="dark">
       <div class="navbar-container container-fluid">
-      <div class="navbar-brand-container">
+      <div class="navbar-brand-container mx-auto">
     <a href="../index.html" class="navbar-brand navbar-brand-logo">
     <img src="../about/ValidMind-logo-color.svg" alt="" class="navbar-logo">
     </a>
@@ -116,92 +120,92 @@
           <div class="collapse navbar-collapse" id="navbarCollapse">
             <ul class="navbar-nav navbar-nav-scroll me-auto">
   <li class="nav-item">
-    <a class="nav-link" href="../about/overview.html" rel="" target="">
- <span class="menu-text">About</span></a>
+    <a class="nav-link" href="../about/overview.html"> 
+<span class="menu-text">About</span></a>
   </li>  
   <li class="nav-item">
-    <a class="nav-link" href="../guide/get-started.html" rel="" target="">
- <span class="menu-text">Get Started</span></a>
+    <a class="nav-link" href="../guide/get-started.html"> 
+<span class="menu-text">Get Started</span></a>
   </li>  
   <li class="nav-item">
-    <a class="nav-link active" href="../guide/guides.html" rel="" target="" aria-current="page">
- <span class="menu-text">Guides</span></a>
+    <a class="nav-link active" href="../guide/guides.html" aria-current="page"> 
+<span class="menu-text">Guides</span></a>
   </li>  
   <li class="nav-item dropdown ">
-    <a class="nav-link dropdown-toggle" href="#" id="nav-menu-fa-cube--developer-framework" role="button" data-bs-toggle="dropdown" aria-expanded="false" rel="" target="">
+    <a class="nav-link dropdown-toggle" href="#" id="nav-menu-fa-cube--developer-framework" role="button" data-bs-toggle="dropdown" aria-expanded="false">
  <span class="menu-text"><i class="fa-solid fa-cube" aria-label="cube"></i> Developer Framework</span>
     </a>
     <ul class="dropdown-menu" aria-labelledby="nav-menu-fa-cube--developer-framework">    
         <li>
-    <a class="dropdown-item" href="../guide/get-started-developer-framework.html" rel="" target="">
+    <a class="dropdown-item" href="../guide/get-started-developer-framework.html">
  <span class="dropdown-text"><i class="fa-solid fa-rocket" aria-label="rocket"></i> Get Started</span></a>
   </li>  
         <li>
-    <a class="dropdown-item" href="../guide/supported-models.html" rel="" target="">
+    <a class="dropdown-item" href="../guide/supported-models.html">
  <span class="dropdown-text"><i class="fa-solid fa-cubes" aria-label="cubes"></i> Supported Models</span></a>
   </li>  
         <li><hr class="dropdown-divider"></li>
         <li class="dropdown-header"><i class="fa-solid fa-vial" aria-label="vial"></i> TESTING</li>
         <li>
-    <a class="dropdown-item" href="../guide/testing-overview.html" rel="" target="">
+    <a class="dropdown-item" href="../guide/testing-overview.html">
  <span class="dropdown-text"><i class="fa-solid fa-flask-vial" aria-label="flask-vial"></i> Run Tests &amp; Test Suites</span></a>
   </li>  
         <li>
-    <a class="dropdown-item" href="../guide/test-descriptions.html" rel="" target="">
+    <a class="dropdown-item" href="../guide/test-descriptions.html">
  <span class="dropdown-text"><i class="fa-solid fa-microscope" aria-label="microscope"></i> Test Descriptions</span></a>
   </li>  
         <li>
-    <a class="dropdown-item" href="../guide/test-sandbox.html" rel="" target="">
+    <a class="dropdown-item" href="../guide/test-sandbox.html">
  <span class="dropdown-text"><i class="fa-solid fa-toolbox" aria-label="toolbox"></i> Test sandbox (BETA)</span></a>
   </li>  
         <li><hr class="dropdown-divider"></li>
         <li class="dropdown-header"><i class="fa-solid fa-code" aria-label="code"></i> CODE SAMPLES</li>
         <li>
-    <a class="dropdown-item" href="../guide/samples-jupyter-notebooks.html" rel="" target="">
+    <a class="dropdown-item" href="../guide/samples-jupyter-notebooks.html">
  <span class="dropdown-text"><i class="fa-solid fa-book-open-reader" aria-label="book-open-reader"></i> All Code Samples · <code>LLM</code> · <code>NLP</code> · <code>Time Series</code> · <code>Etc.</code></span></a>
   </li>  
         <li>
-    <a class="dropdown-item" href="../notebooks.zip" rel="" target="">
+    <a class="dropdown-item" href="../notebooks.zip">
  <span class="dropdown-text"><i class="fa-solid fa-download" aria-label="download"></i> Download Code Samples · <code>notebooks.zip</code></span></a>
   </li>  
         <li>
-    <a class="dropdown-item" href="https://jupyterhub.validmind.ai/" rel="" target="">
+    <a class="dropdown-item" href="https://jupyterhub.validmind.ai/">
  <span class="dropdown-text"><i class="fa-solid fa-hand-point-right" aria-label="hand-point-right"></i> Try it on Jupyter Hub <i class="fa-solid fa-hand-point-left" aria-label="hand-point-left"></i></span></a>
   </li>  
         <li><hr class="dropdown-divider"></li>
         <li class="dropdown-header"><i class="fa-solid fa-book" aria-label="book"></i> REFERENCE</li>
         <li>
-    <a class="dropdown-item" href="../validmind/validmind.html" rel="" target="_blank">
+    <a class="dropdown-item" href="../validmind/validmind.html" target="_blank">
  <span class="dropdown-text"><i class="fa-solid fa-external-link" aria-label="external-link"></i> ValidMind Developer Framework</span></a>
   </li>  
     </ul>
   </li>
   <li class="nav-item">
-    <a class="nav-link" href="../guide/faq.html" rel="" target="">
- <span class="menu-text">FAQ</span></a>
+    <a class="nav-link" href="../guide/faq.html"> 
+<span class="menu-text">FAQ</span></a>
   </li>  
   <li class="nav-item">
-    <a class="nav-link" href="../guide/support.html" rel="" target="">
- <span class="menu-text">Support</span></a>
+    <a class="nav-link" href="../guide/support.html"> 
+<span class="menu-text">Support</span></a>
   </li>  
   <li class="nav-item">
-    <a class="nav-link" href="https://validmind.com/" rel="" target="_blank">
- <span class="menu-text">validmind.com <i class="fa-solid fa-external-link" aria-label="external-link"></i></span></a>
+    <a class="nav-link" href="https://validmind.com/" target="_blank"> 
+<span class="menu-text">validmind.com <i class="fa-solid fa-external-link" aria-label="external-link"></i></span></a>
   </li>  
 </ul>
-            <div class="quarto-navbar-tools ms-auto">
+          </div> <!-- /navcollapse -->
+            <div class="quarto-navbar-tools">
 </div>
-          </div> <!-- /navcollapse -->
       </div> <!-- /container-fluid -->
     </nav>
   <nav class="quarto-secondary-nav">
     <div class="container-fluid d-flex">
-      <button type="button" class="quarto-btn-toggle btn" data-bs-toggle="collapse" data-bs-target="#quarto-sidebar,#quarto-sidebar-glass" aria-controls="quarto-sidebar" aria-expanded="false" aria-label="Toggle sidebar navigation" onclick="if (window.quartoToggleHeadroom) { window.quartoToggleHeadroom(); }">
+      <button type="button" class="quarto-btn-toggle btn" data-bs-toggle="collapse" data-bs-target=".quarto-sidebar-collapse-item" aria-controls="quarto-sidebar" aria-expanded="false" aria-label="Toggle sidebar navigation" onclick="if (window.quartoToggleHeadroom) { window.quartoToggleHeadroom(); }">
         <i class="bi bi-layout-text-sidebar-reverse"></i>
       </button>
-      <nav class="quarto-page-breadcrumbs" aria-label="breadcrumb"><ol class="breadcrumb"><li class="breadcrumb-item"><a href="../guide/manage-inventory-custom-fields.html">Manage inventory custom fields</a></li></ol></nav>
-      <a class="flex-grow-1" role="button" data-bs-toggle="collapse" data-bs-target="#quarto-sidebar,#quarto-sidebar-glass" aria-controls="quarto-sidebar" aria-expanded="false" aria-label="Toggle sidebar navigation" onclick="if (window.quartoToggleHeadroom) { window.quartoToggleHeadroom(); }">      
-      </a>
+        <nav class="quarto-page-breadcrumbs" aria-label="breadcrumb"><ol class="breadcrumb"><li class="breadcrumb-item"><a href="../guide/manage-inventory-custom-fields.html">Manage inventory custom fields</a></li></ol></nav>
+        <a class="flex-grow-1" role="button" data-bs-toggle="collapse" data-bs-target=".quarto-sidebar-collapse-item" aria-controls="quarto-sidebar" aria-expanded="false" aria-label="Toggle sidebar navigation" onclick="if (window.quartoToggleHeadroom) { window.quartoToggleHeadroom(); }">      
+        </a>
       <button type="button" class="btn quarto-search-button" aria-label="" onclick="window.quartoOpenSearch();">
         <i class="bi bi-search"></i>
       </button>
@@ -211,7 +215,7 @@
 <!-- content -->
 <div id="quarto-content" class="quarto-container page-columns page-rows-contents page-layout-article page-navbar">
 <!-- sidebar -->
-  <nav id="quarto-sidebar" class="sidebar collapse collapse-horizontal sidebar-navigation docked overflow-auto">
+  <nav id="quarto-sidebar" class="sidebar collapse collapse-horizontal quarto-sidebar-collapse-item sidebar-navigation docked overflow-auto">
         <div class="mt-2 flex-shrink-0 align-items-center">
         <div class="sidebar-search">
         <div id="quarto-search" class="" title="Search"></div>
@@ -444,7 +448,7 @@
     </ul>
     </div>
 </nav>
-<div id="quarto-sidebar-glass" data-bs-toggle="collapse" data-bs-target="#quarto-sidebar,#quarto-sidebar-glass"></div>
+<div id="quarto-sidebar-glass" class="quarto-sidebar-collapse-item" data-bs-toggle="collapse" data-bs-target=".quarto-sidebar-collapse-item"></div>
 <!-- margin-sidebar -->
     <div id="quarto-margin-sidebar" class="sidebar margin-sidebar">
         <nav id="TOC" role="doc-toc" class="toc-active">
@@ -456,7 +460,7 @@
   <li><a href="#delete-custom-fields" id="toc-delete-custom-fields" class="nav-link" data-scroll-target="#delete-custom-fields">Delete custom fields</a></li>
   <li><a href="#whats-next" id="toc-whats-next" class="nav-link" data-scroll-target="#whats-next">What’s next</a></li>
   </ul>
-<div class="toc-actions"><div><i class="bi bi-github"></i></div><div class="action-links"><p><a href="https://github.com/validmind/documentation/edit/main/site/guide/manage-inventory-custom-fields.qmd" class="toc-action">Edit this page</a></p><p><a href="https://github.com/validmind/documentation/issues/new" class="toc-action">Report an issue</a></p></div></div></nav>
+<div class="toc-actions"><ul><li><a href="https://github.com/validmind/documentation/edit/main/site/guide/manage-inventory-custom-fields.qmd" class="toc-action"><i class="bi bi-github"></i>Edit this page</a></li><li><a href="https://github.com/validmind/documentation/issues/new" class="toc-action"><i class="bi empty"></i>Report an issue</a></li></ul></div></nav>
     </div>
 <!-- main -->
 <main class="content" id="quarto-document-content">
@@ -474,11 +478,7 @@
     <div>
     <div class="quarto-title-meta-heading">Published</div>
     <div class="quarto-title-meta-contents">
-<<<<<<< HEAD
       <p class="date">May 27, 2024</p>
-=======
-      <p class="date">May 24, 2024</p>
->>>>>>> 9ec26cfb
     </div>
   </div>
   
@@ -486,7 +486,9 @@
   </div>
   
 
+
 </header>
+
 
 <p>Create and edit custom fields that appear on all models in your model inventory.</p>
 <section id="prerequisites" class="level2">
@@ -519,7 +521,6 @@
 <section id="custom-field-types" class="level4">
 <h4 class="anchored" data-anchor-id="custom-field-types">Custom field types</h4>
 <table class="table-hover table">
-<caption></caption>
 <colgroup>
 <col style="width: 25%">
 <col style="width: 75%">
@@ -637,18 +638,7 @@
     }
     return false;
   }
-  const clipboard = new window.ClipboardJS('.code-copy-button', {
-    text: function(trigger) {
-      const codeEl = trigger.previousElementSibling.cloneNode(true);
-      for (const childEl of codeEl.children) {
-        if (isCodeAnnotation(childEl)) {
-          childEl.remove();
-        }
-      }
-      return codeEl.innerText;
-    }
-  });
-  clipboard.on('success', function(e) {
+  const onCopySuccess = function(e) {
     // button target
     const button = e.trigger;
     // don't keep focus
@@ -680,11 +670,57 @@
     }, 1000);
     // clear code selection
     e.clearSelection();
+  }
+  const getTextToCopy = function(trigger) {
+      const codeEl = trigger.previousElementSibling.cloneNode(true);
+      for (const childEl of codeEl.children) {
+        if (isCodeAnnotation(childEl)) {
+          childEl.remove();
+        }
+      }
+      return codeEl.innerText;
+  }
+  const clipboard = new window.ClipboardJS('.code-copy-button:not([data-in-quarto-modal])', {
+    text: getTextToCopy
   });
-  function tippyHover(el, contentFn) {
+  clipboard.on('success', onCopySuccess);
+  if (window.document.getElementById('quarto-embedded-source-code-modal')) {
+    // For code content inside modals, clipBoardJS needs to be initialized with a container option
+    // TODO: Check when it could be a function (https://github.com/zenorocha/clipboard.js/issues/860)
+    const clipboardModal = new window.ClipboardJS('.code-copy-button[data-in-quarto-modal]', {
+      text: getTextToCopy,
+      container: window.document.getElementById('quarto-embedded-source-code-modal')
+    });
+    clipboardModal.on('success', onCopySuccess);
+  }
+    var localhostRegex = new RegExp(/^(?:http|https):\/\/localhost\:?[0-9]*\//);
+    var mailtoRegex = new RegExp(/^mailto:/);
+      var filterRegex = new RegExp('/' + window.location.host + '/');
+    var isInternal = (href) => {
+        return filterRegex.test(href) || localhostRegex.test(href) || mailtoRegex.test(href);
+    }
+    // Inspect non-navigation links and adorn them if external
+ 	var links = window.document.querySelectorAll('a[href]:not(.nav-link):not(.navbar-brand):not(.toc-action):not(.sidebar-link):not(.sidebar-item-toggle):not(.pagination-link):not(.no-external):not([aria-hidden]):not(.dropdown-item):not(.quarto-navigation-tool):not(.about-link)');
+    for (var i=0; i<links.length; i++) {
+      const link = links[i];
+      if (!isInternal(link.href)) {
+        // undo the damage that might have been done by quarto-nav.js in the case of
+        // links that we want to consider external
+        if (link.dataset.originalHref !== undefined) {
+          link.href = link.dataset.originalHref;
+        }
+          // target, if specified
+          link.setAttribute("target", "_blank");
+          if (link.getAttribute("rel") === null) {
+            link.setAttribute("rel", "noopener");
+          }
+          // default icon
+          link.classList.add("external");
+      }
+    }
+  function tippyHover(el, contentFn, onTriggerFn, onUntriggerFn) {
     const config = {
       allowHTML: true,
-      content: contentFn,
       maxWidth: 500,
       delay: 100,
       arrow: false,
@@ -694,8 +730,17 @@
       interactive: true,
       interactiveBorder: 10,
       theme: 'quarto',
-      placement: 'bottom-start'
+      placement: 'bottom-start',
     };
+    if (contentFn) {
+      config.content = contentFn;
+    }
+    if (onTriggerFn) {
+      config.onTrigger = onTriggerFn;
+    }
+    if (onUntriggerFn) {
+      config.onUntrigger = onUntriggerFn;
+    }
     window.tippy(el, config); 
   }
   const noterefs = window.document.querySelectorAll('a[role="doc-noteref"]');
@@ -707,7 +752,130 @@
       try { href = new URL(href).hash; } catch {}
       const id = href.replace(/^#\/?/, "");
       const note = window.document.getElementById(id);
-      return note.innerHTML;
+      if (note) {
+        return note.innerHTML;
+      } else {
+        return "";
+      }
+    });
+  }
+  const xrefs = window.document.querySelectorAll('a.quarto-xref');
+  const processXRef = (id, note) => {
+    // Strip column container classes
+    const stripColumnClz = (el) => {
+      el.classList.remove("page-full", "page-columns");
+      if (el.children) {
+        for (const child of el.children) {
+          stripColumnClz(child);
+        }
+      }
+    }
+    stripColumnClz(note)
+    if (id === null || id.startsWith('sec-')) {
+      // Special case sections, only their first couple elements
+      const container = document.createElement("div");
+      if (note.children && note.children.length > 2) {
+        container.appendChild(note.children[0].cloneNode(true));
+        for (let i = 1; i < note.children.length; i++) {
+          const child = note.children[i];
+          if (child.tagName === "P" && child.innerText === "") {
+            continue;
+          } else {
+            container.appendChild(child.cloneNode(true));
+            break;
+          }
+        }
+        if (window.Quarto?.typesetMath) {
+          window.Quarto.typesetMath(container);
+        }
+        return container.innerHTML
+      } else {
+        if (window.Quarto?.typesetMath) {
+          window.Quarto.typesetMath(note);
+        }
+        return note.innerHTML;
+      }
+    } else {
+      // Remove any anchor links if they are present
+      const anchorLink = note.querySelector('a.anchorjs-link');
+      if (anchorLink) {
+        anchorLink.remove();
+      }
+      if (window.Quarto?.typesetMath) {
+        window.Quarto.typesetMath(note);
+      }
+      // TODO in 1.5, we should make sure this works without a callout special case
+      if (note.classList.contains("callout")) {
+        return note.outerHTML;
+      } else {
+        return note.innerHTML;
+      }
+    }
+  }
+  for (var i=0; i<xrefs.length; i++) {
+    const xref = xrefs[i];
+    tippyHover(xref, undefined, function(instance) {
+      instance.disable();
+      let url = xref.getAttribute('href');
+      let hash = undefined; 
+      if (url.startsWith('#')) {
+        hash = url;
+      } else {
+        try { hash = new URL(url).hash; } catch {}
+      }
+      if (hash) {
+        const id = hash.replace(/^#\/?/, "");
+        const note = window.document.getElementById(id);
+        if (note !== null) {
+          try {
+            const html = processXRef(id, note.cloneNode(true));
+            instance.setContent(html);
+          } finally {
+            instance.enable();
+            instance.show();
+          }
+        } else {
+          // See if we can fetch this
+          fetch(url.split('#')[0])
+          .then(res => res.text())
+          .then(html => {
+            const parser = new DOMParser();
+            const htmlDoc = parser.parseFromString(html, "text/html");
+            const note = htmlDoc.getElementById(id);
+            if (note !== null) {
+              const html = processXRef(id, note);
+              instance.setContent(html);
+            } 
+          }).finally(() => {
+            instance.enable();
+            instance.show();
+          });
+        }
+      } else {
+        // See if we can fetch a full url (with no hash to target)
+        // This is a special case and we should probably do some content thinning / targeting
+        fetch(url)
+        .then(res => res.text())
+        .then(html => {
+          const parser = new DOMParser();
+          const htmlDoc = parser.parseFromString(html, "text/html");
+          const note = htmlDoc.querySelector('main.content');
+          if (note !== null) {
+            // This should only happen for chapter cross references
+            // (since there is no id in the URL)
+            // remove the first header
+            if (note.children.length > 0 && note.children[0].tagName === "HEADER") {
+              note.children[0].remove();
+            }
+            const html = processXRef(null, note);
+            instance.setContent(html);
+          } 
+        }).finally(() => {
+          instance.enable();
+          instance.show();
+        });
+      }
+    }, function(instance) {
     });
   }
       let selectedAnnoteEl;
@@ -751,6 +919,7 @@
             }
             div.style.top = top - 2 + "px";
             div.style.height = height + 4 + "px";
+            div.style.left = 0;
             let gutterDiv = window.document.getElementById("code-annotation-line-highlight-gutter");
             if (gutterDiv === null) {
               gutterDiv = window.document.createElement("div");
@@ -776,6 +945,32 @@
         });
         selectedAnnoteEl = undefined;
       };
+        // Handle positioning of the toggle
+    window.addEventListener(
+      "resize",
+      throttle(() => {
+        elRect = undefined;
+        if (selectedAnnoteEl) {
+          selectCodeLines(selectedAnnoteEl);
+        }
+      }, 10)
+    );
+    function throttle(fn, ms) {
+    let throttle = false;
+    let timer;
+      return (...args) => {
+        if(!throttle) { // first call gets through
+            fn.apply(this, args);
+            throttle = true;
+        } else { // all the others get throttled
+            if(timer) clearTimeout(timer); // cancel #2
+            timer = setTimeout(() => {
+              fn.apply(this, args);
+              timer = throttle = false;
+            }, ms);
+        }
+      };
+    }
       // Attach click handler to the DT
       const annoteDls = window.document.querySelectorAll('dt[data-target-cell]');
       for (const annoteDlNode of annoteDls) {
@@ -833,27 +1028,11 @@
       });
     }
   }
-    var localhostRegex = new RegExp(/^(?:http|https):\/\/localhost\:?[0-9]*\//);
-      var filterRegex = new RegExp('/' + window.location.host + '/');
-    var isInternal = (href) => {
-        return filterRegex.test(href) || localhostRegex.test(href);
-    }
-    // Inspect non-navigation links and adorn them if external
- 	var links = window.document.querySelectorAll('a[href]:not(.nav-link):not(.navbar-brand):not(.toc-action):not(.sidebar-link):not(.sidebar-item-toggle):not(.pagination-link):not(.no-external):not([aria-hidden]):not(.dropdown-item)');
-    for (var i=0; i<links.length; i++) {
-      const link = links[i];
-      if (!isInternal(link.href)) {
-          // target, if specified
-          link.setAttribute("target", "_blank");
-          // default icon
-          link.classList.add("external");
-      }
-    }
 });
 </script>
 <nav class="page-navigation">
   <div class="nav-page nav-page-previous">
-      <a href="../guide/edit-model-inventory-fields.html" class="pagination-link">
+      <a href="../guide/edit-model-inventory-fields.html" class="pagination-link" aria-label="Edit model inventory fields">
         <i class="bi bi-arrow-left-short"></i> <span class="nav-page-text">Edit model inventory fields</span>
       </a>          
   </div>
@@ -863,18 +1042,28 @@
 </div> <!-- /content -->
 <footer class="footer">
   <div class="nav-footer">
-    <div class="nav-footer-left"><em>© Copyright 2023-2024 ValidMind Inc.&nbsp;All Rights Reserved.</em></div>   
-    <div class="nav-footer-center"><div class="cookie-consent-footer"><a href="#" id="open_preferences_center">Cookie Preferences</a></div></div>
+    <div class="nav-footer-left">
+<p><em>© Copyright 2023-2024 ValidMind Inc.&nbsp;All Rights Reserved.</em></p>
+</div>   
+    <div class="nav-footer-center">
+
+<div class="toc-actions d-sm-block d-md-none"><ul><li><a href="https://github.com/validmind/documentation/edit/main/site/guide/manage-inventory-custom-fields.qmd" class="toc-action"><i class="bi bi-github"></i>Edit this page</a></li><li><a href="https://github.com/validmind/documentation/issues/new" class="toc-action"><i class="bi empty"></i>Report an issue</a></li></ul></div><div class="cookie-consent-footer"><a href="#" id="open_preferences_center">Cookie Preferences</a></div></div>
     <div class="nav-footer-right">
       <ul class="footer-items list-unstyled">
     <li class="nav-item">
-    <a class="nav-link" href="https://validmind.com/">validmind.com <i class="fa-solid fa-external-link" aria-label="external-link"></i></a>
+    <a class="nav-link" href="https://validmind.com/" target="_blank">
+<p>validmind.com <i class="fa-solid fa-external-link" aria-label="external-link"></i></p>
+</a>
   </li>  
     <li class="nav-item">
-    <a class="nav-link" href="https://validmind.com/privacy-policy/">Privacy Policy</a>
+    <a class="nav-link" href="https://validmind.com/privacy-policy/">
+<p>Privacy Policy</p>
+</a>
   </li>  
     <li class="nav-item">
-    <a class="nav-link" href="https://validmind.com/terms-of-use/">Terms of Use</a>
+    <a class="nav-link" href="https://validmind.com/terms-of-use/">
+<p>Terms of Use</p>
+</a>
   </li>  
     <li class="nav-item compact">
     <a class="nav-link" href="https://github.com/validmind/documentation">
@@ -895,4 +1084,5 @@
 
 
 
+
 </body></html>