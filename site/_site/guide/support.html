<!DOCTYPE html>
<html xmlns="http://www.w3.org/1999/xhtml" lang="en" xml:lang="en"><head>

<meta charset="utf-8">
<meta name="generator" content="quarto-1.3.450">

<meta name="viewport" content="width=device-width, initial-scale=1.0, user-scalable=yes">

<<<<<<< HEAD
<meta name="dcterms.date" content="2023-12-01">
<meta name="keywords" content="support, ai risk, model risk management, ValidMind">
=======
<meta name="dcterms.date" content="2024-02-23">
>>>>>>> 2eedd346

<title>ValidMind - Support</title>
<style>
code{white-space: pre-wrap;}
span.smallcaps{font-variant: small-caps;}
div.columns{display: flex; gap: min(4vw, 1.5em);}
div.column{flex: auto; overflow-x: auto;}
div.hanging-indent{margin-left: 1.5em; text-indent: -1.5em;}
ul.task-list{list-style: none;}
ul.task-list li input[type="checkbox"] {
  width: 0.8em;
  margin: 0 0.8em 0.2em -1em; /* quarto-specific, see https://github.com/quarto-dev/quarto-cli/issues/4556 */ 
  vertical-align: middle;
}
</style>


<script src="../site_libs/quarto-nav/quarto-nav.js"></script>
<script src="../site_libs/clipboard/clipboard.min.js"></script>
<script src="../site_libs/quarto-search/autocomplete.umd.js"></script>
<script src="../site_libs/quarto-search/fuse.min.js"></script>
<script src="../site_libs/quarto-search/quarto-search.js"></script>
<meta name="quarto:offset" content="../">
<link href="../validmind.png" rel="icon" type="image/png">
<script src="../site_libs/quarto-html/quarto.js"></script>
<script src="../site_libs/quarto-html/popper.min.js"></script>
<script src="../site_libs/quarto-html/tippy.umd.min.js"></script>
<script src="../site_libs/quarto-html/anchor.min.js"></script>
<link href="../site_libs/quarto-html/tippy.css" rel="stylesheet">
<link href="../site_libs/quarto-html/quarto-syntax-highlighting.css" rel="stylesheet" id="quarto-text-highlighting-styles">
<script src="../site_libs/bootstrap/bootstrap.min.js"></script>
<link href="../site_libs/bootstrap/bootstrap-icons.css" rel="stylesheet">
<link href="../site_libs/bootstrap/bootstrap.min.css" rel="stylesheet" id="quarto-bootstrap" data-mode="light">
<link href="../site_libs/quarto-contrib/fontawesome6-0.1.0/all.css" rel="stylesheet">
<link href="../site_libs/quarto-contrib/fontawesome6-0.1.0/latex-fontsize.css" rel="stylesheet">
<script id="quarto-search-options" type="application/json">{
  "location": "navbar",
  "copy-button": false,
  "collapse-after": 3,
  "panel-placement": "end",
  "type": "overlay",
  "limit": 20,
  "language": {
    "search-no-results-text": "No results",
    "search-matching-documents-text": "matching documents",
    "search-copy-link-title": "Copy link to search",
    "search-hide-matches-text": "Hide additional matches",
    "search-more-match-text": "more match in this document",
    "search-more-matches-text": "more matches in this document",
    "search-clear-button-title": "Clear",
    "search-detached-cancel-button-title": "Cancel",
    "search-submit-button-title": "Submit",
    "search-label": "Search"
  }
}</script>
<script async="" src="https://www.googletagmanager.com/gtag/js?id=G-S46CKWPNSS"></script>

<script type="text/javascript">

window.dataLayer = window.dataLayer || [];
function gtag(){dataLayer.push(arguments);}
gtag('js', new Date());
gtag('config', 'G-S46CKWPNSS', { 'anonymize_ip': true});
</script>


<link rel="stylesheet" href="../styles.css">
</head>

<body class="nav-sidebar docked nav-fixed">

<div id="quarto-search-results"></div>
  <header id="quarto-header" class="headroom fixed-top">
    <nav class="navbar navbar-expand-lg navbar-dark ">
      <div class="navbar-container container-fluid">
      <div class="navbar-brand-container">
    <a href="../index.html" class="navbar-brand navbar-brand-logo">
    <img src="../guide/ValidMind-logo-color.svg" alt="" class="navbar-logo">
    </a>
  </div>
            <div id="quarto-search" class="" title="Search"></div>
          <button class="navbar-toggler" type="button" data-bs-toggle="collapse" data-bs-target="#navbarCollapse" aria-controls="navbarCollapse" aria-expanded="false" aria-label="Toggle navigation" onclick="if (window.quartoToggleHeadroom) { window.quartoToggleHeadroom(); }">
  <span class="navbar-toggler-icon"></span>
</button>
          <div class="collapse navbar-collapse" id="navbarCollapse">
            <ul class="navbar-nav navbar-nav-scroll me-auto">
  <li class="nav-item">
    <a class="nav-link" href="../guide/get-started.html" rel="" target="">
 <span class="menu-text">Get Started</span></a>
  </li>  
  <li class="nav-item">
    <a class="nav-link" href="../guide/guides.html" rel="" target="">
 <span class="menu-text">Guides</span></a>
  </li>  
  <li class="nav-item dropdown ">
    <a class="nav-link dropdown-toggle" href="#" id="nav-menu-fa-cube--developer-framework" role="button" data-bs-toggle="dropdown" aria-expanded="false" rel="" target="">
 <span class="menu-text"><i class="fa-solid fa-cube" aria-label="cube"></i> Developer Framework</span>
    </a>
    <ul class="dropdown-menu" aria-labelledby="nav-menu-fa-cube--developer-framework">    
        <li>
    <a class="dropdown-item" href="../guide/get-started-developer-framework.html" rel="" target="">
 <span class="dropdown-text"><i class="fa-solid fa-rocket" aria-label="rocket"></i> Get Started</span></a>
  </li>  
        <li>
    <a class="dropdown-item" href="../guide/supported-models.html" rel="" target="">
 <span class="dropdown-text"><i class="fa-solid fa-cubes" aria-label="cubes"></i> Supported Models</span></a>
  </li>  
        <li><hr class="dropdown-divider"></li>
        <li class="dropdown-header"><i class="fa-solid fa-code" aria-label="code"></i> CODE SAMPLES</li>
        <li>
    <a class="dropdown-item" href="../notebooks/quickstart_customer_churn_full_suite.html" rel="" target="">
 <span class="dropdown-text"><i class="fa-solid fa-book" aria-label="book"></i> Quickstart · <code>Customer Churn</code> · <code>Binary Classification</code></span></a>
  </li>  
        <li>
    <a class="dropdown-item" href="../guide/samples-jupyter-notebooks.html" rel="" target="">
 <span class="dropdown-text"><i class="fa-solid fa-book-open-reader" aria-label="book-open-reader"></i> More Samples · <code>LLM</code> · <code>NLP</code> · <code>Time Series</code> · <code>Etc.</code></span></a>
  </li>  
        <li>
    <a class="dropdown-item" href="../notebooks.zip" rel="" target="">
 <span class="dropdown-text"><i class="fa-solid fa-download" aria-label="download"></i> Download Samples · <code>notebooks.zip</code></span></a>
  </li>  
        <li>
    <a class="dropdown-item" href="https://jupyterhub.validmind.ai/" rel="" target="">
 <span class="dropdown-text"><i class="fa-solid fa-hand-point-right" aria-label="hand-point-right"></i> Try it on Jupyter Hub <i class="fa-solid fa-hand-point-left" aria-label="hand-point-left"></i></span></a>
  </li>  
        <li><hr class="dropdown-divider"></li>
        <li class="dropdown-header"><i class="fa-solid fa-vial" aria-label="vial"></i> TESTING</li>
        <li>
    <a class="dropdown-item" href="../guide/testing-overview.html" rel="" target="">
 <span class="dropdown-text"><i class="fa-solid fa-flask-vial" aria-label="flask-vial"></i> Run Tests &amp; Test Suites</span></a>
  </li>  
        <li>
    <a class="dropdown-item" href="../guide/test-descriptions.html" rel="" target="">
 <span class="dropdown-text"><i class="fa-solid fa-microscope" aria-label="microscope"></i> Test Descriptions</span></a>
  </li>  
        <li><hr class="dropdown-divider"></li>
        <li class="dropdown-header"><i class="fa-solid fa-book" aria-label="book"></i> REFERENCE</li>
        <li>
    <a class="dropdown-item" href="../validmind/validmind.html" rel="" target="_blank">
 <span class="dropdown-text"><i class="fa-solid fa-external-link" aria-label="external-link"></i> Developer Framework</span></a>
  </li>  
    </ul>
  </li>
  <li class="nav-item">
    <a class="nav-link" href="../guide/faq.html" rel="" target="">
 <span class="menu-text">FAQ</span></a>
  </li>  
  <li class="nav-item">
    <a class="nav-link active" href="../guide/support.html" rel="" target="" aria-current="page">
 <span class="menu-text">Support</span></a>
  </li>  
  <li class="nav-item">
    <a class="nav-link" href="https://validmind.com/" rel="" target="_blank">
 <span class="menu-text">validmind.com <i class="fa-solid fa-external-link" aria-label="external-link"></i></span></a>
  </li>  
</ul>
            <div class="quarto-navbar-tools ms-auto">
</div>
          </div> <!-- /navcollapse -->
      </div> <!-- /container-fluid -->
    </nav>
  <nav class="quarto-secondary-nav">
    <div class="container-fluid d-flex">
      <button type="button" class="quarto-btn-toggle btn" data-bs-toggle="collapse" data-bs-target="#quarto-sidebar,#quarto-sidebar-glass" aria-controls="quarto-sidebar" aria-expanded="false" aria-label="Toggle sidebar navigation" onclick="if (window.quartoToggleHeadroom) { window.quartoToggleHeadroom(); }">
        <i class="bi bi-layout-text-sidebar-reverse"></i>
      </button>
      <nav class="quarto-page-breadcrumbs" aria-label="breadcrumb"><ol class="breadcrumb"><li class="breadcrumb-item"><a href="../guide/support.html">Support</a></li></ol></nav>
      <a class="flex-grow-1" role="button" data-bs-toggle="collapse" data-bs-target="#quarto-sidebar,#quarto-sidebar-glass" aria-controls="quarto-sidebar" aria-expanded="false" aria-label="Toggle sidebar navigation" onclick="if (window.quartoToggleHeadroom) { window.quartoToggleHeadroom(); }">      
      </a>
    </div>
  </nav>
</header>
<!-- content -->
<div id="quarto-content" class="quarto-container page-columns page-rows-contents page-layout-article page-navbar">
<!-- sidebar -->
  <nav id="quarto-sidebar" class="sidebar collapse collapse-horizontal sidebar-navigation docked overflow-auto">
    <div class="sidebar-menu-container"> 
    <ul class="list-unstyled mt-1">
        <li class="sidebar-item">
  <div class="sidebar-item-container"> 
  <a href="../guide/support.html" class="sidebar-item-text sidebar-link active">
 <span class="menu-text">Support</span></a>
  </div>
</li>
        <li class="px-0"><hr class="sidebar-divider hi "></li>
        <li class="sidebar-item">
  <div class="sidebar-item-container"> 
  <a href="../guide/troubleshooting.html" class="sidebar-item-text sidebar-link">
 <span class="menu-text">Troubleshooting</span></a>
  </div>
</li>
    </ul>
    </div>
</nav>
<div id="quarto-sidebar-glass" data-bs-toggle="collapse" data-bs-target="#quarto-sidebar,#quarto-sidebar-glass"></div>
<!-- margin-sidebar -->
    <div id="quarto-margin-sidebar" class="sidebar margin-sidebar">
        <nav id="TOC" role="doc-toc" class="toc-active">
    <h2 id="toc-title">On this page</h2>
   
  <ul>
  <li><a href="#check-the-faqs" id="toc-check-the-faqs" class="nav-link active" data-scroll-target="#check-the-faqs">Check the FAQs</a></li>
  <li><a href="#get-help" id="toc-get-help" class="nav-link" data-scroll-target="#get-help">Get help</a></li>
  </ul>
<div class="toc-actions"><div><i class="bi bi-github"></i></div><div class="action-links"><p><a href="https://github.com/validmind/documentation/edit/main/site/guide/support.qmd" class="toc-action">Edit this page</a></p><p><a href="https://github.com/validmind/documentation/issues/new" class="toc-action">Report an issue</a></p></div></div></nav>
    </div>
<!-- main -->
<main class="content" id="quarto-document-content">

<header id="title-block-header" class="quarto-title-block default">
<div class="quarto-title">
<h1 class="title">Support</h1>
</div>



<div class="quarto-title-meta">

    
    <div>
    <div class="quarto-title-meta-heading">Published</div>
    <div class="quarto-title-meta-contents">
<<<<<<< HEAD
      <p class="date">December 1, 2023</p>
=======
      <p class="date">February 23, 2024</p>
>>>>>>> 2eedd346
    </div>
  </div>
  
    
  </div>
  

</header>

<p>Our support team can provide you with quick and easy access to the resources you need to troubleshoot technical issues and help you get the most out of the ValidMind Platform.</p>
<!--- TO DO ZenDesk support email --->
<section id="check-the-faqs" class="level2">
<h2 class="anchored" data-anchor-id="check-the-faqs">Check the FAQs</h2>
<p>We curate several lists of frequently asked questions (FAQs) that might be of help:</p>
<ul>
<li><a href="../guide/faq-models.html">Model registration, configuration, and customization</a></li>
<li><a href="../guide/faq-inventory.html">Model inventory, tracking, and reporting</a></li>
<li><a href="../guide/faq-documentation.html">Documentation and templates</a></li>
<li><a href="../guide/faq-workflows.html">Workflows and collaboration</a></li>
<li><a href="../guide/faq-testing.html">Testing and thresholds</a></li>
<li><a href="../guide/faq-integrations.html">Integrations and support</a></li>
<li><a href="../guide/faq-data-handling.html">Data handling</a></li>
</ul>
<!---
## Check out the troubleshooting content

Additional troubleshooting content might be available in the [Help Center](https://support.validmind.com/).
--->
</section>
<section id="get-help" class="level2">
<h2 class="anchored" data-anchor-id="get-help">Get help</h2>
<p>Don’t see what you are looking for? Email <a href="mailto:support@validmind.com">support@validmind.com</a> to get help from a human.</p>


</section>

</main> <!-- /main -->
<script id="quarto-html-after-body" type="application/javascript">
window.document.addEventListener("DOMContentLoaded", function (event) {
  const toggleBodyColorMode = (bsSheetEl) => {
    const mode = bsSheetEl.getAttribute("data-mode");
    const bodyEl = window.document.querySelector("body");
    if (mode === "dark") {
      bodyEl.classList.add("quarto-dark");
      bodyEl.classList.remove("quarto-light");
    } else {
      bodyEl.classList.add("quarto-light");
      bodyEl.classList.remove("quarto-dark");
    }
  }
  const toggleBodyColorPrimary = () => {
    const bsSheetEl = window.document.querySelector("link#quarto-bootstrap");
    if (bsSheetEl) {
      toggleBodyColorMode(bsSheetEl);
    }
  }
  toggleBodyColorPrimary();  
  const icon = "";
  const anchorJS = new window.AnchorJS();
  anchorJS.options = {
    placement: 'right',
    icon: icon
  };
  anchorJS.add('.anchored');
  const isCodeAnnotation = (el) => {
    for (const clz of el.classList) {
      if (clz.startsWith('code-annotation-')) {                     
        return true;
      }
    }
    return false;
  }
  const clipboard = new window.ClipboardJS('.code-copy-button', {
    text: function(trigger) {
      const codeEl = trigger.previousElementSibling.cloneNode(true);
      for (const childEl of codeEl.children) {
        if (isCodeAnnotation(childEl)) {
          childEl.remove();
        }
      }
      return codeEl.innerText;
    }
  });
  clipboard.on('success', function(e) {
    // button target
    const button = e.trigger;
    // don't keep focus
    button.blur();
    // flash "checked"
    button.classList.add('code-copy-button-checked');
    var currentTitle = button.getAttribute("title");
    button.setAttribute("title", "Copied!");
    let tooltip;
    if (window.bootstrap) {
      button.setAttribute("data-bs-toggle", "tooltip");
      button.setAttribute("data-bs-placement", "left");
      button.setAttribute("data-bs-title", "Copied!");
      tooltip = new bootstrap.Tooltip(button, 
        { trigger: "manual", 
          customClass: "code-copy-button-tooltip",
          offset: [0, -8]});
      tooltip.show();    
    }
    setTimeout(function() {
      if (tooltip) {
        tooltip.hide();
        button.removeAttribute("data-bs-title");
        button.removeAttribute("data-bs-toggle");
        button.removeAttribute("data-bs-placement");
      }
      button.setAttribute("title", currentTitle);
      button.classList.remove('code-copy-button-checked');
    }, 1000);
    // clear code selection
    e.clearSelection();
  });
  function tippyHover(el, contentFn) {
    const config = {
      allowHTML: true,
      content: contentFn,
      maxWidth: 500,
      delay: 100,
      arrow: false,
      appendTo: function(el) {
          return el.parentElement;
      },
      interactive: true,
      interactiveBorder: 10,
      theme: 'quarto',
      placement: 'bottom-start'
    };
    window.tippy(el, config); 
  }
  const noterefs = window.document.querySelectorAll('a[role="doc-noteref"]');
  for (var i=0; i<noterefs.length; i++) {
    const ref = noterefs[i];
    tippyHover(ref, function() {
      // use id or data attribute instead here
      let href = ref.getAttribute('data-footnote-href') || ref.getAttribute('href');
      try { href = new URL(href).hash; } catch {}
      const id = href.replace(/^#\/?/, "");
      const note = window.document.getElementById(id);
      return note.innerHTML;
    });
  }
      let selectedAnnoteEl;
      const selectorForAnnotation = ( cell, annotation) => {
        let cellAttr = 'data-code-cell="' + cell + '"';
        let lineAttr = 'data-code-annotation="' +  annotation + '"';
        const selector = 'span[' + cellAttr + '][' + lineAttr + ']';
        return selector;
      }
      const selectCodeLines = (annoteEl) => {
        const doc = window.document;
        const targetCell = annoteEl.getAttribute("data-target-cell");
        const targetAnnotation = annoteEl.getAttribute("data-target-annotation");
        const annoteSpan = window.document.querySelector(selectorForAnnotation(targetCell, targetAnnotation));
        const lines = annoteSpan.getAttribute("data-code-lines").split(",");
        const lineIds = lines.map((line) => {
          return targetCell + "-" + line;
        })
        let top = null;
        let height = null;
        let parent = null;
        if (lineIds.length > 0) {
            //compute the position of the single el (top and bottom and make a div)
            const el = window.document.getElementById(lineIds[0]);
            top = el.offsetTop;
            height = el.offsetHeight;
            parent = el.parentElement.parentElement;
          if (lineIds.length > 1) {
            const lastEl = window.document.getElementById(lineIds[lineIds.length - 1]);
            const bottom = lastEl.offsetTop + lastEl.offsetHeight;
            height = bottom - top;
          }
          if (top !== null && height !== null && parent !== null) {
            // cook up a div (if necessary) and position it 
            let div = window.document.getElementById("code-annotation-line-highlight");
            if (div === null) {
              div = window.document.createElement("div");
              div.setAttribute("id", "code-annotation-line-highlight");
              div.style.position = 'absolute';
              parent.appendChild(div);
            }
            div.style.top = top - 2 + "px";
            div.style.height = height + 4 + "px";
            let gutterDiv = window.document.getElementById("code-annotation-line-highlight-gutter");
            if (gutterDiv === null) {
              gutterDiv = window.document.createElement("div");
              gutterDiv.setAttribute("id", "code-annotation-line-highlight-gutter");
              gutterDiv.style.position = 'absolute';
              const codeCell = window.document.getElementById(targetCell);
              const gutter = codeCell.querySelector('.code-annotation-gutter');
              gutter.appendChild(gutterDiv);
            }
            gutterDiv.style.top = top - 2 + "px";
            gutterDiv.style.height = height + 4 + "px";
          }
          selectedAnnoteEl = annoteEl;
        }
      };
      const unselectCodeLines = () => {
        const elementsIds = ["code-annotation-line-highlight", "code-annotation-line-highlight-gutter"];
        elementsIds.forEach((elId) => {
          const div = window.document.getElementById(elId);
          if (div) {
            div.remove();
          }
        });
        selectedAnnoteEl = undefined;
      };
      // Attach click handler to the DT
      const annoteDls = window.document.querySelectorAll('dt[data-target-cell]');
      for (const annoteDlNode of annoteDls) {
        annoteDlNode.addEventListener('click', (event) => {
          const clickedEl = event.target;
          if (clickedEl !== selectedAnnoteEl) {
            unselectCodeLines();
            const activeEl = window.document.querySelector('dt[data-target-cell].code-annotation-active');
            if (activeEl) {
              activeEl.classList.remove('code-annotation-active');
            }
            selectCodeLines(clickedEl);
            clickedEl.classList.add('code-annotation-active');
          } else {
            // Unselect the line
            unselectCodeLines();
            clickedEl.classList.remove('code-annotation-active');
          }
        });
      }
  const findCites = (el) => {
    const parentEl = el.parentElement;
    if (parentEl) {
      const cites = parentEl.dataset.cites;
      if (cites) {
        return {
          el,
          cites: cites.split(' ')
        };
      } else {
        return findCites(el.parentElement)
      }
    } else {
      return undefined;
    }
  };
  var bibliorefs = window.document.querySelectorAll('a[role="doc-biblioref"]');
  for (var i=0; i<bibliorefs.length; i++) {
    const ref = bibliorefs[i];
    const citeInfo = findCites(ref);
    if (citeInfo) {
      tippyHover(citeInfo.el, function() {
        var popup = window.document.createElement('div');
        citeInfo.cites.forEach(function(cite) {
          var citeDiv = window.document.createElement('div');
          citeDiv.classList.add('hanging-indent');
          citeDiv.classList.add('csl-entry');
          var biblioDiv = window.document.getElementById('ref-' + cite);
          if (biblioDiv) {
            citeDiv.innerHTML = biblioDiv.innerHTML;
          }
          popup.appendChild(citeDiv);
        });
        return popup.innerHTML;
      });
    }
  }
    var localhostRegex = new RegExp(/^(?:http|https):\/\/localhost\:?[0-9]*\//);
      var filterRegex = new RegExp('/' + window.location.host + '/');
    var isInternal = (href) => {
        return filterRegex.test(href) || localhostRegex.test(href);
    }
    // Inspect non-navigation links and adorn them if external
 	var links = window.document.querySelectorAll('a[href]:not(.nav-link):not(.navbar-brand):not(.toc-action):not(.sidebar-link):not(.sidebar-item-toggle):not(.pagination-link):not(.no-external):not([aria-hidden]):not(.dropdown-item)');
    for (var i=0; i<links.length; i++) {
      const link = links[i];
      if (!isInternal(link.href)) {
          // target, if specified
          link.setAttribute("target", "_blank");
          // default icon
          link.classList.add("external");
      }
    }
});
</script>
</div> <!-- /content -->
<footer class="footer">
  <div class="nav-footer">
    <div class="nav-footer-left"><em>© Copyright 2023-2024 ValidMind Inc.&nbsp;All Rights Reserved.</em></div>   
    <div class="nav-footer-center">
      &nbsp;
    </div>
    <div class="nav-footer-right">
      <ul class="footer-items list-unstyled">
    <li class="nav-item">
    <a class="nav-link" href="https://validmind.com/">validmind.com <i class="fa-solid fa-external-link" aria-label="external-link"></i></a>
  </li>  
    <li class="nav-item">
    <a class="nav-link" href="https://validmind.com/privacy-policy/">Privacy Policy</a>
  </li>  
    <li class="nav-item">
    <a class="nav-link" href="https://validmind.com/terms-of-use/">Terms of Use</a>
  </li>  
    <li class="nav-item compact">
    <a class="nav-link" href="https://github.com/validmind/documentation">
      <i class="bi bi-github" role="img">
</i> 
    </a>
  </li>  
    <li class="nav-item compact">
    <a class="nav-link" href="https://www.linkedin.com/company/validmind/">
      <i class="bi bi-linkedin" role="img">
</i> 
    </a>
  </li>  
</ul>
    </div>
  </div>
</footer>



</body></html><|MERGE_RESOLUTION|>--- conflicted
+++ resolved
@@ -6,12 +6,7 @@
 
 <meta name="viewport" content="width=device-width, initial-scale=1.0, user-scalable=yes">
 
-<<<<<<< HEAD
-<meta name="dcterms.date" content="2023-12-01">
-<meta name="keywords" content="support, ai risk, model risk management, ValidMind">
-=======
-<meta name="dcterms.date" content="2024-02-23">
->>>>>>> 2eedd346
+<meta name="dcterms.date" content="2024-02-27">
 
 <title>ValidMind - Support</title>
 <style>
@@ -36,6 +31,8 @@
 <script src="../site_libs/quarto-search/quarto-search.js"></script>
 <meta name="quarto:offset" content="../">
 <link href="../validmind.png" rel="icon" type="image/png">
+<script src="../site_libs/cookie-consent/cookie-consent.js"></script>
+<link href="../site_libs/cookie-consent/cookie-consent.css" rel="stylesheet">
 <script src="../site_libs/quarto-html/quarto.js"></script>
 <script src="../site_libs/quarto-html/popper.min.js"></script>
 <script src="../site_libs/quarto-html/tippy.umd.min.js"></script>
@@ -69,13 +66,29 @@
 }</script>
 <script async="" src="https://www.googletagmanager.com/gtag/js?id=G-S46CKWPNSS"></script>
 
-<script type="text/javascript">
+<script type="text/plain" cookie-consent="tracking">
 
 window.dataLayer = window.dataLayer || [];
 function gtag(){dataLayer.push(arguments);}
 gtag('js', new Date());
 gtag('config', 'G-S46CKWPNSS', { 'anonymize_ip': true});
 </script>
+
+<script type="text/javascript" charset="UTF-8">
+document.addEventListener('DOMContentLoaded', function () {
+cookieconsent.run({
+  "notice_banner_type":"simple",
+  "consent_type":"express",
+  "palette":"light",
+  "language":"en",
+  "page_load_consent_levels":["strictly-necessary"],
+  "notice_banner_reject_button_hide":false,
+  "preferences_center_close_button_hide":false,
+  "website_name":""
+  });
+});
+</script> 
+  
 
 
 <link rel="stylesheet" href="../styles.css">
@@ -234,11 +247,7 @@
     <div>
     <div class="quarto-title-meta-heading">Published</div>
     <div class="quarto-title-meta-contents">
-<<<<<<< HEAD
-      <p class="date">December 1, 2023</p>
-=======
-      <p class="date">February 23, 2024</p>
->>>>>>> 2eedd346
+      <p class="date">February 27, 2024</p>
     </div>
   </div>
   
@@ -529,9 +538,7 @@
 <footer class="footer">
   <div class="nav-footer">
     <div class="nav-footer-left"><em>© Copyright 2023-2024 ValidMind Inc.&nbsp;All Rights Reserved.</em></div>   
-    <div class="nav-footer-center">
-      &nbsp;
-    </div>
+    <div class="nav-footer-center"><div class="cookie-consent-footer"><a href="#" id="open_preferences_center">Cookie Preferences</a></div></div>
     <div class="nav-footer-right">
       <ul class="footer-items list-unstyled">
     <li class="nav-item">
