--- conflicted
+++ resolved
@@ -6,7 +6,7 @@
 
 <meta name="viewport" content="width=device-width, initial-scale=1.0, user-scalable=yes">
 
-<meta name="dcterms.date" content="2023-11-23">
+<meta name="dcterms.date" content="2023-11-24">
 <meta name="keywords" content="support, ai risk, model risk management, ValidMind">
 
 <title>ValidMind - Support</title>
@@ -79,7 +79,7 @@
 <link rel="stylesheet" href="../styles.css">
 </head>
 
-<body class="nav-sidebar docked nav-fixed fullcontent">
+<body class="nav-sidebar docked nav-fixed">
 
 <div id="quarto-search-results"></div>
   <header id="quarto-header" class="headroom fixed-top">
@@ -214,9 +214,6 @@
 </nav>
 <div id="quarto-sidebar-glass" data-bs-toggle="collapse" data-bs-target="#quarto-sidebar,#quarto-sidebar-glass"></div>
 <!-- margin-sidebar -->
-<<<<<<< HEAD
-    
-=======
     <div id="quarto-margin-sidebar" class="sidebar margin-sidebar">
         <nav id="TOC" role="doc-toc" class="toc-active">
     <h2 id="toc-title">On this page</h2>
@@ -227,7 +224,6 @@
   </ul>
 <div class="toc-actions"><div><i class="bi bi-github"></i></div><div class="action-links"><p><a href="https://github.com/validmind/documentation/edit/main/site/guide/support.qmd" class="toc-action">Edit this page</a></p><p><a href="https://github.com/validmind/documentation/issues/new" class="toc-action">Report an issue</a></p></div></div></nav>
     </div>
->>>>>>> 008da9f8
 <!-- main -->
 <main class="content" id="quarto-document-content">
 
@@ -244,7 +240,7 @@
     <div>
     <div class="quarto-title-meta-heading">Published</div>
     <div class="quarto-title-meta-contents">
-      <p class="date">November 23, 2023</p>
+      <p class="date">November 24, 2023</p>
     </div>
   </div>
   
@@ -652,7 +648,7 @@
     <div class="nav-footer-left"><em>© Copyright 2023 ValidMind Inc All Rights Reserved.</em></div>   
     <div class="nav-footer-center">
       &nbsp;
-    <div class="toc-actions"><div><i class="bi bi-github"></i></div><div class="action-links"><p><a href="https://github.com/validmind/documentation/edit/main/site/guide/support.qmd" class="toc-action">Edit this page</a></p><p><a href="https://github.com/validmind/documentation/issues/new" class="toc-action">Report an issue</a></p></div></div></div>
+    </div>
     <div class="nav-footer-right">
       <ul class="footer-items list-unstyled">
     <li class="nav-item">
