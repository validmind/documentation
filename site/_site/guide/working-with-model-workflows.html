--- conflicted
+++ resolved
@@ -2,7 +2,7 @@
 <html xmlns="http://www.w3.org/1999/xhtml" lang="en" xml:lang="en"><head>
 
 <meta charset="utf-8">
-<meta name="generator" content="quarto-1.5.39">
+<meta name="generator" content="quarto-1.5.26">
 
 <meta name="viewport" content="width=device-width, initial-scale=1.0, user-scalable=yes">
 
@@ -174,7 +174,7 @@
     <img src="../about/ValidMind-logo-color.svg" alt="" class="navbar-logo">
     </a>
   </div>
-          <button class="navbar-toggler" type="button" data-bs-toggle="collapse" data-bs-target="#navbarCollapse" aria-controls="navbarCollapse" role="menu" aria-expanded="false" aria-label="Toggle navigation" onclick="if (window.quartoToggleHeadroom) { window.quartoToggleHeadroom(); }">
+          <button class="navbar-toggler" type="button" data-bs-toggle="collapse" data-bs-target="#navbarCollapse" aria-controls="navbarCollapse" aria-expanded="false" aria-label="Toggle navigation" onclick="if (window.quartoToggleHeadroom) { window.quartoToggleHeadroom(); }">
   <span class="navbar-toggler-icon"></span>
 </button>
           <div class="collapse navbar-collapse" id="navbarCollapse">
@@ -192,7 +192,7 @@
 <span class="menu-text">Guides</span></a>
   </li>  
   <li class="nav-item dropdown ">
-    <a class="nav-link dropdown-toggle" href="#" id="nav-menu-fa-cube--developer-framework" role="link" data-bs-toggle="dropdown" aria-expanded="false">
+    <a class="nav-link dropdown-toggle" href="#" id="nav-menu-fa-cube--developer-framework" role="button" data-bs-toggle="dropdown" aria-expanded="false">
  <span class="menu-text"><i class="fa-solid fa-cube" aria-label="cube"></i> Developer Framework</span>
     </a>
     <ul class="dropdown-menu" aria-labelledby="nav-menu-fa-cube--developer-framework">    
@@ -260,13 +260,13 @@
     </nav>
   <nav class="quarto-secondary-nav">
     <div class="container-fluid d-flex">
-      <button type="button" class="quarto-btn-toggle btn" data-bs-toggle="collapse" role="button" data-bs-target=".quarto-sidebar-collapse-item" aria-controls="quarto-sidebar" aria-expanded="false" aria-label="Toggle sidebar navigation" onclick="if (window.quartoToggleHeadroom) { window.quartoToggleHeadroom(); }">
+      <button type="button" class="quarto-btn-toggle btn" data-bs-toggle="collapse" data-bs-target=".quarto-sidebar-collapse-item" aria-controls="quarto-sidebar" aria-expanded="false" aria-label="Toggle sidebar navigation" onclick="if (window.quartoToggleHeadroom) { window.quartoToggleHeadroom(); }">
         <i class="bi bi-layout-text-sidebar-reverse"></i>
       </button>
         <nav class="quarto-page-breadcrumbs" aria-label="breadcrumb"><ol class="breadcrumb"><li class="breadcrumb-item"><a href="../guide/working-with-model-workflows.html">Working with workflows</a></li></ol></nav>
-        <a class="flex-grow-1" role="navigation" data-bs-toggle="collapse" data-bs-target=".quarto-sidebar-collapse-item" aria-controls="quarto-sidebar" aria-expanded="false" aria-label="Toggle sidebar navigation" onclick="if (window.quartoToggleHeadroom) { window.quartoToggleHeadroom(); }">      
+        <a class="flex-grow-1" role="button" data-bs-toggle="collapse" data-bs-target=".quarto-sidebar-collapse-item" aria-controls="quarto-sidebar" aria-expanded="false" aria-label="Toggle sidebar navigation" onclick="if (window.quartoToggleHeadroom) { window.quartoToggleHeadroom(); }">      
         </a>
-      <button type="button" class="btn quarto-search-button" aria-label="Search" onclick="window.quartoOpenSearch();">
+      <button type="button" class="btn quarto-search-button" aria-label="" onclick="window.quartoOpenSearch();">
         <i class="bi bi-search"></i>
       </button>
     </div>
@@ -303,7 +303,7 @@
       <div class="sidebar-item-container"> 
             <a href="../guide/onboarding-users.html" class="sidebar-item-text sidebar-link">
  <span class="menu-text">Onboarding users</span></a>
-          <a class="sidebar-item-toggle text-start collapsed" data-bs-toggle="collapse" data-bs-target="#" role="navigation" aria-expanded="false" aria-label="Toggle section">
+          <a class="sidebar-item-toggle text-start collapsed" data-bs-toggle="collapse" data-bs-target="#" aria-expanded="false" aria-label="Toggle section">
             <i class="bi bi-chevron-right ms-2"></i>
           </a> 
       </div>
@@ -342,7 +342,7 @@
       <div class="sidebar-item-container"> 
             <a href="../guide/working-with-model-workflows.html" class="sidebar-item-text sidebar-link active">
  <span class="menu-text">Working with workflows</span></a>
-          <a class="sidebar-item-toggle text-start" data-bs-toggle="collapse" data-bs-target="#" role="navigation" aria-expanded="true" aria-label="Toggle section">
+          <a class="sidebar-item-toggle text-start" data-bs-toggle="collapse" data-bs-target="#" aria-expanded="true" aria-label="Toggle section">
             <i class="bi bi-chevron-right ms-2"></i>
           </a> 
       </div>
@@ -369,7 +369,7 @@
       <div class="sidebar-item-container"> 
             <a href="../guide/working-with-model-inventory.html" class="sidebar-item-text sidebar-link">
  <span class="menu-text">Working with the model inventory</span></a>
-          <a class="sidebar-item-toggle text-start collapsed" data-bs-toggle="collapse" data-bs-target="#" role="navigation" aria-expanded="false" aria-label="Toggle section">
+          <a class="sidebar-item-toggle text-start collapsed" data-bs-toggle="collapse" data-bs-target="#" aria-expanded="false" aria-label="Toggle section">
             <i class="bi bi-chevron-right ms-2"></i>
           </a> 
       </div>
@@ -408,7 +408,7 @@
       <div class="sidebar-item-container"> 
             <a href="../guide/working-with-documentation-templates.html" class="sidebar-item-text sidebar-link">
  <span class="menu-text">Working with documentation templates</span></a>
-          <a class="sidebar-item-toggle text-start collapsed" data-bs-toggle="collapse" data-bs-target="#" role="navigation" aria-expanded="false" aria-label="Toggle section">
+          <a class="sidebar-item-toggle text-start collapsed" data-bs-toggle="collapse" data-bs-target="#" aria-expanded="false" aria-label="Toggle section">
             <i class="bi bi-chevron-right ms-2"></i>
           </a> 
       </div>
@@ -437,7 +437,7 @@
       <div class="sidebar-item-container"> 
             <a href="../guide/working-with-model-documentation.html" class="sidebar-item-text sidebar-link">
  <span class="menu-text">Working with model documentation</span></a>
-          <a class="sidebar-item-toggle text-start collapsed" data-bs-toggle="collapse" data-bs-target="#" role="navigation" aria-expanded="false" aria-label="Toggle section">
+          <a class="sidebar-item-toggle text-start collapsed" data-bs-toggle="collapse" data-bs-target="#" aria-expanded="false" aria-label="Toggle section">
             <i class="bi bi-chevron-right ms-2"></i>
           </a> 
       </div>
@@ -494,7 +494,7 @@
       <div class="sidebar-item-container"> 
             <a href="../guide/preparing-validation-reports.html" class="sidebar-item-text sidebar-link">
  <span class="menu-text">Preparing validation reports</span></a>
-          <a class="sidebar-item-toggle text-start collapsed" data-bs-toggle="collapse" data-bs-target="#" role="navigation" aria-expanded="false" aria-label="Toggle section">
+          <a class="sidebar-item-toggle text-start collapsed" data-bs-toggle="collapse" data-bs-target="#" aria-expanded="false" aria-label="Toggle section">
             <i class="bi bi-chevron-right ms-2"></i>
           </a> 
       </div>
@@ -614,7 +614,7 @@
 <h2 class="anchored" data-anchor-id="see-model-statuses">See model statuses</h2>
 <p>To review the overall workflow status for a model:</p>
 <ol type="1">
-<li><p><a href="https://app.prod.validmind.ai">ValidMind Platform UI</a></p></li>
+<li><p>Login to the <a href="https://app.prod.validmind.ai">ValidMind Platform UI</a>.</p></li>
 <li><p>In the left sidebar, click <strong>Model Inventory</strong>.</p></li>
 <li><p>Select a model by clicking on it or find your model by applying a filter or searching for it.</p></li>
 <li><p>On the landing page of your model, locate the Model Status section:</p>
@@ -628,7 +628,7 @@
 <h4 class="anchored" data-anchor-id="see-model-documentation-statuses">See model documentation statuses</h4>
 <p>To review the workflow status of a model’s documentation:</p>
 <ol type="1">
-<li><p><a href="https://app.prod.validmind.ai">ValidMind Platform UI</a></p></li>
+<li><p>Login to the <a href="https://app.prod.validmind.ai">ValidMind Platform UI</a>.</p></li>
 <li><p>In the left sidebar, click <strong>Model Inventory</strong>.</p></li>
 <li><p>Select a model by clicking on it or find your model by applying a filter or searching for it.</p></li>
 <li><p>In the left sidebar that appears for your model, click <strong>Documentation</strong>.</p>
@@ -658,7 +658,7 @@
 </div>
 <p>To transition the overall workflow status for a model:</p>
 <ol type="1">
-<li><p><a href="https://app.prod.validmind.ai">ValidMind Platform UI</a></p></li>
+<li><p>Login to the <a href="https://app.prod.validmind.ai">ValidMind Platform UI</a>.</p></li>
 <li><p>In the left sidebar, click <strong>Model Inventory</strong>.</p></li>
 <li><p>Select a model by clicking on it or find your model by applying a filter or searching for it.</p></li>
 <li><p>If an action is available to your role, you’ll see it listed in the Actions section on the model’s landing page.</p>
@@ -672,7 +672,7 @@
 <h4 class="anchored" data-anchor-id="transition-model-documentation-statuses">Transition model documentation statuses</h4>
 <p>To transition the workflow status of a model’s documentation:</p>
 <ol type="1">
-<li><p><a href="https://app.prod.validmind.ai">ValidMind Platform UI</a></p></li>
+<li><p>Login to the <a href="https://app.prod.validmind.ai">ValidMind Platform UI</a>.</p></li>
 <li><p>In the left sidebar, click <strong>Model Inventory</strong>.</p></li>
 <li><p>Select a model by clicking on it or find your model by applying a filter or searching for it.</p></li>
 <li><p>In the left sidebar that appears for your model, click <strong>Documentation</strong>.</p></li>
@@ -688,11 +688,7 @@
 <h2 class="anchored" data-anchor-id="whats-next">What’s next</h2>
 <div id="listing-model-workflows-listing" class="quarto-listing quarto-listing-container-grid">
 <div class="list grid quarto-listing-cols-3">
-<<<<<<< HEAD
 <div class="g-col-1" data-index="0" data-listing-date-sort="1718733035000" data-listing-file-modified-sort="1718733035001" data-listing-date-modified-sort="NaN" data-listing-reading-time-sort="2" data-listing-word-count-sort="281">
-=======
-<div class="g-col-1" data-index="0" data-listing-date-sort="1718317173000" data-listing-file-modified-sort="1718317173176" data-listing-date-modified-sort="NaN" data-listing-reading-time-sort="2" data-listing-word-count-sort="289">
->>>>>>> 92d29f8c
 <a href="../guide/customize-resource-statuses.html" class="quarto-grid-link">
 <div class="quarto-grid-item card h-100 card-left">
 <div class="card-body post-contents">
@@ -706,11 +702,7 @@
 </div>
 </a>
 </div>
-<<<<<<< HEAD
-<div class="g-col-1" data-index="1" data-listing-date-sort="1718733035000" data-listing-file-modified-sort="1718733035002" data-listing-date-modified-sort="NaN" data-listing-reading-time-sort="7" data-listing-word-count-sort="1237">
-=======
-<div class="g-col-1" data-index="1" data-listing-date-sort="1718317173000" data-listing-file-modified-sort="1718317173179" data-listing-date-modified-sort="NaN" data-listing-reading-time-sort="7" data-listing-word-count-sort="1238">
->>>>>>> 92d29f8c
+<div class="g-col-1" data-index="1" data-listing-date-sort="1718733388000" data-listing-file-modified-sort="1718733388321" data-listing-date-modified-sort="NaN" data-listing-reading-time-sort="7" data-listing-word-count-sort="1247">
 <a href="../guide/set-up-model-workflows.html" class="quarto-grid-link">
 <div class="quarto-grid-item card h-100 card-left">
 <div class="card-body post-contents">
