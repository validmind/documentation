--- conflicted
+++ resolved
@@ -6,11 +6,7 @@
 
 <meta name="viewport" content="width=device-width, initial-scale=1.0, user-scalable=yes">
 
-<<<<<<< HEAD
-<meta name="dcterms.date" content="2023-10-15">
-=======
-<meta name="dcterms.date" content="2023-10-16">
->>>>>>> ae55970f
+<meta name="dcterms.date" content="2023-10-18">
 <meta name="keywords" content="Supported models, ai risk, model risk management, ValidMind">
 
 <title>ValidMind - Supported models</title>
@@ -410,11 +406,7 @@
     <div>
     <div class="quarto-title-meta-heading">Published</div>
     <div class="quarto-title-meta-contents">
-<<<<<<< HEAD
-      <p class="date">October 15, 2023</p>
-=======
-      <p class="date">October 16, 2023</p>
->>>>>>> ae55970f
+      <p class="date">October 18, 2023</p>
     </div>
   </div>
   
