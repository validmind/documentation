--- conflicted
+++ resolved
@@ -80,7 +80,7 @@
 <link rel="stylesheet" href="../styles.css">
 </head>
 
-<body class="nav-sidebar docked nav-fixed fullcontent">
+<body class="nav-sidebar docked nav-fixed">
 
 
 <div id="quarto-search-results"></div>
@@ -1390,7 +1390,7 @@
         <li class="px-0"><hr class="sidebar-divider hi "></li>
         <li class="sidebar-item">
   <div class="sidebar-item-container"> 
-  <a href="../validmind/validmind.HTMl" class="sidebar-item-text sidebar-link" target="&quot;_blank&quot;">
+  <a href="../validmind/validmind.html" class="sidebar-item-text sidebar-link" target="&quot;_blank&quot;">
  <span class="menu-text">Developer Framework Reference <i class="fa-solid fa-external-link" aria-label="external-link"></i></span></a>
   </div>
 </li>
@@ -1399,9 +1399,6 @@
 </nav>
 <div id="quarto-sidebar-glass" data-bs-toggle="collapse" data-bs-target="#quarto-sidebar,#quarto-sidebar-glass"></div>
 <!-- margin-sidebar -->
-<<<<<<< HEAD
-    
-=======
     <div id="quarto-margin-sidebar" class="sidebar margin-sidebar">
         <nav id="TOC" role="doc-toc" class="toc-active">
     <h2 id="toc-title">On this page</h2>
@@ -1413,7 +1410,6 @@
   </ul>
 <div class="toc-actions"><div><i class="bi bi-github"></i></div><div class="action-links"><p><a href="https://github.com/validmind/documentation/edit/main/site/guide/supported-models.qmd" class="toc-action">Edit this page</a></p><p><a href="https://github.com/validmind/documentation/issues/new" class="toc-action">Report an issue</a></p></div></div></nav>
     </div>
->>>>>>> 008da9f8
 <!-- main -->
 <main class="content page-columns page-full" id="quarto-document-content">
 
@@ -1941,7 +1937,7 @@
     <div class="nav-footer-left"><em>© Copyright 2023 ValidMind Inc All Rights Reserved.</em></div>   
     <div class="nav-footer-center">
       &nbsp;
-    <div class="toc-actions"><div><i class="bi bi-github"></i></div><div class="action-links"><p><a href="https://github.com/validmind/documentation/edit/main/site/guide/supported-models.qmd" class="toc-action">Edit this page</a></p><p><a href="https://github.com/validmind/documentation/issues/new" class="toc-action">Report an issue</a></p></div></div></div>
+    </div>
     <div class="nav-footer-right">
       <ul class="footer-items list-unstyled">
     <li class="nav-item">
