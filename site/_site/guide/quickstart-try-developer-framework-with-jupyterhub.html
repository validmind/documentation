--- conflicted
+++ resolved
@@ -6,11 +6,7 @@
 
 <meta name="viewport" content="width=device-width, initial-scale=1.0, user-scalable=yes">
 
-<<<<<<< HEAD
 <meta name="dcterms.date" content="2024-05-07">
-=======
-<meta name="dcterms.date" content="2024-05-05">
->>>>>>> abbde9e9
 
 <title>ValidMind - Try it with Jupyter Hub (recommended)</title>
 <style>
@@ -348,11 +344,7 @@
     <div>
     <div class="quarto-title-meta-heading">Published</div>
     <div class="quarto-title-meta-contents">
-<<<<<<< HEAD
       <p class="date">May 7, 2024</p>
-=======
-      <p class="date">May 5, 2024</p>
->>>>>>> abbde9e9
     </div>
   </div>
   
@@ -362,11 +354,7 @@
 
 </header>
 
-<<<<<<< HEAD
-<p>Learn how to access our introductory Jupyter notebook with Jupyter Hub.</p>
-=======
 <p>Learn how to document a model with ValidMind on Jupyter Hub.</p>
->>>>>>> abbde9e9
 <section id="before-you-begin" class="level2">
 <h2 class="anchored" data-anchor-id="before-you-begin">Before you begin</h2>
 <p>To try out ValidMind, you need to be a registered user on the ValidMind Platform.</p>
