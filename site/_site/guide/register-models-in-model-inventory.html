<!DOCTYPE html>
<html xmlns="http://www.w3.org/1999/xhtml" lang="en" xml:lang="en"><head>

<meta charset="utf-8">
<<<<<<< HEAD
<meta name="generator" content="quarto-1.5.39">

<meta name="viewport" content="width=device-width, initial-scale=1.0, user-scalable=yes">

<meta name="dcterms.date" content="2024-06-03">
=======
<meta name="generator" content="quarto-1.5.54">

<meta name="viewport" content="width=device-width, initial-scale=1.0, user-scalable=yes">

>>>>>>> d9d5eb48

<title>Register models in the inventory — moved – ValidMind</title>
<style>
code{white-space: pre-wrap;}
span.smallcaps{font-variant: small-caps;}
div.columns{display: flex; gap: min(4vw, 1.5em);}
div.column{flex: auto; overflow-x: auto;}
div.hanging-indent{margin-left: 1.5em; text-indent: -1.5em;}
ul.task-list{list-style: none;}
ul.task-list li input[type="checkbox"] {
  width: 0.8em;
  margin: 0 0.8em 0.2em -1em; /* quarto-specific, see https://github.com/quarto-dev/quarto-cli/issues/4556 */ 
  vertical-align: middle;
}
</style>


<script src="../site_libs/quarto-nav/quarto-nav.js"></script>
<script src="../site_libs/clipboard/clipboard.min.js"></script>
<script src="../site_libs/quarto-search/autocomplete.umd.js"></script>
<script src="../site_libs/quarto-search/fuse.min.js"></script>
<script src="../site_libs/quarto-search/quarto-search.js"></script>
<meta name="quarto:offset" content="../">
<link href="../validmind.png" rel="icon" type="image/png">
<script src="../site_libs/cookie-consent/cookie-consent.js"></script>
<link href="../site_libs/cookie-consent/cookie-consent.css" rel="stylesheet">
<script src="../site_libs/quarto-html/quarto.js"></script>
<script src="../site_libs/quarto-html/popper.min.js"></script>
<script src="../site_libs/quarto-html/tippy.umd.min.js"></script>
<script src="../site_libs/quarto-html/anchor.min.js"></script>
<link href="../site_libs/quarto-html/tippy.css" rel="stylesheet">
<link href="../site_libs/quarto-html/quarto-syntax-highlighting.css" rel="stylesheet" id="quarto-text-highlighting-styles">
<script src="../site_libs/bootstrap/bootstrap.min.js"></script>
<link href="../site_libs/bootstrap/bootstrap-icons.css" rel="stylesheet">
<link href="../site_libs/bootstrap/bootstrap.min.css" rel="stylesheet" id="quarto-bootstrap" data-mode="light">
<link href="../site_libs/quarto-contrib/fontawesome6-0.1.0/all.css" rel="stylesheet">
<link href="../site_libs/quarto-contrib/fontawesome6-0.1.0/latex-fontsize.css" rel="stylesheet">
<script id="quarto-search-options" type="application/json">{
  "location": "sidebar",
  "copy-button": false,
  "collapse-after": 3,
  "panel-placement": "start",
  "type": "textbox",
  "limit": 50,
  "keyboard-shortcut": [
    "f",
    "/",
    "s"
  ],
  "show-item-context": true,
  "language": {
    "search-no-results-text": "No results",
    "search-matching-documents-text": "matching documents",
    "search-copy-link-title": "Copy link to search",
    "search-hide-matches-text": "Hide additional matches",
    "search-more-match-text": "more match in this document",
    "search-more-matches-text": "more matches in this document",
    "search-clear-button-title": "Clear",
    "search-text-placeholder": "",
    "search-detached-cancel-button-title": "Cancel",
    "search-submit-button-title": "Submit",
    "search-label": "Search"
  }
}</script>
<script async="" src="https://www.googletagmanager.com/gtag/js?id=G-S46CKWPNSS"></script>

<script type="text/plain" cookie-consent="tracking">

window.dataLayer = window.dataLayer || [];
function gtag(){dataLayer.push(arguments);}
gtag('js', new Date());
gtag('config', 'G-S46CKWPNSS', { 'anonymize_ip': true});
</script>

<script type="text/javascript" charset="UTF-8">
document.addEventListener('DOMContentLoaded', function () {
cookieconsent.run({
  "notice_banner_type":"simple",
  "consent_type":"express",
  "palette":"light",
  "language":"en",
  "page_load_consent_levels":["strictly-necessary"],
  "notice_banner_reject_button_hide":false,
  "preferences_center_close_button_hide":false,
  "website_name":""
  ,
"language":"en"
  });
});
</script> 
  
<script type="text/javascript">
  window.heapReadyCb=window.heapReadyCb||[],window.heap=window.heap||[],heap.load=function(e,t){window.heap.envId=e,window.heap.clientConfig=t=t||{},window.heap.clientConfig.shouldFetchServerConfig=!1;var a=document.createElement("script");a.type="text/javascript",a.async=!0,a.src="https://cdn.us.heap-api.com/config/"+e+"/heap_config.js";var r=document.getElementsByTagName("script")[0];r.parentNode.insertBefore(a,r);var n=["init","startTracking","stopTracking","track","resetIdentity","identify","getSessionId","getUserId","getIdentity","addUserProperties","addEventProperties","removeEventProperty","clearEventProperties","addAccountProperties","addAdapter","addTransformer","addTransformerFn","onReady","addPageviewProperties","removePageviewProperty","clearPageviewProperties","trackPageview"],i=function(e){return function(){var t=Array.prototype.slice.call(arguments,0);window.heapReadyCb.push({name:e,fn:function(){heap[e]&&heap[e].apply(heap,t)}})}};for(var p=0;p<n.length;p++)heap[n[p]]=i(n[p])};
  heap.load("2282992095");
</script>


<link rel="stylesheet" href="../styles.css">
</head>

<body class="nav-fixed">

<div id="quarto-search-results"></div>
  <header id="quarto-header" class="headroom fixed-top">
    <nav class="navbar navbar-expand-xl " data-bs-theme="dark">
      <div class="navbar-container container-fluid">
      <div class="navbar-brand-container mx-auto">
    <a href="../index.html" class="navbar-brand navbar-brand-logo">
    <img src="../about/ValidMind-logo-color.svg" alt="" class="navbar-logo">
    </a>
  </div>
          <button class="navbar-toggler" type="button" data-bs-toggle="collapse" data-bs-target="#navbarCollapse" aria-controls="navbarCollapse" role="menu" aria-expanded="false" aria-label="Toggle navigation" onclick="if (window.quartoToggleHeadroom) { window.quartoToggleHeadroom(); }">
  <span class="navbar-toggler-icon"></span>
</button>
          <div class="collapse navbar-collapse" id="navbarCollapse">
            <ul class="navbar-nav navbar-nav-scroll me-auto">
  <li class="nav-item">
    <a class="nav-link" href="../about/overview.html"> 
<span class="menu-text">About</span></a>
  </li>  
  <li class="nav-item">
    <a class="nav-link" href="../get-started/get-started.html"> 
<span class="menu-text">Get Started</span></a>
  </li>  
  <li class="nav-item">
    <a class="nav-link" href="../guide/guides.html"> 
<span class="menu-text">Guides</span></a>
  </li>  
  <li class="nav-item dropdown ">
    <a class="nav-link dropdown-toggle" href="#" id="nav-menu-fa-cube--developer-framework" role="link" data-bs-toggle="dropdown" aria-expanded="false">
 <span class="menu-text"><i class="fa-solid fa-cube" aria-label="cube"></i> Developer Framework</span>
    </a>
    <ul class="dropdown-menu" aria-labelledby="nav-menu-fa-cube--developer-framework">    
        <li>
    <a class="dropdown-item" href="../developer/get-started-developer-framework.html">
 <span class="dropdown-text"><i class="fa-solid fa-rocket" aria-label="rocket"></i> Get Started</span></a>
  </li>  
        <li>
    <a class="dropdown-item" href="../developer/model-documentation/supported-models.html">
 <span class="dropdown-text"><i class="fa-solid fa-cubes" aria-label="cubes"></i> Supported Models</span></a>
  </li>  
        <li><hr class="dropdown-divider"></li>
        <li class="dropdown-header"><i class="fa-solid fa-vial" aria-label="vial"></i> TESTING</li>
        <li>
    <a class="dropdown-item" href="../developer/model-testing/testing-overview.html">
 <span class="dropdown-text"><i class="fa-solid fa-flask-vial" aria-label="flask-vial"></i> Run Tests &amp; Test Suites</span></a>
  </li>  
        <li>
    <a class="dropdown-item" href="../developer/model-testing/test-descriptions.html">
 <span class="dropdown-text"><i class="fa-solid fa-microscope" aria-label="microscope"></i> Test Descriptions</span></a>
  </li>  
        <li>
    <a class="dropdown-item" href="../developer/model-testing/test-sandbox.html">
 <span class="dropdown-text"><i class="fa-solid fa-toolbox" aria-label="toolbox"></i> Test sandbox (BETA)</span></a>
  </li>  
        <li><hr class="dropdown-divider"></li>
        <li class="dropdown-header"><i class="fa-solid fa-code" aria-label="code"></i> CODE SAMPLES</li>
        <li>
    <a class="dropdown-item" href="../developer/samples-jupyter-notebooks.html">
 <span class="dropdown-text"><i class="fa-solid fa-book-open-reader" aria-label="book-open-reader"></i> All Code Samples · <code>LLM</code> · <code>NLP</code> · <code>Time Series</code> · <code>Etc.</code></span></a>
  </li>  
        <li>
    <a class="dropdown-item" href="../notebooks.zip">
 <span class="dropdown-text"><i class="fa-solid fa-download" aria-label="download"></i> Download Code Samples · <code>notebooks.zip</code></span></a>
  </li>  
        <li>
    <a class="dropdown-item" href="https://jupyterhub.validmind.ai/">
 <span class="dropdown-text"><i class="fa-solid fa-hand-point-right" aria-label="hand-point-right"></i> Try it on Jupyter Hub <i class="fa-solid fa-hand-point-left" aria-label="hand-point-left"></i></span></a>
  </li>  
        <li><hr class="dropdown-divider"></li>
        <li class="dropdown-header"><i class="fa-solid fa-book" aria-label="book"></i> REFERENCE</li>
        <li>
    <a class="dropdown-item" href="../validmind/validmind.html" target="_blank">
 <span class="dropdown-text"><i class="fa-solid fa-external-link" aria-label="external-link"></i> ValidMind Developer Framework</span></a>
  </li>  
    </ul>
  </li>
  <li class="nav-item">
    <a class="nav-link" href="../faq/faq.html"> 
<span class="menu-text">FAQ</span></a>
  </li>  
  <li class="nav-item">
    <a class="nav-link" href="../support/support.html"> 
<span class="menu-text">Support</span></a>
  </li>  
  <li class="nav-item">
    <a class="nav-link" href="https://validmind.com/" target="_blank"> 
<span class="menu-text">validmind.com <i class="fa-solid fa-external-link" aria-label="external-link"></i></span></a>
  </li>  
</ul>
          </div> <!-- /navcollapse -->
            <div class="quarto-navbar-tools">
</div>
      </div> <!-- /container-fluid -->
    </nav>
<<<<<<< HEAD
  <nav class="quarto-secondary-nav">
    <div class="container-fluid d-flex">
      <button type="button" class="quarto-btn-toggle btn" data-bs-toggle="collapse" role="button" data-bs-target=".quarto-sidebar-collapse-item" aria-controls="quarto-sidebar" aria-expanded="false" aria-label="Toggle sidebar navigation" onclick="if (window.quartoToggleHeadroom) { window.quartoToggleHeadroom(); }">
        <i class="bi bi-layout-text-sidebar-reverse"></i>
      </button>
        <nav class="quarto-page-breadcrumbs" aria-label="breadcrumb"><ol class="breadcrumb"><li class="breadcrumb-item"><a href="../guide/register-models-in-model-inventory.html">Register models in the inventory</a></li></ol></nav>
        <a class="flex-grow-1" role="navigation" data-bs-toggle="collapse" data-bs-target=".quarto-sidebar-collapse-item" aria-controls="quarto-sidebar" aria-expanded="false" aria-label="Toggle sidebar navigation" onclick="if (window.quartoToggleHeadroom) { window.quartoToggleHeadroom(); }">      
        </a>
      <button type="button" class="btn quarto-search-button" aria-label="Search" onclick="window.quartoOpenSearch();">
        <i class="bi bi-search"></i>
      </button>
    </div>
  </nav>
=======
  <div id="quarto-announcement" data-announcement-id="8696dcde533771080b5da682ef685cba" class="alert alert-primary hidden"><div class="quarto-announcement-content">
<p><a href="../training/training-overview.html"><strong><i class="fa-solid fa-graduation-cap" aria-label="graduation-cap"></i> ValidMind Academy</strong></a> — Gain hands-on experience and explore what ValidMind has to offer with our training environment.</p>
</div><i class="bi bi-x-lg quarto-announcement-action"></i></div>
>>>>>>> d9d5eb48
</header>
<!-- content -->
<div id="quarto-content" class="quarto-container page-columns page-rows-contents page-layout-article page-navbar">
<!-- sidebar -->
<<<<<<< HEAD
  <nav id="quarto-sidebar" class="sidebar collapse collapse-horizontal quarto-sidebar-collapse-item sidebar-navigation docked overflow-auto">
        <div class="mt-2 flex-shrink-0 align-items-center">
        <div class="sidebar-search">
        <div id="quarto-search" class="" title="Search"></div>
        </div>
        </div>
    <div class="sidebar-menu-container"> 
    <ul class="list-unstyled mt-1">
        <li class="sidebar-item">
  <div class="sidebar-item-container"> 
  <a href="../guide/guides.html" class="sidebar-item-text sidebar-link">
 <span class="menu-text">Guides</span></a>
  </div>
</li>
        <li class="px-0"><hr class="sidebar-divider hi "></li>
        <li class="sidebar-item">
 <span class="menu-text">ONBOARDING</span>
  </li>
        <li class="sidebar-item">
  <div class="sidebar-item-container"> 
  <a href="../guide/set-up-your-organization.html" class="sidebar-item-text sidebar-link">
 <span class="menu-text">Set up your organization</span></a>
  </div>
</li>
        <li class="sidebar-item sidebar-item-section">
      <div class="sidebar-item-container"> 
            <a href="../guide/onboarding-users.html" class="sidebar-item-text sidebar-link">
 <span class="menu-text">Onboarding users</span></a>
          <a class="sidebar-item-toggle text-start collapsed" data-bs-toggle="collapse" data-bs-target="#" role="navigation" aria-expanded="false" aria-label="Toggle section">
            <i class="bi bi-chevron-right ms-2"></i>
          </a> 
      </div>
      <ul id="" class="collapse list-unstyled sidebar-section depth1 ">  
          <li class="sidebar-item">
  <div class="sidebar-item-container"> 
  <a href="../guide/manage-users.html" class="sidebar-item-text sidebar-link">
 <span class="menu-text">Manage users</span></a>
  </div>
</li>
          <li class="sidebar-item">
  <div class="sidebar-item-container"> 
  <a href="../guide/manage-groups.html" class="sidebar-item-text sidebar-link">
 <span class="menu-text">Manage groups</span></a>
  </div>
</li>
          <li class="sidebar-item">
  <div class="sidebar-item-container"> 
  <a href="../guide/manage-roles-and-permissions.html" class="sidebar-item-text sidebar-link">
 <span class="menu-text">Manage roles &amp; permissions</span></a>
  </div>
</li>
      </ul>
  </li>
        <li class="sidebar-item">
  <div class="sidebar-item-container"> 
  <a href="../guide/configure-aws-privatelink.html" class="sidebar-item-text sidebar-link">
 <span class="menu-text">Configure AWS PrivateLink</span></a>
  </div>
</li>
        <li class="px-0"><hr class="sidebar-divider hi "></li>
        <li class="sidebar-item">
 <span class="menu-text">MODEL INVENTORY</span>
  </li>
        <li class="sidebar-item">
  <div class="sidebar-item-container"> 
  <a href="../guide/register-models-in-model-inventory.html" class="sidebar-item-text sidebar-link active">
 <span class="menu-text">Register models in the inventory</span></a>
  </div>
</li>
        <li class="sidebar-item">
  <div class="sidebar-item-container"> 
  <a href="../guide/edit-model-inventory-fields.html" class="sidebar-item-text sidebar-link">
 <span class="menu-text">Edit model inventory fields</span></a>
  </div>
</li>
        <li class="sidebar-item">
  <div class="sidebar-item-container"> 
  <a href="../guide/manage-inventory-custom-fields.html" class="sidebar-item-text sidebar-link">
 <span class="menu-text">Manage inventory custom fields</span></a>
  </div>
</li>
        <li class="px-0"><hr class="sidebar-divider hi "></li>
        <li class="sidebar-item">
 <span class="menu-text">MODEL DOCUMENTATION</span>
  </li>
        <li class="sidebar-item sidebar-item-section">
      <div class="sidebar-item-container"> 
            <a href="../guide/working-with-documentation-templates.html" class="sidebar-item-text sidebar-link">
 <span class="menu-text">Working with documentation templates</span></a>
          <a class="sidebar-item-toggle text-start collapsed" data-bs-toggle="collapse" data-bs-target="#" role="navigation" aria-expanded="false" aria-label="Toggle section">
            <i class="bi bi-chevron-right ms-2"></i>
          </a> 
      </div>
      <ul id="" class="collapse list-unstyled sidebar-section depth1 ">  
          <li class="sidebar-item">
  <div class="sidebar-item-container"> 
  <a href="../guide/view-documentation-templates.html" class="sidebar-item-text sidebar-link">
 <span class="menu-text">View documentation templates</span></a>
  </div>
</li>
          <li class="sidebar-item">
  <div class="sidebar-item-container"> 
  <a href="../guide/customize-documentation-templates.html" class="sidebar-item-text sidebar-link">
 <span class="menu-text">Customize documentation templates</span></a>
  </div>
</li>
          <li class="sidebar-item">
  <div class="sidebar-item-container"> 
  <a href="../guide/swap-documentation-templates.html" class="sidebar-item-text sidebar-link">
 <span class="menu-text">Swap documentation templates</span></a>
  </div>
</li>
      </ul>
  </li>
        <li class="sidebar-item sidebar-item-section">
      <div class="sidebar-item-container"> 
            <a href="../guide/working-with-model-documentation.html" class="sidebar-item-text sidebar-link">
 <span class="menu-text">Working with model documentation</span></a>
          <a class="sidebar-item-toggle text-start collapsed" data-bs-toggle="collapse" data-bs-target="#" role="navigation" aria-expanded="false" aria-label="Toggle section">
            <i class="bi bi-chevron-right ms-2"></i>
          </a> 
      </div>
      <ul id="" class="collapse list-unstyled sidebar-section depth1 ">  
          <li class="sidebar-item">
  <div class="sidebar-item-container"> 
  <a href="../guide/view-documentation-guidelines.html" class="sidebar-item-text sidebar-link">
 <span class="menu-text">View documentation guidelines</span></a>
  </div>
</li>
          <li class="sidebar-item">
  <div class="sidebar-item-container"> 
  <a href="../guide/work-with-content-blocks.html" class="sidebar-item-text sidebar-link">
 <span class="menu-text">Work with content blocks</span></a>
  </div>
</li>
          <li class="sidebar-item">
  <div class="sidebar-item-container"> 
  <a href="../guide/assign-documentation-section-statuses.html" class="sidebar-item-text sidebar-link">
 <span class="menu-text">Assign section statuses</span></a>
  </div>
</li>
          <li class="sidebar-item">
  <div class="sidebar-item-container"> 
  <a href="../guide/collaborate-with-others.html" class="sidebar-item-text sidebar-link">
 <span class="menu-text">Collaborate with others</span></a>
  </div>
</li>
          <li class="sidebar-item">
  <div class="sidebar-item-container"> 
  <a href="../guide/view-documentation-activity.html" class="sidebar-item-text sidebar-link">
 <span class="menu-text">View documentation activity</span></a>
  </div>
</li>
          <li class="sidebar-item">
  <div class="sidebar-item-container"> 
  <a href="../guide/submit-for-approval.html" class="sidebar-item-text sidebar-link">
 <span class="menu-text">Submit for approval</span></a>
  </div>
</li>
      </ul>
  </li>
        <li class="sidebar-item">
  <div class="sidebar-item-container"> 
  <a href="../guide/export-documentation.html" class="sidebar-item-text sidebar-link">
 <span class="menu-text">Export documentation</span></a>
  </div>
</li>
        <li class="px-0"><hr class="sidebar-divider hi "></li>
        <li class="sidebar-item">
 <span class="menu-text">MODEL VALIDATION</span>
  </li>
        <li class="sidebar-item sidebar-item-section">
      <div class="sidebar-item-container"> 
            <a href="../guide/preparing-validation-reports.html" class="sidebar-item-text sidebar-link">
 <span class="menu-text">Preparing validation reports</span></a>
          <a class="sidebar-item-toggle text-start collapsed" data-bs-toggle="collapse" data-bs-target="#" role="navigation" aria-expanded="false" aria-label="Toggle section">
            <i class="bi bi-chevron-right ms-2"></i>
          </a> 
      </div>
      <ul id="" class="collapse list-unstyled sidebar-section depth1 ">  
          <li class="sidebar-item">
  <div class="sidebar-item-container"> 
  <a href="../guide/view-validation-guidelines.html" class="sidebar-item-text sidebar-link">
 <span class="menu-text">View validation guidelines</span></a>
  </div>
</li>
          <li class="sidebar-item">
  <div class="sidebar-item-container"> 
  <a href="../guide/assess-compliance.html" class="sidebar-item-text sidebar-link">
 <span class="menu-text">Assess compliance</span></a>
  </div>
</li>
          <li class="sidebar-item">
  <div class="sidebar-item-container"> 
  <a href="../guide/work-with-content-blocks.html" class="sidebar-item-text sidebar-link">
 <span class="menu-text">Work with content blocks</span></a>
  </div>
</li>
          <li class="sidebar-item">
  <div class="sidebar-item-container"> 
  <a href="../guide/collaborate-with-others.html" class="sidebar-item-text sidebar-link">
 <span class="menu-text">Collaborate with others</span></a>
  </div>
</li>
          <li class="sidebar-item">
  <div class="sidebar-item-container"> 
  <a href="../guide/submit-for-approval.html" class="sidebar-item-text sidebar-link">
 <span class="menu-text">Submit for approval</span></a>
  </div>
</li>
      </ul>
  </li>
        <li class="sidebar-item">
  <div class="sidebar-item-container"> 
  <a href="../guide/work-with-model-findings.html" class="sidebar-item-text sidebar-link">
 <span class="menu-text">Work with model findings</span></a>
  </div>
</li>
        <li class="sidebar-item">
  <div class="sidebar-item-container"> 
  <a href="../guide/view-reports.html" class="sidebar-item-text sidebar-link">
 <span class="menu-text">View reports</span></a>
  </div>
</li>
        <li class="sidebar-item">
  <div class="sidebar-item-container"> 
  <a href="../guide/export-documentation.html" class="sidebar-item-text sidebar-link">
 <span class="menu-text">Export documentation</span></a>
  </div>
</li>
    </ul>
    </div>
</nav>
<div id="quarto-sidebar-glass" class="quarto-sidebar-collapse-item" data-bs-toggle="collapse" data-bs-target=".quarto-sidebar-collapse-item"></div>
=======
>>>>>>> d9d5eb48
<!-- margin-sidebar -->
    <div id="quarto-margin-sidebar" class="sidebar margin-sidebar zindex-bottom">
        
    </div>
<!-- main -->
<main class="content" id="quarto-document-content">

<header id="title-block-header" class="quarto-title-block default">
<div class="quarto-title">
<h1 class="title">Register models in the inventory — moved</h1>
</div>



<div class="quarto-title-meta">

    
<<<<<<< HEAD
    <div>
    <div class="quarto-title-meta-heading">Published</div>
    <div class="quarto-title-meta-contents">
      <p class="date">June 3, 2024</p>
    </div>
  </div>
=======
>>>>>>> d9d5eb48
  
    
  </div>
  


</header>


<style>
a {
  color: #DE257E;
  text-decoration: none;
}

a:hover {
  /* color: #DE257E; */
  text-decoration: none;
}

</style>
<div class="callout callout-style-simple callout-none no-icon callout-titled" title="This page has moved">
<div class="callout-header d-flex align-content-center">
<div class="callout-icon-container">
<i class="callout-icon no-icon"></i>
</div>
<div class="callout-title-container flex-fill">
This page has moved
</div>
</div>
<div class="callout-body-container callout-body">
<p><a href="../guide/model-inventory/register-models-in-inventory.html">Register models in the inventory <i class="fa-solid fa-hand-point-right" aria-label="hand-point-right"></i></a></p>
</div>
</div>
<p>Need help? Find all the information you need to use our platform for model risk management (AI model risk).</p>
<div class="sidebar-search">
<div id="quarto-search" class="type-textbox" title="Search">

</div>
</div>
<p><a class="btn btn-secondary" role="button" style="padding: 12px;color: #DE257E;background: transparent;border-radius: 4px;margin-top: 40px;font-family: 'Inter';font-style: normal;font-weight: 700;font-size: 14px;line-height: 100%;margin-right: 8px;border: 1px solid #DE257E;border-left-color: #DE257E;" href="../faq/faq.html">Frequently Asked Questions</a><a class="btn btn-primary" role="button" style="padding: 12px;color: var(--bs-white);background: #DE257E;border-radius: 4px;margin-top: 40px;margin-left:10px;font-family: 'Inter';font-style: normal;font-weight: 700;font-size: 14px;line-height: 100%;border: 1px solid var(--bs-pink);" href="../get-started/developer/try-with-jupyterhub.html">QuickStart</a></p>



</main> <!-- /main -->
<script id="quarto-html-after-body" type="application/javascript">
window.document.addEventListener("DOMContentLoaded", function (event) {
  const toggleBodyColorMode = (bsSheetEl) => {
    const mode = bsSheetEl.getAttribute("data-mode");
    const bodyEl = window.document.querySelector("body");
    if (mode === "dark") {
      bodyEl.classList.add("quarto-dark");
      bodyEl.classList.remove("quarto-light");
    } else {
      bodyEl.classList.add("quarto-light");
      bodyEl.classList.remove("quarto-dark");
    }
  }
  const toggleBodyColorPrimary = () => {
    const bsSheetEl = window.document.querySelector("link#quarto-bootstrap");
    if (bsSheetEl) {
      toggleBodyColorMode(bsSheetEl);
    }
  }
  toggleBodyColorPrimary();  
  const icon = "";
  const anchorJS = new window.AnchorJS();
  anchorJS.options = {
    placement: 'right',
    icon: icon
  };
  anchorJS.add('.anchored');
  const isCodeAnnotation = (el) => {
    for (const clz of el.classList) {
      if (clz.startsWith('code-annotation-')) {                     
        return true;
      }
    }
    return false;
  }
  const onCopySuccess = function(e) {
    // button target
    const button = e.trigger;
    // don't keep focus
    button.blur();
    // flash "checked"
    button.classList.add('code-copy-button-checked');
    var currentTitle = button.getAttribute("title");
    button.setAttribute("title", "Copied!");
    let tooltip;
    if (window.bootstrap) {
      button.setAttribute("data-bs-toggle", "tooltip");
      button.setAttribute("data-bs-placement", "left");
      button.setAttribute("data-bs-title", "Copied!");
      tooltip = new bootstrap.Tooltip(button, 
        { trigger: "manual", 
          customClass: "code-copy-button-tooltip",
          offset: [0, -8]});
      tooltip.show();    
    }
    setTimeout(function() {
      if (tooltip) {
        tooltip.hide();
        button.removeAttribute("data-bs-title");
        button.removeAttribute("data-bs-toggle");
        button.removeAttribute("data-bs-placement");
      }
      button.setAttribute("title", currentTitle);
      button.classList.remove('code-copy-button-checked');
    }, 1000);
    // clear code selection
    e.clearSelection();
  }
  const getTextToCopy = function(trigger) {
      const codeEl = trigger.previousElementSibling.cloneNode(true);
      for (const childEl of codeEl.children) {
        if (isCodeAnnotation(childEl)) {
          childEl.remove();
        }
      }
      return codeEl.innerText;
  }
  const clipboard = new window.ClipboardJS('.code-copy-button:not([data-in-quarto-modal])', {
    text: getTextToCopy
  });
  clipboard.on('success', onCopySuccess);
  if (window.document.getElementById('quarto-embedded-source-code-modal')) {
    // For code content inside modals, clipBoardJS needs to be initialized with a container option
    // TODO: Check when it could be a function (https://github.com/zenorocha/clipboard.js/issues/860)
    const clipboardModal = new window.ClipboardJS('.code-copy-button[data-in-quarto-modal]', {
      text: getTextToCopy,
      container: window.document.getElementById('quarto-embedded-source-code-modal')
    });
    clipboardModal.on('success', onCopySuccess);
  }
    var localhostRegex = new RegExp(/^(?:http|https):\/\/localhost\:?[0-9]*\//);
    var mailtoRegex = new RegExp(/^mailto:/);
      var filterRegex = new RegExp('/' + window.location.host + '/');
    var isInternal = (href) => {
        return filterRegex.test(href) || localhostRegex.test(href) || mailtoRegex.test(href);
    }
    // Inspect non-navigation links and adorn them if external
 	var links = window.document.querySelectorAll('a[href]:not(.nav-link):not(.navbar-brand):not(.toc-action):not(.sidebar-link):not(.sidebar-item-toggle):not(.pagination-link):not(.no-external):not([aria-hidden]):not(.dropdown-item):not(.quarto-navigation-tool):not(.about-link)');
    for (var i=0; i<links.length; i++) {
      const link = links[i];
      if (!isInternal(link.href)) {
        // undo the damage that might have been done by quarto-nav.js in the case of
        // links that we want to consider external
        if (link.dataset.originalHref !== undefined) {
          link.href = link.dataset.originalHref;
        }
          // target, if specified
          link.setAttribute("target", "_blank");
          if (link.getAttribute("rel") === null) {
            link.setAttribute("rel", "noopener");
          }
          // default icon
          link.classList.add("external");
      }
    }
  function tippyHover(el, contentFn, onTriggerFn, onUntriggerFn) {
    const config = {
      allowHTML: true,
      maxWidth: 500,
      delay: 100,
      arrow: false,
      appendTo: function(el) {
          return el.parentElement;
      },
      interactive: true,
      interactiveBorder: 10,
      theme: 'quarto',
      placement: 'bottom-start',
    };
    if (contentFn) {
      config.content = contentFn;
    }
    if (onTriggerFn) {
      config.onTrigger = onTriggerFn;
    }
    if (onUntriggerFn) {
      config.onUntrigger = onUntriggerFn;
    }
    window.tippy(el, config); 
  }
  const noterefs = window.document.querySelectorAll('a[role="doc-noteref"]');
  for (var i=0; i<noterefs.length; i++) {
    const ref = noterefs[i];
    tippyHover(ref, function() {
      // use id or data attribute instead here
      let href = ref.getAttribute('data-footnote-href') || ref.getAttribute('href');
      try { href = new URL(href).hash; } catch {}
      const id = href.replace(/^#\/?/, "");
      const note = window.document.getElementById(id);
      if (note) {
        return note.innerHTML;
      } else {
        return "";
      }
    });
  }
  const xrefs = window.document.querySelectorAll('a.quarto-xref');
  const processXRef = (id, note) => {
    // Strip column container classes
    const stripColumnClz = (el) => {
      el.classList.remove("page-full", "page-columns");
      if (el.children) {
        for (const child of el.children) {
          stripColumnClz(child);
        }
      }
    }
    stripColumnClz(note)
    if (id === null || id.startsWith('sec-')) {
      // Special case sections, only their first couple elements
      const container = document.createElement("div");
      if (note.children && note.children.length > 2) {
        container.appendChild(note.children[0].cloneNode(true));
        for (let i = 1; i < note.children.length; i++) {
          const child = note.children[i];
          if (child.tagName === "P" && child.innerText === "") {
            continue;
          } else {
            container.appendChild(child.cloneNode(true));
            break;
          }
        }
        if (window.Quarto?.typesetMath) {
          window.Quarto.typesetMath(container);
        }
        return container.innerHTML
      } else {
        if (window.Quarto?.typesetMath) {
          window.Quarto.typesetMath(note);
        }
        return note.innerHTML;
      }
    } else {
      // Remove any anchor links if they are present
      const anchorLink = note.querySelector('a.anchorjs-link');
      if (anchorLink) {
        anchorLink.remove();
      }
      if (window.Quarto?.typesetMath) {
        window.Quarto.typesetMath(note);
      }
      // TODO in 1.5, we should make sure this works without a callout special case
      if (note.classList.contains("callout")) {
        return note.outerHTML;
      } else {
        return note.innerHTML;
      }
    }
  }
  for (var i=0; i<xrefs.length; i++) {
    const xref = xrefs[i];
    tippyHover(xref, undefined, function(instance) {
      instance.disable();
      let url = xref.getAttribute('href');
      let hash = undefined; 
      if (url.startsWith('#')) {
        hash = url;
      } else {
        try { hash = new URL(url).hash; } catch {}
      }
      if (hash) {
        const id = hash.replace(/^#\/?/, "");
        const note = window.document.getElementById(id);
        if (note !== null) {
          try {
            const html = processXRef(id, note.cloneNode(true));
            instance.setContent(html);
          } finally {
            instance.enable();
            instance.show();
          }
        } else {
          // See if we can fetch this
          fetch(url.split('#')[0])
          .then(res => res.text())
          .then(html => {
            const parser = new DOMParser();
            const htmlDoc = parser.parseFromString(html, "text/html");
            const note = htmlDoc.getElementById(id);
            if (note !== null) {
              const html = processXRef(id, note);
              instance.setContent(html);
            } 
          }).finally(() => {
            instance.enable();
            instance.show();
          });
        }
      } else {
        // See if we can fetch a full url (with no hash to target)
        // This is a special case and we should probably do some content thinning / targeting
        fetch(url)
        .then(res => res.text())
        .then(html => {
          const parser = new DOMParser();
          const htmlDoc = parser.parseFromString(html, "text/html");
          const note = htmlDoc.querySelector('main.content');
          if (note !== null) {
            // This should only happen for chapter cross references
            // (since there is no id in the URL)
            // remove the first header
            if (note.children.length > 0 && note.children[0].tagName === "HEADER") {
              note.children[0].remove();
            }
            const html = processXRef(null, note);
            instance.setContent(html);
          } 
        }).finally(() => {
          instance.enable();
          instance.show();
        });
      }
    }, function(instance) {
    });
  }
      let selectedAnnoteEl;
      const selectorForAnnotation = ( cell, annotation) => {
        let cellAttr = 'data-code-cell="' + cell + '"';
        let lineAttr = 'data-code-annotation="' +  annotation + '"';
        const selector = 'span[' + cellAttr + '][' + lineAttr + ']';
        return selector;
      }
      const selectCodeLines = (annoteEl) => {
        const doc = window.document;
        const targetCell = annoteEl.getAttribute("data-target-cell");
        const targetAnnotation = annoteEl.getAttribute("data-target-annotation");
        const annoteSpan = window.document.querySelector(selectorForAnnotation(targetCell, targetAnnotation));
        const lines = annoteSpan.getAttribute("data-code-lines").split(",");
        const lineIds = lines.map((line) => {
          return targetCell + "-" + line;
        })
        let top = null;
        let height = null;
        let parent = null;
        if (lineIds.length > 0) {
            //compute the position of the single el (top and bottom and make a div)
            const el = window.document.getElementById(lineIds[0]);
            top = el.offsetTop;
            height = el.offsetHeight;
            parent = el.parentElement.parentElement;
          if (lineIds.length > 1) {
            const lastEl = window.document.getElementById(lineIds[lineIds.length - 1]);
            const bottom = lastEl.offsetTop + lastEl.offsetHeight;
            height = bottom - top;
          }
          if (top !== null && height !== null && parent !== null) {
            // cook up a div (if necessary) and position it 
            let div = window.document.getElementById("code-annotation-line-highlight");
            if (div === null) {
              div = window.document.createElement("div");
              div.setAttribute("id", "code-annotation-line-highlight");
              div.style.position = 'absolute';
              parent.appendChild(div);
            }
            div.style.top = top - 2 + "px";
            div.style.height = height + 4 + "px";
            div.style.left = 0;
            let gutterDiv = window.document.getElementById("code-annotation-line-highlight-gutter");
            if (gutterDiv === null) {
              gutterDiv = window.document.createElement("div");
              gutterDiv.setAttribute("id", "code-annotation-line-highlight-gutter");
              gutterDiv.style.position = 'absolute';
              const codeCell = window.document.getElementById(targetCell);
              const gutter = codeCell.querySelector('.code-annotation-gutter');
              gutter.appendChild(gutterDiv);
            }
            gutterDiv.style.top = top - 2 + "px";
            gutterDiv.style.height = height + 4 + "px";
          }
          selectedAnnoteEl = annoteEl;
        }
      };
      const unselectCodeLines = () => {
        const elementsIds = ["code-annotation-line-highlight", "code-annotation-line-highlight-gutter"];
        elementsIds.forEach((elId) => {
          const div = window.document.getElementById(elId);
          if (div) {
            div.remove();
          }
        });
        selectedAnnoteEl = undefined;
      };
        // Handle positioning of the toggle
    window.addEventListener(
      "resize",
      throttle(() => {
        elRect = undefined;
        if (selectedAnnoteEl) {
          selectCodeLines(selectedAnnoteEl);
        }
      }, 10)
    );
    function throttle(fn, ms) {
    let throttle = false;
    let timer;
      return (...args) => {
        if(!throttle) { // first call gets through
            fn.apply(this, args);
            throttle = true;
        } else { // all the others get throttled
            if(timer) clearTimeout(timer); // cancel #2
            timer = setTimeout(() => {
              fn.apply(this, args);
              timer = throttle = false;
            }, ms);
        }
      };
    }
      // Attach click handler to the DT
      const annoteDls = window.document.querySelectorAll('dt[data-target-cell]');
      for (const annoteDlNode of annoteDls) {
        annoteDlNode.addEventListener('click', (event) => {
          const clickedEl = event.target;
          if (clickedEl !== selectedAnnoteEl) {
            unselectCodeLines();
            const activeEl = window.document.querySelector('dt[data-target-cell].code-annotation-active');
            if (activeEl) {
              activeEl.classList.remove('code-annotation-active');
            }
            selectCodeLines(clickedEl);
            clickedEl.classList.add('code-annotation-active');
          } else {
            // Unselect the line
            unselectCodeLines();
            clickedEl.classList.remove('code-annotation-active');
          }
        });
      }
  const findCites = (el) => {
    const parentEl = el.parentElement;
    if (parentEl) {
      const cites = parentEl.dataset.cites;
      if (cites) {
        return {
          el,
          cites: cites.split(' ')
        };
      } else {
        return findCites(el.parentElement)
      }
    } else {
      return undefined;
    }
  };
  var bibliorefs = window.document.querySelectorAll('a[role="doc-biblioref"]');
  for (var i=0; i<bibliorefs.length; i++) {
    const ref = bibliorefs[i];
    const citeInfo = findCites(ref);
    if (citeInfo) {
      tippyHover(citeInfo.el, function() {
        var popup = window.document.createElement('div');
        citeInfo.cites.forEach(function(cite) {
          var citeDiv = window.document.createElement('div');
          citeDiv.classList.add('hanging-indent');
          citeDiv.classList.add('csl-entry');
          var biblioDiv = window.document.getElementById('ref-' + cite);
          if (biblioDiv) {
            citeDiv.innerHTML = biblioDiv.innerHTML;
          }
          popup.appendChild(citeDiv);
        });
        return popup.innerHTML;
      });
    }
  }
});
</script>
</div> <!-- /content -->
<footer class="footer">
  <div class="nav-footer">
    <div class="nav-footer-left">
<p>© Copyright 2023-2024 ValidMind Inc.&nbsp;All Rights Reserved.</p>
</div>   
    <div class="nav-footer-center">

<div class="toc-actions"><ul><li><a href="https://github.com/validmind/documentation/edit/main/site/guide/register-models-in-model-inventory.qmd" class="toc-action"><i class="bi bi-github"></i>Edit this page</a></li><li><a href="https://github.com/validmind/documentation/issues/new" class="toc-action"><i class="bi empty"></i>Report an issue</a></li></ul></div><div class="cookie-consent-footer"><a href="#" id="open_preferences_center">Cookie Preferences</a></div></div>
    <div class="nav-footer-right">
      <ul class="footer-items list-unstyled">
    <li class="nav-item">
    <a class="nav-link" href="https://validmind.com/" target="_blank">
<p>validmind.com <i class="fa-solid fa-external-link" aria-label="external-link"></i></p>
</a>
  </li>  
    <li class="nav-item">
    <a class="nav-link" href="https://validmind.com/privacy-policy/">
<p>Privacy Policy</p>
</a>
  </li>  
    <li class="nav-item">
    <a class="nav-link" href="https://validmind.com/terms-of-use/">
<p>Terms of Use</p>
</a>
  </li>  
    <li class="nav-item compact">
    <a class="nav-link" href="https://github.com/validmind/documentation">
      <i class="bi bi-github" role="img">
</i> 
    </a>
  </li>  
    <li class="nav-item compact">
    <a class="nav-link" href="https://www.linkedin.com/company/validmind/">
      <i class="bi bi-linkedin" role="img">
</i> 
    </a>
  </li>  
</ul>
    </div>
  </div>
</footer>




</body></html><|MERGE_RESOLUTION|>--- conflicted
+++ resolved
@@ -2,18 +2,10 @@
 <html xmlns="http://www.w3.org/1999/xhtml" lang="en" xml:lang="en"><head>
 
 <meta charset="utf-8">
-<<<<<<< HEAD
-<meta name="generator" content="quarto-1.5.39">
+<meta name="generator" content="quarto-1.5.54">
 
 <meta name="viewport" content="width=device-width, initial-scale=1.0, user-scalable=yes">
 
-<meta name="dcterms.date" content="2024-06-03">
-=======
-<meta name="generator" content="quarto-1.5.54">
-
-<meta name="viewport" content="width=device-width, initial-scale=1.0, user-scalable=yes">
-
->>>>>>> d9d5eb48
 
 <title>Register models in the inventory — moved – ValidMind</title>
 <style>
@@ -209,266 +201,13 @@
 </div>
       </div> <!-- /container-fluid -->
     </nav>
-<<<<<<< HEAD
-  <nav class="quarto-secondary-nav">
-    <div class="container-fluid d-flex">
-      <button type="button" class="quarto-btn-toggle btn" data-bs-toggle="collapse" role="button" data-bs-target=".quarto-sidebar-collapse-item" aria-controls="quarto-sidebar" aria-expanded="false" aria-label="Toggle sidebar navigation" onclick="if (window.quartoToggleHeadroom) { window.quartoToggleHeadroom(); }">
-        <i class="bi bi-layout-text-sidebar-reverse"></i>
-      </button>
-        <nav class="quarto-page-breadcrumbs" aria-label="breadcrumb"><ol class="breadcrumb"><li class="breadcrumb-item"><a href="../guide/register-models-in-model-inventory.html">Register models in the inventory</a></li></ol></nav>
-        <a class="flex-grow-1" role="navigation" data-bs-toggle="collapse" data-bs-target=".quarto-sidebar-collapse-item" aria-controls="quarto-sidebar" aria-expanded="false" aria-label="Toggle sidebar navigation" onclick="if (window.quartoToggleHeadroom) { window.quartoToggleHeadroom(); }">      
-        </a>
-      <button type="button" class="btn quarto-search-button" aria-label="Search" onclick="window.quartoOpenSearch();">
-        <i class="bi bi-search"></i>
-      </button>
-    </div>
-  </nav>
-=======
-  <div id="quarto-announcement" data-announcement-id="8696dcde533771080b5da682ef685cba" class="alert alert-primary hidden"><div class="quarto-announcement-content">
-<p><a href="../training/training-overview.html"><strong><i class="fa-solid fa-graduation-cap" aria-label="graduation-cap"></i> ValidMind Academy</strong></a> — Gain hands-on experience and explore what ValidMind has to offer with our training environment.</p>
+  <div id="quarto-announcement" data-announcement-id="0f1a11ac13955650cb4bf3cb8718c185" class="alert alert-primary hidden"><div class="quarto-announcement-content">
+<p><a href="../training/training-overview.html"><strong><i class="fa-solid fa-graduation-cap" aria-label="graduation-cap"></i> ValidMind Academy</strong></a> — Try our training environment to explore what ValidMind has to offer</p>
 </div><i class="bi bi-x-lg quarto-announcement-action"></i></div>
->>>>>>> d9d5eb48
 </header>
 <!-- content -->
 <div id="quarto-content" class="quarto-container page-columns page-rows-contents page-layout-article page-navbar">
 <!-- sidebar -->
-<<<<<<< HEAD
-  <nav id="quarto-sidebar" class="sidebar collapse collapse-horizontal quarto-sidebar-collapse-item sidebar-navigation docked overflow-auto">
-        <div class="mt-2 flex-shrink-0 align-items-center">
-        <div class="sidebar-search">
-        <div id="quarto-search" class="" title="Search"></div>
-        </div>
-        </div>
-    <div class="sidebar-menu-container"> 
-    <ul class="list-unstyled mt-1">
-        <li class="sidebar-item">
-  <div class="sidebar-item-container"> 
-  <a href="../guide/guides.html" class="sidebar-item-text sidebar-link">
- <span class="menu-text">Guides</span></a>
-  </div>
-</li>
-        <li class="px-0"><hr class="sidebar-divider hi "></li>
-        <li class="sidebar-item">
- <span class="menu-text">ONBOARDING</span>
-  </li>
-        <li class="sidebar-item">
-  <div class="sidebar-item-container"> 
-  <a href="../guide/set-up-your-organization.html" class="sidebar-item-text sidebar-link">
- <span class="menu-text">Set up your organization</span></a>
-  </div>
-</li>
-        <li class="sidebar-item sidebar-item-section">
-      <div class="sidebar-item-container"> 
-            <a href="../guide/onboarding-users.html" class="sidebar-item-text sidebar-link">
- <span class="menu-text">Onboarding users</span></a>
-          <a class="sidebar-item-toggle text-start collapsed" data-bs-toggle="collapse" data-bs-target="#" role="navigation" aria-expanded="false" aria-label="Toggle section">
-            <i class="bi bi-chevron-right ms-2"></i>
-          </a> 
-      </div>
-      <ul id="" class="collapse list-unstyled sidebar-section depth1 ">  
-          <li class="sidebar-item">
-  <div class="sidebar-item-container"> 
-  <a href="../guide/manage-users.html" class="sidebar-item-text sidebar-link">
- <span class="menu-text">Manage users</span></a>
-  </div>
-</li>
-          <li class="sidebar-item">
-  <div class="sidebar-item-container"> 
-  <a href="../guide/manage-groups.html" class="sidebar-item-text sidebar-link">
- <span class="menu-text">Manage groups</span></a>
-  </div>
-</li>
-          <li class="sidebar-item">
-  <div class="sidebar-item-container"> 
-  <a href="../guide/manage-roles-and-permissions.html" class="sidebar-item-text sidebar-link">
- <span class="menu-text">Manage roles &amp; permissions</span></a>
-  </div>
-</li>
-      </ul>
-  </li>
-        <li class="sidebar-item">
-  <div class="sidebar-item-container"> 
-  <a href="../guide/configure-aws-privatelink.html" class="sidebar-item-text sidebar-link">
- <span class="menu-text">Configure AWS PrivateLink</span></a>
-  </div>
-</li>
-        <li class="px-0"><hr class="sidebar-divider hi "></li>
-        <li class="sidebar-item">
- <span class="menu-text">MODEL INVENTORY</span>
-  </li>
-        <li class="sidebar-item">
-  <div class="sidebar-item-container"> 
-  <a href="../guide/register-models-in-model-inventory.html" class="sidebar-item-text sidebar-link active">
- <span class="menu-text">Register models in the inventory</span></a>
-  </div>
-</li>
-        <li class="sidebar-item">
-  <div class="sidebar-item-container"> 
-  <a href="../guide/edit-model-inventory-fields.html" class="sidebar-item-text sidebar-link">
- <span class="menu-text">Edit model inventory fields</span></a>
-  </div>
-</li>
-        <li class="sidebar-item">
-  <div class="sidebar-item-container"> 
-  <a href="../guide/manage-inventory-custom-fields.html" class="sidebar-item-text sidebar-link">
- <span class="menu-text">Manage inventory custom fields</span></a>
-  </div>
-</li>
-        <li class="px-0"><hr class="sidebar-divider hi "></li>
-        <li class="sidebar-item">
- <span class="menu-text">MODEL DOCUMENTATION</span>
-  </li>
-        <li class="sidebar-item sidebar-item-section">
-      <div class="sidebar-item-container"> 
-            <a href="../guide/working-with-documentation-templates.html" class="sidebar-item-text sidebar-link">
- <span class="menu-text">Working with documentation templates</span></a>
-          <a class="sidebar-item-toggle text-start collapsed" data-bs-toggle="collapse" data-bs-target="#" role="navigation" aria-expanded="false" aria-label="Toggle section">
-            <i class="bi bi-chevron-right ms-2"></i>
-          </a> 
-      </div>
-      <ul id="" class="collapse list-unstyled sidebar-section depth1 ">  
-          <li class="sidebar-item">
-  <div class="sidebar-item-container"> 
-  <a href="../guide/view-documentation-templates.html" class="sidebar-item-text sidebar-link">
- <span class="menu-text">View documentation templates</span></a>
-  </div>
-</li>
-          <li class="sidebar-item">
-  <div class="sidebar-item-container"> 
-  <a href="../guide/customize-documentation-templates.html" class="sidebar-item-text sidebar-link">
- <span class="menu-text">Customize documentation templates</span></a>
-  </div>
-</li>
-          <li class="sidebar-item">
-  <div class="sidebar-item-container"> 
-  <a href="../guide/swap-documentation-templates.html" class="sidebar-item-text sidebar-link">
- <span class="menu-text">Swap documentation templates</span></a>
-  </div>
-</li>
-      </ul>
-  </li>
-        <li class="sidebar-item sidebar-item-section">
-      <div class="sidebar-item-container"> 
-            <a href="../guide/working-with-model-documentation.html" class="sidebar-item-text sidebar-link">
- <span class="menu-text">Working with model documentation</span></a>
-          <a class="sidebar-item-toggle text-start collapsed" data-bs-toggle="collapse" data-bs-target="#" role="navigation" aria-expanded="false" aria-label="Toggle section">
-            <i class="bi bi-chevron-right ms-2"></i>
-          </a> 
-      </div>
-      <ul id="" class="collapse list-unstyled sidebar-section depth1 ">  
-          <li class="sidebar-item">
-  <div class="sidebar-item-container"> 
-  <a href="../guide/view-documentation-guidelines.html" class="sidebar-item-text sidebar-link">
- <span class="menu-text">View documentation guidelines</span></a>
-  </div>
-</li>
-          <li class="sidebar-item">
-  <div class="sidebar-item-container"> 
-  <a href="../guide/work-with-content-blocks.html" class="sidebar-item-text sidebar-link">
- <span class="menu-text">Work with content blocks</span></a>
-  </div>
-</li>
-          <li class="sidebar-item">
-  <div class="sidebar-item-container"> 
-  <a href="../guide/assign-documentation-section-statuses.html" class="sidebar-item-text sidebar-link">
- <span class="menu-text">Assign section statuses</span></a>
-  </div>
-</li>
-          <li class="sidebar-item">
-  <div class="sidebar-item-container"> 
-  <a href="../guide/collaborate-with-others.html" class="sidebar-item-text sidebar-link">
- <span class="menu-text">Collaborate with others</span></a>
-  </div>
-</li>
-          <li class="sidebar-item">
-  <div class="sidebar-item-container"> 
-  <a href="../guide/view-documentation-activity.html" class="sidebar-item-text sidebar-link">
- <span class="menu-text">View documentation activity</span></a>
-  </div>
-</li>
-          <li class="sidebar-item">
-  <div class="sidebar-item-container"> 
-  <a href="../guide/submit-for-approval.html" class="sidebar-item-text sidebar-link">
- <span class="menu-text">Submit for approval</span></a>
-  </div>
-</li>
-      </ul>
-  </li>
-        <li class="sidebar-item">
-  <div class="sidebar-item-container"> 
-  <a href="../guide/export-documentation.html" class="sidebar-item-text sidebar-link">
- <span class="menu-text">Export documentation</span></a>
-  </div>
-</li>
-        <li class="px-0"><hr class="sidebar-divider hi "></li>
-        <li class="sidebar-item">
- <span class="menu-text">MODEL VALIDATION</span>
-  </li>
-        <li class="sidebar-item sidebar-item-section">
-      <div class="sidebar-item-container"> 
-            <a href="../guide/preparing-validation-reports.html" class="sidebar-item-text sidebar-link">
- <span class="menu-text">Preparing validation reports</span></a>
-          <a class="sidebar-item-toggle text-start collapsed" data-bs-toggle="collapse" data-bs-target="#" role="navigation" aria-expanded="false" aria-label="Toggle section">
-            <i class="bi bi-chevron-right ms-2"></i>
-          </a> 
-      </div>
-      <ul id="" class="collapse list-unstyled sidebar-section depth1 ">  
-          <li class="sidebar-item">
-  <div class="sidebar-item-container"> 
-  <a href="../guide/view-validation-guidelines.html" class="sidebar-item-text sidebar-link">
- <span class="menu-text">View validation guidelines</span></a>
-  </div>
-</li>
-          <li class="sidebar-item">
-  <div class="sidebar-item-container"> 
-  <a href="../guide/assess-compliance.html" class="sidebar-item-text sidebar-link">
- <span class="menu-text">Assess compliance</span></a>
-  </div>
-</li>
-          <li class="sidebar-item">
-  <div class="sidebar-item-container"> 
-  <a href="../guide/work-with-content-blocks.html" class="sidebar-item-text sidebar-link">
- <span class="menu-text">Work with content blocks</span></a>
-  </div>
-</li>
-          <li class="sidebar-item">
-  <div class="sidebar-item-container"> 
-  <a href="../guide/collaborate-with-others.html" class="sidebar-item-text sidebar-link">
- <span class="menu-text">Collaborate with others</span></a>
-  </div>
-</li>
-          <li class="sidebar-item">
-  <div class="sidebar-item-container"> 
-  <a href="../guide/submit-for-approval.html" class="sidebar-item-text sidebar-link">
- <span class="menu-text">Submit for approval</span></a>
-  </div>
-</li>
-      </ul>
-  </li>
-        <li class="sidebar-item">
-  <div class="sidebar-item-container"> 
-  <a href="../guide/work-with-model-findings.html" class="sidebar-item-text sidebar-link">
- <span class="menu-text">Work with model findings</span></a>
-  </div>
-</li>
-        <li class="sidebar-item">
-  <div class="sidebar-item-container"> 
-  <a href="../guide/view-reports.html" class="sidebar-item-text sidebar-link">
- <span class="menu-text">View reports</span></a>
-  </div>
-</li>
-        <li class="sidebar-item">
-  <div class="sidebar-item-container"> 
-  <a href="../guide/export-documentation.html" class="sidebar-item-text sidebar-link">
- <span class="menu-text">Export documentation</span></a>
-  </div>
-</li>
-    </ul>
-    </div>
-</nav>
-<div id="quarto-sidebar-glass" class="quarto-sidebar-collapse-item" data-bs-toggle="collapse" data-bs-target=".quarto-sidebar-collapse-item"></div>
-=======
->>>>>>> d9d5eb48
 <!-- margin-sidebar -->
     <div id="quarto-margin-sidebar" class="sidebar margin-sidebar zindex-bottom">
         
@@ -486,15 +225,6 @@
 <div class="quarto-title-meta">
 
     
-<<<<<<< HEAD
-    <div>
-    <div class="quarto-title-meta-heading">Published</div>
-    <div class="quarto-title-meta-contents">
-      <p class="date">June 3, 2024</p>
-    </div>
-  </div>
-=======
->>>>>>> d9d5eb48
   
     
   </div>
