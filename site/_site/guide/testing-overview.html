--- conflicted
+++ resolved
@@ -6,11 +6,7 @@
 
 <meta name="viewport" content="width=device-width, initial-scale=1.0, user-scalable=yes">
 
-<<<<<<< HEAD
 <meta name="dcterms.date" content="2024-02-01">
-=======
-<meta name="dcterms.date" content="2024-01-26">
->>>>>>> 55c5dc98
 <meta name="keywords" content="tests, test suites, ai risk, model risk management, ValidMind">
 
 <title>ValidMind - Run tests and test suites</title>
@@ -118,11 +114,37 @@
   <script src="https://polyfill.io/v3/polyfill.min.js?features=es6"></script>
   <script src="https://cdn.jsdelivr.net/npm/mathjax@3/es5/tex-chtml-full.js" type="text/javascript"></script>
 
+<script type="text/javascript">
+const typesetMath = (el) => {
+  if (window.MathJax) {
+    // MathJax Typeset
+    window.MathJax.typeset([el]);
+  } else if (window.katex) {
+    // KaTeX Render
+    var mathElements = el.getElementsByClassName("math");
+    var macros = [];
+    for (var i = 0; i < mathElements.length; i++) {
+      var texText = mathElements[i].firstChild;
+      if (mathElements[i].tagName == "SPAN") {
+        window.katex.render(texText.data, mathElements[i], {
+          displayMode: mathElements[i].classList.contains('display'),
+          throwOnError: false,
+          macros: macros,
+          fleqn: false
+        });
+      }
+    }
+  }
+}
+window.Quarto = {
+  typesetMath
+};
+</script>
+
 <link rel="stylesheet" href="../styles.css">
 </head>
 
 <body class="nav-sidebar docked nav-fixed">
-
 
 <div id="quarto-search-results"></div>
   <header id="quarto-header" class="headroom fixed-top">
@@ -139,7 +161,6 @@
           <div class="collapse navbar-collapse" id="navbarCollapse">
             <ul class="navbar-nav navbar-nav-scroll me-auto">
   <li class="nav-item">
-<<<<<<< HEAD
     <a class="nav-link" href="../guide/get-started.html"> 
 <span class="menu-text">Get Started</span></a>
   </li>  
@@ -149,106 +170,54 @@
   </li>  
   <li class="nav-item dropdown ">
     <a class="nav-link dropdown-toggle" href="#" id="nav-menu-fa-cube--developer-framework" role="button" data-bs-toggle="dropdown" aria-expanded="false">
-=======
-    <a class="nav-link" href="../guide/get-started.html" rel="" target="">
- <span class="menu-text">Get Started</span></a>
-  </li>  
-  <li class="nav-item">
-    <a class="nav-link" href="../guide/guide.html" rel="" target="">
- <span class="menu-text">Guides</span></a>
-  </li>  
-  <li class="nav-item dropdown ">
-    <a class="nav-link dropdown-toggle" href="#" id="nav-menu-fa-cube--developer-framework" role="button" data-bs-toggle="dropdown" aria-expanded="false" rel="" target="">
->>>>>>> 55c5dc98
  <span class="menu-text"><i class="fa-solid fa-cube" aria-label="cube"></i> Developer Framework</span>
     </a>
     <ul class="dropdown-menu" aria-labelledby="nav-menu-fa-cube--developer-framework">    
         <li>
-<<<<<<< HEAD
     <a class="dropdown-item" href="../guide/get-started-developer-framework.html">
  <span class="dropdown-text"><i class="fa-solid fa-rocket" aria-label="rocket"></i> Get Started</span></a>
   </li>  
         <li>
     <a class="dropdown-item" href="../guide/supported-models.html">
- <span class="dropdown-text"><i class="fa-solid fa-cube" aria-label="cube"></i> Supported Models</span></a>
-=======
-    <a class="dropdown-item" href="../guide/get-started-developer-framework.html" rel="" target="">
- <span class="dropdown-text"><i class="fa-solid fa-rocket" aria-label="rocket"></i> Get Started</span></a>
-  </li>  
-        <li>
-    <a class="dropdown-item" href="../guide/supported-models.html" rel="" target="">
  <span class="dropdown-text"><i class="fa-solid fa-cubes" aria-label="cubes"></i> Supported Models</span></a>
->>>>>>> 55c5dc98
   </li>  
         <li><hr class="dropdown-divider"></li>
         <li class="dropdown-header"><i class="fa-solid fa-code" aria-label="code"></i> CODE SAMPLES</li>
         <li>
-<<<<<<< HEAD
     <a class="dropdown-item" href="../notebooks/quickstart_customer_churn_full_suite.html">
- <span class="dropdown-text"><i class="fa-solid fa-book" aria-label="book"></i> QuickStart · <code>Customer Churn</code> · <code>Binary Classification</code></span></a>
-  </li>  
-        <li>
-    <a class="dropdown-item" href="../notebooks/Introduction_Customer_Churn.html">
- <span class="dropdown-text"><i class="fa-solid fa-book" aria-label="book"></i> Full Introduction · <code>Customer Churn</code> · <code>Binary Classification</code></span></a>
-  </li>  
-        <li>
-    <a class="dropdown-item" href="../notebooks/time_series/tutorial_time_series_forecasting.html">
- <span class="dropdown-text"><i class="fa-solid fa-book" aria-label="book"></i> Forecasting · <code>Credit Risk Scorecard</code> · <code>Time Series</code></span></a>
-  </li>  
-        <li>
-    <a class="dropdown-item" href="../notebooks/nlp/nlp_sentiment_analysis_catboost_demo.html">
- <span class="dropdown-text"><i class="fa-solid fa-book" aria-label="book"></i> Natural Language Processing · <code>Sensitivity Analysis</code> · <code>Binary Classification</code></span></a>
-  </li>  
-        <li>
-    <a class="dropdown-item" href="https://jupyterhub.validmind.ai/">
- <span class="dropdown-text"><i class="fa-solid fa-code" aria-label="code"></i> Try it on Jupyter Hub!</span></a>
-=======
-    <a class="dropdown-item" href="../notebooks/quickstart_customer_churn_full_suite.html" rel="" target="">
  <span class="dropdown-text"><i class="fa-solid fa-book" aria-label="book"></i> Quickstart · <code>Customer Churn</code> · <code>Binary Classification</code></span></a>
   </li>  
         <li>
-    <a class="dropdown-item" href="../guide/samples-jupyter-notebooks.html" rel="" target="">
+    <a class="dropdown-item" href="../guide/samples-jupyter-notebooks.html">
  <span class="dropdown-text"><i class="fa-solid fa-book-open-reader" aria-label="book-open-reader"></i> More Samples · <code>LLM</code> · <code>NLP</code> · <code>Time Series</code> · <code>Etc.</code></span></a>
   </li>  
         <li>
-    <a class="dropdown-item" href="../notebooks.zip" rel="" target="">
+    <a class="dropdown-item" href="../notebooks.zip">
  <span class="dropdown-text"><i class="fa-solid fa-download" aria-label="download"></i> Download Samples · <code>notebooks.zip</code></span></a>
   </li>  
         <li>
-    <a class="dropdown-item" href="https://jupyterhub.validmind.com/" rel="" target="">
+    <a class="dropdown-item" href="https://jupyterhub.validmind.com/">
  <span class="dropdown-text"><i class="fa-solid fa-hand-point-right" aria-label="hand-point-right"></i> Try it on Jupyter Hub <i class="fa-solid fa-hand-point-left" aria-label="hand-point-left"></i></span></a>
->>>>>>> 55c5dc98
   </li>  
         <li><hr class="dropdown-divider"></li>
         <li class="dropdown-header"><i class="fa-solid fa-vial" aria-label="vial"></i> TESTING</li>
         <li>
-<<<<<<< HEAD
     <a class="dropdown-item" href="../guide/testing-overview.html">
- <span class="dropdown-text"><i class="fa-solid fa-vials" aria-label="vials"></i> Run Tests &amp; Test Suites</span></a>
-=======
-    <a class="dropdown-item" href="../guide/testing-overview.html" rel="" target="">
  <span class="dropdown-text"><i class="fa-solid fa-flask-vial" aria-label="flask-vial"></i> Run Tests &amp; Test Suites</span></a>
   </li>  
         <li>
-    <a class="dropdown-item" href="../guide/test-descriptions.html" rel="" target="">
+    <a class="dropdown-item" href="../guide/test-descriptions.html">
  <span class="dropdown-text"><i class="fa-solid fa-microscope" aria-label="microscope"></i> Test Descriptions</span></a>
->>>>>>> 55c5dc98
   </li>  
         <li><hr class="dropdown-divider"></li>
         <li class="dropdown-header"><i class="fa-solid fa-book" aria-label="book"></i> REFERENCE</li>
         <li>
-<<<<<<< HEAD
     <a class="dropdown-item" href="../validmind/validmind.html" target="_blank">
- <span class="dropdown-text">Developer Framework <i class="fa-solid fa-external-link" aria-label="external-link"></i></span></a>
-=======
-    <a class="dropdown-item" href="../validmind/validmind.html" rel="" target="_blank">
  <span class="dropdown-text"><i class="fa-solid fa-external-link" aria-label="external-link"></i> Developer Framework</span></a>
->>>>>>> 55c5dc98
   </li>  
     </ul>
   </li>
   <li class="nav-item">
-<<<<<<< HEAD
     <a class="nav-link" href="../guide/faq.html"> 
 <span class="menu-text">FAQ</span></a>
   </li>  
@@ -256,46 +225,24 @@
     <a class="nav-link" href="../guide/support.html"> 
 <span class="menu-text">Support</span></a>
   </li>  
+  <li class="nav-item">
+    <a class="nav-link" href="https://validmind.com/" target="_blank"> 
+<span class="menu-text">validmind.com <i class="fa-solid fa-external-link" aria-label="external-link"></i></span></a>
+  </li>  
 </ul>
           </div> <!-- /navcollapse -->
           <div class="quarto-navbar-tools">
 </div>
-=======
-    <a class="nav-link" href="../guide/faq.html" rel="" target="">
- <span class="menu-text">FAQ</span></a>
-  </li>  
-  <li class="nav-item">
-    <a class="nav-link" href="../guide/support.html" rel="" target="">
- <span class="menu-text">Support</span></a>
-  </li>  
-  <li class="nav-item">
-    <a class="nav-link" href="https://validmind.com/" rel="" target="_blank">
- <span class="menu-text">validmind.com <i class="fa-solid fa-external-link" aria-label="external-link"></i></span></a>
-  </li>  
-</ul>
-            <div class="quarto-navbar-tools ms-auto">
-</div>
-          </div> <!-- /navcollapse -->
->>>>>>> 55c5dc98
       </div> <!-- /container-fluid -->
     </nav>
   <nav class="quarto-secondary-nav">
     <div class="container-fluid d-flex">
-<<<<<<< HEAD
       <button type="button" class="quarto-btn-toggle btn" data-bs-toggle="collapse" data-bs-target=".quarto-sidebar-collapse-item" aria-controls="quarto-sidebar" aria-expanded="false" aria-label="Toggle sidebar navigation" onclick="if (window.quartoToggleHeadroom) { window.quartoToggleHeadroom(); }">
         <i class="bi bi-layout-text-sidebar-reverse"></i>
       </button>
-        <nav class="quarto-page-breadcrumbs" aria-label="breadcrumb"><ol class="breadcrumb"><li class="breadcrumb-item"><a href="../guide/testing-overview.html">Tests, test plans &amp; test suites</a></li></ol></nav>
+        <nav class="quarto-page-breadcrumbs" aria-label="breadcrumb"><ol class="breadcrumb"><li class="breadcrumb-item"><a href="../guide/testing-overview.html">Run tests &amp; test suites</a></li></ol></nav>
         <a class="flex-grow-1" role="button" data-bs-toggle="collapse" data-bs-target=".quarto-sidebar-collapse-item" aria-controls="quarto-sidebar" aria-expanded="false" aria-label="Toggle sidebar navigation" onclick="if (window.quartoToggleHeadroom) { window.quartoToggleHeadroom(); }">      
         </a>
-=======
-      <button type="button" class="quarto-btn-toggle btn" data-bs-toggle="collapse" data-bs-target="#quarto-sidebar,#quarto-sidebar-glass" aria-controls="quarto-sidebar" aria-expanded="false" aria-label="Toggle sidebar navigation" onclick="if (window.quartoToggleHeadroom) { window.quartoToggleHeadroom(); }">
-        <i class="bi bi-layout-text-sidebar-reverse"></i>
-      </button>
-      <nav class="quarto-page-breadcrumbs" aria-label="breadcrumb"><ol class="breadcrumb"><li class="breadcrumb-item"><a href="../guide/testing-overview.html">Run tests &amp; test suites</a></li></ol></nav>
-      <a class="flex-grow-1" role="button" data-bs-toggle="collapse" data-bs-target="#quarto-sidebar,#quarto-sidebar-glass" aria-controls="quarto-sidebar" aria-expanded="false" aria-label="Toggle sidebar navigation" onclick="if (window.quartoToggleHeadroom) { window.quartoToggleHeadroom(); }">      
-      </a>
->>>>>>> 55c5dc98
       <button type="button" class="btn quarto-search-button" aria-label="" onclick="window.quartoOpenSearch();">
         <i class="bi bi-search"></i>
       </button>
@@ -305,11 +252,7 @@
 <!-- content -->
 <div id="quarto-content" class="quarto-container page-columns page-rows-contents page-layout-article page-navbar">
 <!-- sidebar -->
-<<<<<<< HEAD
   <nav id="quarto-sidebar" class="sidebar collapse collapse-horizontal quarto-sidebar-collapse-item sidebar-navigation docked overflow-auto">
-=======
-  <nav id="quarto-sidebar" class="sidebar collapse collapse-horizontal sidebar-navigation docked overflow-auto">
->>>>>>> 55c5dc98
         <div class="mt-2 flex-shrink-0 align-items-center">
         <div class="sidebar-search">
         <div id="quarto-search" class="" title="Search"></div>
@@ -318,8 +261,6 @@
     <div class="sidebar-menu-container"> 
     <ul class="list-unstyled mt-1">
         <li class="sidebar-item">
-<<<<<<< HEAD
-=======
   <div class="sidebar-item-container"> 
   <a href="../guide/get-started-developer-framework.html" class="sidebar-item-text sidebar-link">
  <span class="menu-text">Get started with the ValidMind Developer Framework</span></a>
@@ -1286,7 +1227,6 @@
   </div>
 </li>
           <li class="sidebar-item">
->>>>>>> 55c5dc98
   <div class="sidebar-item-container"> 
   <a href="../tests/model_validation/statsmodels/RegressionModelsCoeffs.html" class="sidebar-item-text sidebar-link">
  <span class="menu-text">RegressionModelsCoeffs</span></a>
@@ -1579,11 +1519,7 @@
     <div>
     <div class="quarto-title-meta-heading">Published</div>
     <div class="quarto-title-meta-contents">
-<<<<<<< HEAD
       <p class="date">February 1, 2024</p>
-=======
-      <p class="date">January 26, 2024</p>
->>>>>>> 55c5dc98
     </div>
   </div>
   
@@ -1600,13 +1536,10 @@
 
 </header>
 
-<<<<<<< HEAD
-
-=======
+
 <!--- TO DO
 - Ordering of notebooks if we want them to appear in a specific sequence
 --->
->>>>>>> 55c5dc98
 <p>This topic provides an overview for what <em>tests</em> and <em>test suites</em> are in the ValidMind Developer Framework, when to use tests and test suites, and typical scenarios.</p>
 <section id="what-are-tests-and-test-suites" class="level2">
 <h2 class="anchored" data-anchor-id="what-are-tests-and-test-suites">What are tests and test suites?</h2>
@@ -1671,7 +1604,7 @@
 
 <div class="quarto-listing quarto-listing-container-grid" id="listing-listing">
 <div class="list grid quarto-listing-cols-3">
-<div class="g-col-1" data-index="0" data-listing-file-modified-sort="1706318478447" data-listing-reading-time-sort="5">
+<div class="g-col-1" data-index="0" data-listing-file-modified-sort="1706843033266" data-listing-reading-time-sort="5" data-listing-word-count-sort="950">
 <a href="../notebooks/how_to/configure_parameters_demo.html" class="quarto-grid-link">
 <div class="quarto-grid-item card h-100 card-left">
 <div class="card-body post-contents">
@@ -1688,7 +1621,7 @@
 </div>
 </a>
 </div>
-<div class="g-col-1" data-index="1" data-listing-file-modified-sort="1706318478447" data-listing-reading-time-sort="3">
+<div class="g-col-1" data-index="1" data-listing-file-modified-sort="1706843033266" data-listing-reading-time-sort="3" data-listing-word-count-sort="599">
 <a href="../notebooks/how_to/configure_dataset_features.html" class="quarto-grid-link">
 <div class="quarto-grid-item card h-100 card-left">
 <div class="card-body post-contents">
@@ -1705,7 +1638,7 @@
 </div>
 </a>
 </div>
-<div class="g-col-1" data-index="2" data-listing-file-modified-sort="1706060646512" data-listing-reading-time-sort="4">
+<div class="g-col-1" data-index="2" data-listing-file-modified-sort="1706843033266" data-listing-reading-time-sort="4" data-listing-word-count-sort="648">
 <a href="../notebooks/how_to/explore_tests.html" class="quarto-grid-link">
 <div class="quarto-grid-item card h-100 card-left">
 <div class="card-body post-contents">
@@ -1716,13 +1649,13 @@
 4 min
 </div>
 <div class="card-text listing-description">
-Welcome to this comprehensive guide to the ValidMind Developer Framework <code>tests</code> module! In this notebook, we’ll dive deep into the utilities available for viewing and understanding the various…
+Welcome to this comprehensive guide to the ValidMind Developer Framework <code>tests</code> module! In this notebook, we’ll dive deep into the utilities available for viewing and understanding the various tests that ValidMind provides. Whether you’re just…
 </div>
 </div>
 </div>
 </a>
 </div>
-<div class="g-col-1" data-index="3" data-listing-file-modified-sort="1706318478448" data-listing-reading-time-sort="5">
+<div class="g-col-1" data-index="3" data-listing-file-modified-sort="1706843033267" data-listing-reading-time-sort="5" data-listing-word-count-sort="846">
 <a href="../notebooks/how_to/implementing_custom_tests.html" class="quarto-grid-link">
 <div class="quarto-grid-item card h-100 card-left">
 <div class="card-body post-contents">
@@ -1733,13 +1666,13 @@
 5 min
 </div>
 <div class="card-text listing-description">
-Custom metrics offer added flexibility by extending the default metrics provided by ValidMind, enabling you to document any type of model or use case. Both metrics and threshold tests assess models but they differ in approach: <em>metrics</em> measure a range of dataset or model…<em></em>
+Custom metrics offer added flexibility by extending the default metrics provided by ValidMind, enabling you to document any type of model or use case. Both metrics and threshold tests assess models but they differ in approach: <em>metrics</em> measure a…<em></em>
 </div>
 </div>
 </div>
 </a>
 </div>
-<div class="g-col-1" data-index="4" data-listing-file-modified-sort="1706318478448" data-listing-reading-time-sort="3">
+<div class="g-col-1" data-index="4" data-listing-file-modified-sort="1706843033268" data-listing-reading-time-sort="3" data-listing-word-count-sort="579">
 <a href="../notebooks/how_to/run_documentation_sections.html" class="quarto-grid-link">
 <div class="quarto-grid-item card h-100 card-left">
 <div class="card-body post-contents">
@@ -1750,13 +1683,13 @@
 3 min
 </div>
 <div class="card-text listing-description">
-This notebook guides you through using the <code>run_documentation_tests()</code> function within the ValidMind…
+This notebook guides you through using the <code>run_documentation_tests()</code> function within the ValidMind Developer Framework for targeted testing. The function is designed to enable developers to run tests on individual sections or specific groups of…
 </div>
 </div>
 </div>
 </a>
 </div>
-<div class="g-col-1" data-index="5" data-listing-file-modified-sort="1706318478447" data-listing-reading-time-sort="3">
+<div class="g-col-1" data-index="5" data-listing-file-modified-sort="1706843033267" data-listing-reading-time-sort="3" data-listing-word-count-sort="450">
 <a href="../notebooks/how_to/run_a_test.html" class="quarto-grid-link">
 <div class="quarto-grid-item card h-100 card-left">
 <div class="card-body post-contents">
@@ -1773,7 +1706,7 @@
 </div>
 </a>
 </div>
-<div class="g-col-1" data-index="6" data-listing-file-modified-sort="1706318478447" data-listing-reading-time-sort="2">
+<div class="g-col-1" data-index="6" data-listing-file-modified-sort="1706843033267" data-listing-reading-time-sort="2" data-listing-word-count-sort="363">
 <a href="../notebooks/how_to/run_a_test_suite.html" class="quarto-grid-link">
 <div class="quarto-grid-item card h-100 card-left">
 <div class="card-body post-contents">
@@ -1790,7 +1723,7 @@
 </div>
 </a>
 </div>
-<div class="g-col-1" data-index="7" data-listing-file-modified-sort="1706060659713" data-listing-reading-time-sort="1">
+<div class="g-col-1" data-index="7" data-listing-file-modified-sort="1706843033266" data-listing-reading-time-sort="1" data-listing-word-count-sort="187">
 <a href="../notebooks/how_to/explore_test_suites.html" class="quarto-grid-link">
 <div class="quarto-grid-item card h-100 card-left">
 <div class="card-body post-contents">
@@ -2223,42 +2156,31 @@
   <div class="nav-page nav-page-previous">
   </div>
   <div class="nav-page nav-page-next">
-<<<<<<< HEAD
-      <a href="../notebooks/external_test_providers_demo.html" class="pagination-link" aria-label="Integrate an External Test Provider">
-        <span class="nav-page-text">Integrate an External Test Provider</span> <i class="bi bi-arrow-right-short"></i>
-=======
-      <a href="../notebooks/how_to/configure_dataset_features.html" class="pagination-link">
+      <a href="../notebooks/how_to/configure_dataset_features.html" class="pagination-link" aria-label="Configuring and Using Dataset Features">
         <span class="nav-page-text">Configuring and Using Dataset Features</span> <i class="bi bi-arrow-right-short"></i>
->>>>>>> 55c5dc98
       </a>
   </div>
 </nav>
 </div> <!-- /content -->
 <footer class="footer">
   <div class="nav-footer">
-<<<<<<< HEAD
     <div class="nav-footer-left">
-<p><em>© Copyright 2023 ValidMind Inc All Rights Reserved.</em></p>
+<p><em>© Copyright 2023-24 ValidMind Inc All Rights Reserved.</em></p>
 </div>   
-=======
-    <div class="nav-footer-left"><em>© Copyright 2023-24 ValidMind Inc All Rights Reserved.</em></div>   
->>>>>>> 55c5dc98
     <div class="nav-footer-center">
       &nbsp;
     <div class="toc-actions d-sm-block d-md-none"><ul><li><a href="https://github.com/validmind/documentation/edit/main/site/guide/testing-overview.qmd" class="toc-action"><i class="bi bi-github"></i>Edit this page</a></li><li><a href="https://github.com/validmind/documentation/issues/new" class="toc-action"><i class="bi empty"></i>Report an issue</a></li></ul></div></div>
     <div class="nav-footer-right">
       <ul class="footer-items list-unstyled">
     <li class="nav-item">
-<<<<<<< HEAD
+    <a class="nav-link" href="https://validmind.com/" target="_blank">
+<p>validmind.com <i class="fa-solid fa-external-link" aria-label="external-link"></i></p>
+</a>
+  </li>  
+    <li class="nav-item">
     <a class="nav-link" href="https://validmind.com/privacy-policy/">
 <p>Privacy Policy</p>
 </a>
-=======
-    <a class="nav-link" href="https://validmind.com/">validmind.com <i class="fa-solid fa-external-link" aria-label="external-link"></i></a>
-  </li>  
-    <li class="nav-item">
-    <a class="nav-link" href="https://validmind.com/privacy-policy/">Privacy Policy</a>
->>>>>>> 55c5dc98
   </li>  
     <li class="nav-item">
     <a class="nav-link" href="https://validmind.com/terms-of-use/">
