<!DOCTYPE html>
<html xmlns="http://www.w3.org/1999/xhtml" lang="en" xml:lang="en"><head>

<meta charset="utf-8">
<<<<<<< HEAD
<meta name="generator" content="quarto-1.5.39">

<meta name="viewport" content="width=device-width, initial-scale=1.0, user-scalable=yes">

<meta name="dcterms.date" content="2024-05-24">
=======
<meta name="generator" content="quarto-1.5.54">

<meta name="viewport" content="width=device-width, initial-scale=1.0, user-scalable=yes">

>>>>>>> d9d5eb48

<title>Run tests and test suites — moved – ValidMind</title>
<style>
code{white-space: pre-wrap;}
span.smallcaps{font-variant: small-caps;}
div.columns{display: flex; gap: min(4vw, 1.5em);}
div.column{flex: auto; overflow-x: auto;}
div.hanging-indent{margin-left: 1.5em; text-indent: -1.5em;}
ul.task-list{list-style: none;}
ul.task-list li input[type="checkbox"] {
  width: 0.8em;
  margin: 0 0.8em 0.2em -1em; /* quarto-specific, see https://github.com/quarto-dev/quarto-cli/issues/4556 */ 
  vertical-align: middle;
}
</style>


<script src="../site_libs/quarto-nav/quarto-nav.js"></script>
<script src="../site_libs/clipboard/clipboard.min.js"></script>
<script src="../site_libs/quarto-search/autocomplete.umd.js"></script>
<script src="../site_libs/quarto-search/fuse.min.js"></script>
<script src="../site_libs/quarto-search/quarto-search.js"></script>
<meta name="quarto:offset" content="../">
<link href="../validmind.png" rel="icon" type="image/png">
<script src="../site_libs/cookie-consent/cookie-consent.js"></script>
<link href="../site_libs/cookie-consent/cookie-consent.css" rel="stylesheet">
<script src="../site_libs/quarto-html/quarto.js"></script>
<script src="../site_libs/quarto-html/popper.min.js"></script>
<script src="../site_libs/quarto-html/tippy.umd.min.js"></script>
<script src="../site_libs/quarto-html/anchor.min.js"></script>
<link href="../site_libs/quarto-html/tippy.css" rel="stylesheet">
<link href="../site_libs/quarto-html/quarto-syntax-highlighting.css" rel="stylesheet" id="quarto-text-highlighting-styles">
<script src="../site_libs/bootstrap/bootstrap.min.js"></script>
<link href="../site_libs/bootstrap/bootstrap-icons.css" rel="stylesheet">
<link href="../site_libs/bootstrap/bootstrap.min.css" rel="stylesheet" id="quarto-bootstrap" data-mode="light">
<link href="../site_libs/quarto-contrib/fontawesome6-0.1.0/all.css" rel="stylesheet">
<link href="../site_libs/quarto-contrib/fontawesome6-0.1.0/latex-fontsize.css" rel="stylesheet">
<script id="quarto-search-options" type="application/json">{
  "location": "sidebar",
  "copy-button": false,
  "collapse-after": 3,
  "panel-placement": "start",
  "type": "textbox",
  "limit": 50,
  "keyboard-shortcut": [
    "f",
    "/",
    "s"
  ],
  "show-item-context": true,
  "language": {
    "search-no-results-text": "No results",
    "search-matching-documents-text": "matching documents",
    "search-copy-link-title": "Copy link to search",
    "search-hide-matches-text": "Hide additional matches",
    "search-more-match-text": "more match in this document",
    "search-more-matches-text": "more matches in this document",
    "search-clear-button-title": "Clear",
    "search-text-placeholder": "",
    "search-detached-cancel-button-title": "Cancel",
    "search-submit-button-title": "Submit",
    "search-label": "Search"
  }
}</script>
<script async="" src="https://www.googletagmanager.com/gtag/js?id=G-S46CKWPNSS"></script>

<script type="text/plain" cookie-consent="tracking">

window.dataLayer = window.dataLayer || [];
function gtag(){dataLayer.push(arguments);}
gtag('js', new Date());
gtag('config', 'G-S46CKWPNSS', { 'anonymize_ip': true});
</script>

<script type="text/javascript" charset="UTF-8">
document.addEventListener('DOMContentLoaded', function () {
cookieconsent.run({
  "notice_banner_type":"simple",
  "consent_type":"express",
  "palette":"light",
  "language":"en",
  "page_load_consent_levels":["strictly-necessary"],
  "notice_banner_reject_button_hide":false,
  "preferences_center_close_button_hide":false,
  "website_name":""
  ,
"language":"en"
  });
});
</script> 
  
<script type="text/javascript">
  window.heapReadyCb=window.heapReadyCb||[],window.heap=window.heap||[],heap.load=function(e,t){window.heap.envId=e,window.heap.clientConfig=t=t||{},window.heap.clientConfig.shouldFetchServerConfig=!1;var a=document.createElement("script");a.type="text/javascript",a.async=!0,a.src="https://cdn.us.heap-api.com/config/"+e+"/heap_config.js";var r=document.getElementsByTagName("script")[0];r.parentNode.insertBefore(a,r);var n=["init","startTracking","stopTracking","track","resetIdentity","identify","getSessionId","getUserId","getIdentity","addUserProperties","addEventProperties","removeEventProperty","clearEventProperties","addAccountProperties","addAdapter","addTransformer","addTransformerFn","onReady","addPageviewProperties","removePageviewProperty","clearPageviewProperties","trackPageview"],i=function(e){return function(){var t=Array.prototype.slice.call(arguments,0);window.heapReadyCb.push({name:e,fn:function(){heap[e]&&heap[e].apply(heap,t)}})}};for(var p=0;p<n.length;p++)heap[n[p]]=i(n[p])};
  heap.load("2282992095");
</script>


<link rel="stylesheet" href="../styles.css">
</head>

<body class="nav-fixed">

<div id="quarto-search-results"></div>
  <header id="quarto-header" class="headroom fixed-top">
    <nav class="navbar navbar-expand-xl " data-bs-theme="dark">
      <div class="navbar-container container-fluid">
      <div class="navbar-brand-container mx-auto">
    <a href="../index.html" class="navbar-brand navbar-brand-logo">
    <img src="../about/ValidMind-logo-color.svg" alt="" class="navbar-logo">
    </a>
  </div>
          <button class="navbar-toggler" type="button" data-bs-toggle="collapse" data-bs-target="#navbarCollapse" aria-controls="navbarCollapse" role="menu" aria-expanded="false" aria-label="Toggle navigation" onclick="if (window.quartoToggleHeadroom) { window.quartoToggleHeadroom(); }">
  <span class="navbar-toggler-icon"></span>
</button>
          <div class="collapse navbar-collapse" id="navbarCollapse">
            <ul class="navbar-nav navbar-nav-scroll me-auto">
  <li class="nav-item">
    <a class="nav-link" href="../about/overview.html"> 
<span class="menu-text">About</span></a>
  </li>  
  <li class="nav-item">
    <a class="nav-link" href="../get-started/get-started.html"> 
<span class="menu-text">Get Started</span></a>
  </li>  
  <li class="nav-item">
    <a class="nav-link" href="../guide/guides.html"> 
<span class="menu-text">Guides</span></a>
  </li>  
  <li class="nav-item dropdown ">
    <a class="nav-link dropdown-toggle" href="#" id="nav-menu-fa-cube--developer-framework" role="link" data-bs-toggle="dropdown" aria-expanded="false">
 <span class="menu-text"><i class="fa-solid fa-cube" aria-label="cube"></i> Developer Framework</span>
    </a>
    <ul class="dropdown-menu" aria-labelledby="nav-menu-fa-cube--developer-framework">    
        <li>
    <a class="dropdown-item" href="../developer/get-started-developer-framework.html">
 <span class="dropdown-text"><i class="fa-solid fa-rocket" aria-label="rocket"></i> Get Started</span></a>
  </li>  
        <li>
    <a class="dropdown-item" href="../developer/model-documentation/supported-models.html">
 <span class="dropdown-text"><i class="fa-solid fa-cubes" aria-label="cubes"></i> Supported Models</span></a>
  </li>  
        <li><hr class="dropdown-divider"></li>
        <li class="dropdown-header"><i class="fa-solid fa-vial" aria-label="vial"></i> TESTING</li>
        <li>
    <a class="dropdown-item" href="../developer/model-testing/testing-overview.html">
 <span class="dropdown-text"><i class="fa-solid fa-flask-vial" aria-label="flask-vial"></i> Run Tests &amp; Test Suites</span></a>
  </li>  
        <li>
    <a class="dropdown-item" href="../developer/model-testing/test-descriptions.html">
 <span class="dropdown-text"><i class="fa-solid fa-microscope" aria-label="microscope"></i> Test Descriptions</span></a>
  </li>  
        <li>
    <a class="dropdown-item" href="../developer/model-testing/test-sandbox.html">
 <span class="dropdown-text"><i class="fa-solid fa-toolbox" aria-label="toolbox"></i> Test sandbox (BETA)</span></a>
  </li>  
        <li><hr class="dropdown-divider"></li>
        <li class="dropdown-header"><i class="fa-solid fa-code" aria-label="code"></i> CODE SAMPLES</li>
        <li>
    <a class="dropdown-item" href="../developer/samples-jupyter-notebooks.html">
 <span class="dropdown-text"><i class="fa-solid fa-book-open-reader" aria-label="book-open-reader"></i> All Code Samples · <code>LLM</code> · <code>NLP</code> · <code>Time Series</code> · <code>Etc.</code></span></a>
  </li>  
        <li>
    <a class="dropdown-item" href="../notebooks.zip">
 <span class="dropdown-text"><i class="fa-solid fa-download" aria-label="download"></i> Download Code Samples · <code>notebooks.zip</code></span></a>
  </li>  
        <li>
    <a class="dropdown-item" href="https://jupyterhub.validmind.ai/">
 <span class="dropdown-text"><i class="fa-solid fa-hand-point-right" aria-label="hand-point-right"></i> Try it on Jupyter Hub <i class="fa-solid fa-hand-point-left" aria-label="hand-point-left"></i></span></a>
  </li>  
        <li><hr class="dropdown-divider"></li>
        <li class="dropdown-header"><i class="fa-solid fa-book" aria-label="book"></i> REFERENCE</li>
        <li>
    <a class="dropdown-item" href="../validmind/validmind.html" target="_blank">
 <span class="dropdown-text"><i class="fa-solid fa-external-link" aria-label="external-link"></i> ValidMind Developer Framework</span></a>
  </li>  
    </ul>
  </li>
  <li class="nav-item">
    <a class="nav-link" href="../faq/faq.html"> 
<span class="menu-text">FAQ</span></a>
  </li>  
  <li class="nav-item">
    <a class="nav-link" href="../support/support.html"> 
<span class="menu-text">Support</span></a>
  </li>  
  <li class="nav-item">
    <a class="nav-link" href="https://validmind.com/" target="_blank"> 
<span class="menu-text">validmind.com <i class="fa-solid fa-external-link" aria-label="external-link"></i></span></a>
  </li>  
</ul>
          </div> <!-- /navcollapse -->
            <div class="quarto-navbar-tools">
</div>
      </div> <!-- /container-fluid -->
    </nav>
<<<<<<< HEAD
  <nav class="quarto-secondary-nav">
    <div class="container-fluid d-flex">
      <button type="button" class="quarto-btn-toggle btn" data-bs-toggle="collapse" role="button" data-bs-target=".quarto-sidebar-collapse-item" aria-controls="quarto-sidebar" aria-expanded="false" aria-label="Toggle sidebar navigation" onclick="if (window.quartoToggleHeadroom) { window.quartoToggleHeadroom(); }">
        <i class="bi bi-layout-text-sidebar-reverse"></i>
      </button>
        <nav class="quarto-page-breadcrumbs" aria-label="breadcrumb"><ol class="breadcrumb"><li class="breadcrumb-item"><a href="../guide/testing-overview.html">Run tests &amp; test suites</a></li></ol></nav>
        <a class="flex-grow-1" role="navigation" data-bs-toggle="collapse" data-bs-target=".quarto-sidebar-collapse-item" aria-controls="quarto-sidebar" aria-expanded="false" aria-label="Toggle sidebar navigation" onclick="if (window.quartoToggleHeadroom) { window.quartoToggleHeadroom(); }">      
        </a>
      <button type="button" class="btn quarto-search-button" aria-label="Search" onclick="window.quartoOpenSearch();">
        <i class="bi bi-search"></i>
      </button>
    </div>
  </nav>
=======
  <div id="quarto-announcement" data-announcement-id="8696dcde533771080b5da682ef685cba" class="alert alert-primary hidden"><div class="quarto-announcement-content">
<p><a href="../training/training-overview.html"><strong><i class="fa-solid fa-graduation-cap" aria-label="graduation-cap"></i> ValidMind Academy</strong></a> — Gain hands-on experience and explore what ValidMind has to offer with our training environment.</p>
</div><i class="bi bi-x-lg quarto-announcement-action"></i></div>
>>>>>>> d9d5eb48
</header>
<!-- content -->
<div id="quarto-content" class="quarto-container page-columns page-rows-contents page-layout-article page-navbar">
<!-- sidebar -->
<<<<<<< HEAD
  <nav id="quarto-sidebar" class="sidebar collapse collapse-horizontal quarto-sidebar-collapse-item sidebar-navigation docked overflow-auto">
        <div class="mt-2 flex-shrink-0 align-items-center">
        <div class="sidebar-search">
        <div id="quarto-search" class="" title="Search"></div>
        </div>
        </div>
    <div class="sidebar-menu-container"> 
    <ul class="list-unstyled mt-1">
        <li class="sidebar-item">
  <div class="sidebar-item-container"> 
  <a href="../guide/get-started-developer-framework.html" class="sidebar-item-text sidebar-link">
 <span class="menu-text">Developer Framework</span></a>
  </div>
</li>
        <li class="px-0"><hr class="sidebar-divider hi "></li>
        <li class="sidebar-item">
 <span class="menu-text">MODEL DOCUMENTATION</span>
  </li>
        <li class="sidebar-item">
  <div class="sidebar-item-container"> 
  <a href="../notebooks/quickstart_customer_churn_full_suite.html" class="sidebar-item-text sidebar-link">
 <span class="menu-text">Quickstart for model documentation</span></a>
  </div>
</li>
        <li class="sidebar-item">
  <div class="sidebar-item-container"> 
  <a href="../guide/supported-models.html" class="sidebar-item-text sidebar-link">
 <span class="menu-text">Supported models</span></a>
  </div>
</li>
        <li class="sidebar-item">
  <div class="sidebar-item-container"> 
  <a href="../guide/generate-model-documentation.html" class="sidebar-item-text sidebar-link">
 <span class="menu-text">Generate model documentation</span></a>
  </div>
</li>
        <li class="sidebar-item">
  <div class="sidebar-item-container"> 
  <a href="../guide/install-and-initialize-developer-framework.html" class="sidebar-item-text sidebar-link">
 <span class="menu-text">Install and initialize the developer framework</span></a>
  </div>
</li>
        <li class="sidebar-item">
  <div class="sidebar-item-container"> 
  <a href="../guide/store-credentials-in-env-file.html" class="sidebar-item-text sidebar-link">
 <span class="menu-text">Store project credentials in .env files</span></a>
  </div>
</li>
        <li class="px-0"><hr class="sidebar-divider hi "></li>
        <li class="sidebar-item">
 <span class="menu-text">MODEL TESTING</span>
  </li>
        <li class="sidebar-item sidebar-item-section">
      <div class="sidebar-item-container"> 
            <a href="../guide/testing-overview.html" class="sidebar-item-text sidebar-link active">
 <span class="menu-text">Run tests &amp; test suites</span></a>
          <a class="sidebar-item-toggle text-start" data-bs-toggle="collapse" data-bs-target="#" role="navigation" aria-expanded="true" aria-label="Toggle section">
            <i class="bi bi-chevron-right ms-2"></i>
          </a> 
      </div>
      <ul id="" class="collapse list-unstyled sidebar-section depth1 show">  
          <li class="sidebar-item">
  <div class="sidebar-item-container"> 
  <a href="../notebooks/how_to/configure_dataset_features.html" class="sidebar-item-text sidebar-link">
 <span class="menu-text">Configure dataset features</span></a>
  </div>
</li>
          <li class="sidebar-item">
  <div class="sidebar-item-container"> 
  <a href="../notebooks/how_to/document_multiple_results_for_the_same_test.html" class="sidebar-item-text sidebar-link">
 <span class="menu-text">Document multiple results for the same test</span></a>
  </div>
</li>
          <li class="sidebar-item">
  <div class="sidebar-item-container"> 
  <a href="../notebooks/how_to/explore_test_suites.html" class="sidebar-item-text sidebar-link">
 <span class="menu-text">Explore test suites</span></a>
  </div>
</li>
          <li class="sidebar-item">
  <div class="sidebar-item-container"> 
  <a href="../notebooks/how_to/explore_tests.html" class="sidebar-item-text sidebar-link">
 <span class="menu-text">Explore tests</span></a>
  </div>
</li>
          <li class="sidebar-item">
  <div class="sidebar-item-container"> 
  <a href="../notebooks/how_to/load_datasets_predictions.html" class="sidebar-item-text sidebar-link">
 <span class="menu-text">Load dataset predictions</span></a>
  </div>
</li>
          <li class="sidebar-item">
  <div class="sidebar-item-container"> 
  <a href="../notebooks/how_to/run_documentation_sections.html" class="sidebar-item-text sidebar-link">
 <span class="menu-text">Run individual documentation sections</span></a>
  </div>
</li>
          <li class="sidebar-item">
  <div class="sidebar-item-container"> 
  <a href="../notebooks/how_to/run_documentation_tests_with_config.html" class="sidebar-item-text sidebar-link">
 <span class="menu-text">Run documentation tests with custom configurations</span></a>
  </div>
</li>
          <li class="sidebar-item">
  <div class="sidebar-item-container"> 
  <a href="../notebooks/how_to/run_tests_that_require_multiple_datasets.html" class="sidebar-item-text sidebar-link">
 <span class="menu-text">Run tests with multiple datasets</span></a>
  </div>
</li>
          <li class="sidebar-item">
  <div class="sidebar-item-container"> 
  <a href="../notebooks/how_to/run_unit_metrics.html" class="sidebar-item-text sidebar-link">
 <span class="menu-text">Run unit metrics</span></a>
  </div>
</li>
          <li class="sidebar-item sidebar-item-section">
      <div class="sidebar-item-container"> 
            <a class="sidebar-item-text sidebar-link text-start collapsed" data-bs-toggle="collapse" data-bs-target="#quarto-sidebar-section-1" role="navigation" aria-expanded="false">
 <span class="menu-text">Run Tests</span></a>
          <a class="sidebar-item-toggle text-start collapsed" data-bs-toggle="collapse" data-bs-target="#quarto-sidebar-section-1" role="navigation" aria-expanded="false" aria-label="Toggle section">
            <i class="bi bi-chevron-right ms-2"></i>
          </a> 
      </div>
      <ul id="quarto-sidebar-section-1" class="collapse list-unstyled sidebar-section depth2 ">  
          <li class="sidebar-item">
  <div class="sidebar-item-container"> 
  <a href="../notebooks/how_to/run_tests/1_run_dataset_based_tests.html" class="sidebar-item-text sidebar-link">
 <span class="menu-text">Run dataset based tests</span></a>
  </div>
</li>
      </ul>
  </li>
      </ul>
  </li>
        <li class="sidebar-item sidebar-item-section">
      <div class="sidebar-item-container"> 
            <a href="../guide/test-descriptions.html" class="sidebar-item-text sidebar-link">
 <span class="menu-text">Test descriptions</span></a>
          <a class="sidebar-item-toggle text-start collapsed" data-bs-toggle="collapse" data-bs-target="#" role="navigation" aria-expanded="false" aria-label="Toggle section">
            <i class="bi bi-chevron-right ms-2"></i>
          </a> 
      </div>
      <ul id="" class="collapse list-unstyled sidebar-section depth1 ">  
          <li class="sidebar-item sidebar-item-section">
      <div class="sidebar-item-container"> 
            <a class="sidebar-item-text sidebar-link text-start collapsed" data-bs-toggle="collapse" data-bs-target="#quarto-sidebar-section-2" role="navigation" aria-expanded="false">
 <span class="menu-text">Data Validation</span></a>
          <a class="sidebar-item-toggle text-start collapsed" data-bs-toggle="collapse" data-bs-target="#quarto-sidebar-section-2" role="navigation" aria-expanded="false" aria-label="Toggle section">
            <i class="bi bi-chevron-right ms-2"></i>
          </a> 
      </div>
      <ul id="quarto-sidebar-section-2" class="collapse list-unstyled sidebar-section depth2 ">  
          <li class="sidebar-item">
  <div class="sidebar-item-container"> 
  <a href="../tests/data_validation/ACFandPACFPlot.html" class="sidebar-item-text sidebar-link">
 <span class="menu-text">ACFandPACFPlot</span></a>
  </div>
</li>
          <li class="sidebar-item">
  <div class="sidebar-item-container"> 
  <a href="../tests/data_validation/ANOVAOneWayTable.html" class="sidebar-item-text sidebar-link">
 <span class="menu-text">ANOVAOneWayTable</span></a>
  </div>
</li>
          <li class="sidebar-item">
  <div class="sidebar-item-container"> 
  <a href="../tests/data_validation/AutoAR.html" class="sidebar-item-text sidebar-link">
 <span class="menu-text">AutoAR</span></a>
  </div>
</li>
          <li class="sidebar-item">
  <div class="sidebar-item-container"> 
  <a href="../tests/data_validation/AutoMA.html" class="sidebar-item-text sidebar-link">
 <span class="menu-text">AutoMA</span></a>
  </div>
</li>
          <li class="sidebar-item">
  <div class="sidebar-item-container"> 
  <a href="../tests/data_validation/AutoSeasonality.html" class="sidebar-item-text sidebar-link">
 <span class="menu-text">AutoSeasonality</span></a>
  </div>
</li>
          <li class="sidebar-item">
  <div class="sidebar-item-container"> 
  <a href="../tests/data_validation/AutoStationarity.html" class="sidebar-item-text sidebar-link">
 <span class="menu-text">AutoStationarity</span></a>
  </div>
</li>
          <li class="sidebar-item">
  <div class="sidebar-item-container"> 
  <a href="../tests/data_validation/BivariateFeaturesBarPlots.html" class="sidebar-item-text sidebar-link">
 <span class="menu-text">BivariateFeaturesBarPlots</span></a>
  </div>
</li>
          <li class="sidebar-item">
  <div class="sidebar-item-container"> 
  <a href="../tests/data_validation/BivariateHistograms.html" class="sidebar-item-text sidebar-link">
 <span class="menu-text">BivariateHistograms</span></a>
  </div>
</li>
          <li class="sidebar-item">
  <div class="sidebar-item-container"> 
  <a href="../tests/data_validation/BivariateScatterPlots.html" class="sidebar-item-text sidebar-link">
 <span class="menu-text">BivariateScatterPlots</span></a>
  </div>
</li>
          <li class="sidebar-item">
  <div class="sidebar-item-container"> 
  <a href="../tests/data_validation/ChiSquaredFeaturesTable.html" class="sidebar-item-text sidebar-link">
 <span class="menu-text">ChiSquaredFeaturesTable</span></a>
  </div>
</li>
          <li class="sidebar-item">
  <div class="sidebar-item-container"> 
  <a href="../tests/data_validation/ClassImbalance.html" class="sidebar-item-text sidebar-link">
 <span class="menu-text">ClassImbalance</span></a>
  </div>
</li>
          <li class="sidebar-item">
  <div class="sidebar-item-container"> 
  <a href="../tests/data_validation/DatasetDescription.html" class="sidebar-item-text sidebar-link">
 <span class="menu-text">DatasetDescription</span></a>
  </div>
</li>
          <li class="sidebar-item">
  <div class="sidebar-item-container"> 
  <a href="../tests/data_validation/DatasetSplit.html" class="sidebar-item-text sidebar-link">
 <span class="menu-text">DatasetSplit</span></a>
  </div>
</li>
          <li class="sidebar-item">
  <div class="sidebar-item-container"> 
  <a href="../tests/data_validation/DefaultRatesbyRiskBandPlot.html" class="sidebar-item-text sidebar-link">
 <span class="menu-text">DefaultRatesbyRiskBandPlot</span></a>
  </div>
</li>
          <li class="sidebar-item">
  <div class="sidebar-item-container"> 
  <a href="../tests/data_validation/DescriptiveStatistics.html" class="sidebar-item-text sidebar-link">
 <span class="menu-text">DescriptiveStatistics</span></a>
  </div>
</li>
          <li class="sidebar-item">
  <div class="sidebar-item-container"> 
  <a href="../tests/data_validation/Duplicates.html" class="sidebar-item-text sidebar-link">
 <span class="menu-text">Duplicates</span></a>
  </div>
</li>
          <li class="sidebar-item">
  <div class="sidebar-item-container"> 
  <a href="../tests/data_validation/EngleGrangerCoint.html" class="sidebar-item-text sidebar-link">
 <span class="menu-text">EngleGrangerCoint</span></a>
  </div>
</li>
          <li class="sidebar-item">
  <div class="sidebar-item-container"> 
  <a href="../tests/data_validation/FeatureTargetCorrelationPlot.html" class="sidebar-item-text sidebar-link">
 <span class="menu-text">FeatureTargetCorrelationPlot</span></a>
  </div>
</li>
          <li class="sidebar-item">
  <div class="sidebar-item-container"> 
  <a href="../tests/data_validation/HeatmapFeatureCorrelations.html" class="sidebar-item-text sidebar-link">
 <span class="menu-text">HeatmapFeatureCorrelations</span></a>
  </div>
</li>
          <li class="sidebar-item">
  <div class="sidebar-item-container"> 
  <a href="../tests/data_validation/HighCardinality.html" class="sidebar-item-text sidebar-link">
 <span class="menu-text">HighCardinality</span></a>
  </div>
</li>
          <li class="sidebar-item">
  <div class="sidebar-item-container"> 
  <a href="../tests/data_validation/HighPearsonCorrelation.html" class="sidebar-item-text sidebar-link">
 <span class="menu-text">HighPearsonCorrelation</span></a>
  </div>
</li>
          <li class="sidebar-item">
  <div class="sidebar-item-container"> 
  <a href="../tests/data_validation/IQROutliersBarPlot.html" class="sidebar-item-text sidebar-link">
 <span class="menu-text">IQROutliersBarPlot</span></a>
  </div>
</li>
          <li class="sidebar-item">
  <div class="sidebar-item-container"> 
  <a href="../tests/data_validation/IQROutliersTable.html" class="sidebar-item-text sidebar-link">
 <span class="menu-text">IQROutliersTable</span></a>
  </div>
</li>
          <li class="sidebar-item">
  <div class="sidebar-item-container"> 
  <a href="../tests/data_validation/IsolationForestOutliers.html" class="sidebar-item-text sidebar-link">
 <span class="menu-text">IsolationForestOutliers</span></a>
  </div>
</li>
          <li class="sidebar-item">
  <div class="sidebar-item-container"> 
  <a href="../tests/data_validation/LaggedCorrelationHeatmap.html" class="sidebar-item-text sidebar-link">
 <span class="menu-text">LaggedCorrelationHeatmap</span></a>
  </div>
</li>
          <li class="sidebar-item">
  <div class="sidebar-item-container"> 
  <a href="../tests/data_validation/MissingValues.html" class="sidebar-item-text sidebar-link">
 <span class="menu-text">MissingValues</span></a>
  </div>
</li>
          <li class="sidebar-item">
  <div class="sidebar-item-container"> 
  <a href="../tests/data_validation/MissingValuesBarPlot.html" class="sidebar-item-text sidebar-link">
 <span class="menu-text">MissingValuesBarPlot</span></a>
  </div>
</li>
          <li class="sidebar-item">
  <div class="sidebar-item-container"> 
  <a href="../tests/data_validation/MissingValuesRisk.html" class="sidebar-item-text sidebar-link">
 <span class="menu-text">MissingValuesRisk</span></a>
  </div>
</li>
          <li class="sidebar-item">
  <div class="sidebar-item-container"> 
  <a href="../tests/data_validation/PearsonCorrelationMatrix.html" class="sidebar-item-text sidebar-link">
 <span class="menu-text">PearsonCorrelationMatrix</span></a>
  </div>
</li>
          <li class="sidebar-item">
  <div class="sidebar-item-container"> 
  <a href="../tests/data_validation/PiTCreditScoresHistogram.html" class="sidebar-item-text sidebar-link">
 <span class="menu-text">PiTCreditScoresHistogram</span></a>
  </div>
</li>
          <li class="sidebar-item">
  <div class="sidebar-item-container"> 
  <a href="../tests/data_validation/PiTPDHistogram.html" class="sidebar-item-text sidebar-link">
 <span class="menu-text">PiTPDHistogram</span></a>
  </div>
</li>
          <li class="sidebar-item">
  <div class="sidebar-item-container"> 
  <a href="../tests/data_validation/RollingStatsPlot.html" class="sidebar-item-text sidebar-link">
 <span class="menu-text">RollingStatsPlot</span></a>
  </div>
</li>
          <li class="sidebar-item">
  <div class="sidebar-item-container"> 
  <a href="../tests/data_validation/ScatterPlot.html" class="sidebar-item-text sidebar-link">
 <span class="menu-text">ScatterPlot</span></a>
  </div>
</li>
          <li class="sidebar-item">
  <div class="sidebar-item-container"> 
  <a href="../tests/data_validation/SeasonalDecompose.html" class="sidebar-item-text sidebar-link">
 <span class="menu-text">SeasonalDecompose</span></a>
  </div>
</li>
          <li class="sidebar-item">
  <div class="sidebar-item-container"> 
  <a href="../tests/data_validation/Skewness.html" class="sidebar-item-text sidebar-link">
 <span class="menu-text">Skewness</span></a>
  </div>
</li>
          <li class="sidebar-item">
  <div class="sidebar-item-container"> 
  <a href="../tests/data_validation/SpreadPlot.html" class="sidebar-item-text sidebar-link">
 <span class="menu-text">SpreadPlot</span></a>
  </div>
</li>
          <li class="sidebar-item">
  <div class="sidebar-item-container"> 
  <a href="../tests/data_validation/TabularCategoricalBarPlots.html" class="sidebar-item-text sidebar-link">
 <span class="menu-text">TabularCategoricalBarPlots</span></a>
  </div>
</li>
          <li class="sidebar-item">
  <div class="sidebar-item-container"> 
  <a href="../tests/data_validation/TabularDateTimeHistograms.html" class="sidebar-item-text sidebar-link">
 <span class="menu-text">TabularDateTimeHistograms</span></a>
  </div>
</li>
          <li class="sidebar-item">
  <div class="sidebar-item-container"> 
  <a href="../tests/data_validation/TabularDescriptionTables.html" class="sidebar-item-text sidebar-link">
 <span class="menu-text">TabularDescriptionTables</span></a>
  </div>
</li>
          <li class="sidebar-item">
  <div class="sidebar-item-container"> 
  <a href="../tests/data_validation/TabularNumericalHistograms.html" class="sidebar-item-text sidebar-link">
 <span class="menu-text">TabularNumericalHistograms</span></a>
  </div>
</li>
          <li class="sidebar-item">
  <div class="sidebar-item-container"> 
  <a href="../tests/data_validation/TargetRateBarPlots.html" class="sidebar-item-text sidebar-link">
 <span class="menu-text">TargetRateBarPlots</span></a>
  </div>
</li>
          <li class="sidebar-item">
  <div class="sidebar-item-container"> 
  <a href="../tests/data_validation/TimeSeriesFrequency.html" class="sidebar-item-text sidebar-link">
 <span class="menu-text">TimeSeriesFrequency</span></a>
  </div>
</li>
          <li class="sidebar-item">
  <div class="sidebar-item-container"> 
  <a href="../tests/data_validation/TimeSeriesHistogram.html" class="sidebar-item-text sidebar-link">
 <span class="menu-text">TimeSeriesHistogram</span></a>
  </div>
</li>
          <li class="sidebar-item">
  <div class="sidebar-item-container"> 
  <a href="../tests/data_validation/TimeSeriesLinePlot.html" class="sidebar-item-text sidebar-link">
 <span class="menu-text">TimeSeriesLinePlot</span></a>
  </div>
</li>
          <li class="sidebar-item">
  <div class="sidebar-item-container"> 
  <a href="../tests/data_validation/TimeSeriesMissingValues.html" class="sidebar-item-text sidebar-link">
 <span class="menu-text">TimeSeriesMissingValues</span></a>
  </div>
</li>
          <li class="sidebar-item">
  <div class="sidebar-item-container"> 
  <a href="../tests/data_validation/TimeSeriesOutliers.html" class="sidebar-item-text sidebar-link">
 <span class="menu-text">TimeSeriesOutliers</span></a>
  </div>
</li>
          <li class="sidebar-item">
  <div class="sidebar-item-container"> 
  <a href="../tests/data_validation/TooManyZeroValues.html" class="sidebar-item-text sidebar-link">
 <span class="menu-text">TooManyZeroValues</span></a>
  </div>
</li>
          <li class="sidebar-item">
  <div class="sidebar-item-container"> 
  <a href="../tests/data_validation/UniqueRows.html" class="sidebar-item-text sidebar-link">
 <span class="menu-text">UniqueRows</span></a>
  </div>
</li>
          <li class="sidebar-item">
  <div class="sidebar-item-container"> 
  <a href="../tests/data_validation/WOEBinPlots.html" class="sidebar-item-text sidebar-link">
 <span class="menu-text">WOEBinPlots</span></a>
  </div>
</li>
          <li class="sidebar-item">
  <div class="sidebar-item-container"> 
  <a href="../tests/data_validation/WOEBinTable.html" class="sidebar-item-text sidebar-link">
 <span class="menu-text">WOEBinTable</span></a>
  </div>
</li>
          <li class="sidebar-item sidebar-item-section">
      <div class="sidebar-item-container"> 
            <a class="sidebar-item-text sidebar-link text-start collapsed" data-bs-toggle="collapse" data-bs-target="#quarto-sidebar-section-3" role="navigation" aria-expanded="false">
 <span class="menu-text">Nlp</span></a>
          <a class="sidebar-item-toggle text-start collapsed" data-bs-toggle="collapse" data-bs-target="#quarto-sidebar-section-3" role="navigation" aria-expanded="false" aria-label="Toggle section">
            <i class="bi bi-chevron-right ms-2"></i>
          </a> 
      </div>
      <ul id="quarto-sidebar-section-3" class="collapse list-unstyled sidebar-section depth3 ">  
          <li class="sidebar-item">
  <div class="sidebar-item-container"> 
  <a href="../tests/data_validation/nlp/CommonWords.html" class="sidebar-item-text sidebar-link">
 <span class="menu-text">CommonWords</span></a>
  </div>
</li>
          <li class="sidebar-item">
  <div class="sidebar-item-container"> 
  <a href="../tests/data_validation/nlp/Hashtags.html" class="sidebar-item-text sidebar-link">
 <span class="menu-text">Hashtags</span></a>
  </div>
</li>
          <li class="sidebar-item">
  <div class="sidebar-item-container"> 
  <a href="../tests/data_validation/nlp/LanguageDetection.html" class="sidebar-item-text sidebar-link">
 <span class="menu-text">LanguageDetection</span></a>
  </div>
</li>
          <li class="sidebar-item">
  <div class="sidebar-item-container"> 
  <a href="../tests/data_validation/nlp/Mentions.html" class="sidebar-item-text sidebar-link">
 <span class="menu-text">Mentions</span></a>
  </div>
</li>
          <li class="sidebar-item">
  <div class="sidebar-item-container"> 
  <a href="../tests/data_validation/nlp/PolarityAndSubjectivity.html" class="sidebar-item-text sidebar-link">
 <span class="menu-text">PolarityAndSubjectivity</span></a>
  </div>
</li>
          <li class="sidebar-item">
  <div class="sidebar-item-container"> 
  <a href="../tests/data_validation/nlp/Punctuations.html" class="sidebar-item-text sidebar-link">
 <span class="menu-text">Punctuations</span></a>
  </div>
</li>
          <li class="sidebar-item">
  <div class="sidebar-item-container"> 
  <a href="../tests/data_validation/nlp/Sentiment.html" class="sidebar-item-text sidebar-link">
 <span class="menu-text">Sentiment</span></a>
  </div>
</li>
          <li class="sidebar-item">
  <div class="sidebar-item-container"> 
  <a href="../tests/data_validation/nlp/StopWords.html" class="sidebar-item-text sidebar-link">
 <span class="menu-text">StopWords</span></a>
  </div>
</li>
          <li class="sidebar-item">
  <div class="sidebar-item-container"> 
  <a href="../tests/data_validation/nlp/TextDescription.html" class="sidebar-item-text sidebar-link">
 <span class="menu-text">TextDescription</span></a>
  </div>
</li>
          <li class="sidebar-item">
  <div class="sidebar-item-container"> 
  <a href="../tests/data_validation/nlp/Toxicity.html" class="sidebar-item-text sidebar-link">
 <span class="menu-text">Toxicity</span></a>
  </div>
</li>
      </ul>
  </li>
      </ul>
  </li>
          <li class="sidebar-item sidebar-item-section">
      <div class="sidebar-item-container"> 
            <a class="sidebar-item-text sidebar-link text-start collapsed" data-bs-toggle="collapse" data-bs-target="#quarto-sidebar-section-4" role="navigation" aria-expanded="false">
 <span class="menu-text">Model Validation</span></a>
          <a class="sidebar-item-toggle text-start collapsed" data-bs-toggle="collapse" data-bs-target="#quarto-sidebar-section-4" role="navigation" aria-expanded="false" aria-label="Toggle section">
            <i class="bi bi-chevron-right ms-2"></i>
          </a> 
      </div>
      <ul id="quarto-sidebar-section-4" class="collapse list-unstyled sidebar-section depth2 ">  
          <li class="sidebar-item">
  <div class="sidebar-item-container"> 
  <a href="../tests/model_validation/BertScore.html" class="sidebar-item-text sidebar-link">
 <span class="menu-text">BertScore</span></a>
  </div>
</li>
          <li class="sidebar-item">
  <div class="sidebar-item-container"> 
  <a href="../tests/model_validation/BleuScore.html" class="sidebar-item-text sidebar-link">
 <span class="menu-text">BleuScore</span></a>
  </div>
</li>
          <li class="sidebar-item">
  <div class="sidebar-item-container"> 
  <a href="../tests/model_validation/ClusterSizeDistribution.html" class="sidebar-item-text sidebar-link">
 <span class="menu-text">ClusterSizeDistribution</span></a>
  </div>
</li>
          <li class="sidebar-item">
  <div class="sidebar-item-container"> 
  <a href="../tests/model_validation/ContextualRecall.html" class="sidebar-item-text sidebar-link">
 <span class="menu-text">ContextualRecall</span></a>
  </div>
</li>
          <li class="sidebar-item">
  <div class="sidebar-item-container"> 
  <a href="../tests/model_validation/FeaturesAUC.html" class="sidebar-item-text sidebar-link">
 <span class="menu-text">FeaturesAUC</span></a>
  </div>
</li>
          <li class="sidebar-item">
  <div class="sidebar-item-container"> 
  <a href="../tests/model_validation/MeteorScore.html" class="sidebar-item-text sidebar-link">
 <span class="menu-text">MeteorScore</span></a>
  </div>
</li>
          <li class="sidebar-item">
  <div class="sidebar-item-container"> 
  <a href="../tests/model_validation/ModelMetadata.html" class="sidebar-item-text sidebar-link">
 <span class="menu-text">ModelMetadata</span></a>
  </div>
</li>
          <li class="sidebar-item">
  <div class="sidebar-item-container"> 
  <a href="../tests/model_validation/RegardScore.html" class="sidebar-item-text sidebar-link">
 <span class="menu-text">RegardScore</span></a>
  </div>
</li>
          <li class="sidebar-item">
  <div class="sidebar-item-container"> 
  <a href="../tests/model_validation/RegressionResidualsPlot.html" class="sidebar-item-text sidebar-link">
 <span class="menu-text">RegressionResidualsPlot</span></a>
  </div>
</li>
          <li class="sidebar-item">
  <div class="sidebar-item-container"> 
  <a href="../tests/model_validation/RougeScore.html" class="sidebar-item-text sidebar-link">
 <span class="menu-text">RougeScore</span></a>
  </div>
</li>
          <li class="sidebar-item">
  <div class="sidebar-item-container"> 
  <a href="../tests/model_validation/TokenDisparity.html" class="sidebar-item-text sidebar-link">
 <span class="menu-text">TokenDisparity</span></a>
  </div>
</li>
          <li class="sidebar-item">
  <div class="sidebar-item-container"> 
  <a href="../tests/model_validation/ToxicityScore.html" class="sidebar-item-text sidebar-link">
 <span class="menu-text">ToxicityScore</span></a>
  </div>
</li>
          <li class="sidebar-item sidebar-item-section">
      <div class="sidebar-item-container"> 
            <a class="sidebar-item-text sidebar-link text-start collapsed" data-bs-toggle="collapse" data-bs-target="#quarto-sidebar-section-5" role="navigation" aria-expanded="false">
 <span class="menu-text">Embeddings</span></a>
          <a class="sidebar-item-toggle text-start collapsed" data-bs-toggle="collapse" data-bs-target="#quarto-sidebar-section-5" role="navigation" aria-expanded="false" aria-label="Toggle section">
            <i class="bi bi-chevron-right ms-2"></i>
          </a> 
      </div>
      <ul id="quarto-sidebar-section-5" class="collapse list-unstyled sidebar-section depth3 ">  
          <li class="sidebar-item">
  <div class="sidebar-item-container"> 
  <a href="../tests/model_validation/embeddings/ClusterDistribution.html" class="sidebar-item-text sidebar-link">
 <span class="menu-text">ClusterDistribution</span></a>
  </div>
</li>
          <li class="sidebar-item">
  <div class="sidebar-item-container"> 
  <a href="../tests/model_validation/embeddings/CosineSimilarityComparison.html" class="sidebar-item-text sidebar-link">
 <span class="menu-text">CosineSimilarityComparison</span></a>
  </div>
</li>
          <li class="sidebar-item">
  <div class="sidebar-item-container"> 
  <a href="../tests/model_validation/embeddings/CosineSimilarityDistribution.html" class="sidebar-item-text sidebar-link">
 <span class="menu-text">CosineSimilarityDistribution</span></a>
  </div>
</li>
          <li class="sidebar-item">
  <div class="sidebar-item-container"> 
  <a href="../tests/model_validation/embeddings/CosineSimilarityHeatmap.html" class="sidebar-item-text sidebar-link">
 <span class="menu-text">CosineSimilarityHeatmap</span></a>
  </div>
</li>
          <li class="sidebar-item">
  <div class="sidebar-item-container"> 
  <a href="../tests/model_validation/embeddings/DescriptiveAnalytics.html" class="sidebar-item-text sidebar-link">
 <span class="menu-text">DescriptiveAnalytics</span></a>
  </div>
</li>
          <li class="sidebar-item">
  <div class="sidebar-item-container"> 
  <a href="../tests/model_validation/embeddings/EmbeddingsVisualization2D.html" class="sidebar-item-text sidebar-link">
 <span class="menu-text">EmbeddingsVisualization2D</span></a>
  </div>
</li>
          <li class="sidebar-item">
  <div class="sidebar-item-container"> 
  <a href="../tests/model_validation/embeddings/EuclideanDistanceComparison.html" class="sidebar-item-text sidebar-link">
 <span class="menu-text">EuclideanDistanceComparison</span></a>
  </div>
</li>
          <li class="sidebar-item">
  <div class="sidebar-item-container"> 
  <a href="../tests/model_validation/embeddings/EuclideanDistanceHeatmap.html" class="sidebar-item-text sidebar-link">
 <span class="menu-text">EuclideanDistanceHeatmap</span></a>
  </div>
</li>
          <li class="sidebar-item">
  <div class="sidebar-item-container"> 
  <a href="../tests/model_validation/embeddings/PCAComponentsPairwisePlots.html" class="sidebar-item-text sidebar-link">
 <span class="menu-text">PCAComponentsPairwisePlots</span></a>
  </div>
</li>
          <li class="sidebar-item">
  <div class="sidebar-item-container"> 
  <a href="../tests/model_validation/embeddings/StabilityAnalysis.html" class="sidebar-item-text sidebar-link">
 <span class="menu-text">StabilityAnalysis</span></a>
  </div>
</li>
          <li class="sidebar-item">
  <div class="sidebar-item-container"> 
  <a href="../tests/model_validation/embeddings/StabilityAnalysisKeyword.html" class="sidebar-item-text sidebar-link">
 <span class="menu-text">StabilityAnalysisKeyword</span></a>
  </div>
</li>
          <li class="sidebar-item">
  <div class="sidebar-item-container"> 
  <a href="../tests/model_validation/embeddings/StabilityAnalysisRandomNoise.html" class="sidebar-item-text sidebar-link">
 <span class="menu-text">StabilityAnalysisRandomNoise</span></a>
  </div>
</li>
          <li class="sidebar-item">
  <div class="sidebar-item-container"> 
  <a href="../tests/model_validation/embeddings/StabilityAnalysisSynonyms.html" class="sidebar-item-text sidebar-link">
 <span class="menu-text">StabilityAnalysisSynonyms</span></a>
  </div>
</li>
          <li class="sidebar-item">
  <div class="sidebar-item-container"> 
  <a href="../tests/model_validation/embeddings/StabilityAnalysisTranslation.html" class="sidebar-item-text sidebar-link">
 <span class="menu-text">StabilityAnalysisTranslation</span></a>
  </div>
</li>
          <li class="sidebar-item">
  <div class="sidebar-item-container"> 
  <a href="../tests/model_validation/embeddings/TSNEComponentsPairwisePlots.html" class="sidebar-item-text sidebar-link">
 <span class="menu-text">TSNEComponentsPairwisePlots</span></a>
  </div>
</li>
      </ul>
  </li>
          <li class="sidebar-item sidebar-item-section">
      <div class="sidebar-item-container"> 
            <a class="sidebar-item-text sidebar-link text-start collapsed" data-bs-toggle="collapse" data-bs-target="#quarto-sidebar-section-6" role="navigation" aria-expanded="false">
 <span class="menu-text">Ragas</span></a>
          <a class="sidebar-item-toggle text-start collapsed" data-bs-toggle="collapse" data-bs-target="#quarto-sidebar-section-6" role="navigation" aria-expanded="false" aria-label="Toggle section">
            <i class="bi bi-chevron-right ms-2"></i>
          </a> 
      </div>
      <ul id="quarto-sidebar-section-6" class="collapse list-unstyled sidebar-section depth3 ">  
          <li class="sidebar-item">
  <div class="sidebar-item-container"> 
  <a href="../tests/model_validation/ragas/AnswerCorrectness.html" class="sidebar-item-text sidebar-link">
 <span class="menu-text">AnswerCorrectness</span></a>
  </div>
</li>
          <li class="sidebar-item">
  <div class="sidebar-item-container"> 
  <a href="../tests/model_validation/ragas/AnswerRelevance.html" class="sidebar-item-text sidebar-link">
 <span class="menu-text">AnswerRelevance</span></a>
  </div>
</li>
          <li class="sidebar-item">
  <div class="sidebar-item-container"> 
  <a href="../tests/model_validation/ragas/AnswerSimilarity.html" class="sidebar-item-text sidebar-link">
 <span class="menu-text">AnswerSimilarity</span></a>
  </div>
</li>
          <li class="sidebar-item">
  <div class="sidebar-item-container"> 
  <a href="../tests/model_validation/ragas/AspectCritique.html" class="sidebar-item-text sidebar-link">
 <span class="menu-text">AspectCritique</span></a>
  </div>
</li>
          <li class="sidebar-item">
  <div class="sidebar-item-container"> 
  <a href="../tests/model_validation/ragas/ContextEntityRecall.html" class="sidebar-item-text sidebar-link">
 <span class="menu-text">ContextEntityRecall</span></a>
  </div>
</li>
          <li class="sidebar-item">
  <div class="sidebar-item-container"> 
  <a href="../tests/model_validation/ragas/ContextPrecision.html" class="sidebar-item-text sidebar-link">
 <span class="menu-text">ContextPrecision</span></a>
  </div>
</li>
          <li class="sidebar-item">
  <div class="sidebar-item-container"> 
  <a href="../tests/model_validation/ragas/ContextRecall.html" class="sidebar-item-text sidebar-link">
 <span class="menu-text">ContextRecall</span></a>
  </div>
</li>
          <li class="sidebar-item">
  <div class="sidebar-item-container"> 
  <a href="../tests/model_validation/ragas/ContextRelevancy.html" class="sidebar-item-text sidebar-link">
 <span class="menu-text">ContextRelevancy</span></a>
  </div>
</li>
          <li class="sidebar-item">
  <div class="sidebar-item-container"> 
  <a href="../tests/model_validation/ragas/Faithfulness.html" class="sidebar-item-text sidebar-link">
 <span class="menu-text">Faithfulness</span></a>
  </div>
</li>
      </ul>
  </li>
          <li class="sidebar-item sidebar-item-section">
      <div class="sidebar-item-container"> 
            <a class="sidebar-item-text sidebar-link text-start collapsed" data-bs-toggle="collapse" data-bs-target="#quarto-sidebar-section-7" role="navigation" aria-expanded="false">
 <span class="menu-text">Sklearn</span></a>
          <a class="sidebar-item-toggle text-start collapsed" data-bs-toggle="collapse" data-bs-target="#quarto-sidebar-section-7" role="navigation" aria-expanded="false" aria-label="Toggle section">
            <i class="bi bi-chevron-right ms-2"></i>
          </a> 
      </div>
      <ul id="quarto-sidebar-section-7" class="collapse list-unstyled sidebar-section depth3 ">  
          <li class="sidebar-item">
  <div class="sidebar-item-container"> 
  <a href="../tests/model_validation/sklearn/AdjustedMutualInformation.html" class="sidebar-item-text sidebar-link">
 <span class="menu-text">AdjustedMutualInformation</span></a>
  </div>
</li>
          <li class="sidebar-item">
  <div class="sidebar-item-container"> 
  <a href="../tests/model_validation/sklearn/AdjustedRandIndex.html" class="sidebar-item-text sidebar-link">
 <span class="menu-text">AdjustedRandIndex</span></a>
  </div>
</li>
          <li class="sidebar-item">
  <div class="sidebar-item-container"> 
  <a href="../tests/model_validation/sklearn/ClassifierPerformance.html" class="sidebar-item-text sidebar-link">
 <span class="menu-text">ClassifierPerformance</span></a>
  </div>
</li>
          <li class="sidebar-item">
  <div class="sidebar-item-container"> 
  <a href="../tests/model_validation/sklearn/ClusterCosineSimilarity.html" class="sidebar-item-text sidebar-link">
 <span class="menu-text">ClusterCosineSimilarity</span></a>
  </div>
</li>
          <li class="sidebar-item">
  <div class="sidebar-item-container"> 
  <a href="../tests/model_validation/sklearn/ClusterPerformance.html" class="sidebar-item-text sidebar-link">
 <span class="menu-text">ClusterPerformance</span></a>
  </div>
</li>
          <li class="sidebar-item">
  <div class="sidebar-item-container"> 
  <a href="../tests/model_validation/sklearn/ClusterPerformanceMetrics.html" class="sidebar-item-text sidebar-link">
 <span class="menu-text">ClusterPerformanceMetrics</span></a>
  </div>
</li>
          <li class="sidebar-item">
  <div class="sidebar-item-container"> 
  <a href="../tests/model_validation/sklearn/CompletenessScore.html" class="sidebar-item-text sidebar-link">
 <span class="menu-text">CompletenessScore</span></a>
  </div>
</li>
          <li class="sidebar-item">
  <div class="sidebar-item-container"> 
  <a href="../tests/model_validation/sklearn/ConfusionMatrix.html" class="sidebar-item-text sidebar-link">
 <span class="menu-text">ConfusionMatrix</span></a>
  </div>
</li>
          <li class="sidebar-item">
  <div class="sidebar-item-container"> 
  <a href="../tests/model_validation/sklearn/FowlkesMallowsScore.html" class="sidebar-item-text sidebar-link">
 <span class="menu-text">FowlkesMallowsScore</span></a>
  </div>
</li>
          <li class="sidebar-item">
  <div class="sidebar-item-container"> 
  <a href="../tests/model_validation/sklearn/HomogeneityScore.html" class="sidebar-item-text sidebar-link">
 <span class="menu-text">HomogeneityScore</span></a>
  </div>
</li>
          <li class="sidebar-item">
  <div class="sidebar-item-container"> 
  <a href="../tests/model_validation/sklearn/HyperParametersTuning.html" class="sidebar-item-text sidebar-link">
 <span class="menu-text">HyperParametersTuning</span></a>
  </div>
</li>
          <li class="sidebar-item">
  <div class="sidebar-item-container"> 
  <a href="../tests/model_validation/sklearn/KMeansClustersOptimization.html" class="sidebar-item-text sidebar-link">
 <span class="menu-text">KMeansClustersOptimization</span></a>
  </div>
</li>
          <li class="sidebar-item">
  <div class="sidebar-item-container"> 
  <a href="../tests/model_validation/sklearn/MinimumAccuracy.html" class="sidebar-item-text sidebar-link">
 <span class="menu-text">MinimumAccuracy</span></a>
  </div>
</li>
          <li class="sidebar-item">
  <div class="sidebar-item-container"> 
  <a href="../tests/model_validation/sklearn/MinimumF1Score.html" class="sidebar-item-text sidebar-link">
 <span class="menu-text">MinimumF1Score</span></a>
  </div>
</li>
          <li class="sidebar-item">
  <div class="sidebar-item-container"> 
  <a href="../tests/model_validation/sklearn/MinimumROCAUCScore.html" class="sidebar-item-text sidebar-link">
 <span class="menu-text">MinimumROCAUCScore</span></a>
  </div>
</li>
          <li class="sidebar-item">
  <div class="sidebar-item-container"> 
  <a href="../tests/model_validation/sklearn/ModelsPerformanceComparison.html" class="sidebar-item-text sidebar-link">
 <span class="menu-text">ModelsPerformanceComparison</span></a>
  </div>
</li>
          <li class="sidebar-item">
  <div class="sidebar-item-container"> 
  <a href="../tests/model_validation/sklearn/OverfitDiagnosis.html" class="sidebar-item-text sidebar-link">
 <span class="menu-text">OverfitDiagnosis</span></a>
  </div>
</li>
          <li class="sidebar-item">
  <div class="sidebar-item-container"> 
  <a href="../tests/model_validation/sklearn/PermutationFeatureImportance.html" class="sidebar-item-text sidebar-link">
 <span class="menu-text">PermutationFeatureImportance</span></a>
  </div>
</li>
          <li class="sidebar-item">
  <div class="sidebar-item-container"> 
  <a href="../tests/model_validation/sklearn/PopulationStabilityIndex.html" class="sidebar-item-text sidebar-link">
 <span class="menu-text">PopulationStabilityIndex</span></a>
  </div>
</li>
          <li class="sidebar-item">
  <div class="sidebar-item-container"> 
  <a href="../tests/model_validation/sklearn/PrecisionRecallCurve.html" class="sidebar-item-text sidebar-link">
 <span class="menu-text">PrecisionRecallCurve</span></a>
  </div>
</li>
          <li class="sidebar-item">
  <div class="sidebar-item-container"> 
  <a href="../tests/model_validation/sklearn/RegressionErrors.html" class="sidebar-item-text sidebar-link">
 <span class="menu-text">RegressionErrors</span></a>
  </div>
</li>
          <li class="sidebar-item">
  <div class="sidebar-item-container"> 
  <a href="../tests/model_validation/sklearn/RegressionModelsPerformanceComparison.html" class="sidebar-item-text sidebar-link">
 <span class="menu-text">RegressionModelsPerformanceComparison</span></a>
  </div>
</li>
          <li class="sidebar-item">
  <div class="sidebar-item-container"> 
  <a href="../tests/model_validation/sklearn/RegressionR2Square.html" class="sidebar-item-text sidebar-link">
 <span class="menu-text">RegressionR2Square</span></a>
  </div>
</li>
          <li class="sidebar-item">
  <div class="sidebar-item-container"> 
  <a href="../tests/model_validation/sklearn/RobustnessDiagnosis.html" class="sidebar-item-text sidebar-link">
 <span class="menu-text">RobustnessDiagnosis</span></a>
  </div>
</li>
          <li class="sidebar-item">
  <div class="sidebar-item-container"> 
  <a href="../tests/model_validation/sklearn/ROCCurve.html" class="sidebar-item-text sidebar-link">
 <span class="menu-text">ROCCurve</span></a>
  </div>
</li>
          <li class="sidebar-item">
  <div class="sidebar-item-container"> 
  <a href="../tests/model_validation/sklearn/SHAPGlobalImportance.html" class="sidebar-item-text sidebar-link">
 <span class="menu-text">SHAPGlobalImportance</span></a>
  </div>
</li>
          <li class="sidebar-item">
  <div class="sidebar-item-container"> 
  <a href="../tests/model_validation/sklearn/SilhouettePlot.html" class="sidebar-item-text sidebar-link">
 <span class="menu-text">SilhouettePlot</span></a>
  </div>
</li>
          <li class="sidebar-item">
  <div class="sidebar-item-container"> 
  <a href="../tests/model_validation/sklearn/TrainingTestDegradation.html" class="sidebar-item-text sidebar-link">
 <span class="menu-text">TrainingTestDegradation</span></a>
  </div>
</li>
          <li class="sidebar-item">
  <div class="sidebar-item-container"> 
  <a href="../tests/model_validation/sklearn/VMeasure.html" class="sidebar-item-text sidebar-link">
 <span class="menu-text">VMeasure</span></a>
  </div>
</li>
          <li class="sidebar-item">
  <div class="sidebar-item-container"> 
  <a href="../tests/model_validation/sklearn/WeakspotsDiagnosis.html" class="sidebar-item-text sidebar-link">
 <span class="menu-text">WeakspotsDiagnosis</span></a>
  </div>
</li>
      </ul>
  </li>
          <li class="sidebar-item sidebar-item-section">
      <div class="sidebar-item-container"> 
            <a class="sidebar-item-text sidebar-link text-start collapsed" data-bs-toggle="collapse" data-bs-target="#quarto-sidebar-section-8" role="navigation" aria-expanded="false">
 <span class="menu-text">Statsmodels</span></a>
          <a class="sidebar-item-toggle text-start collapsed" data-bs-toggle="collapse" data-bs-target="#quarto-sidebar-section-8" role="navigation" aria-expanded="false" aria-label="Toggle section">
            <i class="bi bi-chevron-right ms-2"></i>
          </a> 
      </div>
      <ul id="quarto-sidebar-section-8" class="collapse list-unstyled sidebar-section depth3 ">  
          <li class="sidebar-item">
  <div class="sidebar-item-container"> 
  <a href="../tests/model_validation/statsmodels/ADF.html" class="sidebar-item-text sidebar-link">
 <span class="menu-text">ADF</span></a>
  </div>
</li>
          <li class="sidebar-item">
  <div class="sidebar-item-container"> 
  <a href="../tests/model_validation/statsmodels/ADFTest.html" class="sidebar-item-text sidebar-link">
 <span class="menu-text">ADFTest</span></a>
  </div>
</li>
          <li class="sidebar-item">
  <div class="sidebar-item-container"> 
  <a href="../tests/model_validation/statsmodels/AutoARIMA.html" class="sidebar-item-text sidebar-link">
 <span class="menu-text">AutoARIMA</span></a>
  </div>
</li>
          <li class="sidebar-item">
  <div class="sidebar-item-container"> 
  <a href="../tests/model_validation/statsmodels/BoxPierce.html" class="sidebar-item-text sidebar-link">
 <span class="menu-text">BoxPierce</span></a>
  </div>
</li>
          <li class="sidebar-item">
  <div class="sidebar-item-container"> 
  <a href="../tests/model_validation/statsmodels/CumulativePredictionProbabilities.html" class="sidebar-item-text sidebar-link">
 <span class="menu-text">CumulativePredictionProbabilities</span></a>
  </div>
</li>
          <li class="sidebar-item">
  <div class="sidebar-item-container"> 
  <a href="../tests/model_validation/statsmodels/DFGLSArch.html" class="sidebar-item-text sidebar-link">
 <span class="menu-text">DFGLSArch</span></a>
  </div>
</li>
          <li class="sidebar-item">
  <div class="sidebar-item-container"> 
  <a href="../tests/model_validation/statsmodels/DurbinWatsonTest.html" class="sidebar-item-text sidebar-link">
 <span class="menu-text">DurbinWatsonTest</span></a>
  </div>
</li>
          <li class="sidebar-item">
  <div class="sidebar-item-container"> 
  <a href="../tests/model_validation/statsmodels/FeatureImportanceAndSignificance.html" class="sidebar-item-text sidebar-link">
 <span class="menu-text">FeatureImportanceAndSignificance</span></a>
  </div>
</li>
          <li class="sidebar-item">
  <div class="sidebar-item-container"> 
  <a href="../tests/model_validation/statsmodels/GINITable.html" class="sidebar-item-text sidebar-link">
 <span class="menu-text">GINITable</span></a>
  </div>
</li>
          <li class="sidebar-item">
  <div class="sidebar-item-container"> 
  <a href="../tests/model_validation/statsmodels/JarqueBera.html" class="sidebar-item-text sidebar-link">
 <span class="menu-text">JarqueBera</span></a>
  </div>
</li>
          <li class="sidebar-item">
  <div class="sidebar-item-container"> 
  <a href="../tests/model_validation/statsmodels/KolmogorovSmirnov.html" class="sidebar-item-text sidebar-link">
 <span class="menu-text">KolmogorovSmirnov</span></a>
  </div>
</li>
          <li class="sidebar-item">
  <div class="sidebar-item-container"> 
  <a href="../tests/model_validation/statsmodels/KPSS.html" class="sidebar-item-text sidebar-link">
 <span class="menu-text">KPSS</span></a>
  </div>
</li>
          <li class="sidebar-item">
  <div class="sidebar-item-container"> 
  <a href="../tests/model_validation/statsmodels/Lilliefors.html" class="sidebar-item-text sidebar-link">
 <span class="menu-text">Lilliefors</span></a>
  </div>
</li>
          <li class="sidebar-item">
  <div class="sidebar-item-container"> 
  <a href="../tests/model_validation/statsmodels/LJungBox.html" class="sidebar-item-text sidebar-link">
 <span class="menu-text">LJungBox</span></a>
  </div>
</li>
          <li class="sidebar-item">
  <div class="sidebar-item-container"> 
  <a href="../tests/model_validation/statsmodels/PDRatingClassPlot.html" class="sidebar-item-text sidebar-link">
 <span class="menu-text">PDRatingClassPlot</span></a>
  </div>
</li>
          <li class="sidebar-item">
  <div class="sidebar-item-container"> 
  <a href="../tests/model_validation/statsmodels/PhillipsPerronArch.html" class="sidebar-item-text sidebar-link">
 <span class="menu-text">PhillipsPerronArch</span></a>
  </div>
</li>
          <li class="sidebar-item">
  <div class="sidebar-item-container"> 
  <a href="../tests/model_validation/statsmodels/PredictionProbabilitiesHistogram.html" class="sidebar-item-text sidebar-link">
 <span class="menu-text">PredictionProbabilitiesHistogram</span></a>
  </div>
</li>
          <li class="sidebar-item">
  <div class="sidebar-item-container"> 
  <a href="../tests/model_validation/statsmodels/RegressionCoeffsPlot.html" class="sidebar-item-text sidebar-link">
 <span class="menu-text">RegressionCoeffsPlot</span></a>
  </div>
</li>
          <li class="sidebar-item">
  <div class="sidebar-item-container"> 
  <a href="../tests/model_validation/statsmodels/RegressionFeatureSignificance.html" class="sidebar-item-text sidebar-link">
 <span class="menu-text">RegressionFeatureSignificance</span></a>
  </div>
</li>
          <li class="sidebar-item">
  <div class="sidebar-item-container"> 
  <a href="../tests/model_validation/statsmodels/RegressionModelForecastPlot.html" class="sidebar-item-text sidebar-link">
 <span class="menu-text">RegressionModelForecastPlot</span></a>
  </div>
</li>
          <li class="sidebar-item">
  <div class="sidebar-item-container"> 
  <a href="../tests/model_validation/statsmodels/RegressionModelForecastPlotLevels.html" class="sidebar-item-text sidebar-link">
 <span class="menu-text">RegressionModelForecastPlotLevels</span></a>
  </div>
</li>
          <li class="sidebar-item">
  <div class="sidebar-item-container"> 
  <a href="../tests/model_validation/statsmodels/RegressionModelInsampleComparison.html" class="sidebar-item-text sidebar-link">
 <span class="menu-text">RegressionModelInsampleComparison</span></a>
  </div>
</li>
          <li class="sidebar-item">
  <div class="sidebar-item-container"> 
  <a href="../tests/model_validation/statsmodels/RegressionModelOutsampleComparison.html" class="sidebar-item-text sidebar-link">
 <span class="menu-text">RegressionModelOutsampleComparison</span></a>
  </div>
</li>
          <li class="sidebar-item">
  <div class="sidebar-item-container"> 
  <a href="../tests/model_validation/statsmodels/RegressionModelsCoeffs.html" class="sidebar-item-text sidebar-link">
 <span class="menu-text">RegressionModelsCoeffs</span></a>
  </div>
</li>
          <li class="sidebar-item">
  <div class="sidebar-item-container"> 
  <a href="../tests/model_validation/statsmodels/RegressionModelSensitivityPlot.html" class="sidebar-item-text sidebar-link">
 <span class="menu-text">RegressionModelSensitivityPlot</span></a>
  </div>
</li>
          <li class="sidebar-item">
  <div class="sidebar-item-container"> 
  <a href="../tests/model_validation/statsmodels/RegressionModelsPerformance.html" class="sidebar-item-text sidebar-link">
 <span class="menu-text">RegressionModelsPerformance</span></a>
  </div>
</li>
          <li class="sidebar-item">
  <div class="sidebar-item-container"> 
  <a href="../tests/model_validation/statsmodels/RegressionModelSummary.html" class="sidebar-item-text sidebar-link">
 <span class="menu-text">RegressionModelSummary</span></a>
  </div>
</li>
          <li class="sidebar-item">
  <div class="sidebar-item-container"> 
  <a href="../tests/model_validation/statsmodels/RegressionPermutationFeatureImportance.html" class="sidebar-item-text sidebar-link">
 <span class="menu-text">RegressionPermutationFeatureImportance</span></a>
  </div>
</li>
          <li class="sidebar-item">
  <div class="sidebar-item-container"> 
  <a href="../tests/model_validation/statsmodels/ResidualsVisualInspection.html" class="sidebar-item-text sidebar-link">
 <span class="menu-text">ResidualsVisualInspection</span></a>
  </div>
</li>
          <li class="sidebar-item">
  <div class="sidebar-item-container"> 
  <a href="../tests/model_validation/statsmodels/RunsTest.html" class="sidebar-item-text sidebar-link">
 <span class="menu-text">RunsTest</span></a>
  </div>
</li>
          <li class="sidebar-item">
  <div class="sidebar-item-container"> 
  <a href="../tests/model_validation/statsmodels/ScorecardHistogram.html" class="sidebar-item-text sidebar-link">
 <span class="menu-text">ScorecardHistogram</span></a>
  </div>
</li>
          <li class="sidebar-item">
  <div class="sidebar-item-container"> 
  <a href="../tests/model_validation/statsmodels/ShapiroWilk.html" class="sidebar-item-text sidebar-link">
 <span class="menu-text">ShapiroWilk</span></a>
  </div>
</li>
          <li class="sidebar-item">
  <div class="sidebar-item-container"> 
  <a href="../tests/model_validation/statsmodels/ZivotAndrewsArch.html" class="sidebar-item-text sidebar-link">
 <span class="menu-text">ZivotAndrewsArch</span></a>
  </div>
</li>
      </ul>
  </li>
      </ul>
  </li>
          <li class="sidebar-item sidebar-item-section">
      <div class="sidebar-item-container"> 
            <a class="sidebar-item-text sidebar-link text-start collapsed" data-bs-toggle="collapse" data-bs-target="#quarto-sidebar-section-9" role="navigation" aria-expanded="false">
 <span class="menu-text">Prompt Validation</span></a>
          <a class="sidebar-item-toggle text-start collapsed" data-bs-toggle="collapse" data-bs-target="#quarto-sidebar-section-9" role="navigation" aria-expanded="false" aria-label="Toggle section">
            <i class="bi bi-chevron-right ms-2"></i>
          </a> 
      </div>
      <ul id="quarto-sidebar-section-9" class="collapse list-unstyled sidebar-section depth2 ">  
          <li class="sidebar-item">
  <div class="sidebar-item-container"> 
  <a href="../tests/prompt_validation/Bias.html" class="sidebar-item-text sidebar-link">
 <span class="menu-text">Bias</span></a>
  </div>
</li>
          <li class="sidebar-item">
  <div class="sidebar-item-container"> 
  <a href="../tests/prompt_validation/Clarity.html" class="sidebar-item-text sidebar-link">
 <span class="menu-text">Clarity</span></a>
  </div>
</li>
          <li class="sidebar-item">
  <div class="sidebar-item-container"> 
  <a href="../tests/prompt_validation/Conciseness.html" class="sidebar-item-text sidebar-link">
 <span class="menu-text">Conciseness</span></a>
  </div>
</li>
          <li class="sidebar-item">
  <div class="sidebar-item-container"> 
  <a href="../tests/prompt_validation/Delimitation.html" class="sidebar-item-text sidebar-link">
 <span class="menu-text">Delimitation</span></a>
  </div>
</li>
          <li class="sidebar-item">
  <div class="sidebar-item-container"> 
  <a href="../tests/prompt_validation/NegativeInstruction.html" class="sidebar-item-text sidebar-link">
 <span class="menu-text">NegativeInstruction</span></a>
  </div>
</li>
          <li class="sidebar-item">
  <div class="sidebar-item-container"> 
  <a href="../tests/prompt_validation/Robustness.html" class="sidebar-item-text sidebar-link">
 <span class="menu-text">Robustness</span></a>
  </div>
</li>
          <li class="sidebar-item">
  <div class="sidebar-item-container"> 
  <a href="../tests/prompt_validation/Specificity.html" class="sidebar-item-text sidebar-link">
 <span class="menu-text">Specificity</span></a>
  </div>
</li>
      </ul>
  </li>
      </ul>
  </li>
        <li class="sidebar-item">
  <div class="sidebar-item-container"> 
  <a href="../guide/test-sandbox.html" class="sidebar-item-text sidebar-link">
 <span class="menu-text"> Test sandbox (BETA)</span></a>
  </div>
</li>
        <li class="px-0"><hr class="sidebar-divider hi "></li>
        <li class="sidebar-item">
 <span class="menu-text">NOTEBOOKS</span>
  </li>
        <li class="sidebar-item sidebar-item-section">
      <div class="sidebar-item-container"> 
            <a href="../guide/samples-jupyter-notebooks.html" class="sidebar-item-text sidebar-link">
 <span class="menu-text">Code samples</span></a>
          <a class="sidebar-item-toggle text-start collapsed" data-bs-toggle="collapse" data-bs-target="#" role="navigation" aria-expanded="false" aria-label="Toggle section">
            <i class="bi bi-chevron-right ms-2"></i>
          </a> 
      </div>
      <ul id="" class="collapse list-unstyled sidebar-section depth1 ">  
          <li class="sidebar-item sidebar-item-section">
      <div class="sidebar-item-container"> 
            <a class="sidebar-item-text sidebar-link text-start collapsed" data-bs-toggle="collapse" data-bs-target="#quarto-sidebar-section-10" role="navigation" aria-expanded="false">
 <span class="menu-text">Credit Risk</span></a>
          <a class="sidebar-item-toggle text-start collapsed" data-bs-toggle="collapse" data-bs-target="#quarto-sidebar-section-10" role="navigation" aria-expanded="false" aria-label="Toggle section">
            <i class="bi bi-chevron-right ms-2"></i>
          </a> 
      </div>
      <ul id="quarto-sidebar-section-10" class="collapse list-unstyled sidebar-section depth2 ">  
          <li class="sidebar-item">
  <div class="sidebar-item-container"> 
  <a href="../notebooks/code_samples/credit_risk/application_scorecard_demo.html" class="sidebar-item-text sidebar-link">
 <span class="menu-text">Document an application scorecard model</span></a>
  </div>
</li>
      </ul>
  </li>
          <li class="sidebar-item sidebar-item-section">
      <div class="sidebar-item-container"> 
            <a class="sidebar-item-text sidebar-link text-start collapsed" data-bs-toggle="collapse" data-bs-target="#quarto-sidebar-section-11" role="navigation" aria-expanded="false">
 <span class="menu-text">Custom Tests</span></a>
          <a class="sidebar-item-toggle text-start collapsed" data-bs-toggle="collapse" data-bs-target="#quarto-sidebar-section-11" role="navigation" aria-expanded="false" aria-label="Toggle section">
            <i class="bi bi-chevron-right ms-2"></i>
          </a> 
      </div>
      <ul id="quarto-sidebar-section-11" class="collapse list-unstyled sidebar-section depth2 ">  
          <li class="sidebar-item">
  <div class="sidebar-item-container"> 
  <a href="../notebooks/code_samples/custom_tests/implement_custom_tests.html" class="sidebar-item-text sidebar-link">
 <span class="menu-text">Implement custom tests</span></a>
  </div>
</li>
          <li class="sidebar-item">
  <div class="sidebar-item-container"> 
  <a href="../notebooks/code_samples/custom_tests/integrate_external_test_providers.html" class="sidebar-item-text sidebar-link">
 <span class="menu-text">Integrate external test providers</span></a>
  </div>
</li>
      </ul>
  </li>
          <li class="sidebar-item sidebar-item-section">
      <div class="sidebar-item-container"> 
            <a class="sidebar-item-text sidebar-link text-start collapsed" data-bs-toggle="collapse" data-bs-target="#quarto-sidebar-section-12" role="navigation" aria-expanded="false">
 <span class="menu-text">Customization</span></a>
          <a class="sidebar-item-toggle text-start collapsed" data-bs-toggle="collapse" data-bs-target="#quarto-sidebar-section-12" role="navigation" aria-expanded="false" aria-label="Toggle section">
            <i class="bi bi-chevron-right ms-2"></i>
          </a> 
      </div>
      <ul id="quarto-sidebar-section-12" class="collapse list-unstyled sidebar-section depth2 ">  
          <li class="sidebar-item">
  <div class="sidebar-item-container"> 
  <a href="../notebooks/code_samples/customization/customizing_metrics_with_output_templates.html" class="sidebar-item-text sidebar-link">
 <span class="menu-text">Customize metric outputs using output templates</span></a>
  </div>
</li>
      </ul>
  </li>
          <li class="sidebar-item sidebar-item-section">
      <div class="sidebar-item-container"> 
            <a class="sidebar-item-text sidebar-link text-start collapsed" data-bs-toggle="collapse" data-bs-target="#quarto-sidebar-section-13" role="navigation" aria-expanded="false">
 <span class="menu-text">NLP and LLM</span></a>
          <a class="sidebar-item-toggle text-start collapsed" data-bs-toggle="collapse" data-bs-target="#quarto-sidebar-section-13" role="navigation" aria-expanded="false" aria-label="Toggle section">
            <i class="bi bi-chevron-right ms-2"></i>
          </a> 
      </div>
      <ul id="quarto-sidebar-section-13" class="collapse list-unstyled sidebar-section depth2 ">  
          <li class="sidebar-item">
  <div class="sidebar-item-container"> 
  <a href="../notebooks/code_samples/NLP_and_LLM/foundation_models_integration_demo.html" class="sidebar-item-text sidebar-link">
 <span class="menu-text">Sentiment analysis of financial data using a large language model (LLM)</span></a>
  </div>
</li>
          <li class="sidebar-item">
  <div class="sidebar-item-container"> 
  <a href="../notebooks/code_samples/NLP_and_LLM/foundation_models_summarization_demo.html" class="sidebar-item-text sidebar-link">
 <span class="menu-text">Summarization of financial data using a large language model (LLM)</span></a>
  </div>
</li>
          <li class="sidebar-item">
  <div class="sidebar-item-container"> 
  <a href="../notebooks/code_samples/NLP_and_LLM/hugging_face_integration_demo.html" class="sidebar-item-text sidebar-link">
 <span class="menu-text">Sentiment analysis of financial data using Hugging Face NLP models</span></a>
  </div>
</li>
          <li class="sidebar-item">
  <div class="sidebar-item-container"> 
  <a href="../notebooks/code_samples/NLP_and_LLM/hugging_face_summarization_demo.html" class="sidebar-item-text sidebar-link">
 <span class="menu-text">Summarization of financial data using Hugging Face NLP models</span></a>
  </div>
</li>
          <li class="sidebar-item">
  <div class="sidebar-item-container"> 
  <a href="../notebooks/code_samples/NLP_and_LLM/llm_summarization_demo.html" class="sidebar-item-text sidebar-link">
 <span class="menu-text">Automate news summarization using LLMs</span></a>
  </div>
</li>
          <li class="sidebar-item">
  <div class="sidebar-item-container"> 
  <a href="../notebooks/code_samples/NLP_and_LLM/prompt_validation_demo.html" class="sidebar-item-text sidebar-link">
 <span class="menu-text">Prompt validation for large language models (LLMs)</span></a>
  </div>
</li>
          <li class="sidebar-item">
  <div class="sidebar-item-container"> 
  <a href="../notebooks/code_samples/NLP_and_LLM/rag_documentation_demo.html" class="sidebar-item-text sidebar-link">
 <span class="menu-text">RAG Model Documentation Demo</span></a>
  </div>
</li>
      </ul>
  </li>
          <li class="sidebar-item sidebar-item-section">
      <div class="sidebar-item-container"> 
            <a class="sidebar-item-text sidebar-link text-start collapsed" data-bs-toggle="collapse" data-bs-target="#quarto-sidebar-section-14" role="navigation" aria-expanded="false">
 <span class="menu-text">Regression</span></a>
          <a class="sidebar-item-toggle text-start collapsed" data-bs-toggle="collapse" data-bs-target="#quarto-sidebar-section-14" role="navigation" aria-expanded="false" aria-label="Toggle section">
            <i class="bi bi-chevron-right ms-2"></i>
          </a> 
      </div>
      <ul id="quarto-sidebar-section-14" class="collapse list-unstyled sidebar-section depth2 ">  
          <li class="sidebar-item">
  <div class="sidebar-item-container"> 
  <a href="../notebooks/code_samples/regression/quickstart_regression_full_suite.html" class="sidebar-item-text sidebar-link">
 <span class="menu-text">Document a California Housing Price Prediction regression model</span></a>
  </div>
</li>
      </ul>
  </li>
          <li class="sidebar-item sidebar-item-section">
      <div class="sidebar-item-container"> 
            <a class="sidebar-item-text sidebar-link text-start collapsed" data-bs-toggle="collapse" data-bs-target="#quarto-sidebar-section-15" role="navigation" aria-expanded="false">
 <span class="menu-text">Time Series</span></a>
          <a class="sidebar-item-toggle text-start collapsed" data-bs-toggle="collapse" data-bs-target="#quarto-sidebar-section-15" role="navigation" aria-expanded="false" aria-label="Toggle section">
            <i class="bi bi-chevron-right ms-2"></i>
          </a> 
      </div>
      <ul id="quarto-sidebar-section-15" class="collapse list-unstyled sidebar-section depth2 ">  
          <li class="sidebar-item">
  <div class="sidebar-item-container"> 
  <a href="../notebooks/code_samples/time_series/tutorial_time_series_forecasting.html" class="sidebar-item-text sidebar-link">
 <span class="menu-text">Document a time series forecasting model</span></a>
  </div>
</li>
      </ul>
  </li>
      </ul>
  </li>
        <li class="px-0"><hr class="sidebar-divider hi "></li>
        <li class="sidebar-item">
 <span class="menu-text">REFERENCE</span>
  </li>
        <li class="sidebar-item">
  <div class="sidebar-item-container"> 
  <a href="../validmind/validmind.html" class="sidebar-item-text sidebar-link" target="&quot;_blank&quot;">
 <span class="menu-text">ValidMind Developer Framework </span></a>
  </div>
</li>
    </ul>
    </div>
</nav>
<div id="quarto-sidebar-glass" class="quarto-sidebar-collapse-item" data-bs-toggle="collapse" data-bs-target=".quarto-sidebar-collapse-item"></div>
=======
>>>>>>> d9d5eb48
<!-- margin-sidebar -->
    <div id="quarto-margin-sidebar" class="sidebar margin-sidebar zindex-bottom">
        
    </div>
<!-- main -->
<main class="content" id="quarto-document-content">

<header id="title-block-header" class="quarto-title-block default">
<div class="quarto-title">
<h1 class="title">Run tests and test suites — moved</h1>
</div>



<div class="quarto-title-meta">

    
<<<<<<< HEAD
    <div>
    <div class="quarto-title-meta-heading">Published</div>
    <div class="quarto-title-meta-contents">
      <p class="date">May 24, 2024</p>
    </div>
  </div>
=======
>>>>>>> d9d5eb48
  
    
  </div>
  


</header>


<style>
a {
  color: #DE257E;
  text-decoration: none;
}

a:hover {
  /* color: #DE257E; */
  text-decoration: none;
}

</style>
<div class="callout callout-style-simple callout-none no-icon callout-titled" title="This page has moved">
<div class="callout-header d-flex align-content-center">
<div class="callout-icon-container">
<i class="callout-icon no-icon"></i>
</div>
<div class="callout-title-container flex-fill">
This page has moved
</div>
</div>
<div class="callout-body-container callout-body">
<<<<<<< HEAD
<!--- These concepts are introduced in the "Get started" section. They are repeated the guides and get started with the dev framework sections in a collapsed format in case a reader missed them earlier. --->
<!-- IF A KEY CONCEPT NEEDS TO BE ADDED:

1. Create a new file under the `about/glossary/key_concepts` folder with the following structure `_concept.qmd` (the `_` is mandatory for Quarto to retrieve the file as a single-source embed: https://quarto.org/docs/authoring/includes.html)
2. Include it below with the structure `{{< include ../about/glossary/key_concepts/_concept.qmd >}}`
3. In the `about/glossary` folder, locate the correct section file it belongs to (e.g. `_ai.qmd`) and embed it there as well in ABC order with the structure `{{< include key_concepts/_concept.qmd >}}` 

These instructions update the key concept on anywhere the key concepts are reference as well as within the glossary.

-->
<dl>
<dt>model documentation</dt>
<dd>
A structured and detailed record pertaining to a model, encompassing key components such as its underlying assumptions, methodologies, data sources, inputs, performance metrics, evaluations, limitations, and intended uses.
</dd>
</dl>
<p>Within the realm of model risk management, this documentation serves to ensure transparency, adherence to regulatory requirements, and a clear understanding of potential risks associated with the model’s application.</p>
<dl>
<dt>validation report</dt>
<dd>
A formal document produced after a model validation process, outlining the findings, assessments, and recommendations related to a specific model’s performance, appropriateness, and limitations. Provides a comprehensive review of the model’s conceptual framework, data sources and integrity, calibration methods, and performance outcomes.
</dd>
</dl>
<p>Within model risk management, the validation report is crucial for ensuring transparency, demonstrating regulatory compliance, and offering actionable insights for model refinement or adjustments.</p>
<dl>
<dt>template, documentation template</dt>
<dd>
Functions as a test suite and lays out the structure of model documentation, segmented into various sections and sub-sections. Documentation templates define the structure of your model documentation, specifying the tests that should be run, and how the results should be displayed.
</dd>
</dl>
<p>ValidMind templates come with pre-defined sections, similar to test placeholders, including boilerplates and spaces designated for documentation and test results. When rendered, produces a document that model developers can use for model validation.</p>
<dl>
<dt>test</dt>
<dd>
A function contained in the developer framework, designed to run a specific quantitative test on the dataset or model. Test results are sent to the ValidMind platform to generate the model documentation according to the template that is associated with the documentation.
</dd>
</dl>
<p>Tests are the building blocks of ValidMind, used to evaluate and document models and datasets, and can be run individually or as part of a suite defined by your model documentation template.</p>
<dl>
<dt>metrics, custom metrics</dt>
<dd>
Metrics are a subset of tests that do not have thresholds. Custom metrics are functions that you define to evaluate your model or dataset. These functions can be registered with ValidMind to be used in the platform.
</dd>
</dl>
<p>In the context of ValidMind’s Jupyter notebooks, metrics and tests can be thought of as interchangeable concepts.</p>
<dl>
<dt>inputs</dt>
<dd>
Objects to be evaluated and documented in the developer framework. They can be any of the following:
</dd>
</dl>
<ul>
<li><strong>model</strong>: A single model that has been initialized in ValidMind with <code>vm.init_model()</code>. See the <a href="https://docs.validmind.ai/validmind/validmind.html#init_model">Model Documentation</a> or the for more information.</li>
<li><strong>dataset</strong>: Single dataset that has been initialized in ValidMind with <code>vm.init_dataset()</code>. See the <a href="https://docs.validmind.ai/validmind/validmind.html#init_dataset">Dataset Documentation</a> for more information.</li>
<li><strong>models</strong>: A list of ValidMind models - usually this is used when you want to compare multiple models in your custom metric.</li>
<li><strong>datasets</strong>: A list of ValidMind datasets - usually this is used when you want to compare multiple datasets in your custom metric. See this <a href="https://docs.validmind.ai/notebooks/how_to/run_tests_that_require_multiple_datasets.html">example</a> for more information.</li>
</ul>
<dl>
<dt>parameters</dt>
<dd>
Additional arguments that can be passed when running a ValidMind test, used to pass additional information to a metric, customize its behavior, or provide additional context.
</dd>
<dt>outputs</dt>
<dd>
Custom metrics can return elements like tables or plots. Tables may be a list of dictionaries (each representing a row) or a <a href="https://pandas.pydata.org/docs/reference/api/pandas.DataFrame.html">pandas DataFrame</a>. Plots may be <a href="https://matplotlib.org/">matplotlib</a> or <a href="https://plotly.com/">plotly</a> figures.
</dd>
<dt>test suite</dt>
<dd>
A collection of tests which are run together to generate model documentation end-to-end for specific use cases.
</dd>
</dl>
<p>For example, the <a href="../../validmind/validmind/test_suites/classifier.html#ClassifierFullSuite"><code>classifier_full_suite</code></a> test suite runs tests from the <a href="../../validmind/validmind/test_suites/tabular_datasets.html"><code>tabular_dataset</code></a> and <a href="../../validmind/validmind/test_suites/classifier.html"><code>classifier</code></a> test suites to fully document the data and model sections for binary classification model use cases.</p>
</div>
</div>
</div>
<section id="getting-started" class="level2">
<h2 class="anchored" data-anchor-id="getting-started">Getting started</h2>
<p>Start by running a pre-made test, then modify it, and finally create your own test:</p>
<div id="listing-tests-beginner" class="quarto-listing quarto-listing-container-grid">
<div class="list grid quarto-listing-cols-3">
<div class="g-col-1" data-index="0" data-listing-file-modified-sort="1716596014917" data-listing-reading-time-sort="10" data-listing-word-count-sort="1824">
<a href="../notebooks/how_to/run_tests/1_run_dataset_based_tests.html" class="quarto-grid-link">
<div class="quarto-grid-item card h-100 card-left">
<div class="card-body post-contents">
<h5 class="no-anchor card-title listing-title">
Run dataset based tests
</h5>
<div class="card-text listing-description">
Use the Validmind Developer Framework’s <code>run_test</code> function to run built-in or custom tests that take any dataset or model as input. These tests generate outputs in the form of text, tables, and images that get populated in model documentation.
</div>
</div>
</div>
</a>
</div>
<div class="g-col-1" data-index="1" data-listing-file-modified-sort="1716596014914" data-listing-reading-time-sort="15" data-listing-word-count-sort="2811">
<a href="../notebooks/code_samples/custom_tests/implement_custom_tests.html" class="quarto-grid-link">
<div class="quarto-grid-item card h-100 card-left">
<div class="card-body post-contents">
<h5 class="no-anchor card-title listing-title">
Implement custom tests
</h5>
<div class="card-text listing-description">
Custom tests or metrics extend the functionality of ValidMind, allowing you to document any model or use case with added flexibility.
</div>
</div>
</div>
</a>
</div>
</div>
<div class="listing-no-matching d-none">
No matching items
</div>
</div>
</section>
<section id="explore-tests-and-test-suites" class="level2">
<h2 class="anchored" data-anchor-id="explore-tests-and-test-suites">Explore tests and test suites</h2>
<p>Next, find available tests and test suites using the developer framework or the interactive test sandbox:</p>
<div id="listing-tests-explore" class="quarto-listing quarto-listing-container-grid">
<div class="list grid quarto-listing-cols-3">
<div class="g-col-1" data-index="0" data-listing-file-modified-sort="1716424681804" data-listing-reading-time-sort="4" data-listing-word-count-sort="741">
<a href="../notebooks/how_to/explore_tests.html" class="quarto-grid-link">
<div class="quarto-grid-item card h-100 card-left">
<div class="card-body post-contents">
<h5 class="no-anchor card-title listing-title">
Explore tests
</h5>
<div class="card-text listing-description">
View and learn more about the tests available in the ValidMind Developer Framework, including code examples and usage of key functions.
</div>
</div>
</div>
</a>
</div>
<div class="g-col-1" data-index="1" data-listing-file-modified-sort="1716596014916" data-listing-reading-time-sort="5" data-listing-word-count-sort="990">
<a href="../notebooks/how_to/explore_test_suites.html" class="quarto-grid-link">
<div class="quarto-grid-item card h-100 card-left">
<div class="card-body post-contents">
<h5 class="no-anchor card-title listing-title">
Explore test suites
</h5>
<div class="card-text listing-description">
Explore the the test suites and tests that are available in the ValidMind Developer Framework, and retrieve detailed information for each.
</div>
</div>
</div>
</a>
</div>
<div class="g-col-1" data-index="2" data-listing-date-sort="1716596014000" data-listing-file-modified-sort="1716596014897" data-listing-date-modified-sort="NaN" data-listing-reading-time-sort="1" data-listing-word-count-sort="48">
<a href="../guide/test-sandbox.html" class="quarto-grid-link">
<div class="quarto-grid-item card h-100 card-left">
<div class="card-body post-contents">
<h5 class="no-anchor card-title listing-title">
<i class="fa-solid fa-toolbox" aria-label="toolbox"></i> Test sandbox (BETA)
</h5>
<div class="card-text listing-description">
Explore our interactive sandbox to see what tests are available in the ValidMind Developer Framework and how you can use them in your own code.
</div>
</div>
</div>
</a>
</div>
</div>
<div class="listing-no-matching d-none">
No matching items
</div>
</div>
</section>
<section id="intermediate" class="level2">
<h2 class="anchored" data-anchor-id="intermediate">Intermediate</h2>
<p>Building on previous sections, add your own test provider, set up datasets, run tests on individual sections in your model documentation, and more:</p>
<div id="listing-tests-intermediate" class="quarto-listing quarto-listing-container-grid">
<div class="list grid quarto-listing-cols-3">
<div class="g-col-1" data-index="0" data-listing-file-modified-sort="1716596014914" data-listing-reading-time-sort="13" data-listing-word-count-sort="2560">
<a href="../notebooks/code_samples/custom_tests/integrate_external_test_providers.html" class="quarto-grid-link">
<div class="quarto-grid-item card h-100 card-left">
<div class="card-body post-contents">
<h5 class="no-anchor card-title listing-title">
Integrate external test providers
</h5>
<div class="card-text listing-description">
Register a custom test provider with the Validmind Developer Framework to run your own tests.
</div>
</div>
</div>
</a>
</div>
<div class="g-col-1" data-index="1" data-listing-file-modified-sort="1716596014915" data-listing-reading-time-sort="7" data-listing-word-count-sort="1328">
<a href="../notebooks/how_to/configure_dataset_features.html" class="quarto-grid-link">
<div class="quarto-grid-item card h-100 card-left">
<div class="card-body post-contents">
<h5 class="no-anchor card-title listing-title">
Configure dataset features
</h5>
<div class="card-text listing-description">
When initializing a ValidMind dataset object, you can pass in a list of features to use instead of utilizing all dataset columns when running tests.
=======
<p><a href="../developer/model-testing/testing-overview.html">Run tests and test suites <i class="fa-solid fa-hand-point-right" aria-label="hand-point-right"></i></a></p>
</div>
>>>>>>> d9d5eb48
</div>
<p>Need help? Find all the information you need to use our platform for model risk management (AI model risk).</p>
<div class="sidebar-search">
<div id="quarto-search" class="type-textbox" title="Search">

</div>
</div>
<<<<<<< HEAD
</a>
</div>
<div class="g-col-1" data-index="2" data-listing-file-modified-sort="1716596014917" data-listing-reading-time-sort="8" data-listing-word-count-sort="1452">
<a href="../notebooks/how_to/run_documentation_sections.html" class="quarto-grid-link">
<div class="quarto-grid-item card h-100 card-left">
<div class="card-body post-contents">
<h5 class="no-anchor card-title listing-title">
Run individual documentation sections
</h5>
<div class="card-text listing-description">
For targeted testing, you can run tests on individual sections or specific groups of sections in your model documentation.
</div>
</div>
</div>
</a>
</div>
<div class="g-col-1" data-index="3" data-listing-file-modified-sort="1716596014917" data-listing-reading-time-sort="9" data-listing-word-count-sort="1761">
<a href="../notebooks/how_to/run_documentation_tests_with_config.html" class="quarto-grid-link">
<div class="quarto-grid-item card h-100 card-left">
<div class="card-body post-contents">
<h5 class="no-anchor card-title listing-title">
Run documentation tests with custom configurations
</h5>
<div class="card-text listing-description">
When running documentation tests, you can configure inputs and parameters for individual tests by passing a config as a parameter.
</div>
</div>
</div>
</a>
</div>
<div class="g-col-1" data-index="4" data-listing-file-modified-sort="1716596014917" data-listing-reading-time-sort="8" data-listing-word-count-sort="1584">
<a href="../notebooks/how_to/run_tests_that_require_multiple_datasets.html" class="quarto-grid-link">
<div class="quarto-grid-item card h-100 card-left">
<div class="card-body post-contents">
<h5 class="no-anchor card-title listing-title">
Run tests with multiple datasets
</h5>
<div class="card-text listing-description">
To support running tests that require more than one dataset, ValidMind provides a mechanim that allows you to pass multiple datasets as inputs.
</div>
</div>
</div>
</a>
</div>
<div class="g-col-1" data-index="5" data-listing-file-modified-sort="1716596014918" data-listing-reading-time-sort="15" data-listing-word-count-sort="2824">
<a href="../notebooks/how_to/run_unit_metrics.html" class="quarto-grid-link">
<div class="quarto-grid-item card h-100 card-left">
<div class="card-body post-contents">
<h5 class="no-anchor card-title listing-title">
Run unit metrics
</h5>
<div class="card-text listing-description">
To turn complex evidence into actionable insights, you can run a unit metric as a single-value measure to quantify and monitor risks throughout a model’s lifecycle.
</div>
</div>
</div>
</a>
</div>
</div>
<div class="listing-no-matching d-none">
No matching items
</div>
</div>
</section>
<section id="advanced" class="level2">
<h2 class="anchored" data-anchor-id="advanced">Advanced</h2>
<p>Need more? Try some of the advanced features provided by the developer framework:</p>
<div id="listing-tests-advanced" class="quarto-listing quarto-listing-container-grid">
<div class="list grid quarto-listing-cols-3">
<div class="g-col-1" data-index="0" data-listing-file-modified-sort="1716596014915" data-listing-reading-time-sort="10" data-listing-word-count-sort="1871">
<a href="../notebooks/how_to/document_multiple_results_for_the_same_test.html" class="quarto-grid-link">
<div class="quarto-grid-item card h-100 card-left">
<div class="card-body post-contents">
<h5 class="no-anchor card-title listing-title">
Document multiple results for the same test
</h5>
<div class="card-text listing-description">
Documentation templates facilitate the presentation of multiple unique metric results for a single metric.
</div>
</div>
</div>
</a>
</div>
<div class="g-col-1" data-index="1" data-listing-file-modified-sort="1716596014916" data-listing-reading-time-sort="10" data-listing-word-count-sort="1928">
<a href="../notebooks/how_to/load_datasets_predictions.html" class="quarto-grid-link">
<div class="quarto-grid-item card h-100 card-left">
<div class="card-body post-contents">
<h5 class="no-anchor card-title listing-title">
Load dataset predictions
</h5>
<div class="card-text listing-description">
To enable tests to make use of predictions, you can load predictions in ValidMind dataset objects in multiple different ways.
</div>
</div>
</div>
</a>
</div>
</div>
<div class="listing-no-matching d-none">
No matching items
</div>
</div>
</section>
<section id="when-do-i-use-tests-and-test-suites" class="level2">
<h2 class="anchored" data-anchor-id="when-do-i-use-tests-and-test-suites">When do I use tests and test suites?</h2>
<p>While you have the flexibility to decide when to use which ValidMind tests, we have identified a few typical scenarios with their own characteristics and needs:</p>
<div class="grid">
<section id="dataset-testing" class="level3 g-col-4">
<h3 class="anchored" data-anchor-id="dataset-testing">Dataset testing</h3>
<p>To document and validate your dataset:</p>
<ul>
<li>For generic tabular datasets: use the <a href="../validmind/validmind/test_suites/tabular_datasets.html"><code>tabular_dataset</code></a> test suite.</li>
<li>For time-series datasets: use the <a href="../validmind/validmind/test_suites/time_series.html#TimeSeriesDataset"><code>time_series_dataset</code></a> test suite.</li>
</ul>
</section>
<section id="model-testing" class="level3 g-col-4">
<h3 class="anchored" data-anchor-id="model-testing">Model testing</h3>
<p>To document and validate your model:</p>
<ul>
<li>For binary classification models: use the <a href="../validmind/validmind/test_suites/classifier.html"><code>classifier</code></a> test suite.</li>
<li>For time series models: use the <a href="../validmind/validmind/test_suites/time_series.html"><code>timeseries</code></a> test suite.</li>
</ul>
</section>
<section id="end-to-end-testing" class="level3 g-col-4">
<h3 class="anchored" data-anchor-id="end-to-end-testing">End-to-end testing</h3>
<p>To document a binary classification model and the relevant dataset end-to-end:</p>
<p>Use the <a href="../validmind/validmind/test_suites/classifier.html#ClassifierFullSuite"><code>classifier_full_suite</code></a> test suite.</p>
</section>
</div>
</section>
<section id="can-i-use-my-own-tests" class="level2">
<h2 class="anchored" data-anchor-id="can-i-use-my-own-tests">Can I use my own tests?</h2>
<p>Absolutely! ValidMind supports custom tests that you develop yourself or that are provided by third-party test libraries, also referred to as <em>test providers</em>. We provide instructions with code examples that you can adapt:</p>
<ul>
<li><a href="../notebooks/code_samples/custom_tests/implement_custom_tests.html">Implement Custom Metrics and Threshold Tests</a></li>
<li><a href="../notebooks/code_samples/custom_tests/integrate_external_test_providers.html">Integrate an External Test Provider</a></li>
</ul>
</section>
<section id="reference" class="level2">
<h2 class="anchored" data-anchor-id="reference">Reference</h2>
<p><a href="../validmind/validmind.html" target="_blank">ValidMind Developer Framework Reference</a> <i class="fa-solid fa-external-link" aria-label="external-link"></i></p>

=======
<p><a class="btn btn-secondary" role="button" style="padding: 12px;color: #DE257E;background: transparent;border-radius: 4px;margin-top: 40px;font-family: 'Inter';font-style: normal;font-weight: 700;font-size: 14px;line-height: 100%;margin-right: 8px;border: 1px solid #DE257E;border-left-color: #DE257E;" href="../faq/faq.html">Frequently Asked Questions</a><a class="btn btn-primary" role="button" style="padding: 12px;color: var(--bs-white);background: #DE257E;border-radius: 4px;margin-top: 40px;margin-left:10px;font-family: 'Inter';font-style: normal;font-weight: 700;font-size: 14px;line-height: 100%;border: 1px solid var(--bs-pink);" href="../get-started/developer/try-with-jupyterhub.html">QuickStart</a></p>
>>>>>>> d9d5eb48



</main> <!-- /main -->
<script id="quarto-html-after-body" type="application/javascript">
window.document.addEventListener("DOMContentLoaded", function (event) {
  const toggleBodyColorMode = (bsSheetEl) => {
    const mode = bsSheetEl.getAttribute("data-mode");
    const bodyEl = window.document.querySelector("body");
    if (mode === "dark") {
      bodyEl.classList.add("quarto-dark");
      bodyEl.classList.remove("quarto-light");
    } else {
      bodyEl.classList.add("quarto-light");
      bodyEl.classList.remove("quarto-dark");
    }
  }
  const toggleBodyColorPrimary = () => {
    const bsSheetEl = window.document.querySelector("link#quarto-bootstrap");
    if (bsSheetEl) {
      toggleBodyColorMode(bsSheetEl);
    }
  }
  toggleBodyColorPrimary();  
  const icon = "";
  const anchorJS = new window.AnchorJS();
  anchorJS.options = {
    placement: 'right',
    icon: icon
  };
  anchorJS.add('.anchored');
  const isCodeAnnotation = (el) => {
    for (const clz of el.classList) {
      if (clz.startsWith('code-annotation-')) {                     
        return true;
      }
    }
    return false;
  }
  const onCopySuccess = function(e) {
    // button target
    const button = e.trigger;
    // don't keep focus
    button.blur();
    // flash "checked"
    button.classList.add('code-copy-button-checked');
    var currentTitle = button.getAttribute("title");
    button.setAttribute("title", "Copied!");
    let tooltip;
    if (window.bootstrap) {
      button.setAttribute("data-bs-toggle", "tooltip");
      button.setAttribute("data-bs-placement", "left");
      button.setAttribute("data-bs-title", "Copied!");
      tooltip = new bootstrap.Tooltip(button, 
        { trigger: "manual", 
          customClass: "code-copy-button-tooltip",
          offset: [0, -8]});
      tooltip.show();    
    }
    setTimeout(function() {
      if (tooltip) {
        tooltip.hide();
        button.removeAttribute("data-bs-title");
        button.removeAttribute("data-bs-toggle");
        button.removeAttribute("data-bs-placement");
      }
      button.setAttribute("title", currentTitle);
      button.classList.remove('code-copy-button-checked');
    }, 1000);
    // clear code selection
    e.clearSelection();
  }
  const getTextToCopy = function(trigger) {
      const codeEl = trigger.previousElementSibling.cloneNode(true);
      for (const childEl of codeEl.children) {
        if (isCodeAnnotation(childEl)) {
          childEl.remove();
        }
      }
      return codeEl.innerText;
  }
  const clipboard = new window.ClipboardJS('.code-copy-button:not([data-in-quarto-modal])', {
    text: getTextToCopy
  });
  clipboard.on('success', onCopySuccess);
  if (window.document.getElementById('quarto-embedded-source-code-modal')) {
    // For code content inside modals, clipBoardJS needs to be initialized with a container option
    // TODO: Check when it could be a function (https://github.com/zenorocha/clipboard.js/issues/860)
    const clipboardModal = new window.ClipboardJS('.code-copy-button[data-in-quarto-modal]', {
      text: getTextToCopy,
      container: window.document.getElementById('quarto-embedded-source-code-modal')
    });
    clipboardModal.on('success', onCopySuccess);
  }
    var localhostRegex = new RegExp(/^(?:http|https):\/\/localhost\:?[0-9]*\//);
    var mailtoRegex = new RegExp(/^mailto:/);
      var filterRegex = new RegExp('/' + window.location.host + '/');
    var isInternal = (href) => {
        return filterRegex.test(href) || localhostRegex.test(href) || mailtoRegex.test(href);
    }
    // Inspect non-navigation links and adorn them if external
 	var links = window.document.querySelectorAll('a[href]:not(.nav-link):not(.navbar-brand):not(.toc-action):not(.sidebar-link):not(.sidebar-item-toggle):not(.pagination-link):not(.no-external):not([aria-hidden]):not(.dropdown-item):not(.quarto-navigation-tool):not(.about-link)');
    for (var i=0; i<links.length; i++) {
      const link = links[i];
      if (!isInternal(link.href)) {
        // undo the damage that might have been done by quarto-nav.js in the case of
        // links that we want to consider external
        if (link.dataset.originalHref !== undefined) {
          link.href = link.dataset.originalHref;
        }
          // target, if specified
          link.setAttribute("target", "_blank");
          if (link.getAttribute("rel") === null) {
            link.setAttribute("rel", "noopener");
          }
          // default icon
          link.classList.add("external");
      }
    }
  function tippyHover(el, contentFn, onTriggerFn, onUntriggerFn) {
    const config = {
      allowHTML: true,
      maxWidth: 500,
      delay: 100,
      arrow: false,
      appendTo: function(el) {
          return el.parentElement;
      },
      interactive: true,
      interactiveBorder: 10,
      theme: 'quarto',
      placement: 'bottom-start',
    };
    if (contentFn) {
      config.content = contentFn;
    }
    if (onTriggerFn) {
      config.onTrigger = onTriggerFn;
    }
    if (onUntriggerFn) {
      config.onUntrigger = onUntriggerFn;
    }
    window.tippy(el, config); 
  }
  const noterefs = window.document.querySelectorAll('a[role="doc-noteref"]');
  for (var i=0; i<noterefs.length; i++) {
    const ref = noterefs[i];
    tippyHover(ref, function() {
      // use id or data attribute instead here
      let href = ref.getAttribute('data-footnote-href') || ref.getAttribute('href');
      try { href = new URL(href).hash; } catch {}
      const id = href.replace(/^#\/?/, "");
      const note = window.document.getElementById(id);
      if (note) {
        return note.innerHTML;
      } else {
        return "";
      }
    });
  }
  const xrefs = window.document.querySelectorAll('a.quarto-xref');
  const processXRef = (id, note) => {
    // Strip column container classes
    const stripColumnClz = (el) => {
      el.classList.remove("page-full", "page-columns");
      if (el.children) {
        for (const child of el.children) {
          stripColumnClz(child);
        }
      }
    }
    stripColumnClz(note)
    if (id === null || id.startsWith('sec-')) {
      // Special case sections, only their first couple elements
      const container = document.createElement("div");
      if (note.children && note.children.length > 2) {
        container.appendChild(note.children[0].cloneNode(true));
        for (let i = 1; i < note.children.length; i++) {
          const child = note.children[i];
          if (child.tagName === "P" && child.innerText === "") {
            continue;
          } else {
            container.appendChild(child.cloneNode(true));
            break;
          }
        }
        if (window.Quarto?.typesetMath) {
          window.Quarto.typesetMath(container);
        }
        return container.innerHTML
      } else {
        if (window.Quarto?.typesetMath) {
          window.Quarto.typesetMath(note);
        }
        return note.innerHTML;
      }
    } else {
      // Remove any anchor links if they are present
      const anchorLink = note.querySelector('a.anchorjs-link');
      if (anchorLink) {
        anchorLink.remove();
      }
      if (window.Quarto?.typesetMath) {
        window.Quarto.typesetMath(note);
      }
      // TODO in 1.5, we should make sure this works without a callout special case
      if (note.classList.contains("callout")) {
        return note.outerHTML;
      } else {
        return note.innerHTML;
      }
    }
  }
  for (var i=0; i<xrefs.length; i++) {
    const xref = xrefs[i];
    tippyHover(xref, undefined, function(instance) {
      instance.disable();
      let url = xref.getAttribute('href');
      let hash = undefined; 
      if (url.startsWith('#')) {
        hash = url;
      } else {
        try { hash = new URL(url).hash; } catch {}
      }
      if (hash) {
        const id = hash.replace(/^#\/?/, "");
        const note = window.document.getElementById(id);
        if (note !== null) {
          try {
            const html = processXRef(id, note.cloneNode(true));
            instance.setContent(html);
          } finally {
            instance.enable();
            instance.show();
          }
        } else {
          // See if we can fetch this
          fetch(url.split('#')[0])
          .then(res => res.text())
          .then(html => {
            const parser = new DOMParser();
            const htmlDoc = parser.parseFromString(html, "text/html");
            const note = htmlDoc.getElementById(id);
            if (note !== null) {
              const html = processXRef(id, note);
              instance.setContent(html);
            } 
          }).finally(() => {
            instance.enable();
            instance.show();
          });
        }
      } else {
        // See if we can fetch a full url (with no hash to target)
        // This is a special case and we should probably do some content thinning / targeting
        fetch(url)
        .then(res => res.text())
        .then(html => {
          const parser = new DOMParser();
          const htmlDoc = parser.parseFromString(html, "text/html");
          const note = htmlDoc.querySelector('main.content');
          if (note !== null) {
            // This should only happen for chapter cross references
            // (since there is no id in the URL)
            // remove the first header
            if (note.children.length > 0 && note.children[0].tagName === "HEADER") {
              note.children[0].remove();
            }
            const html = processXRef(null, note);
            instance.setContent(html);
          } 
        }).finally(() => {
          instance.enable();
          instance.show();
        });
      }
    }, function(instance) {
    });
  }
      let selectedAnnoteEl;
      const selectorForAnnotation = ( cell, annotation) => {
        let cellAttr = 'data-code-cell="' + cell + '"';
        let lineAttr = 'data-code-annotation="' +  annotation + '"';
        const selector = 'span[' + cellAttr + '][' + lineAttr + ']';
        return selector;
      }
      const selectCodeLines = (annoteEl) => {
        const doc = window.document;
        const targetCell = annoteEl.getAttribute("data-target-cell");
        const targetAnnotation = annoteEl.getAttribute("data-target-annotation");
        const annoteSpan = window.document.querySelector(selectorForAnnotation(targetCell, targetAnnotation));
        const lines = annoteSpan.getAttribute("data-code-lines").split(",");
        const lineIds = lines.map((line) => {
          return targetCell + "-" + line;
        })
        let top = null;
        let height = null;
        let parent = null;
        if (lineIds.length > 0) {
            //compute the position of the single el (top and bottom and make a div)
            const el = window.document.getElementById(lineIds[0]);
            top = el.offsetTop;
            height = el.offsetHeight;
            parent = el.parentElement.parentElement;
          if (lineIds.length > 1) {
            const lastEl = window.document.getElementById(lineIds[lineIds.length - 1]);
            const bottom = lastEl.offsetTop + lastEl.offsetHeight;
            height = bottom - top;
          }
          if (top !== null && height !== null && parent !== null) {
            // cook up a div (if necessary) and position it 
            let div = window.document.getElementById("code-annotation-line-highlight");
            if (div === null) {
              div = window.document.createElement("div");
              div.setAttribute("id", "code-annotation-line-highlight");
              div.style.position = 'absolute';
              parent.appendChild(div);
            }
            div.style.top = top - 2 + "px";
            div.style.height = height + 4 + "px";
            div.style.left = 0;
            let gutterDiv = window.document.getElementById("code-annotation-line-highlight-gutter");
            if (gutterDiv === null) {
              gutterDiv = window.document.createElement("div");
              gutterDiv.setAttribute("id", "code-annotation-line-highlight-gutter");
              gutterDiv.style.position = 'absolute';
              const codeCell = window.document.getElementById(targetCell);
              const gutter = codeCell.querySelector('.code-annotation-gutter');
              gutter.appendChild(gutterDiv);
            }
            gutterDiv.style.top = top - 2 + "px";
            gutterDiv.style.height = height + 4 + "px";
          }
          selectedAnnoteEl = annoteEl;
        }
      };
      const unselectCodeLines = () => {
        const elementsIds = ["code-annotation-line-highlight", "code-annotation-line-highlight-gutter"];
        elementsIds.forEach((elId) => {
          const div = window.document.getElementById(elId);
          if (div) {
            div.remove();
          }
        });
        selectedAnnoteEl = undefined;
      };
        // Handle positioning of the toggle
    window.addEventListener(
      "resize",
      throttle(() => {
        elRect = undefined;
        if (selectedAnnoteEl) {
          selectCodeLines(selectedAnnoteEl);
        }
      }, 10)
    );
    function throttle(fn, ms) {
    let throttle = false;
    let timer;
      return (...args) => {
        if(!throttle) { // first call gets through
            fn.apply(this, args);
            throttle = true;
        } else { // all the others get throttled
            if(timer) clearTimeout(timer); // cancel #2
            timer = setTimeout(() => {
              fn.apply(this, args);
              timer = throttle = false;
            }, ms);
        }
      };
    }
      // Attach click handler to the DT
      const annoteDls = window.document.querySelectorAll('dt[data-target-cell]');
      for (const annoteDlNode of annoteDls) {
        annoteDlNode.addEventListener('click', (event) => {
          const clickedEl = event.target;
          if (clickedEl !== selectedAnnoteEl) {
            unselectCodeLines();
            const activeEl = window.document.querySelector('dt[data-target-cell].code-annotation-active');
            if (activeEl) {
              activeEl.classList.remove('code-annotation-active');
            }
            selectCodeLines(clickedEl);
            clickedEl.classList.add('code-annotation-active');
          } else {
            // Unselect the line
            unselectCodeLines();
            clickedEl.classList.remove('code-annotation-active');
          }
        });
      }
  const findCites = (el) => {
    const parentEl = el.parentElement;
    if (parentEl) {
      const cites = parentEl.dataset.cites;
      if (cites) {
        return {
          el,
          cites: cites.split(' ')
        };
      } else {
        return findCites(el.parentElement)
      }
    } else {
      return undefined;
    }
  };
  var bibliorefs = window.document.querySelectorAll('a[role="doc-biblioref"]');
  for (var i=0; i<bibliorefs.length; i++) {
    const ref = bibliorefs[i];
    const citeInfo = findCites(ref);
    if (citeInfo) {
      tippyHover(citeInfo.el, function() {
        var popup = window.document.createElement('div');
        citeInfo.cites.forEach(function(cite) {
          var citeDiv = window.document.createElement('div');
          citeDiv.classList.add('hanging-indent');
          citeDiv.classList.add('csl-entry');
          var biblioDiv = window.document.getElementById('ref-' + cite);
          if (biblioDiv) {
            citeDiv.innerHTML = biblioDiv.innerHTML;
          }
          popup.appendChild(citeDiv);
        });
        return popup.innerHTML;
      });
    }
  }
});
</script>
</div> <!-- /content -->
<footer class="footer">
  <div class="nav-footer">
    <div class="nav-footer-left">
<p>© Copyright 2023-2024 ValidMind Inc.&nbsp;All Rights Reserved.</p>
</div>   
    <div class="nav-footer-center">

<div class="toc-actions"><ul><li><a href="https://github.com/validmind/documentation/edit/main/site/guide/testing-overview.qmd" class="toc-action"><i class="bi bi-github"></i>Edit this page</a></li><li><a href="https://github.com/validmind/documentation/issues/new" class="toc-action"><i class="bi empty"></i>Report an issue</a></li></ul></div><div class="cookie-consent-footer"><a href="#" id="open_preferences_center">Cookie Preferences</a></div></div>
    <div class="nav-footer-right">
      <ul class="footer-items list-unstyled">
    <li class="nav-item">
    <a class="nav-link" href="https://validmind.com/" target="_blank">
<p>validmind.com <i class="fa-solid fa-external-link" aria-label="external-link"></i></p>
</a>
  </li>  
    <li class="nav-item">
    <a class="nav-link" href="https://validmind.com/privacy-policy/">
<p>Privacy Policy</p>
</a>
  </li>  
    <li class="nav-item">
    <a class="nav-link" href="https://validmind.com/terms-of-use/">
<p>Terms of Use</p>
</a>
  </li>  
    <li class="nav-item compact">
    <a class="nav-link" href="https://github.com/validmind/documentation">
      <i class="bi bi-github" role="img">
</i> 
    </a>
  </li>  
    <li class="nav-item compact">
    <a class="nav-link" href="https://www.linkedin.com/company/validmind/">
      <i class="bi bi-linkedin" role="img">
</i> 
    </a>
  </li>  
</ul>
    </div>
  </div>
</footer>




</body></html><|MERGE_RESOLUTION|>--- conflicted
+++ resolved
@@ -2,18 +2,10 @@
 <html xmlns="http://www.w3.org/1999/xhtml" lang="en" xml:lang="en"><head>
 
 <meta charset="utf-8">
-<<<<<<< HEAD
-<meta name="generator" content="quarto-1.5.39">
+<meta name="generator" content="quarto-1.5.54">
 
 <meta name="viewport" content="width=device-width, initial-scale=1.0, user-scalable=yes">
 
-<meta name="dcterms.date" content="2024-05-24">
-=======
-<meta name="generator" content="quarto-1.5.54">
-
-<meta name="viewport" content="width=device-width, initial-scale=1.0, user-scalable=yes">
-
->>>>>>> d9d5eb48
 
 <title>Run tests and test suites — moved – ValidMind</title>
 <style>
@@ -209,1440 +201,13 @@
 </div>
       </div> <!-- /container-fluid -->
     </nav>
-<<<<<<< HEAD
-  <nav class="quarto-secondary-nav">
-    <div class="container-fluid d-flex">
-      <button type="button" class="quarto-btn-toggle btn" data-bs-toggle="collapse" role="button" data-bs-target=".quarto-sidebar-collapse-item" aria-controls="quarto-sidebar" aria-expanded="false" aria-label="Toggle sidebar navigation" onclick="if (window.quartoToggleHeadroom) { window.quartoToggleHeadroom(); }">
-        <i class="bi bi-layout-text-sidebar-reverse"></i>
-      </button>
-        <nav class="quarto-page-breadcrumbs" aria-label="breadcrumb"><ol class="breadcrumb"><li class="breadcrumb-item"><a href="../guide/testing-overview.html">Run tests &amp; test suites</a></li></ol></nav>
-        <a class="flex-grow-1" role="navigation" data-bs-toggle="collapse" data-bs-target=".quarto-sidebar-collapse-item" aria-controls="quarto-sidebar" aria-expanded="false" aria-label="Toggle sidebar navigation" onclick="if (window.quartoToggleHeadroom) { window.quartoToggleHeadroom(); }">      
-        </a>
-      <button type="button" class="btn quarto-search-button" aria-label="Search" onclick="window.quartoOpenSearch();">
-        <i class="bi bi-search"></i>
-      </button>
-    </div>
-  </nav>
-=======
-  <div id="quarto-announcement" data-announcement-id="8696dcde533771080b5da682ef685cba" class="alert alert-primary hidden"><div class="quarto-announcement-content">
-<p><a href="../training/training-overview.html"><strong><i class="fa-solid fa-graduation-cap" aria-label="graduation-cap"></i> ValidMind Academy</strong></a> — Gain hands-on experience and explore what ValidMind has to offer with our training environment.</p>
+  <div id="quarto-announcement" data-announcement-id="0f1a11ac13955650cb4bf3cb8718c185" class="alert alert-primary hidden"><div class="quarto-announcement-content">
+<p><a href="../training/training-overview.html"><strong><i class="fa-solid fa-graduation-cap" aria-label="graduation-cap"></i> ValidMind Academy</strong></a> — Try our training environment to explore what ValidMind has to offer</p>
 </div><i class="bi bi-x-lg quarto-announcement-action"></i></div>
->>>>>>> d9d5eb48
 </header>
 <!-- content -->
 <div id="quarto-content" class="quarto-container page-columns page-rows-contents page-layout-article page-navbar">
 <!-- sidebar -->
-<<<<<<< HEAD
-  <nav id="quarto-sidebar" class="sidebar collapse collapse-horizontal quarto-sidebar-collapse-item sidebar-navigation docked overflow-auto">
-        <div class="mt-2 flex-shrink-0 align-items-center">
-        <div class="sidebar-search">
-        <div id="quarto-search" class="" title="Search"></div>
-        </div>
-        </div>
-    <div class="sidebar-menu-container"> 
-    <ul class="list-unstyled mt-1">
-        <li class="sidebar-item">
-  <div class="sidebar-item-container"> 
-  <a href="../guide/get-started-developer-framework.html" class="sidebar-item-text sidebar-link">
- <span class="menu-text">Developer Framework</span></a>
-  </div>
-</li>
-        <li class="px-0"><hr class="sidebar-divider hi "></li>
-        <li class="sidebar-item">
- <span class="menu-text">MODEL DOCUMENTATION</span>
-  </li>
-        <li class="sidebar-item">
-  <div class="sidebar-item-container"> 
-  <a href="../notebooks/quickstart_customer_churn_full_suite.html" class="sidebar-item-text sidebar-link">
- <span class="menu-text">Quickstart for model documentation</span></a>
-  </div>
-</li>
-        <li class="sidebar-item">
-  <div class="sidebar-item-container"> 
-  <a href="../guide/supported-models.html" class="sidebar-item-text sidebar-link">
- <span class="menu-text">Supported models</span></a>
-  </div>
-</li>
-        <li class="sidebar-item">
-  <div class="sidebar-item-container"> 
-  <a href="../guide/generate-model-documentation.html" class="sidebar-item-text sidebar-link">
- <span class="menu-text">Generate model documentation</span></a>
-  </div>
-</li>
-        <li class="sidebar-item">
-  <div class="sidebar-item-container"> 
-  <a href="../guide/install-and-initialize-developer-framework.html" class="sidebar-item-text sidebar-link">
- <span class="menu-text">Install and initialize the developer framework</span></a>
-  </div>
-</li>
-        <li class="sidebar-item">
-  <div class="sidebar-item-container"> 
-  <a href="../guide/store-credentials-in-env-file.html" class="sidebar-item-text sidebar-link">
- <span class="menu-text">Store project credentials in .env files</span></a>
-  </div>
-</li>
-        <li class="px-0"><hr class="sidebar-divider hi "></li>
-        <li class="sidebar-item">
- <span class="menu-text">MODEL TESTING</span>
-  </li>
-        <li class="sidebar-item sidebar-item-section">
-      <div class="sidebar-item-container"> 
-            <a href="../guide/testing-overview.html" class="sidebar-item-text sidebar-link active">
- <span class="menu-text">Run tests &amp; test suites</span></a>
-          <a class="sidebar-item-toggle text-start" data-bs-toggle="collapse" data-bs-target="#" role="navigation" aria-expanded="true" aria-label="Toggle section">
-            <i class="bi bi-chevron-right ms-2"></i>
-          </a> 
-      </div>
-      <ul id="" class="collapse list-unstyled sidebar-section depth1 show">  
-          <li class="sidebar-item">
-  <div class="sidebar-item-container"> 
-  <a href="../notebooks/how_to/configure_dataset_features.html" class="sidebar-item-text sidebar-link">
- <span class="menu-text">Configure dataset features</span></a>
-  </div>
-</li>
-          <li class="sidebar-item">
-  <div class="sidebar-item-container"> 
-  <a href="../notebooks/how_to/document_multiple_results_for_the_same_test.html" class="sidebar-item-text sidebar-link">
- <span class="menu-text">Document multiple results for the same test</span></a>
-  </div>
-</li>
-          <li class="sidebar-item">
-  <div class="sidebar-item-container"> 
-  <a href="../notebooks/how_to/explore_test_suites.html" class="sidebar-item-text sidebar-link">
- <span class="menu-text">Explore test suites</span></a>
-  </div>
-</li>
-          <li class="sidebar-item">
-  <div class="sidebar-item-container"> 
-  <a href="../notebooks/how_to/explore_tests.html" class="sidebar-item-text sidebar-link">
- <span class="menu-text">Explore tests</span></a>
-  </div>
-</li>
-          <li class="sidebar-item">
-  <div class="sidebar-item-container"> 
-  <a href="../notebooks/how_to/load_datasets_predictions.html" class="sidebar-item-text sidebar-link">
- <span class="menu-text">Load dataset predictions</span></a>
-  </div>
-</li>
-          <li class="sidebar-item">
-  <div class="sidebar-item-container"> 
-  <a href="../notebooks/how_to/run_documentation_sections.html" class="sidebar-item-text sidebar-link">
- <span class="menu-text">Run individual documentation sections</span></a>
-  </div>
-</li>
-          <li class="sidebar-item">
-  <div class="sidebar-item-container"> 
-  <a href="../notebooks/how_to/run_documentation_tests_with_config.html" class="sidebar-item-text sidebar-link">
- <span class="menu-text">Run documentation tests with custom configurations</span></a>
-  </div>
-</li>
-          <li class="sidebar-item">
-  <div class="sidebar-item-container"> 
-  <a href="../notebooks/how_to/run_tests_that_require_multiple_datasets.html" class="sidebar-item-text sidebar-link">
- <span class="menu-text">Run tests with multiple datasets</span></a>
-  </div>
-</li>
-          <li class="sidebar-item">
-  <div class="sidebar-item-container"> 
-  <a href="../notebooks/how_to/run_unit_metrics.html" class="sidebar-item-text sidebar-link">
- <span class="menu-text">Run unit metrics</span></a>
-  </div>
-</li>
-          <li class="sidebar-item sidebar-item-section">
-      <div class="sidebar-item-container"> 
-            <a class="sidebar-item-text sidebar-link text-start collapsed" data-bs-toggle="collapse" data-bs-target="#quarto-sidebar-section-1" role="navigation" aria-expanded="false">
- <span class="menu-text">Run Tests</span></a>
-          <a class="sidebar-item-toggle text-start collapsed" data-bs-toggle="collapse" data-bs-target="#quarto-sidebar-section-1" role="navigation" aria-expanded="false" aria-label="Toggle section">
-            <i class="bi bi-chevron-right ms-2"></i>
-          </a> 
-      </div>
-      <ul id="quarto-sidebar-section-1" class="collapse list-unstyled sidebar-section depth2 ">  
-          <li class="sidebar-item">
-  <div class="sidebar-item-container"> 
-  <a href="../notebooks/how_to/run_tests/1_run_dataset_based_tests.html" class="sidebar-item-text sidebar-link">
- <span class="menu-text">Run dataset based tests</span></a>
-  </div>
-</li>
-      </ul>
-  </li>
-      </ul>
-  </li>
-        <li class="sidebar-item sidebar-item-section">
-      <div class="sidebar-item-container"> 
-            <a href="../guide/test-descriptions.html" class="sidebar-item-text sidebar-link">
- <span class="menu-text">Test descriptions</span></a>
-          <a class="sidebar-item-toggle text-start collapsed" data-bs-toggle="collapse" data-bs-target="#" role="navigation" aria-expanded="false" aria-label="Toggle section">
-            <i class="bi bi-chevron-right ms-2"></i>
-          </a> 
-      </div>
-      <ul id="" class="collapse list-unstyled sidebar-section depth1 ">  
-          <li class="sidebar-item sidebar-item-section">
-      <div class="sidebar-item-container"> 
-            <a class="sidebar-item-text sidebar-link text-start collapsed" data-bs-toggle="collapse" data-bs-target="#quarto-sidebar-section-2" role="navigation" aria-expanded="false">
- <span class="menu-text">Data Validation</span></a>
-          <a class="sidebar-item-toggle text-start collapsed" data-bs-toggle="collapse" data-bs-target="#quarto-sidebar-section-2" role="navigation" aria-expanded="false" aria-label="Toggle section">
-            <i class="bi bi-chevron-right ms-2"></i>
-          </a> 
-      </div>
-      <ul id="quarto-sidebar-section-2" class="collapse list-unstyled sidebar-section depth2 ">  
-          <li class="sidebar-item">
-  <div class="sidebar-item-container"> 
-  <a href="../tests/data_validation/ACFandPACFPlot.html" class="sidebar-item-text sidebar-link">
- <span class="menu-text">ACFandPACFPlot</span></a>
-  </div>
-</li>
-          <li class="sidebar-item">
-  <div class="sidebar-item-container"> 
-  <a href="../tests/data_validation/ANOVAOneWayTable.html" class="sidebar-item-text sidebar-link">
- <span class="menu-text">ANOVAOneWayTable</span></a>
-  </div>
-</li>
-          <li class="sidebar-item">
-  <div class="sidebar-item-container"> 
-  <a href="../tests/data_validation/AutoAR.html" class="sidebar-item-text sidebar-link">
- <span class="menu-text">AutoAR</span></a>
-  </div>
-</li>
-          <li class="sidebar-item">
-  <div class="sidebar-item-container"> 
-  <a href="../tests/data_validation/AutoMA.html" class="sidebar-item-text sidebar-link">
- <span class="menu-text">AutoMA</span></a>
-  </div>
-</li>
-          <li class="sidebar-item">
-  <div class="sidebar-item-container"> 
-  <a href="../tests/data_validation/AutoSeasonality.html" class="sidebar-item-text sidebar-link">
- <span class="menu-text">AutoSeasonality</span></a>
-  </div>
-</li>
-          <li class="sidebar-item">
-  <div class="sidebar-item-container"> 
-  <a href="../tests/data_validation/AutoStationarity.html" class="sidebar-item-text sidebar-link">
- <span class="menu-text">AutoStationarity</span></a>
-  </div>
-</li>
-          <li class="sidebar-item">
-  <div class="sidebar-item-container"> 
-  <a href="../tests/data_validation/BivariateFeaturesBarPlots.html" class="sidebar-item-text sidebar-link">
- <span class="menu-text">BivariateFeaturesBarPlots</span></a>
-  </div>
-</li>
-          <li class="sidebar-item">
-  <div class="sidebar-item-container"> 
-  <a href="../tests/data_validation/BivariateHistograms.html" class="sidebar-item-text sidebar-link">
- <span class="menu-text">BivariateHistograms</span></a>
-  </div>
-</li>
-          <li class="sidebar-item">
-  <div class="sidebar-item-container"> 
-  <a href="../tests/data_validation/BivariateScatterPlots.html" class="sidebar-item-text sidebar-link">
- <span class="menu-text">BivariateScatterPlots</span></a>
-  </div>
-</li>
-          <li class="sidebar-item">
-  <div class="sidebar-item-container"> 
-  <a href="../tests/data_validation/ChiSquaredFeaturesTable.html" class="sidebar-item-text sidebar-link">
- <span class="menu-text">ChiSquaredFeaturesTable</span></a>
-  </div>
-</li>
-          <li class="sidebar-item">
-  <div class="sidebar-item-container"> 
-  <a href="../tests/data_validation/ClassImbalance.html" class="sidebar-item-text sidebar-link">
- <span class="menu-text">ClassImbalance</span></a>
-  </div>
-</li>
-          <li class="sidebar-item">
-  <div class="sidebar-item-container"> 
-  <a href="../tests/data_validation/DatasetDescription.html" class="sidebar-item-text sidebar-link">
- <span class="menu-text">DatasetDescription</span></a>
-  </div>
-</li>
-          <li class="sidebar-item">
-  <div class="sidebar-item-container"> 
-  <a href="../tests/data_validation/DatasetSplit.html" class="sidebar-item-text sidebar-link">
- <span class="menu-text">DatasetSplit</span></a>
-  </div>
-</li>
-          <li class="sidebar-item">
-  <div class="sidebar-item-container"> 
-  <a href="../tests/data_validation/DefaultRatesbyRiskBandPlot.html" class="sidebar-item-text sidebar-link">
- <span class="menu-text">DefaultRatesbyRiskBandPlot</span></a>
-  </div>
-</li>
-          <li class="sidebar-item">
-  <div class="sidebar-item-container"> 
-  <a href="../tests/data_validation/DescriptiveStatistics.html" class="sidebar-item-text sidebar-link">
- <span class="menu-text">DescriptiveStatistics</span></a>
-  </div>
-</li>
-          <li class="sidebar-item">
-  <div class="sidebar-item-container"> 
-  <a href="../tests/data_validation/Duplicates.html" class="sidebar-item-text sidebar-link">
- <span class="menu-text">Duplicates</span></a>
-  </div>
-</li>
-          <li class="sidebar-item">
-  <div class="sidebar-item-container"> 
-  <a href="../tests/data_validation/EngleGrangerCoint.html" class="sidebar-item-text sidebar-link">
- <span class="menu-text">EngleGrangerCoint</span></a>
-  </div>
-</li>
-          <li class="sidebar-item">
-  <div class="sidebar-item-container"> 
-  <a href="../tests/data_validation/FeatureTargetCorrelationPlot.html" class="sidebar-item-text sidebar-link">
- <span class="menu-text">FeatureTargetCorrelationPlot</span></a>
-  </div>
-</li>
-          <li class="sidebar-item">
-  <div class="sidebar-item-container"> 
-  <a href="../tests/data_validation/HeatmapFeatureCorrelations.html" class="sidebar-item-text sidebar-link">
- <span class="menu-text">HeatmapFeatureCorrelations</span></a>
-  </div>
-</li>
-          <li class="sidebar-item">
-  <div class="sidebar-item-container"> 
-  <a href="../tests/data_validation/HighCardinality.html" class="sidebar-item-text sidebar-link">
- <span class="menu-text">HighCardinality</span></a>
-  </div>
-</li>
-          <li class="sidebar-item">
-  <div class="sidebar-item-container"> 
-  <a href="../tests/data_validation/HighPearsonCorrelation.html" class="sidebar-item-text sidebar-link">
- <span class="menu-text">HighPearsonCorrelation</span></a>
-  </div>
-</li>
-          <li class="sidebar-item">
-  <div class="sidebar-item-container"> 
-  <a href="../tests/data_validation/IQROutliersBarPlot.html" class="sidebar-item-text sidebar-link">
- <span class="menu-text">IQROutliersBarPlot</span></a>
-  </div>
-</li>
-          <li class="sidebar-item">
-  <div class="sidebar-item-container"> 
-  <a href="../tests/data_validation/IQROutliersTable.html" class="sidebar-item-text sidebar-link">
- <span class="menu-text">IQROutliersTable</span></a>
-  </div>
-</li>
-          <li class="sidebar-item">
-  <div class="sidebar-item-container"> 
-  <a href="../tests/data_validation/IsolationForestOutliers.html" class="sidebar-item-text sidebar-link">
- <span class="menu-text">IsolationForestOutliers</span></a>
-  </div>
-</li>
-          <li class="sidebar-item">
-  <div class="sidebar-item-container"> 
-  <a href="../tests/data_validation/LaggedCorrelationHeatmap.html" class="sidebar-item-text sidebar-link">
- <span class="menu-text">LaggedCorrelationHeatmap</span></a>
-  </div>
-</li>
-          <li class="sidebar-item">
-  <div class="sidebar-item-container"> 
-  <a href="../tests/data_validation/MissingValues.html" class="sidebar-item-text sidebar-link">
- <span class="menu-text">MissingValues</span></a>
-  </div>
-</li>
-          <li class="sidebar-item">
-  <div class="sidebar-item-container"> 
-  <a href="../tests/data_validation/MissingValuesBarPlot.html" class="sidebar-item-text sidebar-link">
- <span class="menu-text">MissingValuesBarPlot</span></a>
-  </div>
-</li>
-          <li class="sidebar-item">
-  <div class="sidebar-item-container"> 
-  <a href="../tests/data_validation/MissingValuesRisk.html" class="sidebar-item-text sidebar-link">
- <span class="menu-text">MissingValuesRisk</span></a>
-  </div>
-</li>
-          <li class="sidebar-item">
-  <div class="sidebar-item-container"> 
-  <a href="../tests/data_validation/PearsonCorrelationMatrix.html" class="sidebar-item-text sidebar-link">
- <span class="menu-text">PearsonCorrelationMatrix</span></a>
-  </div>
-</li>
-          <li class="sidebar-item">
-  <div class="sidebar-item-container"> 
-  <a href="../tests/data_validation/PiTCreditScoresHistogram.html" class="sidebar-item-text sidebar-link">
- <span class="menu-text">PiTCreditScoresHistogram</span></a>
-  </div>
-</li>
-          <li class="sidebar-item">
-  <div class="sidebar-item-container"> 
-  <a href="../tests/data_validation/PiTPDHistogram.html" class="sidebar-item-text sidebar-link">
- <span class="menu-text">PiTPDHistogram</span></a>
-  </div>
-</li>
-          <li class="sidebar-item">
-  <div class="sidebar-item-container"> 
-  <a href="../tests/data_validation/RollingStatsPlot.html" class="sidebar-item-text sidebar-link">
- <span class="menu-text">RollingStatsPlot</span></a>
-  </div>
-</li>
-          <li class="sidebar-item">
-  <div class="sidebar-item-container"> 
-  <a href="../tests/data_validation/ScatterPlot.html" class="sidebar-item-text sidebar-link">
- <span class="menu-text">ScatterPlot</span></a>
-  </div>
-</li>
-          <li class="sidebar-item">
-  <div class="sidebar-item-container"> 
-  <a href="../tests/data_validation/SeasonalDecompose.html" class="sidebar-item-text sidebar-link">
- <span class="menu-text">SeasonalDecompose</span></a>
-  </div>
-</li>
-          <li class="sidebar-item">
-  <div class="sidebar-item-container"> 
-  <a href="../tests/data_validation/Skewness.html" class="sidebar-item-text sidebar-link">
- <span class="menu-text">Skewness</span></a>
-  </div>
-</li>
-          <li class="sidebar-item">
-  <div class="sidebar-item-container"> 
-  <a href="../tests/data_validation/SpreadPlot.html" class="sidebar-item-text sidebar-link">
- <span class="menu-text">SpreadPlot</span></a>
-  </div>
-</li>
-          <li class="sidebar-item">
-  <div class="sidebar-item-container"> 
-  <a href="../tests/data_validation/TabularCategoricalBarPlots.html" class="sidebar-item-text sidebar-link">
- <span class="menu-text">TabularCategoricalBarPlots</span></a>
-  </div>
-</li>
-          <li class="sidebar-item">
-  <div class="sidebar-item-container"> 
-  <a href="../tests/data_validation/TabularDateTimeHistograms.html" class="sidebar-item-text sidebar-link">
- <span class="menu-text">TabularDateTimeHistograms</span></a>
-  </div>
-</li>
-          <li class="sidebar-item">
-  <div class="sidebar-item-container"> 
-  <a href="../tests/data_validation/TabularDescriptionTables.html" class="sidebar-item-text sidebar-link">
- <span class="menu-text">TabularDescriptionTables</span></a>
-  </div>
-</li>
-          <li class="sidebar-item">
-  <div class="sidebar-item-container"> 
-  <a href="../tests/data_validation/TabularNumericalHistograms.html" class="sidebar-item-text sidebar-link">
- <span class="menu-text">TabularNumericalHistograms</span></a>
-  </div>
-</li>
-          <li class="sidebar-item">
-  <div class="sidebar-item-container"> 
-  <a href="../tests/data_validation/TargetRateBarPlots.html" class="sidebar-item-text sidebar-link">
- <span class="menu-text">TargetRateBarPlots</span></a>
-  </div>
-</li>
-          <li class="sidebar-item">
-  <div class="sidebar-item-container"> 
-  <a href="../tests/data_validation/TimeSeriesFrequency.html" class="sidebar-item-text sidebar-link">
- <span class="menu-text">TimeSeriesFrequency</span></a>
-  </div>
-</li>
-          <li class="sidebar-item">
-  <div class="sidebar-item-container"> 
-  <a href="../tests/data_validation/TimeSeriesHistogram.html" class="sidebar-item-text sidebar-link">
- <span class="menu-text">TimeSeriesHistogram</span></a>
-  </div>
-</li>
-          <li class="sidebar-item">
-  <div class="sidebar-item-container"> 
-  <a href="../tests/data_validation/TimeSeriesLinePlot.html" class="sidebar-item-text sidebar-link">
- <span class="menu-text">TimeSeriesLinePlot</span></a>
-  </div>
-</li>
-          <li class="sidebar-item">
-  <div class="sidebar-item-container"> 
-  <a href="../tests/data_validation/TimeSeriesMissingValues.html" class="sidebar-item-text sidebar-link">
- <span class="menu-text">TimeSeriesMissingValues</span></a>
-  </div>
-</li>
-          <li class="sidebar-item">
-  <div class="sidebar-item-container"> 
-  <a href="../tests/data_validation/TimeSeriesOutliers.html" class="sidebar-item-text sidebar-link">
- <span class="menu-text">TimeSeriesOutliers</span></a>
-  </div>
-</li>
-          <li class="sidebar-item">
-  <div class="sidebar-item-container"> 
-  <a href="../tests/data_validation/TooManyZeroValues.html" class="sidebar-item-text sidebar-link">
- <span class="menu-text">TooManyZeroValues</span></a>
-  </div>
-</li>
-          <li class="sidebar-item">
-  <div class="sidebar-item-container"> 
-  <a href="../tests/data_validation/UniqueRows.html" class="sidebar-item-text sidebar-link">
- <span class="menu-text">UniqueRows</span></a>
-  </div>
-</li>
-          <li class="sidebar-item">
-  <div class="sidebar-item-container"> 
-  <a href="../tests/data_validation/WOEBinPlots.html" class="sidebar-item-text sidebar-link">
- <span class="menu-text">WOEBinPlots</span></a>
-  </div>
-</li>
-          <li class="sidebar-item">
-  <div class="sidebar-item-container"> 
-  <a href="../tests/data_validation/WOEBinTable.html" class="sidebar-item-text sidebar-link">
- <span class="menu-text">WOEBinTable</span></a>
-  </div>
-</li>
-          <li class="sidebar-item sidebar-item-section">
-      <div class="sidebar-item-container"> 
-            <a class="sidebar-item-text sidebar-link text-start collapsed" data-bs-toggle="collapse" data-bs-target="#quarto-sidebar-section-3" role="navigation" aria-expanded="false">
- <span class="menu-text">Nlp</span></a>
-          <a class="sidebar-item-toggle text-start collapsed" data-bs-toggle="collapse" data-bs-target="#quarto-sidebar-section-3" role="navigation" aria-expanded="false" aria-label="Toggle section">
-            <i class="bi bi-chevron-right ms-2"></i>
-          </a> 
-      </div>
-      <ul id="quarto-sidebar-section-3" class="collapse list-unstyled sidebar-section depth3 ">  
-          <li class="sidebar-item">
-  <div class="sidebar-item-container"> 
-  <a href="../tests/data_validation/nlp/CommonWords.html" class="sidebar-item-text sidebar-link">
- <span class="menu-text">CommonWords</span></a>
-  </div>
-</li>
-          <li class="sidebar-item">
-  <div class="sidebar-item-container"> 
-  <a href="../tests/data_validation/nlp/Hashtags.html" class="sidebar-item-text sidebar-link">
- <span class="menu-text">Hashtags</span></a>
-  </div>
-</li>
-          <li class="sidebar-item">
-  <div class="sidebar-item-container"> 
-  <a href="../tests/data_validation/nlp/LanguageDetection.html" class="sidebar-item-text sidebar-link">
- <span class="menu-text">LanguageDetection</span></a>
-  </div>
-</li>
-          <li class="sidebar-item">
-  <div class="sidebar-item-container"> 
-  <a href="../tests/data_validation/nlp/Mentions.html" class="sidebar-item-text sidebar-link">
- <span class="menu-text">Mentions</span></a>
-  </div>
-</li>
-          <li class="sidebar-item">
-  <div class="sidebar-item-container"> 
-  <a href="../tests/data_validation/nlp/PolarityAndSubjectivity.html" class="sidebar-item-text sidebar-link">
- <span class="menu-text">PolarityAndSubjectivity</span></a>
-  </div>
-</li>
-          <li class="sidebar-item">
-  <div class="sidebar-item-container"> 
-  <a href="../tests/data_validation/nlp/Punctuations.html" class="sidebar-item-text sidebar-link">
- <span class="menu-text">Punctuations</span></a>
-  </div>
-</li>
-          <li class="sidebar-item">
-  <div class="sidebar-item-container"> 
-  <a href="../tests/data_validation/nlp/Sentiment.html" class="sidebar-item-text sidebar-link">
- <span class="menu-text">Sentiment</span></a>
-  </div>
-</li>
-          <li class="sidebar-item">
-  <div class="sidebar-item-container"> 
-  <a href="../tests/data_validation/nlp/StopWords.html" class="sidebar-item-text sidebar-link">
- <span class="menu-text">StopWords</span></a>
-  </div>
-</li>
-          <li class="sidebar-item">
-  <div class="sidebar-item-container"> 
-  <a href="../tests/data_validation/nlp/TextDescription.html" class="sidebar-item-text sidebar-link">
- <span class="menu-text">TextDescription</span></a>
-  </div>
-</li>
-          <li class="sidebar-item">
-  <div class="sidebar-item-container"> 
-  <a href="../tests/data_validation/nlp/Toxicity.html" class="sidebar-item-text sidebar-link">
- <span class="menu-text">Toxicity</span></a>
-  </div>
-</li>
-      </ul>
-  </li>
-      </ul>
-  </li>
-          <li class="sidebar-item sidebar-item-section">
-      <div class="sidebar-item-container"> 
-            <a class="sidebar-item-text sidebar-link text-start collapsed" data-bs-toggle="collapse" data-bs-target="#quarto-sidebar-section-4" role="navigation" aria-expanded="false">
- <span class="menu-text">Model Validation</span></a>
-          <a class="sidebar-item-toggle text-start collapsed" data-bs-toggle="collapse" data-bs-target="#quarto-sidebar-section-4" role="navigation" aria-expanded="false" aria-label="Toggle section">
-            <i class="bi bi-chevron-right ms-2"></i>
-          </a> 
-      </div>
-      <ul id="quarto-sidebar-section-4" class="collapse list-unstyled sidebar-section depth2 ">  
-          <li class="sidebar-item">
-  <div class="sidebar-item-container"> 
-  <a href="../tests/model_validation/BertScore.html" class="sidebar-item-text sidebar-link">
- <span class="menu-text">BertScore</span></a>
-  </div>
-</li>
-          <li class="sidebar-item">
-  <div class="sidebar-item-container"> 
-  <a href="../tests/model_validation/BleuScore.html" class="sidebar-item-text sidebar-link">
- <span class="menu-text">BleuScore</span></a>
-  </div>
-</li>
-          <li class="sidebar-item">
-  <div class="sidebar-item-container"> 
-  <a href="../tests/model_validation/ClusterSizeDistribution.html" class="sidebar-item-text sidebar-link">
- <span class="menu-text">ClusterSizeDistribution</span></a>
-  </div>
-</li>
-          <li class="sidebar-item">
-  <div class="sidebar-item-container"> 
-  <a href="../tests/model_validation/ContextualRecall.html" class="sidebar-item-text sidebar-link">
- <span class="menu-text">ContextualRecall</span></a>
-  </div>
-</li>
-          <li class="sidebar-item">
-  <div class="sidebar-item-container"> 
-  <a href="../tests/model_validation/FeaturesAUC.html" class="sidebar-item-text sidebar-link">
- <span class="menu-text">FeaturesAUC</span></a>
-  </div>
-</li>
-          <li class="sidebar-item">
-  <div class="sidebar-item-container"> 
-  <a href="../tests/model_validation/MeteorScore.html" class="sidebar-item-text sidebar-link">
- <span class="menu-text">MeteorScore</span></a>
-  </div>
-</li>
-          <li class="sidebar-item">
-  <div class="sidebar-item-container"> 
-  <a href="../tests/model_validation/ModelMetadata.html" class="sidebar-item-text sidebar-link">
- <span class="menu-text">ModelMetadata</span></a>
-  </div>
-</li>
-          <li class="sidebar-item">
-  <div class="sidebar-item-container"> 
-  <a href="../tests/model_validation/RegardScore.html" class="sidebar-item-text sidebar-link">
- <span class="menu-text">RegardScore</span></a>
-  </div>
-</li>
-          <li class="sidebar-item">
-  <div class="sidebar-item-container"> 
-  <a href="../tests/model_validation/RegressionResidualsPlot.html" class="sidebar-item-text sidebar-link">
- <span class="menu-text">RegressionResidualsPlot</span></a>
-  </div>
-</li>
-          <li class="sidebar-item">
-  <div class="sidebar-item-container"> 
-  <a href="../tests/model_validation/RougeScore.html" class="sidebar-item-text sidebar-link">
- <span class="menu-text">RougeScore</span></a>
-  </div>
-</li>
-          <li class="sidebar-item">
-  <div class="sidebar-item-container"> 
-  <a href="../tests/model_validation/TokenDisparity.html" class="sidebar-item-text sidebar-link">
- <span class="menu-text">TokenDisparity</span></a>
-  </div>
-</li>
-          <li class="sidebar-item">
-  <div class="sidebar-item-container"> 
-  <a href="../tests/model_validation/ToxicityScore.html" class="sidebar-item-text sidebar-link">
- <span class="menu-text">ToxicityScore</span></a>
-  </div>
-</li>
-          <li class="sidebar-item sidebar-item-section">
-      <div class="sidebar-item-container"> 
-            <a class="sidebar-item-text sidebar-link text-start collapsed" data-bs-toggle="collapse" data-bs-target="#quarto-sidebar-section-5" role="navigation" aria-expanded="false">
- <span class="menu-text">Embeddings</span></a>
-          <a class="sidebar-item-toggle text-start collapsed" data-bs-toggle="collapse" data-bs-target="#quarto-sidebar-section-5" role="navigation" aria-expanded="false" aria-label="Toggle section">
-            <i class="bi bi-chevron-right ms-2"></i>
-          </a> 
-      </div>
-      <ul id="quarto-sidebar-section-5" class="collapse list-unstyled sidebar-section depth3 ">  
-          <li class="sidebar-item">
-  <div class="sidebar-item-container"> 
-  <a href="../tests/model_validation/embeddings/ClusterDistribution.html" class="sidebar-item-text sidebar-link">
- <span class="menu-text">ClusterDistribution</span></a>
-  </div>
-</li>
-          <li class="sidebar-item">
-  <div class="sidebar-item-container"> 
-  <a href="../tests/model_validation/embeddings/CosineSimilarityComparison.html" class="sidebar-item-text sidebar-link">
- <span class="menu-text">CosineSimilarityComparison</span></a>
-  </div>
-</li>
-          <li class="sidebar-item">
-  <div class="sidebar-item-container"> 
-  <a href="../tests/model_validation/embeddings/CosineSimilarityDistribution.html" class="sidebar-item-text sidebar-link">
- <span class="menu-text">CosineSimilarityDistribution</span></a>
-  </div>
-</li>
-          <li class="sidebar-item">
-  <div class="sidebar-item-container"> 
-  <a href="../tests/model_validation/embeddings/CosineSimilarityHeatmap.html" class="sidebar-item-text sidebar-link">
- <span class="menu-text">CosineSimilarityHeatmap</span></a>
-  </div>
-</li>
-          <li class="sidebar-item">
-  <div class="sidebar-item-container"> 
-  <a href="../tests/model_validation/embeddings/DescriptiveAnalytics.html" class="sidebar-item-text sidebar-link">
- <span class="menu-text">DescriptiveAnalytics</span></a>
-  </div>
-</li>
-          <li class="sidebar-item">
-  <div class="sidebar-item-container"> 
-  <a href="../tests/model_validation/embeddings/EmbeddingsVisualization2D.html" class="sidebar-item-text sidebar-link">
- <span class="menu-text">EmbeddingsVisualization2D</span></a>
-  </div>
-</li>
-          <li class="sidebar-item">
-  <div class="sidebar-item-container"> 
-  <a href="../tests/model_validation/embeddings/EuclideanDistanceComparison.html" class="sidebar-item-text sidebar-link">
- <span class="menu-text">EuclideanDistanceComparison</span></a>
-  </div>
-</li>
-          <li class="sidebar-item">
-  <div class="sidebar-item-container"> 
-  <a href="../tests/model_validation/embeddings/EuclideanDistanceHeatmap.html" class="sidebar-item-text sidebar-link">
- <span class="menu-text">EuclideanDistanceHeatmap</span></a>
-  </div>
-</li>
-          <li class="sidebar-item">
-  <div class="sidebar-item-container"> 
-  <a href="../tests/model_validation/embeddings/PCAComponentsPairwisePlots.html" class="sidebar-item-text sidebar-link">
- <span class="menu-text">PCAComponentsPairwisePlots</span></a>
-  </div>
-</li>
-          <li class="sidebar-item">
-  <div class="sidebar-item-container"> 
-  <a href="../tests/model_validation/embeddings/StabilityAnalysis.html" class="sidebar-item-text sidebar-link">
- <span class="menu-text">StabilityAnalysis</span></a>
-  </div>
-</li>
-          <li class="sidebar-item">
-  <div class="sidebar-item-container"> 
-  <a href="../tests/model_validation/embeddings/StabilityAnalysisKeyword.html" class="sidebar-item-text sidebar-link">
- <span class="menu-text">StabilityAnalysisKeyword</span></a>
-  </div>
-</li>
-          <li class="sidebar-item">
-  <div class="sidebar-item-container"> 
-  <a href="../tests/model_validation/embeddings/StabilityAnalysisRandomNoise.html" class="sidebar-item-text sidebar-link">
- <span class="menu-text">StabilityAnalysisRandomNoise</span></a>
-  </div>
-</li>
-          <li class="sidebar-item">
-  <div class="sidebar-item-container"> 
-  <a href="../tests/model_validation/embeddings/StabilityAnalysisSynonyms.html" class="sidebar-item-text sidebar-link">
- <span class="menu-text">StabilityAnalysisSynonyms</span></a>
-  </div>
-</li>
-          <li class="sidebar-item">
-  <div class="sidebar-item-container"> 
-  <a href="../tests/model_validation/embeddings/StabilityAnalysisTranslation.html" class="sidebar-item-text sidebar-link">
- <span class="menu-text">StabilityAnalysisTranslation</span></a>
-  </div>
-</li>
-          <li class="sidebar-item">
-  <div class="sidebar-item-container"> 
-  <a href="../tests/model_validation/embeddings/TSNEComponentsPairwisePlots.html" class="sidebar-item-text sidebar-link">
- <span class="menu-text">TSNEComponentsPairwisePlots</span></a>
-  </div>
-</li>
-      </ul>
-  </li>
-          <li class="sidebar-item sidebar-item-section">
-      <div class="sidebar-item-container"> 
-            <a class="sidebar-item-text sidebar-link text-start collapsed" data-bs-toggle="collapse" data-bs-target="#quarto-sidebar-section-6" role="navigation" aria-expanded="false">
- <span class="menu-text">Ragas</span></a>
-          <a class="sidebar-item-toggle text-start collapsed" data-bs-toggle="collapse" data-bs-target="#quarto-sidebar-section-6" role="navigation" aria-expanded="false" aria-label="Toggle section">
-            <i class="bi bi-chevron-right ms-2"></i>
-          </a> 
-      </div>
-      <ul id="quarto-sidebar-section-6" class="collapse list-unstyled sidebar-section depth3 ">  
-          <li class="sidebar-item">
-  <div class="sidebar-item-container"> 
-  <a href="../tests/model_validation/ragas/AnswerCorrectness.html" class="sidebar-item-text sidebar-link">
- <span class="menu-text">AnswerCorrectness</span></a>
-  </div>
-</li>
-          <li class="sidebar-item">
-  <div class="sidebar-item-container"> 
-  <a href="../tests/model_validation/ragas/AnswerRelevance.html" class="sidebar-item-text sidebar-link">
- <span class="menu-text">AnswerRelevance</span></a>
-  </div>
-</li>
-          <li class="sidebar-item">
-  <div class="sidebar-item-container"> 
-  <a href="../tests/model_validation/ragas/AnswerSimilarity.html" class="sidebar-item-text sidebar-link">
- <span class="menu-text">AnswerSimilarity</span></a>
-  </div>
-</li>
-          <li class="sidebar-item">
-  <div class="sidebar-item-container"> 
-  <a href="../tests/model_validation/ragas/AspectCritique.html" class="sidebar-item-text sidebar-link">
- <span class="menu-text">AspectCritique</span></a>
-  </div>
-</li>
-          <li class="sidebar-item">
-  <div class="sidebar-item-container"> 
-  <a href="../tests/model_validation/ragas/ContextEntityRecall.html" class="sidebar-item-text sidebar-link">
- <span class="menu-text">ContextEntityRecall</span></a>
-  </div>
-</li>
-          <li class="sidebar-item">
-  <div class="sidebar-item-container"> 
-  <a href="../tests/model_validation/ragas/ContextPrecision.html" class="sidebar-item-text sidebar-link">
- <span class="menu-text">ContextPrecision</span></a>
-  </div>
-</li>
-          <li class="sidebar-item">
-  <div class="sidebar-item-container"> 
-  <a href="../tests/model_validation/ragas/ContextRecall.html" class="sidebar-item-text sidebar-link">
- <span class="menu-text">ContextRecall</span></a>
-  </div>
-</li>
-          <li class="sidebar-item">
-  <div class="sidebar-item-container"> 
-  <a href="../tests/model_validation/ragas/ContextRelevancy.html" class="sidebar-item-text sidebar-link">
- <span class="menu-text">ContextRelevancy</span></a>
-  </div>
-</li>
-          <li class="sidebar-item">
-  <div class="sidebar-item-container"> 
-  <a href="../tests/model_validation/ragas/Faithfulness.html" class="sidebar-item-text sidebar-link">
- <span class="menu-text">Faithfulness</span></a>
-  </div>
-</li>
-      </ul>
-  </li>
-          <li class="sidebar-item sidebar-item-section">
-      <div class="sidebar-item-container"> 
-            <a class="sidebar-item-text sidebar-link text-start collapsed" data-bs-toggle="collapse" data-bs-target="#quarto-sidebar-section-7" role="navigation" aria-expanded="false">
- <span class="menu-text">Sklearn</span></a>
-          <a class="sidebar-item-toggle text-start collapsed" data-bs-toggle="collapse" data-bs-target="#quarto-sidebar-section-7" role="navigation" aria-expanded="false" aria-label="Toggle section">
-            <i class="bi bi-chevron-right ms-2"></i>
-          </a> 
-      </div>
-      <ul id="quarto-sidebar-section-7" class="collapse list-unstyled sidebar-section depth3 ">  
-          <li class="sidebar-item">
-  <div class="sidebar-item-container"> 
-  <a href="../tests/model_validation/sklearn/AdjustedMutualInformation.html" class="sidebar-item-text sidebar-link">
- <span class="menu-text">AdjustedMutualInformation</span></a>
-  </div>
-</li>
-          <li class="sidebar-item">
-  <div class="sidebar-item-container"> 
-  <a href="../tests/model_validation/sklearn/AdjustedRandIndex.html" class="sidebar-item-text sidebar-link">
- <span class="menu-text">AdjustedRandIndex</span></a>
-  </div>
-</li>
-          <li class="sidebar-item">
-  <div class="sidebar-item-container"> 
-  <a href="../tests/model_validation/sklearn/ClassifierPerformance.html" class="sidebar-item-text sidebar-link">
- <span class="menu-text">ClassifierPerformance</span></a>
-  </div>
-</li>
-          <li class="sidebar-item">
-  <div class="sidebar-item-container"> 
-  <a href="../tests/model_validation/sklearn/ClusterCosineSimilarity.html" class="sidebar-item-text sidebar-link">
- <span class="menu-text">ClusterCosineSimilarity</span></a>
-  </div>
-</li>
-          <li class="sidebar-item">
-  <div class="sidebar-item-container"> 
-  <a href="../tests/model_validation/sklearn/ClusterPerformance.html" class="sidebar-item-text sidebar-link">
- <span class="menu-text">ClusterPerformance</span></a>
-  </div>
-</li>
-          <li class="sidebar-item">
-  <div class="sidebar-item-container"> 
-  <a href="../tests/model_validation/sklearn/ClusterPerformanceMetrics.html" class="sidebar-item-text sidebar-link">
- <span class="menu-text">ClusterPerformanceMetrics</span></a>
-  </div>
-</li>
-          <li class="sidebar-item">
-  <div class="sidebar-item-container"> 
-  <a href="../tests/model_validation/sklearn/CompletenessScore.html" class="sidebar-item-text sidebar-link">
- <span class="menu-text">CompletenessScore</span></a>
-  </div>
-</li>
-          <li class="sidebar-item">
-  <div class="sidebar-item-container"> 
-  <a href="../tests/model_validation/sklearn/ConfusionMatrix.html" class="sidebar-item-text sidebar-link">
- <span class="menu-text">ConfusionMatrix</span></a>
-  </div>
-</li>
-          <li class="sidebar-item">
-  <div class="sidebar-item-container"> 
-  <a href="../tests/model_validation/sklearn/FowlkesMallowsScore.html" class="sidebar-item-text sidebar-link">
- <span class="menu-text">FowlkesMallowsScore</span></a>
-  </div>
-</li>
-          <li class="sidebar-item">
-  <div class="sidebar-item-container"> 
-  <a href="../tests/model_validation/sklearn/HomogeneityScore.html" class="sidebar-item-text sidebar-link">
- <span class="menu-text">HomogeneityScore</span></a>
-  </div>
-</li>
-          <li class="sidebar-item">
-  <div class="sidebar-item-container"> 
-  <a href="../tests/model_validation/sklearn/HyperParametersTuning.html" class="sidebar-item-text sidebar-link">
- <span class="menu-text">HyperParametersTuning</span></a>
-  </div>
-</li>
-          <li class="sidebar-item">
-  <div class="sidebar-item-container"> 
-  <a href="../tests/model_validation/sklearn/KMeansClustersOptimization.html" class="sidebar-item-text sidebar-link">
- <span class="menu-text">KMeansClustersOptimization</span></a>
-  </div>
-</li>
-          <li class="sidebar-item">
-  <div class="sidebar-item-container"> 
-  <a href="../tests/model_validation/sklearn/MinimumAccuracy.html" class="sidebar-item-text sidebar-link">
- <span class="menu-text">MinimumAccuracy</span></a>
-  </div>
-</li>
-          <li class="sidebar-item">
-  <div class="sidebar-item-container"> 
-  <a href="../tests/model_validation/sklearn/MinimumF1Score.html" class="sidebar-item-text sidebar-link">
- <span class="menu-text">MinimumF1Score</span></a>
-  </div>
-</li>
-          <li class="sidebar-item">
-  <div class="sidebar-item-container"> 
-  <a href="../tests/model_validation/sklearn/MinimumROCAUCScore.html" class="sidebar-item-text sidebar-link">
- <span class="menu-text">MinimumROCAUCScore</span></a>
-  </div>
-</li>
-          <li class="sidebar-item">
-  <div class="sidebar-item-container"> 
-  <a href="../tests/model_validation/sklearn/ModelsPerformanceComparison.html" class="sidebar-item-text sidebar-link">
- <span class="menu-text">ModelsPerformanceComparison</span></a>
-  </div>
-</li>
-          <li class="sidebar-item">
-  <div class="sidebar-item-container"> 
-  <a href="../tests/model_validation/sklearn/OverfitDiagnosis.html" class="sidebar-item-text sidebar-link">
- <span class="menu-text">OverfitDiagnosis</span></a>
-  </div>
-</li>
-          <li class="sidebar-item">
-  <div class="sidebar-item-container"> 
-  <a href="../tests/model_validation/sklearn/PermutationFeatureImportance.html" class="sidebar-item-text sidebar-link">
- <span class="menu-text">PermutationFeatureImportance</span></a>
-  </div>
-</li>
-          <li class="sidebar-item">
-  <div class="sidebar-item-container"> 
-  <a href="../tests/model_validation/sklearn/PopulationStabilityIndex.html" class="sidebar-item-text sidebar-link">
- <span class="menu-text">PopulationStabilityIndex</span></a>
-  </div>
-</li>
-          <li class="sidebar-item">
-  <div class="sidebar-item-container"> 
-  <a href="../tests/model_validation/sklearn/PrecisionRecallCurve.html" class="sidebar-item-text sidebar-link">
- <span class="menu-text">PrecisionRecallCurve</span></a>
-  </div>
-</li>
-          <li class="sidebar-item">
-  <div class="sidebar-item-container"> 
-  <a href="../tests/model_validation/sklearn/RegressionErrors.html" class="sidebar-item-text sidebar-link">
- <span class="menu-text">RegressionErrors</span></a>
-  </div>
-</li>
-          <li class="sidebar-item">
-  <div class="sidebar-item-container"> 
-  <a href="../tests/model_validation/sklearn/RegressionModelsPerformanceComparison.html" class="sidebar-item-text sidebar-link">
- <span class="menu-text">RegressionModelsPerformanceComparison</span></a>
-  </div>
-</li>
-          <li class="sidebar-item">
-  <div class="sidebar-item-container"> 
-  <a href="../tests/model_validation/sklearn/RegressionR2Square.html" class="sidebar-item-text sidebar-link">
- <span class="menu-text">RegressionR2Square</span></a>
-  </div>
-</li>
-          <li class="sidebar-item">
-  <div class="sidebar-item-container"> 
-  <a href="../tests/model_validation/sklearn/RobustnessDiagnosis.html" class="sidebar-item-text sidebar-link">
- <span class="menu-text">RobustnessDiagnosis</span></a>
-  </div>
-</li>
-          <li class="sidebar-item">
-  <div class="sidebar-item-container"> 
-  <a href="../tests/model_validation/sklearn/ROCCurve.html" class="sidebar-item-text sidebar-link">
- <span class="menu-text">ROCCurve</span></a>
-  </div>
-</li>
-          <li class="sidebar-item">
-  <div class="sidebar-item-container"> 
-  <a href="../tests/model_validation/sklearn/SHAPGlobalImportance.html" class="sidebar-item-text sidebar-link">
- <span class="menu-text">SHAPGlobalImportance</span></a>
-  </div>
-</li>
-          <li class="sidebar-item">
-  <div class="sidebar-item-container"> 
-  <a href="../tests/model_validation/sklearn/SilhouettePlot.html" class="sidebar-item-text sidebar-link">
- <span class="menu-text">SilhouettePlot</span></a>
-  </div>
-</li>
-          <li class="sidebar-item">
-  <div class="sidebar-item-container"> 
-  <a href="../tests/model_validation/sklearn/TrainingTestDegradation.html" class="sidebar-item-text sidebar-link">
- <span class="menu-text">TrainingTestDegradation</span></a>
-  </div>
-</li>
-          <li class="sidebar-item">
-  <div class="sidebar-item-container"> 
-  <a href="../tests/model_validation/sklearn/VMeasure.html" class="sidebar-item-text sidebar-link">
- <span class="menu-text">VMeasure</span></a>
-  </div>
-</li>
-          <li class="sidebar-item">
-  <div class="sidebar-item-container"> 
-  <a href="../tests/model_validation/sklearn/WeakspotsDiagnosis.html" class="sidebar-item-text sidebar-link">
- <span class="menu-text">WeakspotsDiagnosis</span></a>
-  </div>
-</li>
-      </ul>
-  </li>
-          <li class="sidebar-item sidebar-item-section">
-      <div class="sidebar-item-container"> 
-            <a class="sidebar-item-text sidebar-link text-start collapsed" data-bs-toggle="collapse" data-bs-target="#quarto-sidebar-section-8" role="navigation" aria-expanded="false">
- <span class="menu-text">Statsmodels</span></a>
-          <a class="sidebar-item-toggle text-start collapsed" data-bs-toggle="collapse" data-bs-target="#quarto-sidebar-section-8" role="navigation" aria-expanded="false" aria-label="Toggle section">
-            <i class="bi bi-chevron-right ms-2"></i>
-          </a> 
-      </div>
-      <ul id="quarto-sidebar-section-8" class="collapse list-unstyled sidebar-section depth3 ">  
-          <li class="sidebar-item">
-  <div class="sidebar-item-container"> 
-  <a href="../tests/model_validation/statsmodels/ADF.html" class="sidebar-item-text sidebar-link">
- <span class="menu-text">ADF</span></a>
-  </div>
-</li>
-          <li class="sidebar-item">
-  <div class="sidebar-item-container"> 
-  <a href="../tests/model_validation/statsmodels/ADFTest.html" class="sidebar-item-text sidebar-link">
- <span class="menu-text">ADFTest</span></a>
-  </div>
-</li>
-          <li class="sidebar-item">
-  <div class="sidebar-item-container"> 
-  <a href="../tests/model_validation/statsmodels/AutoARIMA.html" class="sidebar-item-text sidebar-link">
- <span class="menu-text">AutoARIMA</span></a>
-  </div>
-</li>
-          <li class="sidebar-item">
-  <div class="sidebar-item-container"> 
-  <a href="../tests/model_validation/statsmodels/BoxPierce.html" class="sidebar-item-text sidebar-link">
- <span class="menu-text">BoxPierce</span></a>
-  </div>
-</li>
-          <li class="sidebar-item">
-  <div class="sidebar-item-container"> 
-  <a href="../tests/model_validation/statsmodels/CumulativePredictionProbabilities.html" class="sidebar-item-text sidebar-link">
- <span class="menu-text">CumulativePredictionProbabilities</span></a>
-  </div>
-</li>
-          <li class="sidebar-item">
-  <div class="sidebar-item-container"> 
-  <a href="../tests/model_validation/statsmodels/DFGLSArch.html" class="sidebar-item-text sidebar-link">
- <span class="menu-text">DFGLSArch</span></a>
-  </div>
-</li>
-          <li class="sidebar-item">
-  <div class="sidebar-item-container"> 
-  <a href="../tests/model_validation/statsmodels/DurbinWatsonTest.html" class="sidebar-item-text sidebar-link">
- <span class="menu-text">DurbinWatsonTest</span></a>
-  </div>
-</li>
-          <li class="sidebar-item">
-  <div class="sidebar-item-container"> 
-  <a href="../tests/model_validation/statsmodels/FeatureImportanceAndSignificance.html" class="sidebar-item-text sidebar-link">
- <span class="menu-text">FeatureImportanceAndSignificance</span></a>
-  </div>
-</li>
-          <li class="sidebar-item">
-  <div class="sidebar-item-container"> 
-  <a href="../tests/model_validation/statsmodels/GINITable.html" class="sidebar-item-text sidebar-link">
- <span class="menu-text">GINITable</span></a>
-  </div>
-</li>
-          <li class="sidebar-item">
-  <div class="sidebar-item-container"> 
-  <a href="../tests/model_validation/statsmodels/JarqueBera.html" class="sidebar-item-text sidebar-link">
- <span class="menu-text">JarqueBera</span></a>
-  </div>
-</li>
-          <li class="sidebar-item">
-  <div class="sidebar-item-container"> 
-  <a href="../tests/model_validation/statsmodels/KolmogorovSmirnov.html" class="sidebar-item-text sidebar-link">
- <span class="menu-text">KolmogorovSmirnov</span></a>
-  </div>
-</li>
-          <li class="sidebar-item">
-  <div class="sidebar-item-container"> 
-  <a href="../tests/model_validation/statsmodels/KPSS.html" class="sidebar-item-text sidebar-link">
- <span class="menu-text">KPSS</span></a>
-  </div>
-</li>
-          <li class="sidebar-item">
-  <div class="sidebar-item-container"> 
-  <a href="../tests/model_validation/statsmodels/Lilliefors.html" class="sidebar-item-text sidebar-link">
- <span class="menu-text">Lilliefors</span></a>
-  </div>
-</li>
-          <li class="sidebar-item">
-  <div class="sidebar-item-container"> 
-  <a href="../tests/model_validation/statsmodels/LJungBox.html" class="sidebar-item-text sidebar-link">
- <span class="menu-text">LJungBox</span></a>
-  </div>
-</li>
-          <li class="sidebar-item">
-  <div class="sidebar-item-container"> 
-  <a href="../tests/model_validation/statsmodels/PDRatingClassPlot.html" class="sidebar-item-text sidebar-link">
- <span class="menu-text">PDRatingClassPlot</span></a>
-  </div>
-</li>
-          <li class="sidebar-item">
-  <div class="sidebar-item-container"> 
-  <a href="../tests/model_validation/statsmodels/PhillipsPerronArch.html" class="sidebar-item-text sidebar-link">
- <span class="menu-text">PhillipsPerronArch</span></a>
-  </div>
-</li>
-          <li class="sidebar-item">
-  <div class="sidebar-item-container"> 
-  <a href="../tests/model_validation/statsmodels/PredictionProbabilitiesHistogram.html" class="sidebar-item-text sidebar-link">
- <span class="menu-text">PredictionProbabilitiesHistogram</span></a>
-  </div>
-</li>
-          <li class="sidebar-item">
-  <div class="sidebar-item-container"> 
-  <a href="../tests/model_validation/statsmodels/RegressionCoeffsPlot.html" class="sidebar-item-text sidebar-link">
- <span class="menu-text">RegressionCoeffsPlot</span></a>
-  </div>
-</li>
-          <li class="sidebar-item">
-  <div class="sidebar-item-container"> 
-  <a href="../tests/model_validation/statsmodels/RegressionFeatureSignificance.html" class="sidebar-item-text sidebar-link">
- <span class="menu-text">RegressionFeatureSignificance</span></a>
-  </div>
-</li>
-          <li class="sidebar-item">
-  <div class="sidebar-item-container"> 
-  <a href="../tests/model_validation/statsmodels/RegressionModelForecastPlot.html" class="sidebar-item-text sidebar-link">
- <span class="menu-text">RegressionModelForecastPlot</span></a>
-  </div>
-</li>
-          <li class="sidebar-item">
-  <div class="sidebar-item-container"> 
-  <a href="../tests/model_validation/statsmodels/RegressionModelForecastPlotLevels.html" class="sidebar-item-text sidebar-link">
- <span class="menu-text">RegressionModelForecastPlotLevels</span></a>
-  </div>
-</li>
-          <li class="sidebar-item">
-  <div class="sidebar-item-container"> 
-  <a href="../tests/model_validation/statsmodels/RegressionModelInsampleComparison.html" class="sidebar-item-text sidebar-link">
- <span class="menu-text">RegressionModelInsampleComparison</span></a>
-  </div>
-</li>
-          <li class="sidebar-item">
-  <div class="sidebar-item-container"> 
-  <a href="../tests/model_validation/statsmodels/RegressionModelOutsampleComparison.html" class="sidebar-item-text sidebar-link">
- <span class="menu-text">RegressionModelOutsampleComparison</span></a>
-  </div>
-</li>
-          <li class="sidebar-item">
-  <div class="sidebar-item-container"> 
-  <a href="../tests/model_validation/statsmodels/RegressionModelsCoeffs.html" class="sidebar-item-text sidebar-link">
- <span class="menu-text">RegressionModelsCoeffs</span></a>
-  </div>
-</li>
-          <li class="sidebar-item">
-  <div class="sidebar-item-container"> 
-  <a href="../tests/model_validation/statsmodels/RegressionModelSensitivityPlot.html" class="sidebar-item-text sidebar-link">
- <span class="menu-text">RegressionModelSensitivityPlot</span></a>
-  </div>
-</li>
-          <li class="sidebar-item">
-  <div class="sidebar-item-container"> 
-  <a href="../tests/model_validation/statsmodels/RegressionModelsPerformance.html" class="sidebar-item-text sidebar-link">
- <span class="menu-text">RegressionModelsPerformance</span></a>
-  </div>
-</li>
-          <li class="sidebar-item">
-  <div class="sidebar-item-container"> 
-  <a href="../tests/model_validation/statsmodels/RegressionModelSummary.html" class="sidebar-item-text sidebar-link">
- <span class="menu-text">RegressionModelSummary</span></a>
-  </div>
-</li>
-          <li class="sidebar-item">
-  <div class="sidebar-item-container"> 
-  <a href="../tests/model_validation/statsmodels/RegressionPermutationFeatureImportance.html" class="sidebar-item-text sidebar-link">
- <span class="menu-text">RegressionPermutationFeatureImportance</span></a>
-  </div>
-</li>
-          <li class="sidebar-item">
-  <div class="sidebar-item-container"> 
-  <a href="../tests/model_validation/statsmodels/ResidualsVisualInspection.html" class="sidebar-item-text sidebar-link">
- <span class="menu-text">ResidualsVisualInspection</span></a>
-  </div>
-</li>
-          <li class="sidebar-item">
-  <div class="sidebar-item-container"> 
-  <a href="../tests/model_validation/statsmodels/RunsTest.html" class="sidebar-item-text sidebar-link">
- <span class="menu-text">RunsTest</span></a>
-  </div>
-</li>
-          <li class="sidebar-item">
-  <div class="sidebar-item-container"> 
-  <a href="../tests/model_validation/statsmodels/ScorecardHistogram.html" class="sidebar-item-text sidebar-link">
- <span class="menu-text">ScorecardHistogram</span></a>
-  </div>
-</li>
-          <li class="sidebar-item">
-  <div class="sidebar-item-container"> 
-  <a href="../tests/model_validation/statsmodels/ShapiroWilk.html" class="sidebar-item-text sidebar-link">
- <span class="menu-text">ShapiroWilk</span></a>
-  </div>
-</li>
-          <li class="sidebar-item">
-  <div class="sidebar-item-container"> 
-  <a href="../tests/model_validation/statsmodels/ZivotAndrewsArch.html" class="sidebar-item-text sidebar-link">
- <span class="menu-text">ZivotAndrewsArch</span></a>
-  </div>
-</li>
-      </ul>
-  </li>
-      </ul>
-  </li>
-          <li class="sidebar-item sidebar-item-section">
-      <div class="sidebar-item-container"> 
-            <a class="sidebar-item-text sidebar-link text-start collapsed" data-bs-toggle="collapse" data-bs-target="#quarto-sidebar-section-9" role="navigation" aria-expanded="false">
- <span class="menu-text">Prompt Validation</span></a>
-          <a class="sidebar-item-toggle text-start collapsed" data-bs-toggle="collapse" data-bs-target="#quarto-sidebar-section-9" role="navigation" aria-expanded="false" aria-label="Toggle section">
-            <i class="bi bi-chevron-right ms-2"></i>
-          </a> 
-      </div>
-      <ul id="quarto-sidebar-section-9" class="collapse list-unstyled sidebar-section depth2 ">  
-          <li class="sidebar-item">
-  <div class="sidebar-item-container"> 
-  <a href="../tests/prompt_validation/Bias.html" class="sidebar-item-text sidebar-link">
- <span class="menu-text">Bias</span></a>
-  </div>
-</li>
-          <li class="sidebar-item">
-  <div class="sidebar-item-container"> 
-  <a href="../tests/prompt_validation/Clarity.html" class="sidebar-item-text sidebar-link">
- <span class="menu-text">Clarity</span></a>
-  </div>
-</li>
-          <li class="sidebar-item">
-  <div class="sidebar-item-container"> 
-  <a href="../tests/prompt_validation/Conciseness.html" class="sidebar-item-text sidebar-link">
- <span class="menu-text">Conciseness</span></a>
-  </div>
-</li>
-          <li class="sidebar-item">
-  <div class="sidebar-item-container"> 
-  <a href="../tests/prompt_validation/Delimitation.html" class="sidebar-item-text sidebar-link">
- <span class="menu-text">Delimitation</span></a>
-  </div>
-</li>
-          <li class="sidebar-item">
-  <div class="sidebar-item-container"> 
-  <a href="../tests/prompt_validation/NegativeInstruction.html" class="sidebar-item-text sidebar-link">
- <span class="menu-text">NegativeInstruction</span></a>
-  </div>
-</li>
-          <li class="sidebar-item">
-  <div class="sidebar-item-container"> 
-  <a href="../tests/prompt_validation/Robustness.html" class="sidebar-item-text sidebar-link">
- <span class="menu-text">Robustness</span></a>
-  </div>
-</li>
-          <li class="sidebar-item">
-  <div class="sidebar-item-container"> 
-  <a href="../tests/prompt_validation/Specificity.html" class="sidebar-item-text sidebar-link">
- <span class="menu-text">Specificity</span></a>
-  </div>
-</li>
-      </ul>
-  </li>
-      </ul>
-  </li>
-        <li class="sidebar-item">
-  <div class="sidebar-item-container"> 
-  <a href="../guide/test-sandbox.html" class="sidebar-item-text sidebar-link">
- <span class="menu-text"> Test sandbox (BETA)</span></a>
-  </div>
-</li>
-        <li class="px-0"><hr class="sidebar-divider hi "></li>
-        <li class="sidebar-item">
- <span class="menu-text">NOTEBOOKS</span>
-  </li>
-        <li class="sidebar-item sidebar-item-section">
-      <div class="sidebar-item-container"> 
-            <a href="../guide/samples-jupyter-notebooks.html" class="sidebar-item-text sidebar-link">
- <span class="menu-text">Code samples</span></a>
-          <a class="sidebar-item-toggle text-start collapsed" data-bs-toggle="collapse" data-bs-target="#" role="navigation" aria-expanded="false" aria-label="Toggle section">
-            <i class="bi bi-chevron-right ms-2"></i>
-          </a> 
-      </div>
-      <ul id="" class="collapse list-unstyled sidebar-section depth1 ">  
-          <li class="sidebar-item sidebar-item-section">
-      <div class="sidebar-item-container"> 
-            <a class="sidebar-item-text sidebar-link text-start collapsed" data-bs-toggle="collapse" data-bs-target="#quarto-sidebar-section-10" role="navigation" aria-expanded="false">
- <span class="menu-text">Credit Risk</span></a>
-          <a class="sidebar-item-toggle text-start collapsed" data-bs-toggle="collapse" data-bs-target="#quarto-sidebar-section-10" role="navigation" aria-expanded="false" aria-label="Toggle section">
-            <i class="bi bi-chevron-right ms-2"></i>
-          </a> 
-      </div>
-      <ul id="quarto-sidebar-section-10" class="collapse list-unstyled sidebar-section depth2 ">  
-          <li class="sidebar-item">
-  <div class="sidebar-item-container"> 
-  <a href="../notebooks/code_samples/credit_risk/application_scorecard_demo.html" class="sidebar-item-text sidebar-link">
- <span class="menu-text">Document an application scorecard model</span></a>
-  </div>
-</li>
-      </ul>
-  </li>
-          <li class="sidebar-item sidebar-item-section">
-      <div class="sidebar-item-container"> 
-            <a class="sidebar-item-text sidebar-link text-start collapsed" data-bs-toggle="collapse" data-bs-target="#quarto-sidebar-section-11" role="navigation" aria-expanded="false">
- <span class="menu-text">Custom Tests</span></a>
-          <a class="sidebar-item-toggle text-start collapsed" data-bs-toggle="collapse" data-bs-target="#quarto-sidebar-section-11" role="navigation" aria-expanded="false" aria-label="Toggle section">
-            <i class="bi bi-chevron-right ms-2"></i>
-          </a> 
-      </div>
-      <ul id="quarto-sidebar-section-11" class="collapse list-unstyled sidebar-section depth2 ">  
-          <li class="sidebar-item">
-  <div class="sidebar-item-container"> 
-  <a href="../notebooks/code_samples/custom_tests/implement_custom_tests.html" class="sidebar-item-text sidebar-link">
- <span class="menu-text">Implement custom tests</span></a>
-  </div>
-</li>
-          <li class="sidebar-item">
-  <div class="sidebar-item-container"> 
-  <a href="../notebooks/code_samples/custom_tests/integrate_external_test_providers.html" class="sidebar-item-text sidebar-link">
- <span class="menu-text">Integrate external test providers</span></a>
-  </div>
-</li>
-      </ul>
-  </li>
-          <li class="sidebar-item sidebar-item-section">
-      <div class="sidebar-item-container"> 
-            <a class="sidebar-item-text sidebar-link text-start collapsed" data-bs-toggle="collapse" data-bs-target="#quarto-sidebar-section-12" role="navigation" aria-expanded="false">
- <span class="menu-text">Customization</span></a>
-          <a class="sidebar-item-toggle text-start collapsed" data-bs-toggle="collapse" data-bs-target="#quarto-sidebar-section-12" role="navigation" aria-expanded="false" aria-label="Toggle section">
-            <i class="bi bi-chevron-right ms-2"></i>
-          </a> 
-      </div>
-      <ul id="quarto-sidebar-section-12" class="collapse list-unstyled sidebar-section depth2 ">  
-          <li class="sidebar-item">
-  <div class="sidebar-item-container"> 
-  <a href="../notebooks/code_samples/customization/customizing_metrics_with_output_templates.html" class="sidebar-item-text sidebar-link">
- <span class="menu-text">Customize metric outputs using output templates</span></a>
-  </div>
-</li>
-      </ul>
-  </li>
-          <li class="sidebar-item sidebar-item-section">
-      <div class="sidebar-item-container"> 
-            <a class="sidebar-item-text sidebar-link text-start collapsed" data-bs-toggle="collapse" data-bs-target="#quarto-sidebar-section-13" role="navigation" aria-expanded="false">
- <span class="menu-text">NLP and LLM</span></a>
-          <a class="sidebar-item-toggle text-start collapsed" data-bs-toggle="collapse" data-bs-target="#quarto-sidebar-section-13" role="navigation" aria-expanded="false" aria-label="Toggle section">
-            <i class="bi bi-chevron-right ms-2"></i>
-          </a> 
-      </div>
-      <ul id="quarto-sidebar-section-13" class="collapse list-unstyled sidebar-section depth2 ">  
-          <li class="sidebar-item">
-  <div class="sidebar-item-container"> 
-  <a href="../notebooks/code_samples/NLP_and_LLM/foundation_models_integration_demo.html" class="sidebar-item-text sidebar-link">
- <span class="menu-text">Sentiment analysis of financial data using a large language model (LLM)</span></a>
-  </div>
-</li>
-          <li class="sidebar-item">
-  <div class="sidebar-item-container"> 
-  <a href="../notebooks/code_samples/NLP_and_LLM/foundation_models_summarization_demo.html" class="sidebar-item-text sidebar-link">
- <span class="menu-text">Summarization of financial data using a large language model (LLM)</span></a>
-  </div>
-</li>
-          <li class="sidebar-item">
-  <div class="sidebar-item-container"> 
-  <a href="../notebooks/code_samples/NLP_and_LLM/hugging_face_integration_demo.html" class="sidebar-item-text sidebar-link">
- <span class="menu-text">Sentiment analysis of financial data using Hugging Face NLP models</span></a>
-  </div>
-</li>
-          <li class="sidebar-item">
-  <div class="sidebar-item-container"> 
-  <a href="../notebooks/code_samples/NLP_and_LLM/hugging_face_summarization_demo.html" class="sidebar-item-text sidebar-link">
- <span class="menu-text">Summarization of financial data using Hugging Face NLP models</span></a>
-  </div>
-</li>
-          <li class="sidebar-item">
-  <div class="sidebar-item-container"> 
-  <a href="../notebooks/code_samples/NLP_and_LLM/llm_summarization_demo.html" class="sidebar-item-text sidebar-link">
- <span class="menu-text">Automate news summarization using LLMs</span></a>
-  </div>
-</li>
-          <li class="sidebar-item">
-  <div class="sidebar-item-container"> 
-  <a href="../notebooks/code_samples/NLP_and_LLM/prompt_validation_demo.html" class="sidebar-item-text sidebar-link">
- <span class="menu-text">Prompt validation for large language models (LLMs)</span></a>
-  </div>
-</li>
-          <li class="sidebar-item">
-  <div class="sidebar-item-container"> 
-  <a href="../notebooks/code_samples/NLP_and_LLM/rag_documentation_demo.html" class="sidebar-item-text sidebar-link">
- <span class="menu-text">RAG Model Documentation Demo</span></a>
-  </div>
-</li>
-      </ul>
-  </li>
-          <li class="sidebar-item sidebar-item-section">
-      <div class="sidebar-item-container"> 
-            <a class="sidebar-item-text sidebar-link text-start collapsed" data-bs-toggle="collapse" data-bs-target="#quarto-sidebar-section-14" role="navigation" aria-expanded="false">
- <span class="menu-text">Regression</span></a>
-          <a class="sidebar-item-toggle text-start collapsed" data-bs-toggle="collapse" data-bs-target="#quarto-sidebar-section-14" role="navigation" aria-expanded="false" aria-label="Toggle section">
-            <i class="bi bi-chevron-right ms-2"></i>
-          </a> 
-      </div>
-      <ul id="quarto-sidebar-section-14" class="collapse list-unstyled sidebar-section depth2 ">  
-          <li class="sidebar-item">
-  <div class="sidebar-item-container"> 
-  <a href="../notebooks/code_samples/regression/quickstart_regression_full_suite.html" class="sidebar-item-text sidebar-link">
- <span class="menu-text">Document a California Housing Price Prediction regression model</span></a>
-  </div>
-</li>
-      </ul>
-  </li>
-          <li class="sidebar-item sidebar-item-section">
-      <div class="sidebar-item-container"> 
-            <a class="sidebar-item-text sidebar-link text-start collapsed" data-bs-toggle="collapse" data-bs-target="#quarto-sidebar-section-15" role="navigation" aria-expanded="false">
- <span class="menu-text">Time Series</span></a>
-          <a class="sidebar-item-toggle text-start collapsed" data-bs-toggle="collapse" data-bs-target="#quarto-sidebar-section-15" role="navigation" aria-expanded="false" aria-label="Toggle section">
-            <i class="bi bi-chevron-right ms-2"></i>
-          </a> 
-      </div>
-      <ul id="quarto-sidebar-section-15" class="collapse list-unstyled sidebar-section depth2 ">  
-          <li class="sidebar-item">
-  <div class="sidebar-item-container"> 
-  <a href="../notebooks/code_samples/time_series/tutorial_time_series_forecasting.html" class="sidebar-item-text sidebar-link">
- <span class="menu-text">Document a time series forecasting model</span></a>
-  </div>
-</li>
-      </ul>
-  </li>
-      </ul>
-  </li>
-        <li class="px-0"><hr class="sidebar-divider hi "></li>
-        <li class="sidebar-item">
- <span class="menu-text">REFERENCE</span>
-  </li>
-        <li class="sidebar-item">
-  <div class="sidebar-item-container"> 
-  <a href="../validmind/validmind.html" class="sidebar-item-text sidebar-link" target="&quot;_blank&quot;">
- <span class="menu-text">ValidMind Developer Framework </span></a>
-  </div>
-</li>
-    </ul>
-    </div>
-</nav>
-<div id="quarto-sidebar-glass" class="quarto-sidebar-collapse-item" data-bs-toggle="collapse" data-bs-target=".quarto-sidebar-collapse-item"></div>
-=======
->>>>>>> d9d5eb48
 <!-- margin-sidebar -->
     <div id="quarto-margin-sidebar" class="sidebar margin-sidebar zindex-bottom">
         
@@ -1660,15 +225,6 @@
 <div class="quarto-title-meta">
 
     
-<<<<<<< HEAD
-    <div>
-    <div class="quarto-title-meta-heading">Published</div>
-    <div class="quarto-title-meta-contents">
-      <p class="date">May 24, 2024</p>
-    </div>
-  </div>
-=======
->>>>>>> d9d5eb48
   
     
   </div>
@@ -1700,206 +256,8 @@
 </div>
 </div>
 <div class="callout-body-container callout-body">
-<<<<<<< HEAD
-<!--- These concepts are introduced in the "Get started" section. They are repeated the guides and get started with the dev framework sections in a collapsed format in case a reader missed them earlier. --->
-<!-- IF A KEY CONCEPT NEEDS TO BE ADDED:
-
-1. Create a new file under the `about/glossary/key_concepts` folder with the following structure `_concept.qmd` (the `_` is mandatory for Quarto to retrieve the file as a single-source embed: https://quarto.org/docs/authoring/includes.html)
-2. Include it below with the structure `{{< include ../about/glossary/key_concepts/_concept.qmd >}}`
-3. In the `about/glossary` folder, locate the correct section file it belongs to (e.g. `_ai.qmd`) and embed it there as well in ABC order with the structure `{{< include key_concepts/_concept.qmd >}}` 
-
-These instructions update the key concept on anywhere the key concepts are reference as well as within the glossary.
-
--->
-<dl>
-<dt>model documentation</dt>
-<dd>
-A structured and detailed record pertaining to a model, encompassing key components such as its underlying assumptions, methodologies, data sources, inputs, performance metrics, evaluations, limitations, and intended uses.
-</dd>
-</dl>
-<p>Within the realm of model risk management, this documentation serves to ensure transparency, adherence to regulatory requirements, and a clear understanding of potential risks associated with the model’s application.</p>
-<dl>
-<dt>validation report</dt>
-<dd>
-A formal document produced after a model validation process, outlining the findings, assessments, and recommendations related to a specific model’s performance, appropriateness, and limitations. Provides a comprehensive review of the model’s conceptual framework, data sources and integrity, calibration methods, and performance outcomes.
-</dd>
-</dl>
-<p>Within model risk management, the validation report is crucial for ensuring transparency, demonstrating regulatory compliance, and offering actionable insights for model refinement or adjustments.</p>
-<dl>
-<dt>template, documentation template</dt>
-<dd>
-Functions as a test suite and lays out the structure of model documentation, segmented into various sections and sub-sections. Documentation templates define the structure of your model documentation, specifying the tests that should be run, and how the results should be displayed.
-</dd>
-</dl>
-<p>ValidMind templates come with pre-defined sections, similar to test placeholders, including boilerplates and spaces designated for documentation and test results. When rendered, produces a document that model developers can use for model validation.</p>
-<dl>
-<dt>test</dt>
-<dd>
-A function contained in the developer framework, designed to run a specific quantitative test on the dataset or model. Test results are sent to the ValidMind platform to generate the model documentation according to the template that is associated with the documentation.
-</dd>
-</dl>
-<p>Tests are the building blocks of ValidMind, used to evaluate and document models and datasets, and can be run individually or as part of a suite defined by your model documentation template.</p>
-<dl>
-<dt>metrics, custom metrics</dt>
-<dd>
-Metrics are a subset of tests that do not have thresholds. Custom metrics are functions that you define to evaluate your model or dataset. These functions can be registered with ValidMind to be used in the platform.
-</dd>
-</dl>
-<p>In the context of ValidMind’s Jupyter notebooks, metrics and tests can be thought of as interchangeable concepts.</p>
-<dl>
-<dt>inputs</dt>
-<dd>
-Objects to be evaluated and documented in the developer framework. They can be any of the following:
-</dd>
-</dl>
-<ul>
-<li><strong>model</strong>: A single model that has been initialized in ValidMind with <code>vm.init_model()</code>. See the <a href="https://docs.validmind.ai/validmind/validmind.html#init_model">Model Documentation</a> or the for more information.</li>
-<li><strong>dataset</strong>: Single dataset that has been initialized in ValidMind with <code>vm.init_dataset()</code>. See the <a href="https://docs.validmind.ai/validmind/validmind.html#init_dataset">Dataset Documentation</a> for more information.</li>
-<li><strong>models</strong>: A list of ValidMind models - usually this is used when you want to compare multiple models in your custom metric.</li>
-<li><strong>datasets</strong>: A list of ValidMind datasets - usually this is used when you want to compare multiple datasets in your custom metric. See this <a href="https://docs.validmind.ai/notebooks/how_to/run_tests_that_require_multiple_datasets.html">example</a> for more information.</li>
-</ul>
-<dl>
-<dt>parameters</dt>
-<dd>
-Additional arguments that can be passed when running a ValidMind test, used to pass additional information to a metric, customize its behavior, or provide additional context.
-</dd>
-<dt>outputs</dt>
-<dd>
-Custom metrics can return elements like tables or plots. Tables may be a list of dictionaries (each representing a row) or a <a href="https://pandas.pydata.org/docs/reference/api/pandas.DataFrame.html">pandas DataFrame</a>. Plots may be <a href="https://matplotlib.org/">matplotlib</a> or <a href="https://plotly.com/">plotly</a> figures.
-</dd>
-<dt>test suite</dt>
-<dd>
-A collection of tests which are run together to generate model documentation end-to-end for specific use cases.
-</dd>
-</dl>
-<p>For example, the <a href="../../validmind/validmind/test_suites/classifier.html#ClassifierFullSuite"><code>classifier_full_suite</code></a> test suite runs tests from the <a href="../../validmind/validmind/test_suites/tabular_datasets.html"><code>tabular_dataset</code></a> and <a href="../../validmind/validmind/test_suites/classifier.html"><code>classifier</code></a> test suites to fully document the data and model sections for binary classification model use cases.</p>
-</div>
-</div>
-</div>
-<section id="getting-started" class="level2">
-<h2 class="anchored" data-anchor-id="getting-started">Getting started</h2>
-<p>Start by running a pre-made test, then modify it, and finally create your own test:</p>
-<div id="listing-tests-beginner" class="quarto-listing quarto-listing-container-grid">
-<div class="list grid quarto-listing-cols-3">
-<div class="g-col-1" data-index="0" data-listing-file-modified-sort="1716596014917" data-listing-reading-time-sort="10" data-listing-word-count-sort="1824">
-<a href="../notebooks/how_to/run_tests/1_run_dataset_based_tests.html" class="quarto-grid-link">
-<div class="quarto-grid-item card h-100 card-left">
-<div class="card-body post-contents">
-<h5 class="no-anchor card-title listing-title">
-Run dataset based tests
-</h5>
-<div class="card-text listing-description">
-Use the Validmind Developer Framework’s <code>run_test</code> function to run built-in or custom tests that take any dataset or model as input. These tests generate outputs in the form of text, tables, and images that get populated in model documentation.
-</div>
-</div>
-</div>
-</a>
-</div>
-<div class="g-col-1" data-index="1" data-listing-file-modified-sort="1716596014914" data-listing-reading-time-sort="15" data-listing-word-count-sort="2811">
-<a href="../notebooks/code_samples/custom_tests/implement_custom_tests.html" class="quarto-grid-link">
-<div class="quarto-grid-item card h-100 card-left">
-<div class="card-body post-contents">
-<h5 class="no-anchor card-title listing-title">
-Implement custom tests
-</h5>
-<div class="card-text listing-description">
-Custom tests or metrics extend the functionality of ValidMind, allowing you to document any model or use case with added flexibility.
-</div>
-</div>
-</div>
-</a>
-</div>
-</div>
-<div class="listing-no-matching d-none">
-No matching items
-</div>
-</div>
-</section>
-<section id="explore-tests-and-test-suites" class="level2">
-<h2 class="anchored" data-anchor-id="explore-tests-and-test-suites">Explore tests and test suites</h2>
-<p>Next, find available tests and test suites using the developer framework or the interactive test sandbox:</p>
-<div id="listing-tests-explore" class="quarto-listing quarto-listing-container-grid">
-<div class="list grid quarto-listing-cols-3">
-<div class="g-col-1" data-index="0" data-listing-file-modified-sort="1716424681804" data-listing-reading-time-sort="4" data-listing-word-count-sort="741">
-<a href="../notebooks/how_to/explore_tests.html" class="quarto-grid-link">
-<div class="quarto-grid-item card h-100 card-left">
-<div class="card-body post-contents">
-<h5 class="no-anchor card-title listing-title">
-Explore tests
-</h5>
-<div class="card-text listing-description">
-View and learn more about the tests available in the ValidMind Developer Framework, including code examples and usage of key functions.
-</div>
-</div>
-</div>
-</a>
-</div>
-<div class="g-col-1" data-index="1" data-listing-file-modified-sort="1716596014916" data-listing-reading-time-sort="5" data-listing-word-count-sort="990">
-<a href="../notebooks/how_to/explore_test_suites.html" class="quarto-grid-link">
-<div class="quarto-grid-item card h-100 card-left">
-<div class="card-body post-contents">
-<h5 class="no-anchor card-title listing-title">
-Explore test suites
-</h5>
-<div class="card-text listing-description">
-Explore the the test suites and tests that are available in the ValidMind Developer Framework, and retrieve detailed information for each.
-</div>
-</div>
-</div>
-</a>
-</div>
-<div class="g-col-1" data-index="2" data-listing-date-sort="1716596014000" data-listing-file-modified-sort="1716596014897" data-listing-date-modified-sort="NaN" data-listing-reading-time-sort="1" data-listing-word-count-sort="48">
-<a href="../guide/test-sandbox.html" class="quarto-grid-link">
-<div class="quarto-grid-item card h-100 card-left">
-<div class="card-body post-contents">
-<h5 class="no-anchor card-title listing-title">
-<i class="fa-solid fa-toolbox" aria-label="toolbox"></i> Test sandbox (BETA)
-</h5>
-<div class="card-text listing-description">
-Explore our interactive sandbox to see what tests are available in the ValidMind Developer Framework and how you can use them in your own code.
-</div>
-</div>
-</div>
-</a>
-</div>
-</div>
-<div class="listing-no-matching d-none">
-No matching items
-</div>
-</div>
-</section>
-<section id="intermediate" class="level2">
-<h2 class="anchored" data-anchor-id="intermediate">Intermediate</h2>
-<p>Building on previous sections, add your own test provider, set up datasets, run tests on individual sections in your model documentation, and more:</p>
-<div id="listing-tests-intermediate" class="quarto-listing quarto-listing-container-grid">
-<div class="list grid quarto-listing-cols-3">
-<div class="g-col-1" data-index="0" data-listing-file-modified-sort="1716596014914" data-listing-reading-time-sort="13" data-listing-word-count-sort="2560">
-<a href="../notebooks/code_samples/custom_tests/integrate_external_test_providers.html" class="quarto-grid-link">
-<div class="quarto-grid-item card h-100 card-left">
-<div class="card-body post-contents">
-<h5 class="no-anchor card-title listing-title">
-Integrate external test providers
-</h5>
-<div class="card-text listing-description">
-Register a custom test provider with the Validmind Developer Framework to run your own tests.
-</div>
-</div>
-</div>
-</a>
-</div>
-<div class="g-col-1" data-index="1" data-listing-file-modified-sort="1716596014915" data-listing-reading-time-sort="7" data-listing-word-count-sort="1328">
-<a href="../notebooks/how_to/configure_dataset_features.html" class="quarto-grid-link">
-<div class="quarto-grid-item card h-100 card-left">
-<div class="card-body post-contents">
-<h5 class="no-anchor card-title listing-title">
-Configure dataset features
-</h5>
-<div class="card-text listing-description">
-When initializing a ValidMind dataset object, you can pass in a list of features to use instead of utilizing all dataset columns when running tests.
-=======
 <p><a href="../developer/model-testing/testing-overview.html">Run tests and test suites <i class="fa-solid fa-hand-point-right" aria-label="hand-point-right"></i></a></p>
 </div>
->>>>>>> d9d5eb48
 </div>
 <p>Need help? Find all the information you need to use our platform for model risk management (AI model risk).</p>
 <div class="sidebar-search">
@@ -1907,152 +265,7 @@
 
 </div>
 </div>
-<<<<<<< HEAD
-</a>
-</div>
-<div class="g-col-1" data-index="2" data-listing-file-modified-sort="1716596014917" data-listing-reading-time-sort="8" data-listing-word-count-sort="1452">
-<a href="../notebooks/how_to/run_documentation_sections.html" class="quarto-grid-link">
-<div class="quarto-grid-item card h-100 card-left">
-<div class="card-body post-contents">
-<h5 class="no-anchor card-title listing-title">
-Run individual documentation sections
-</h5>
-<div class="card-text listing-description">
-For targeted testing, you can run tests on individual sections or specific groups of sections in your model documentation.
-</div>
-</div>
-</div>
-</a>
-</div>
-<div class="g-col-1" data-index="3" data-listing-file-modified-sort="1716596014917" data-listing-reading-time-sort="9" data-listing-word-count-sort="1761">
-<a href="../notebooks/how_to/run_documentation_tests_with_config.html" class="quarto-grid-link">
-<div class="quarto-grid-item card h-100 card-left">
-<div class="card-body post-contents">
-<h5 class="no-anchor card-title listing-title">
-Run documentation tests with custom configurations
-</h5>
-<div class="card-text listing-description">
-When running documentation tests, you can configure inputs and parameters for individual tests by passing a config as a parameter.
-</div>
-</div>
-</div>
-</a>
-</div>
-<div class="g-col-1" data-index="4" data-listing-file-modified-sort="1716596014917" data-listing-reading-time-sort="8" data-listing-word-count-sort="1584">
-<a href="../notebooks/how_to/run_tests_that_require_multiple_datasets.html" class="quarto-grid-link">
-<div class="quarto-grid-item card h-100 card-left">
-<div class="card-body post-contents">
-<h5 class="no-anchor card-title listing-title">
-Run tests with multiple datasets
-</h5>
-<div class="card-text listing-description">
-To support running tests that require more than one dataset, ValidMind provides a mechanim that allows you to pass multiple datasets as inputs.
-</div>
-</div>
-</div>
-</a>
-</div>
-<div class="g-col-1" data-index="5" data-listing-file-modified-sort="1716596014918" data-listing-reading-time-sort="15" data-listing-word-count-sort="2824">
-<a href="../notebooks/how_to/run_unit_metrics.html" class="quarto-grid-link">
-<div class="quarto-grid-item card h-100 card-left">
-<div class="card-body post-contents">
-<h5 class="no-anchor card-title listing-title">
-Run unit metrics
-</h5>
-<div class="card-text listing-description">
-To turn complex evidence into actionable insights, you can run a unit metric as a single-value measure to quantify and monitor risks throughout a model’s lifecycle.
-</div>
-</div>
-</div>
-</a>
-</div>
-</div>
-<div class="listing-no-matching d-none">
-No matching items
-</div>
-</div>
-</section>
-<section id="advanced" class="level2">
-<h2 class="anchored" data-anchor-id="advanced">Advanced</h2>
-<p>Need more? Try some of the advanced features provided by the developer framework:</p>
-<div id="listing-tests-advanced" class="quarto-listing quarto-listing-container-grid">
-<div class="list grid quarto-listing-cols-3">
-<div class="g-col-1" data-index="0" data-listing-file-modified-sort="1716596014915" data-listing-reading-time-sort="10" data-listing-word-count-sort="1871">
-<a href="../notebooks/how_to/document_multiple_results_for_the_same_test.html" class="quarto-grid-link">
-<div class="quarto-grid-item card h-100 card-left">
-<div class="card-body post-contents">
-<h5 class="no-anchor card-title listing-title">
-Document multiple results for the same test
-</h5>
-<div class="card-text listing-description">
-Documentation templates facilitate the presentation of multiple unique metric results for a single metric.
-</div>
-</div>
-</div>
-</a>
-</div>
-<div class="g-col-1" data-index="1" data-listing-file-modified-sort="1716596014916" data-listing-reading-time-sort="10" data-listing-word-count-sort="1928">
-<a href="../notebooks/how_to/load_datasets_predictions.html" class="quarto-grid-link">
-<div class="quarto-grid-item card h-100 card-left">
-<div class="card-body post-contents">
-<h5 class="no-anchor card-title listing-title">
-Load dataset predictions
-</h5>
-<div class="card-text listing-description">
-To enable tests to make use of predictions, you can load predictions in ValidMind dataset objects in multiple different ways.
-</div>
-</div>
-</div>
-</a>
-</div>
-</div>
-<div class="listing-no-matching d-none">
-No matching items
-</div>
-</div>
-</section>
-<section id="when-do-i-use-tests-and-test-suites" class="level2">
-<h2 class="anchored" data-anchor-id="when-do-i-use-tests-and-test-suites">When do I use tests and test suites?</h2>
-<p>While you have the flexibility to decide when to use which ValidMind tests, we have identified a few typical scenarios with their own characteristics and needs:</p>
-<div class="grid">
-<section id="dataset-testing" class="level3 g-col-4">
-<h3 class="anchored" data-anchor-id="dataset-testing">Dataset testing</h3>
-<p>To document and validate your dataset:</p>
-<ul>
-<li>For generic tabular datasets: use the <a href="../validmind/validmind/test_suites/tabular_datasets.html"><code>tabular_dataset</code></a> test suite.</li>
-<li>For time-series datasets: use the <a href="../validmind/validmind/test_suites/time_series.html#TimeSeriesDataset"><code>time_series_dataset</code></a> test suite.</li>
-</ul>
-</section>
-<section id="model-testing" class="level3 g-col-4">
-<h3 class="anchored" data-anchor-id="model-testing">Model testing</h3>
-<p>To document and validate your model:</p>
-<ul>
-<li>For binary classification models: use the <a href="../validmind/validmind/test_suites/classifier.html"><code>classifier</code></a> test suite.</li>
-<li>For time series models: use the <a href="../validmind/validmind/test_suites/time_series.html"><code>timeseries</code></a> test suite.</li>
-</ul>
-</section>
-<section id="end-to-end-testing" class="level3 g-col-4">
-<h3 class="anchored" data-anchor-id="end-to-end-testing">End-to-end testing</h3>
-<p>To document a binary classification model and the relevant dataset end-to-end:</p>
-<p>Use the <a href="../validmind/validmind/test_suites/classifier.html#ClassifierFullSuite"><code>classifier_full_suite</code></a> test suite.</p>
-</section>
-</div>
-</section>
-<section id="can-i-use-my-own-tests" class="level2">
-<h2 class="anchored" data-anchor-id="can-i-use-my-own-tests">Can I use my own tests?</h2>
-<p>Absolutely! ValidMind supports custom tests that you develop yourself or that are provided by third-party test libraries, also referred to as <em>test providers</em>. We provide instructions with code examples that you can adapt:</p>
-<ul>
-<li><a href="../notebooks/code_samples/custom_tests/implement_custom_tests.html">Implement Custom Metrics and Threshold Tests</a></li>
-<li><a href="../notebooks/code_samples/custom_tests/integrate_external_test_providers.html">Integrate an External Test Provider</a></li>
-</ul>
-</section>
-<section id="reference" class="level2">
-<h2 class="anchored" data-anchor-id="reference">Reference</h2>
-<p><a href="../validmind/validmind.html" target="_blank">ValidMind Developer Framework Reference</a> <i class="fa-solid fa-external-link" aria-label="external-link"></i></p>
-
-=======
 <p><a class="btn btn-secondary" role="button" style="padding: 12px;color: #DE257E;background: transparent;border-radius: 4px;margin-top: 40px;font-family: 'Inter';font-style: normal;font-weight: 700;font-size: 14px;line-height: 100%;margin-right: 8px;border: 1px solid #DE257E;border-left-color: #DE257E;" href="../faq/faq.html">Frequently Asked Questions</a><a class="btn btn-primary" role="button" style="padding: 12px;color: var(--bs-white);background: #DE257E;border-radius: 4px;margin-top: 40px;margin-left:10px;font-family: 'Inter';font-style: normal;font-weight: 700;font-size: 14px;line-height: 100%;border: 1px solid var(--bs-pink);" href="../get-started/developer/try-with-jupyterhub.html">QuickStart</a></p>
->>>>>>> d9d5eb48
 
 
 
