<!DOCTYPE html>
<html xmlns="http://www.w3.org/1999/xhtml" lang="en" xml:lang="en"><head>

<meta charset="utf-8">
<meta name="generator" content="quarto-1.2.335">

<meta name="viewport" content="width=device-width, initial-scale=1.0, user-scalable=yes">

<meta name="keywords" content="Features, model risk management, ValidMind">

<title>../ValidMind - Features</title>
<style>
code{white-space: pre-wrap;}
span.smallcaps{font-variant: small-caps;}
div.columns{display: flex; gap: min(4vw, 1.5em);}
div.column{flex: auto; overflow-x: auto;}
div.hanging-indent{margin-left: 1.5em; text-indent: -1.5em;}
ul.task-list{list-style: none;}
ul.task-list li input[type="checkbox"] {
  width: 0.8em;
  margin: 0 0.8em 0.2em -1.6em;
  vertical-align: middle;
}
</style>


<script src="../site_libs/quarto-nav/quarto-nav.js"></script>
<script src="../site_libs/clipboard/clipboard.min.js"></script>
<script src="../site_libs/quarto-search/autocomplete.umd.js"></script>
<script src="../site_libs/quarto-search/fuse.min.js"></script>
<script src="../site_libs/quarto-search/quarto-search.js"></script>
<meta name="quarto:offset" content="../">
<link href="../validmind.png" rel="icon" type="image/png">
<script src="../site_libs/quarto-html/quarto.js"></script>
<script src="../site_libs/quarto-html/popper.min.js"></script>
<script src="../site_libs/quarto-html/tippy.umd.min.js"></script>
<script src="../site_libs/quarto-html/anchor.min.js"></script>
<link href="../site_libs/quarto-html/tippy.css" rel="stylesheet">
<link href="../site_libs/quarto-html/quarto-syntax-highlighting.css" rel="stylesheet" id="quarto-text-highlighting-styles">
<script src="../site_libs/bootstrap/bootstrap.min.js"></script>
<link href="../site_libs/bootstrap/bootstrap-icons.css" rel="stylesheet">
<link href="../site_libs/bootstrap/bootstrap.min.css" rel="stylesheet" id="quarto-bootstrap" data-mode="light">
<script id="quarto-search-options" type="application/json">{
  "location": "navbar",
  "copy-button": false,
  "collapse-after": 3,
  "panel-placement": "end",
  "type": "overlay",
  "limit": 20,
  "language": {
    "search-no-results-text": "No results",
    "search-matching-documents-text": "matching documents",
    "search-copy-link-title": "Copy link to search",
    "search-hide-matches-text": "Hide additional matches",
    "search-more-match-text": "more match in this document",
    "search-more-matches-text": "more matches in this document",
    "search-clear-button-title": "Clear",
    "search-detached-cancel-button-title": "Cancel",
    "search-submit-button-title": "Submit"
  }
}</script>


<link rel="stylesheet" href="../styles.css">
</head>

<body class="nav-sidebar docked nav-fixed">

<div id="quarto-search-results"></div>
  <header id="quarto-header" class="headroom fixed-top">
    <nav class="navbar navbar-expand-lg navbar-dark ">
      <div class="navbar-container container-fluid">
      <div class="navbar-brand-container">
    <a href="../index.html" class="navbar-brand navbar-brand-logo">
    <img src="../guide/ValidMind-logo-color.svg" alt="" class="navbar-logo">
    </a>
  </div>
          <button class="navbar-toggler" type="button" data-bs-toggle="collapse" data-bs-target="#navbarCollapse" aria-controls="navbarCollapse" aria-expanded="false" aria-label="Toggle navigation" onclick="if (window.quartoToggleHeadroom) { window.quartoToggleHeadroom(); }">
  <span class="navbar-toggler-icon"></span>
</button>
          <div class="collapse navbar-collapse" id="navbarCollapse">
            <ul class="navbar-nav navbar-nav-scroll me-auto">
  <li class="nav-item">
    <a class="nav-link active" href="../guide/overview.html" aria-current="page">
 <span class="menu-text">Get Started</span></a>
  </li>  
  <li class="nav-item">
    <a class="nav-link" href="../guide/guide.html">
 <span class="menu-text">Guides</span></a>
  </li>  
  <li class="nav-item">
    <a class="nav-link" href="../guide/developers.html">
 <span class="menu-text">Developers</span></a>
  </li>  
  <li class="nav-item">
    <a class="nav-link" href="../guide/faq.html">
 <span class="menu-text">FAQ</span></a>
  </li>  
  <li class="nav-item">
    <a class="nav-link" href="../guide/support.html">
 <span class="menu-text">Support</span></a>
  </li>  
</ul>
              <div id="quarto-search" class="" title="Search"></div>
          </div> <!-- /navcollapse -->
      </div> <!-- /container-fluid -->
    </nav>
  <nav class="quarto-secondary-nav" data-bs-toggle="collapse" data-bs-target="#quarto-sidebar" aria-controls="quarto-sidebar" aria-expanded="false" aria-label="Toggle sidebar navigation" onclick="if (window.quartoToggleHeadroom) { window.quartoToggleHeadroom(); }">
    <div class="container-fluid d-flex justify-content-between">
      <h1 class="quarto-secondary-nav-title">Features</h1>
      <button type="button" class="quarto-btn-toggle btn" aria-label="Show secondary navigation">
        <i class="bi bi-chevron-right"></i>
      </button>
    </div>
  </nav>
</header>
<!-- content -->
<div id="quarto-content" class="quarto-container page-columns page-rows-contents page-layout-article page-navbar">
<!-- sidebar -->
  <nav id="quarto-sidebar" class="sidebar collapse sidebar-navigation docked overflow-auto">
    <div class="sidebar-menu-container"> 
    <ul class="list-unstyled mt-1">
        <li class="sidebar-item">
  <div class="sidebar-item-container"> 
  <a href="../guide/get-started.html" class="sidebar-item-text sidebar-link">Get started</a>
  </div>
</li>
        <li class="px-0"><hr class="sidebar-divider hi "></li>
        <li class="sidebar-item sidebar-item-section">
      <div class="sidebar-item-container"> 
            <a href="../guide/quickstart.html" class="sidebar-item-text sidebar-link">Quickstart — 15 mins</a>
          <a class="sidebar-item-toggle text-start" data-bs-toggle="collapse" data-bs-target="#" aria-expanded="true">
            <i class="bi bi-chevron-right ms-2"></i>
          </a> 
      </div>
      <ul id="" class="collapse list-unstyled sidebar-section depth1 show">  
          <li class="sidebar-item">
  <div class="sidebar-item-container"> 
  <a href="../guide/before-you-begin.html" class="sidebar-item-text sidebar-link">Before you begin</a>
  </div>
</li>
<<<<<<< HEAD
          <li class="sidebar-item">
  <div class="sidebar-item-container"> 
  <a href="../guide/cloud-platforms.html" class="sidebar-item-text sidebar-link">Cloud platforms</a>
  </div>
</li>
=======
          <li class="sidebar-item sidebar-item-section">
      <div class="sidebar-item-container"> 
            <a href="../guide/try-developer-framework.html" class="sidebar-item-text sidebar-link">Try out the ValidMind developer framework</a>
          <a class="sidebar-item-toggle text-start collapsed" data-bs-toggle="collapse" data-bs-target="#" aria-expanded="false">
            <i class="bi bi-chevron-right ms-2"></i>
          </a> 
      </div>
      <ul id="" class="collapse list-unstyled sidebar-section depth2 ">  
>>>>>>> ffaec18b
          <li class="sidebar-item">
  <div class="sidebar-item-container"> 
  <a href="../notebooks/intro.html" class="sidebar-item-text sidebar-link">ValidMind Python Library Introduction</a>
  </div>
</li>
          <li class="sidebar-item">
  <div class="sidebar-item-container"> 
  <a href="../notebooks/intro-r.html" class="sidebar-item-text sidebar-link">ValidMind Python Library Introduction (for R users)</a>
  </div>
</li>
      </ul>
  </li>
          <li class="sidebar-item">
  <div class="sidebar-item-container"> 
  <a href="../guide/explore-validmind-ui.html" class="sidebar-item-text sidebar-link">Explore the ValidMind UI</a>
  </div>
</li>
          <li class="sidebar-item">
  <div class="sidebar-item-container"> 
  <a href="../guide/next-steps.html" class="sidebar-item-text sidebar-link">Next steps</a>
  </div>
</li>
          <li class="px-0"><hr class="sidebar-divider hi "></li>
      </ul>
  </li>
        <li class="sidebar-item sidebar-item-section">
      <div class="sidebar-item-container"> 
<<<<<<< HEAD
            <a href="../guide/quickstart.html" class="sidebar-item-text sidebar-link">Quickstart — 15 mins</a>
=======
            <a href="../guide/overview.html" class="sidebar-item-text sidebar-link">ValidMind overview</a>
>>>>>>> ffaec18b
          <a class="sidebar-item-toggle text-start" data-bs-toggle="collapse" data-bs-target="#" aria-expanded="true">
            <i class="bi bi-chevron-right ms-2"></i>
          </a> 
      </div>
      <ul id="" class="collapse list-unstyled sidebar-section depth1 show">  
          <li class="sidebar-item">
  <div class="sidebar-item-container"> 
<<<<<<< HEAD
  <a href="../guide/before-you-begin.html" class="sidebar-item-text sidebar-link">Before you begin</a>
  </div>
</li>
          <li class="sidebar-item sidebar-item-section">
      <div class="sidebar-item-container"> 
            <a href="../guide/try-developer-framework.html" class="sidebar-item-text sidebar-link">Try out the ValidMind developer framework</a>
          <a class="sidebar-item-toggle text-start collapsed" data-bs-toggle="collapse" data-bs-target="#" aria-expanded="false">
            <i class="bi bi-chevron-right ms-2"></i>
          </a> 
      </div>
      <ul id="" class="collapse list-unstyled sidebar-section depth2 ">  
          <li class="sidebar-item">
  <div class="sidebar-item-container"> 
  <a href="../notebooks/intro.html" class="sidebar-item-text sidebar-link">ValidMind Python Library Introduction</a>
=======
  <a href="../guide/architecture.html" class="sidebar-item-text sidebar-link">Architecture</a>
>>>>>>> ffaec18b
  </div>
</li>
          <li class="sidebar-item">
  <div class="sidebar-item-container"> 
  <a href="../guide/cloud-platforms.html" class="sidebar-item-text sidebar-link">Cloud platforms</a>
  </div>
</li>
      </ul>
  </li>
          <li class="sidebar-item">
  <div class="sidebar-item-container"> 
<<<<<<< HEAD
  <a href="../guide/explore-validmind-ui.html" class="sidebar-item-text sidebar-link">Explore the ValidMind UI</a>
=======
  <a href="../guide/editions.html" class="sidebar-item-text sidebar-link">Editions</a>
>>>>>>> ffaec18b
  </div>
</li>
          <li class="sidebar-item">
  <div class="sidebar-item-container"> 
<<<<<<< HEAD
  <a href="../guide/next-steps.html" class="sidebar-item-text sidebar-link">Next steps</a>
=======
  <a href="../guide/features.html" class="sidebar-item-text sidebar-link active">Features</a>
>>>>>>> ffaec18b
  </div>
</li>
          <li class="sidebar-item">
  <div class="sidebar-item-container"> 
  <a href="../guide/release-pilot.html" class="sidebar-item-text sidebar-link">Releases</a>
  </div>
</li>
      </ul>
  </li>
    </ul>
    </div>
</nav>
<!-- margin-sidebar -->
    <div id="quarto-margin-sidebar" class="sidebar margin-sidebar">
        
    </div>
<!-- main -->
<main class="content" id="quarto-document-content">

<header id="title-block-header" class="quarto-title-block default">
<div class="quarto-title">
<h1 class="title d-none d-lg-block">Features</h1>
</div>



<div class="quarto-title-meta">

    
  
    
  </div>
  

</header>

<p>The platform is designed to allow customers to configure it directly using a user-friendly UI. Functionality includes user and role-based administration, documentation template configuration, workflow configuration, test-kit customization, and more.</p>

<!--- 
[Table view or other summary view of what each edition offers]
Example to borrow from: https://docs.snowflake.com/en/user-guide/intro-editions#security-governance-data-protection
--->



</main> <!-- /main -->
<script id="quarto-html-after-body" type="application/javascript">
window.document.addEventListener("DOMContentLoaded", function (event) {
  const toggleBodyColorMode = (bsSheetEl) => {
    const mode = bsSheetEl.getAttribute("data-mode");
    const bodyEl = window.document.querySelector("body");
    if (mode === "dark") {
      bodyEl.classList.add("quarto-dark");
      bodyEl.classList.remove("quarto-light");
    } else {
      bodyEl.classList.add("quarto-light");
      bodyEl.classList.remove("quarto-dark");
    }
  }
  const toggleBodyColorPrimary = () => {
    const bsSheetEl = window.document.querySelector("link#quarto-bootstrap");
    if (bsSheetEl) {
      toggleBodyColorMode(bsSheetEl);
    }
  }
  toggleBodyColorPrimary();  
  const icon = "";
  const anchorJS = new window.AnchorJS();
  anchorJS.options = {
    placement: 'right',
    icon: icon
  };
  anchorJS.add('.anchored');
  const clipboard = new window.ClipboardJS('.code-copy-button', {
    target: function(trigger) {
      return trigger.previousElementSibling;
    }
  });
  clipboard.on('success', function(e) {
    // button target
    const button = e.trigger;
    // don't keep focus
    button.blur();
    // flash "checked"
    button.classList.add('code-copy-button-checked');
    var currentTitle = button.getAttribute("title");
    button.setAttribute("title", "Copied!");
    let tooltip;
    if (window.bootstrap) {
      button.setAttribute("data-bs-toggle", "tooltip");
      button.setAttribute("data-bs-placement", "left");
      button.setAttribute("data-bs-title", "Copied!");
      tooltip = new bootstrap.Tooltip(button, 
        { trigger: "manual", 
          customClass: "code-copy-button-tooltip",
          offset: [0, -8]});
      tooltip.show();    
    }
    setTimeout(function() {
      if (tooltip) {
        tooltip.hide();
        button.removeAttribute("data-bs-title");
        button.removeAttribute("data-bs-toggle");
        button.removeAttribute("data-bs-placement");
      }
      button.setAttribute("title", currentTitle);
      button.classList.remove('code-copy-button-checked');
    }, 1000);
    // clear code selection
    e.clearSelection();
  });
  function tippyHover(el, contentFn) {
    const config = {
      allowHTML: true,
      content: contentFn,
      maxWidth: 500,
      delay: 100,
      arrow: false,
      appendTo: function(el) {
          return el.parentElement;
      },
      interactive: true,
      interactiveBorder: 10,
      theme: 'quarto',
      placement: 'bottom-start'
    };
    window.tippy(el, config); 
  }
  const noterefs = window.document.querySelectorAll('a[role="doc-noteref"]');
  for (var i=0; i<noterefs.length; i++) {
    const ref = noterefs[i];
    tippyHover(ref, function() {
      // use id or data attribute instead here
      let href = ref.getAttribute('data-footnote-href') || ref.getAttribute('href');
      try { href = new URL(href).hash; } catch {}
      const id = href.replace(/^#\/?/, "");
      const note = window.document.getElementById(id);
      return note.innerHTML;
    });
  }
  const findCites = (el) => {
    const parentEl = el.parentElement;
    if (parentEl) {
      const cites = parentEl.dataset.cites;
      if (cites) {
        return {
          el,
          cites: cites.split(' ')
        };
      } else {
        return findCites(el.parentElement)
      }
    } else {
      return undefined;
    }
  };
  var bibliorefs = window.document.querySelectorAll('a[role="doc-biblioref"]');
  for (var i=0; i<bibliorefs.length; i++) {
    const ref = bibliorefs[i];
    const citeInfo = findCites(ref);
    if (citeInfo) {
      tippyHover(citeInfo.el, function() {
        var popup = window.document.createElement('div');
        citeInfo.cites.forEach(function(cite) {
          var citeDiv = window.document.createElement('div');
          citeDiv.classList.add('hanging-indent');
          citeDiv.classList.add('csl-entry');
          var biblioDiv = window.document.getElementById('ref-' + cite);
          if (biblioDiv) {
            citeDiv.innerHTML = biblioDiv.innerHTML;
          }
          popup.appendChild(citeDiv);
        });
        return popup.innerHTML;
      });
    }
  }
    var localhostRegex = new RegExp(/^(?:http|https):\/\/localhost\:?[0-9]*\//);
      var filterRegex = new RegExp('/' + window.location.host + '/');
    var isInternal = (href) => {
        return filterRegex.test(href) || localhostRegex.test(href);
    }
    // Inspect non-navigation links and adorn them if external
    var links = window.document.querySelectorAll('a:not(.nav-link):not(.navbar-brand):not(.toc-action):not(.sidebar-link):not(.sidebar-item-toggle):not(.pagination-link):not(.no-external):not([aria-hidden]):not(.dropdown-item)');
    for (var i=0; i<links.length; i++) {
      const link = links[i];
      if (!isInternal(link.href)) {
          // target, if specified
          link.setAttribute("target", "_blank");
      }
    }
});
</script>
</div> <!-- /content -->
<footer class="footer">
  <div class="nav-footer">
    <div class="nav-footer-left"><em>© Copyright 2023 ValidMind Inc All Rights Reserved.</em></div>   
    <div class="nav-footer-right">
      <ul class="footer-items list-unstyled">
    <li class="nav-item compact">
    <a class="nav-link" href="https://github.com/validmind/documentation">
      <i class="bi bi-github" role="img">
</i> 
    </a>
  </li>  
    <li class="nav-item compact">
    <a class="nav-link" href="https://www.linkedin.com/company/validmind/">
      <i class="bi bi-linkedin" role="img">
</i> 
    </a>
  </li>  
</ul>
    </div>
  </div>
</footer>



</body></html><|MERGE_RESOLUTION|>--- conflicted
+++ resolved
@@ -139,13 +139,6 @@
   <a href="../guide/before-you-begin.html" class="sidebar-item-text sidebar-link">Before you begin</a>
   </div>
 </li>
-<<<<<<< HEAD
-          <li class="sidebar-item">
-  <div class="sidebar-item-container"> 
-  <a href="../guide/cloud-platforms.html" class="sidebar-item-text sidebar-link">Cloud platforms</a>
-  </div>
-</li>
-=======
           <li class="sidebar-item sidebar-item-section">
       <div class="sidebar-item-container"> 
             <a href="../guide/try-developer-framework.html" class="sidebar-item-text sidebar-link">Try out the ValidMind developer framework</a>
@@ -154,7 +147,6 @@
           </a> 
       </div>
       <ul id="" class="collapse list-unstyled sidebar-section depth2 ">  
->>>>>>> ffaec18b
           <li class="sidebar-item">
   <div class="sidebar-item-container"> 
   <a href="../notebooks/intro.html" class="sidebar-item-text sidebar-link">ValidMind Python Library Introduction</a>
@@ -182,11 +174,7 @@
   </li>
         <li class="sidebar-item sidebar-item-section">
       <div class="sidebar-item-container"> 
-<<<<<<< HEAD
-            <a href="../guide/quickstart.html" class="sidebar-item-text sidebar-link">Quickstart — 15 mins</a>
-=======
             <a href="../guide/overview.html" class="sidebar-item-text sidebar-link">ValidMind overview</a>
->>>>>>> ffaec18b
           <a class="sidebar-item-toggle text-start" data-bs-toggle="collapse" data-bs-target="#" aria-expanded="true">
             <i class="bi bi-chevron-right ms-2"></i>
           </a> 
@@ -194,24 +182,7 @@
       <ul id="" class="collapse list-unstyled sidebar-section depth1 show">  
           <li class="sidebar-item">
   <div class="sidebar-item-container"> 
-<<<<<<< HEAD
-  <a href="../guide/before-you-begin.html" class="sidebar-item-text sidebar-link">Before you begin</a>
-  </div>
-</li>
-          <li class="sidebar-item sidebar-item-section">
-      <div class="sidebar-item-container"> 
-            <a href="../guide/try-developer-framework.html" class="sidebar-item-text sidebar-link">Try out the ValidMind developer framework</a>
-          <a class="sidebar-item-toggle text-start collapsed" data-bs-toggle="collapse" data-bs-target="#" aria-expanded="false">
-            <i class="bi bi-chevron-right ms-2"></i>
-          </a> 
-      </div>
-      <ul id="" class="collapse list-unstyled sidebar-section depth2 ">  
-          <li class="sidebar-item">
-  <div class="sidebar-item-container"> 
-  <a href="../notebooks/intro.html" class="sidebar-item-text sidebar-link">ValidMind Python Library Introduction</a>
-=======
   <a href="../guide/architecture.html" class="sidebar-item-text sidebar-link">Architecture</a>
->>>>>>> ffaec18b
   </div>
 </li>
           <li class="sidebar-item">
@@ -219,24 +190,14 @@
   <a href="../guide/cloud-platforms.html" class="sidebar-item-text sidebar-link">Cloud platforms</a>
   </div>
 </li>
-      </ul>
-  </li>
-          <li class="sidebar-item">
-  <div class="sidebar-item-container"> 
-<<<<<<< HEAD
-  <a href="../guide/explore-validmind-ui.html" class="sidebar-item-text sidebar-link">Explore the ValidMind UI</a>
-=======
+          <li class="sidebar-item">
+  <div class="sidebar-item-container"> 
   <a href="../guide/editions.html" class="sidebar-item-text sidebar-link">Editions</a>
->>>>>>> ffaec18b
-  </div>
-</li>
-          <li class="sidebar-item">
-  <div class="sidebar-item-container"> 
-<<<<<<< HEAD
-  <a href="../guide/next-steps.html" class="sidebar-item-text sidebar-link">Next steps</a>
-=======
+  </div>
+</li>
+          <li class="sidebar-item">
+  <div class="sidebar-item-container"> 
   <a href="../guide/features.html" class="sidebar-item-text sidebar-link active">Features</a>
->>>>>>> ffaec18b
   </div>
 </li>
           <li class="sidebar-item">
