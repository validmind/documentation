--- conflicted
+++ resolved
@@ -2,11 +2,7 @@
 <html xmlns="http://www.w3.org/1999/xhtml" lang="en" xml:lang="en"><head>
 
 <meta charset="utf-8">
-<<<<<<< HEAD
-<meta name="generator" content="quarto-1.3.361">
-=======
 <meta name="generator" content="quarto-1.3.433">
->>>>>>> 7ef01bf3
 
 <meta name="viewport" content="width=device-width, initial-scale=1.0, user-scalable=yes">
 
@@ -186,13 +182,6 @@
   <div class="sidebar-item-container"> 
   <a href="../guide/faq-privacy.html" class="sidebar-item-text sidebar-link">
  <span class="menu-text">Data handling and privacy</span></a>
-  </div>
-</li>
-        <li class="px-0"><hr class="sidebar-divider hi "></li>
-        <li class="sidebar-item">
-  <div class="sidebar-item-container"> 
-  <a href="../guide/troubleshooting.html" class="sidebar-item-text sidebar-link">
- <span class="menu-text">Troubleshooting</span></a>
   </div>
 </li>
     </ul>
