--- conflicted
+++ resolved
@@ -6,12 +6,7 @@
 
 <meta name="viewport" content="width=device-width, initial-scale=1.0, user-scalable=yes">
 
-<<<<<<< HEAD
-<meta name="dcterms.date" content="2024-02-07">
-=======
-<meta name="dcterms.date" content="2024-02-16">
-<meta name="keywords" content="get started, ai risk, model risk management, ValidMind">
->>>>>>> 8c3e8b08
+<meta name="dcterms.date" content="2024-02-21">
 
 <title>ValidMind - Quickstart</title>
 <style>
@@ -318,7 +313,7 @@
  <span class="menu-text">February 14, 2024</span></a>
   </div>
 </li>
-          <li class="sidebar-item">
+        <li class="sidebar-item">
   <div class="sidebar-item-container"> 
   <a href="../releases/2024-jan-26/highlights.html" class="sidebar-item-text sidebar-link">
  <span class="menu-text">January 26, 2024</span></a>
@@ -416,7 +411,7 @@
     <div>
     <div class="quarto-title-meta-heading">Published</div>
     <div class="quarto-title-meta-contents">
-      <p class="date">February 16, 2024</p>
+      <p class="date">February 21, 2024</p>
     </div>
   </div>
   
