--- conflicted
+++ resolved
@@ -159,7 +159,6 @@
 </li>
       </ul>
   </li>
-<<<<<<< HEAD
           <li class="sidebar-item">
   <div class="sidebar-item-container"> 
   <a href="../guide/explore-validmind-ui.html" class="sidebar-item-text sidebar-link">Explore the ValidMind UI</a>
@@ -167,15 +166,6 @@
 </li>
           <li class="sidebar-item">
   <div class="sidebar-item-container"> 
-=======
-          <li class="sidebar-item">
-  <div class="sidebar-item-container"> 
-  <a href="../guide/explore-validmind-ui.html" class="sidebar-item-text sidebar-link">Explore the ValidMind UI</a>
-  </div>
-</li>
-          <li class="sidebar-item">
-  <div class="sidebar-item-container"> 
->>>>>>> ffaec18b
   <a href="../guide/next-steps.html" class="sidebar-item-text sidebar-link">Next steps</a>
   </div>
 </li>
@@ -217,12 +207,6 @@
 </li>
       </ul>
   </li>
-        <li class="px-0"><hr class="sidebar-divider hi "></li>
-        <li class="sidebar-item">
-  <div class="sidebar-item-container"> 
-  <a href="../guide/support.html" class="sidebar-item-text sidebar-link">Support</a>
-  </div>
-</li>
     </ul>
     </div>
 </nav>
