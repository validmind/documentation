<!DOCTYPE html>
<html xmlns="http://www.w3.org/1999/xhtml" lang="en" xml:lang="en"><head>

<meta charset="utf-8">
<meta name="generator" content="quarto-1.5.47">

<meta name="viewport" content="width=device-width, initial-scale=1.0, user-scalable=yes">

<<<<<<< HEAD
<meta name="dcterms.date" content="2024-06-26">

<title>QuickStart – ValidMind</title>
=======

<title>Quickstart — moved – ValidMind</title>
>>>>>>> c62310c9
<style>
code{white-space: pre-wrap;}
span.smallcaps{font-variant: small-caps;}
div.columns{display: flex; gap: min(4vw, 1.5em);}
div.column{flex: auto; overflow-x: auto;}
div.hanging-indent{margin-left: 1.5em; text-indent: -1.5em;}
ul.task-list{list-style: none;}
ul.task-list li input[type="checkbox"] {
  width: 0.8em;
  margin: 0 0.8em 0.2em -1em; /* quarto-specific, see https://github.com/quarto-dev/quarto-cli/issues/4556 */ 
  vertical-align: middle;
}
</style>


<script src="../site_libs/quarto-nav/quarto-nav.js"></script>
<script src="../site_libs/clipboard/clipboard.min.js"></script>
<script src="../site_libs/quarto-search/autocomplete.umd.js"></script>
<script src="../site_libs/quarto-search/fuse.min.js"></script>
<script src="../site_libs/quarto-search/quarto-search.js"></script>
<meta name="quarto:offset" content="../">
<link href="../validmind.png" rel="icon" type="image/png">
<script src="../site_libs/cookie-consent/cookie-consent.js"></script>
<link href="../site_libs/cookie-consent/cookie-consent.css" rel="stylesheet">
<script src="../site_libs/quarto-html/quarto.js"></script>
<script src="../site_libs/quarto-html/popper.min.js"></script>
<script src="../site_libs/quarto-html/tippy.umd.min.js"></script>
<script src="../site_libs/quarto-html/anchor.min.js"></script>
<link href="../site_libs/quarto-html/tippy.css" rel="stylesheet">
<link href="../site_libs/quarto-html/quarto-syntax-highlighting.css" rel="stylesheet" id="quarto-text-highlighting-styles">
<script src="../site_libs/bootstrap/bootstrap.min.js"></script>
<link href="../site_libs/bootstrap/bootstrap-icons.css" rel="stylesheet">
<link href="../site_libs/bootstrap/bootstrap.min.css" rel="stylesheet" id="quarto-bootstrap" data-mode="light">
<link href="../site_libs/quarto-contrib/fontawesome6-0.1.0/all.css" rel="stylesheet">
<link href="../site_libs/quarto-contrib/fontawesome6-0.1.0/latex-fontsize.css" rel="stylesheet">
<script id="quarto-search-options" type="application/json">{
  "location": "sidebar",
  "copy-button": false,
  "collapse-after": 3,
  "panel-placement": "start",
  "type": "textbox",
  "limit": 50,
  "keyboard-shortcut": [
    "f",
    "/",
    "s"
  ],
  "show-item-context": true,
  "language": {
    "search-no-results-text": "No results",
    "search-matching-documents-text": "matching documents",
    "search-copy-link-title": "Copy link to search",
    "search-hide-matches-text": "Hide additional matches",
    "search-more-match-text": "more match in this document",
    "search-more-matches-text": "more matches in this document",
    "search-clear-button-title": "Clear",
    "search-text-placeholder": "",
    "search-detached-cancel-button-title": "Cancel",
    "search-submit-button-title": "Submit",
    "search-label": "Search"
  }
}</script>
<script async="" src="https://www.googletagmanager.com/gtag/js?id=G-S46CKWPNSS"></script>

<script type="text/plain" cookie-consent="tracking">

window.dataLayer = window.dataLayer || [];
function gtag(){dataLayer.push(arguments);}
gtag('js', new Date());
gtag('config', 'G-S46CKWPNSS', { 'anonymize_ip': true});
</script>

<script type="text/javascript" charset="UTF-8">
document.addEventListener('DOMContentLoaded', function () {
cookieconsent.run({
  "notice_banner_type":"simple",
  "consent_type":"express",
  "palette":"light",
  "language":"en",
  "page_load_consent_levels":["strictly-necessary"],
  "notice_banner_reject_button_hide":false,
  "preferences_center_close_button_hide":false,
  "website_name":""
  ,
"language":"en"
  });
});
</script> 
  


<link rel="stylesheet" href="../styles.css">
</head>

<body class="nav-fixed">

<div id="quarto-search-results"></div>
  <header id="quarto-header" class="headroom fixed-top">
    <nav class="navbar navbar-expand-lg " data-bs-theme="dark">
      <div class="navbar-container container-fluid">
      <div class="navbar-brand-container mx-auto">
    <a href="../index.html" class="navbar-brand navbar-brand-logo">
    <img src="../about/ValidMind-logo-color.svg" alt="" class="navbar-logo">
    </a>
  </div>
          <button class="navbar-toggler" type="button" data-bs-toggle="collapse" data-bs-target="#navbarCollapse" aria-controls="navbarCollapse" role="menu" aria-expanded="false" aria-label="Toggle navigation" onclick="if (window.quartoToggleHeadroom) { window.quartoToggleHeadroom(); }">
  <span class="navbar-toggler-icon"></span>
</button>
          <div class="collapse navbar-collapse" id="navbarCollapse">
            <ul class="navbar-nav navbar-nav-scroll me-auto">
  <li class="nav-item">
    <a class="nav-link" href="../about/overview.html"> 
<span class="menu-text">About</span></a>
  </li>  
  <li class="nav-item">
    <a class="nav-link" href="../get-started/get-started.html"> 
<span class="menu-text">Get Started</span></a>
  </li>  
  <li class="nav-item">
    <a class="nav-link" href="../guide/guides.html"> 
<span class="menu-text">Guides</span></a>
  </li>  
  <li class="nav-item dropdown ">
    <a class="nav-link dropdown-toggle" href="#" id="nav-menu-fa-cube--developer-framework" role="link" data-bs-toggle="dropdown" aria-expanded="false">
 <span class="menu-text"><i class="fa-solid fa-cube" aria-label="cube"></i> Developer Framework</span>
    </a>
    <ul class="dropdown-menu" aria-labelledby="nav-menu-fa-cube--developer-framework">    
        <li>
    <a class="dropdown-item" href="../developer/get-started-developer-framework.html">
 <span class="dropdown-text"><i class="fa-solid fa-rocket" aria-label="rocket"></i> Get Started</span></a>
  </li>  
        <li>
    <a class="dropdown-item" href="../developer/model-documentation/supported-models.html">
 <span class="dropdown-text"><i class="fa-solid fa-cubes" aria-label="cubes"></i> Supported Models</span></a>
  </li>  
        <li><hr class="dropdown-divider"></li>
        <li class="dropdown-header"><i class="fa-solid fa-vial" aria-label="vial"></i> TESTING</li>
        <li>
    <a class="dropdown-item" href="../developer/model-testing/testing-overview.html">
 <span class="dropdown-text"><i class="fa-solid fa-flask-vial" aria-label="flask-vial"></i> Run Tests &amp; Test Suites</span></a>
  </li>  
        <li>
    <a class="dropdown-item" href="../developer/model-testing/test-descriptions.html">
 <span class="dropdown-text"><i class="fa-solid fa-microscope" aria-label="microscope"></i> Test Descriptions</span></a>
  </li>  
        <li>
    <a class="dropdown-item" href="../developer/model-testing/test-sandbox.html">
 <span class="dropdown-text"><i class="fa-solid fa-toolbox" aria-label="toolbox"></i> Test sandbox (BETA)</span></a>
  </li>  
        <li><hr class="dropdown-divider"></li>
        <li class="dropdown-header"><i class="fa-solid fa-code" aria-label="code"></i> CODE SAMPLES</li>
        <li>
    <a class="dropdown-item" href="../developer/samples-jupyter-notebooks.html">
 <span class="dropdown-text"><i class="fa-solid fa-book-open-reader" aria-label="book-open-reader"></i> All Code Samples · <code>LLM</code> · <code>NLP</code> · <code>Time Series</code> · <code>Etc.</code></span></a>
  </li>  
        <li>
    <a class="dropdown-item" href="../notebooks.zip">
 <span class="dropdown-text"><i class="fa-solid fa-download" aria-label="download"></i> Download Code Samples · <code>notebooks.zip</code></span></a>
  </li>  
        <li>
    <a class="dropdown-item" href="https://jupyterhub.validmind.ai/">
 <span class="dropdown-text"><i class="fa-solid fa-hand-point-right" aria-label="hand-point-right"></i> Try it on Jupyter Hub <i class="fa-solid fa-hand-point-left" aria-label="hand-point-left"></i></span></a>
  </li>  
        <li><hr class="dropdown-divider"></li>
        <li class="dropdown-header"><i class="fa-solid fa-book" aria-label="book"></i> REFERENCE</li>
        <li>
    <a class="dropdown-item" href="../validmind/validmind.html" target="_blank">
 <span class="dropdown-text"><i class="fa-solid fa-external-link" aria-label="external-link"></i> ValidMind Developer Framework</span></a>
  </li>  
    </ul>
  </li>
  <li class="nav-item">
    <a class="nav-link" href="../faq/faq.html"> 
<span class="menu-text">FAQ</span></a>
  </li>  
  <li class="nav-item">
    <a class="nav-link" href="../support/support.html"> 
<span class="menu-text">Support</span></a>
  </li>  
  <li class="nav-item">
    <a class="nav-link" href="https://validmind.com/" target="_blank"> 
<span class="menu-text">validmind.com <i class="fa-solid fa-external-link" aria-label="external-link"></i></span></a>
  </li>  
</ul>
          </div> <!-- /navcollapse -->
            <div class="quarto-navbar-tools">
</div>
      </div> <!-- /container-fluid -->
    </nav>
<<<<<<< HEAD
  <nav class="quarto-secondary-nav">
    <div class="container-fluid d-flex">
      <button type="button" class="quarto-btn-toggle btn" data-bs-toggle="collapse" role="button" data-bs-target=".quarto-sidebar-collapse-item" aria-controls="quarto-sidebar" aria-expanded="false" aria-label="Toggle sidebar navigation" onclick="if (window.quartoToggleHeadroom) { window.quartoToggleHeadroom(); }">
        <i class="bi bi-layout-text-sidebar-reverse"></i>
      </button>
        <nav class="quarto-page-breadcrumbs" aria-label="breadcrumb"><ol class="breadcrumb"><li class="breadcrumb-item"><a href="../guide/quickstart.html">QuickStart — 15 Minutes</a></li></ol></nav>
        <a class="flex-grow-1" role="navigation" data-bs-toggle="collapse" data-bs-target=".quarto-sidebar-collapse-item" aria-controls="quarto-sidebar" aria-expanded="false" aria-label="Toggle sidebar navigation" onclick="if (window.quartoToggleHeadroom) { window.quartoToggleHeadroom(); }">      
        </a>
      <button type="button" class="btn quarto-search-button" aria-label="Search" onclick="window.quartoOpenSearch();">
        <i class="bi bi-search"></i>
      </button>
    </div>
  </nav>
=======
>>>>>>> c62310c9
</header>
<!-- content -->
<div id="quarto-content" class="quarto-container page-columns page-rows-contents page-layout-article page-navbar">
<!-- sidebar -->
<!-- margin-sidebar -->
    <div id="quarto-margin-sidebar" class="sidebar margin-sidebar zindex-bottom">
        
    </div>
<!-- main -->
<main class="content" id="quarto-document-content">

<header id="title-block-header" class="quarto-title-block default">
<div class="quarto-title">
<h1 class="title">Quickstart — moved</h1>
</div>



<div class="quarto-title-meta">

    
<<<<<<< HEAD
    <div>
    <div class="quarto-title-meta-heading">Published</div>
    <div class="quarto-title-meta-contents">
      <p class="date">June 26, 2024</p>
    </div>
  </div>
=======
>>>>>>> c62310c9
  
    
  </div>
  


</header>


<style>
a {
  color: #DE257E;
  text-decoration: none;
}

a:hover {
  /* color: #DE257E; */
  text-decoration: none;
}

</style>
<div class="callout callout-style-simple callout-none no-icon callout-titled" title="This page has moved">
<div class="callout-header d-flex align-content-center">
<div class="callout-icon-container">
<i class="callout-icon no-icon"></i>
</div>
<div class="callout-title-container flex-fill">
This page has moved
</div>
</div>
<div class="callout-body-container callout-body">
<p><a href="../get-started/quickstart.html">Quickstart <i class="fa-solid fa-hand-point-right" aria-label="hand-point-right"></i></a></p>
</div>
</div>
<p>Need help? Find all the information you need to use our platform for model risk management (AI model risk).</p>
<div class="sidebar-search">
<div id="quarto-search" class="type-textbox" title="Search">

</div>
</div>
<p><a class="btn btn-secondary" role="button" style="padding: 12px;color: #DE257E;background: transparent;border-radius: 4px;margin-top: 40px;font-family: 'Inter';font-style: normal;font-weight: 700;font-size: 14px;line-height: 100%;margin-right: 8px;border: 1px solid #DE257E;border-left-color: #DE257E;" href="../faq/faq.html">Frequently Asked Questions</a><a class="btn btn-primary" role="button" style="padding: 12px;color: var(--bs-white);background: #DE257E;border-radius: 4px;margin-top: 40px;margin-left:10px;font-family: 'Inter';font-style: normal;font-weight: 700;font-size: 14px;line-height: 100%;border: 1px solid var(--bs-pink);" href="../get-started/developer/try-with-jupyterhub.html">QuickStart</a></p>



</main> <!-- /main -->
<script id="quarto-html-after-body" type="application/javascript">
window.document.addEventListener("DOMContentLoaded", function (event) {
  const toggleBodyColorMode = (bsSheetEl) => {
    const mode = bsSheetEl.getAttribute("data-mode");
    const bodyEl = window.document.querySelector("body");
    if (mode === "dark") {
      bodyEl.classList.add("quarto-dark");
      bodyEl.classList.remove("quarto-light");
    } else {
      bodyEl.classList.add("quarto-light");
      bodyEl.classList.remove("quarto-dark");
    }
  }
  const toggleBodyColorPrimary = () => {
    const bsSheetEl = window.document.querySelector("link#quarto-bootstrap");
    if (bsSheetEl) {
      toggleBodyColorMode(bsSheetEl);
    }
  }
  toggleBodyColorPrimary();  
  const icon = "";
  const anchorJS = new window.AnchorJS();
  anchorJS.options = {
    placement: 'right',
    icon: icon
  };
  anchorJS.add('.anchored');
  const isCodeAnnotation = (el) => {
    for (const clz of el.classList) {
      if (clz.startsWith('code-annotation-')) {                     
        return true;
      }
    }
    return false;
  }
  const onCopySuccess = function(e) {
    // button target
    const button = e.trigger;
    // don't keep focus
    button.blur();
    // flash "checked"
    button.classList.add('code-copy-button-checked');
    var currentTitle = button.getAttribute("title");
    button.setAttribute("title", "Copied!");
    let tooltip;
    if (window.bootstrap) {
      button.setAttribute("data-bs-toggle", "tooltip");
      button.setAttribute("data-bs-placement", "left");
      button.setAttribute("data-bs-title", "Copied!");
      tooltip = new bootstrap.Tooltip(button, 
        { trigger: "manual", 
          customClass: "code-copy-button-tooltip",
          offset: [0, -8]});
      tooltip.show();    
    }
    setTimeout(function() {
      if (tooltip) {
        tooltip.hide();
        button.removeAttribute("data-bs-title");
        button.removeAttribute("data-bs-toggle");
        button.removeAttribute("data-bs-placement");
      }
      button.setAttribute("title", currentTitle);
      button.classList.remove('code-copy-button-checked');
    }, 1000);
    // clear code selection
    e.clearSelection();
  }
  const getTextToCopy = function(trigger) {
      const codeEl = trigger.previousElementSibling.cloneNode(true);
      for (const childEl of codeEl.children) {
        if (isCodeAnnotation(childEl)) {
          childEl.remove();
        }
      }
      return codeEl.innerText;
  }
  const clipboard = new window.ClipboardJS('.code-copy-button:not([data-in-quarto-modal])', {
    text: getTextToCopy
  });
  clipboard.on('success', onCopySuccess);
  if (window.document.getElementById('quarto-embedded-source-code-modal')) {
    // For code content inside modals, clipBoardJS needs to be initialized with a container option
    // TODO: Check when it could be a function (https://github.com/zenorocha/clipboard.js/issues/860)
    const clipboardModal = new window.ClipboardJS('.code-copy-button[data-in-quarto-modal]', {
      text: getTextToCopy,
      container: window.document.getElementById('quarto-embedded-source-code-modal')
    });
    clipboardModal.on('success', onCopySuccess);
  }
    var localhostRegex = new RegExp(/^(?:http|https):\/\/localhost\:?[0-9]*\//);
    var mailtoRegex = new RegExp(/^mailto:/);
      var filterRegex = new RegExp('/' + window.location.host + '/');
    var isInternal = (href) => {
        return filterRegex.test(href) || localhostRegex.test(href) || mailtoRegex.test(href);
    }
    // Inspect non-navigation links and adorn them if external
 	var links = window.document.querySelectorAll('a[href]:not(.nav-link):not(.navbar-brand):not(.toc-action):not(.sidebar-link):not(.sidebar-item-toggle):not(.pagination-link):not(.no-external):not([aria-hidden]):not(.dropdown-item):not(.quarto-navigation-tool):not(.about-link)');
    for (var i=0; i<links.length; i++) {
      const link = links[i];
      if (!isInternal(link.href)) {
        // undo the damage that might have been done by quarto-nav.js in the case of
        // links that we want to consider external
        if (link.dataset.originalHref !== undefined) {
          link.href = link.dataset.originalHref;
        }
          // target, if specified
          link.setAttribute("target", "_blank");
          if (link.getAttribute("rel") === null) {
            link.setAttribute("rel", "noopener");
          }
          // default icon
          link.classList.add("external");
      }
    }
  function tippyHover(el, contentFn, onTriggerFn, onUntriggerFn) {
    const config = {
      allowHTML: true,
      maxWidth: 500,
      delay: 100,
      arrow: false,
      appendTo: function(el) {
          return el.parentElement;
      },
      interactive: true,
      interactiveBorder: 10,
      theme: 'quarto',
      placement: 'bottom-start',
    };
    if (contentFn) {
      config.content = contentFn;
    }
    if (onTriggerFn) {
      config.onTrigger = onTriggerFn;
    }
    if (onUntriggerFn) {
      config.onUntrigger = onUntriggerFn;
    }
    window.tippy(el, config); 
  }
  const noterefs = window.document.querySelectorAll('a[role="doc-noteref"]');
  for (var i=0; i<noterefs.length; i++) {
    const ref = noterefs[i];
    tippyHover(ref, function() {
      // use id or data attribute instead here
      let href = ref.getAttribute('data-footnote-href') || ref.getAttribute('href');
      try { href = new URL(href).hash; } catch {}
      const id = href.replace(/^#\/?/, "");
      const note = window.document.getElementById(id);
      if (note) {
        return note.innerHTML;
      } else {
        return "";
      }
    });
  }
  const xrefs = window.document.querySelectorAll('a.quarto-xref');
  const processXRef = (id, note) => {
    // Strip column container classes
    const stripColumnClz = (el) => {
      el.classList.remove("page-full", "page-columns");
      if (el.children) {
        for (const child of el.children) {
          stripColumnClz(child);
        }
      }
    }
    stripColumnClz(note)
    if (id === null || id.startsWith('sec-')) {
      // Special case sections, only their first couple elements
      const container = document.createElement("div");
      if (note.children && note.children.length > 2) {
        container.appendChild(note.children[0].cloneNode(true));
        for (let i = 1; i < note.children.length; i++) {
          const child = note.children[i];
          if (child.tagName === "P" && child.innerText === "") {
            continue;
          } else {
            container.appendChild(child.cloneNode(true));
            break;
          }
        }
        if (window.Quarto?.typesetMath) {
          window.Quarto.typesetMath(container);
        }
        return container.innerHTML
      } else {
        if (window.Quarto?.typesetMath) {
          window.Quarto.typesetMath(note);
        }
        return note.innerHTML;
      }
    } else {
      // Remove any anchor links if they are present
      const anchorLink = note.querySelector('a.anchorjs-link');
      if (anchorLink) {
        anchorLink.remove();
      }
      if (window.Quarto?.typesetMath) {
        window.Quarto.typesetMath(note);
      }
      // TODO in 1.5, we should make sure this works without a callout special case
      if (note.classList.contains("callout")) {
        return note.outerHTML;
      } else {
        return note.innerHTML;
      }
    }
  }
  for (var i=0; i<xrefs.length; i++) {
    const xref = xrefs[i];
    tippyHover(xref, undefined, function(instance) {
      instance.disable();
      let url = xref.getAttribute('href');
      let hash = undefined; 
      if (url.startsWith('#')) {
        hash = url;
      } else {
        try { hash = new URL(url).hash; } catch {}
      }
      if (hash) {
        const id = hash.replace(/^#\/?/, "");
        const note = window.document.getElementById(id);
        if (note !== null) {
          try {
            const html = processXRef(id, note.cloneNode(true));
            instance.setContent(html);
          } finally {
            instance.enable();
            instance.show();
          }
        } else {
          // See if we can fetch this
          fetch(url.split('#')[0])
          .then(res => res.text())
          .then(html => {
            const parser = new DOMParser();
            const htmlDoc = parser.parseFromString(html, "text/html");
            const note = htmlDoc.getElementById(id);
            if (note !== null) {
              const html = processXRef(id, note);
              instance.setContent(html);
            } 
          }).finally(() => {
            instance.enable();
            instance.show();
          });
        }
      } else {
        // See if we can fetch a full url (with no hash to target)
        // This is a special case and we should probably do some content thinning / targeting
        fetch(url)
        .then(res => res.text())
        .then(html => {
          const parser = new DOMParser();
          const htmlDoc = parser.parseFromString(html, "text/html");
          const note = htmlDoc.querySelector('main.content');
          if (note !== null) {
            // This should only happen for chapter cross references
            // (since there is no id in the URL)
            // remove the first header
            if (note.children.length > 0 && note.children[0].tagName === "HEADER") {
              note.children[0].remove();
            }
            const html = processXRef(null, note);
            instance.setContent(html);
          } 
        }).finally(() => {
          instance.enable();
          instance.show();
        });
      }
    }, function(instance) {
    });
  }
      let selectedAnnoteEl;
      const selectorForAnnotation = ( cell, annotation) => {
        let cellAttr = 'data-code-cell="' + cell + '"';
        let lineAttr = 'data-code-annotation="' +  annotation + '"';
        const selector = 'span[' + cellAttr + '][' + lineAttr + ']';
        return selector;
      }
      const selectCodeLines = (annoteEl) => {
        const doc = window.document;
        const targetCell = annoteEl.getAttribute("data-target-cell");
        const targetAnnotation = annoteEl.getAttribute("data-target-annotation");
        const annoteSpan = window.document.querySelector(selectorForAnnotation(targetCell, targetAnnotation));
        const lines = annoteSpan.getAttribute("data-code-lines").split(",");
        const lineIds = lines.map((line) => {
          return targetCell + "-" + line;
        })
        let top = null;
        let height = null;
        let parent = null;
        if (lineIds.length > 0) {
            //compute the position of the single el (top and bottom and make a div)
            const el = window.document.getElementById(lineIds[0]);
            top = el.offsetTop;
            height = el.offsetHeight;
            parent = el.parentElement.parentElement;
          if (lineIds.length > 1) {
            const lastEl = window.document.getElementById(lineIds[lineIds.length - 1]);
            const bottom = lastEl.offsetTop + lastEl.offsetHeight;
            height = bottom - top;
          }
          if (top !== null && height !== null && parent !== null) {
            // cook up a div (if necessary) and position it 
            let div = window.document.getElementById("code-annotation-line-highlight");
            if (div === null) {
              div = window.document.createElement("div");
              div.setAttribute("id", "code-annotation-line-highlight");
              div.style.position = 'absolute';
              parent.appendChild(div);
            }
            div.style.top = top - 2 + "px";
            div.style.height = height + 4 + "px";
            div.style.left = 0;
            let gutterDiv = window.document.getElementById("code-annotation-line-highlight-gutter");
            if (gutterDiv === null) {
              gutterDiv = window.document.createElement("div");
              gutterDiv.setAttribute("id", "code-annotation-line-highlight-gutter");
              gutterDiv.style.position = 'absolute';
              const codeCell = window.document.getElementById(targetCell);
              const gutter = codeCell.querySelector('.code-annotation-gutter');
              gutter.appendChild(gutterDiv);
            }
            gutterDiv.style.top = top - 2 + "px";
            gutterDiv.style.height = height + 4 + "px";
          }
          selectedAnnoteEl = annoteEl;
        }
      };
      const unselectCodeLines = () => {
        const elementsIds = ["code-annotation-line-highlight", "code-annotation-line-highlight-gutter"];
        elementsIds.forEach((elId) => {
          const div = window.document.getElementById(elId);
          if (div) {
            div.remove();
          }
        });
        selectedAnnoteEl = undefined;
      };
        // Handle positioning of the toggle
    window.addEventListener(
      "resize",
      throttle(() => {
        elRect = undefined;
        if (selectedAnnoteEl) {
          selectCodeLines(selectedAnnoteEl);
        }
      }, 10)
    );
    function throttle(fn, ms) {
    let throttle = false;
    let timer;
      return (...args) => {
        if(!throttle) { // first call gets through
            fn.apply(this, args);
            throttle = true;
        } else { // all the others get throttled
            if(timer) clearTimeout(timer); // cancel #2
            timer = setTimeout(() => {
              fn.apply(this, args);
              timer = throttle = false;
            }, ms);
        }
      };
    }
      // Attach click handler to the DT
      const annoteDls = window.document.querySelectorAll('dt[data-target-cell]');
      for (const annoteDlNode of annoteDls) {
        annoteDlNode.addEventListener('click', (event) => {
          const clickedEl = event.target;
          if (clickedEl !== selectedAnnoteEl) {
            unselectCodeLines();
            const activeEl = window.document.querySelector('dt[data-target-cell].code-annotation-active');
            if (activeEl) {
              activeEl.classList.remove('code-annotation-active');
            }
            selectCodeLines(clickedEl);
            clickedEl.classList.add('code-annotation-active');
          } else {
            // Unselect the line
            unselectCodeLines();
            clickedEl.classList.remove('code-annotation-active');
          }
        });
      }
  const findCites = (el) => {
    const parentEl = el.parentElement;
    if (parentEl) {
      const cites = parentEl.dataset.cites;
      if (cites) {
        return {
          el,
          cites: cites.split(' ')
        };
      } else {
        return findCites(el.parentElement)
      }
    } else {
      return undefined;
    }
  };
  var bibliorefs = window.document.querySelectorAll('a[role="doc-biblioref"]');
  for (var i=0; i<bibliorefs.length; i++) {
    const ref = bibliorefs[i];
    const citeInfo = findCites(ref);
    if (citeInfo) {
      tippyHover(citeInfo.el, function() {
        var popup = window.document.createElement('div');
        citeInfo.cites.forEach(function(cite) {
          var citeDiv = window.document.createElement('div');
          citeDiv.classList.add('hanging-indent');
          citeDiv.classList.add('csl-entry');
          var biblioDiv = window.document.getElementById('ref-' + cite);
          if (biblioDiv) {
            citeDiv.innerHTML = biblioDiv.innerHTML;
          }
          popup.appendChild(citeDiv);
        });
        return popup.innerHTML;
      });
    }
  }
});
</script>
</div> <!-- /content -->
<footer class="footer">
  <div class="nav-footer">
    <div class="nav-footer-left">
<p>© Copyright 2023-2024 ValidMind Inc.&nbsp;All Rights Reserved.</p>
</div>   
    <div class="nav-footer-center">

<div class="toc-actions"><ul><li><a href="https://github.com/validmind/documentation/edit/main/site/guide/quickstart.qmd" class="toc-action"><i class="bi bi-github"></i>Edit this page</a></li><li><a href="https://github.com/validmind/documentation/issues/new" class="toc-action"><i class="bi empty"></i>Report an issue</a></li></ul></div><div class="cookie-consent-footer"><a href="#" id="open_preferences_center">Cookie Preferences</a></div></div>
    <div class="nav-footer-right">
      <ul class="footer-items list-unstyled">
    <li class="nav-item">
    <a class="nav-link" href="https://validmind.com/" target="_blank">
<p>validmind.com <i class="fa-solid fa-external-link" aria-label="external-link"></i></p>
</a>
  </li>  
    <li class="nav-item">
    <a class="nav-link" href="https://validmind.com/privacy-policy/">
<p>Privacy Policy</p>
</a>
  </li>  
    <li class="nav-item">
    <a class="nav-link" href="https://validmind.com/terms-of-use/">
<p>Terms of Use</p>
</a>
  </li>  
    <li class="nav-item compact">
    <a class="nav-link" href="https://github.com/validmind/documentation">
      <i class="bi bi-github" role="img">
</i> 
    </a>
  </li>  
    <li class="nav-item compact">
    <a class="nav-link" href="https://www.linkedin.com/company/validmind/">
      <i class="bi bi-linkedin" role="img">
</i> 
    </a>
  </li>  
</ul>
    </div>
  </div>
</footer>




</body></html><|MERGE_RESOLUTION|>--- conflicted
+++ resolved
@@ -6,14 +6,8 @@
 
 <meta name="viewport" content="width=device-width, initial-scale=1.0, user-scalable=yes">
 
-<<<<<<< HEAD
-<meta name="dcterms.date" content="2024-06-26">
-
-<title>QuickStart – ValidMind</title>
-=======
 
 <title>Quickstart — moved – ValidMind</title>
->>>>>>> c62310c9
 <style>
 code{white-space: pre-wrap;}
 span.smallcaps{font-variant: small-caps;}
@@ -203,22 +197,6 @@
 </div>
       </div> <!-- /container-fluid -->
     </nav>
-<<<<<<< HEAD
-  <nav class="quarto-secondary-nav">
-    <div class="container-fluid d-flex">
-      <button type="button" class="quarto-btn-toggle btn" data-bs-toggle="collapse" role="button" data-bs-target=".quarto-sidebar-collapse-item" aria-controls="quarto-sidebar" aria-expanded="false" aria-label="Toggle sidebar navigation" onclick="if (window.quartoToggleHeadroom) { window.quartoToggleHeadroom(); }">
-        <i class="bi bi-layout-text-sidebar-reverse"></i>
-      </button>
-        <nav class="quarto-page-breadcrumbs" aria-label="breadcrumb"><ol class="breadcrumb"><li class="breadcrumb-item"><a href="../guide/quickstart.html">QuickStart — 15 Minutes</a></li></ol></nav>
-        <a class="flex-grow-1" role="navigation" data-bs-toggle="collapse" data-bs-target=".quarto-sidebar-collapse-item" aria-controls="quarto-sidebar" aria-expanded="false" aria-label="Toggle sidebar navigation" onclick="if (window.quartoToggleHeadroom) { window.quartoToggleHeadroom(); }">      
-        </a>
-      <button type="button" class="btn quarto-search-button" aria-label="Search" onclick="window.quartoOpenSearch();">
-        <i class="bi bi-search"></i>
-      </button>
-    </div>
-  </nav>
-=======
->>>>>>> c62310c9
 </header>
 <!-- content -->
 <div id="quarto-content" class="quarto-container page-columns page-rows-contents page-layout-article page-navbar">
@@ -240,15 +218,6 @@
 <div class="quarto-title-meta">
 
     
-<<<<<<< HEAD
-    <div>
-    <div class="quarto-title-meta-heading">Published</div>
-    <div class="quarto-title-meta-contents">
-      <p class="date">June 26, 2024</p>
-    </div>
-  </div>
-=======
->>>>>>> c62310c9
   
     
   </div>
