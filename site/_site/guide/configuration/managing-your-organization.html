--- conflicted
+++ resolved
@@ -6,11 +6,7 @@
 
 <meta name="viewport" content="width=device-width, initial-scale=1.0, user-scalable=yes">
 
-<<<<<<< HEAD
-<meta name="dcterms.date" content="2024-08-07">
-=======
-<meta name="dcterms.date" content="2024-08-16">
->>>>>>> 088ced26
+<meta name="dcterms.date" content="2024-08-23">
 
 <title>Managing your organization – ValidMind</title>
 <style>
@@ -214,6 +210,10 @@
     <a class="dropdown-item" href="../../developer/model-documentation/supported-models.html">
  <span class="dropdown-text"><i class="fa-solid fa-cubes" aria-label="cubes"></i> Supported Models</span></a>
   </li>  
+        <li>
+    <a class="dropdown-item" href="../../developer/model-documentation/documenting-models.html">
+ <span class="dropdown-text"><i class="fa-solid fa-book-medical" aria-label="book-medical"></i> Documenting Models</span></a>
+  </li>  
         <li><hr class="dropdown-divider"></li>
         <li class="dropdown-header"><i class="fa-solid fa-vial" aria-label="vial"></i> TESTING</li>
         <li>
@@ -386,7 +386,6 @@
       </div>
       <ul id="" class="collapse list-unstyled sidebar-section depth1 ">  
           <li class="sidebar-item">
-<<<<<<< HEAD
   <div class="sidebar-item-container"> 
   <a href="../../guide/configuration/manage-your-profile.html" class="sidebar-item-text sidebar-link">
  <span class="menu-text">Manage your profile</span></a>
@@ -398,19 +397,6 @@
  <span class="menu-text">Customize your dashboard</span></a>
   </div>
 </li>
-=======
-  <div class="sidebar-item-container"> 
-  <a href="../../guide/configuration/manage-your-profile.html" class="sidebar-item-text sidebar-link">
- <span class="menu-text">Manage your profile</span></a>
-  </div>
-</li>
-          <li class="sidebar-item">
-  <div class="sidebar-item-container"> 
-  <a href="../../guide/configuration/customize-your-dashboard.html" class="sidebar-item-text sidebar-link">
- <span class="menu-text">Customize your dashboard</span></a>
-  </div>
-</li>
->>>>>>> 088ced26
       </ul>
   </li>
         <li class="px-0"><hr class="sidebar-divider hi "></li>
@@ -428,8 +414,8 @@
       <ul id="" class="collapse list-unstyled sidebar-section depth1 ">  
           <li class="sidebar-item">
   <div class="sidebar-item-container"> 
-  <a href="../../guide/model-workflows/customize-resource-statuses.html" class="sidebar-item-text sidebar-link">
- <span class="menu-text">Customize resource statuses</span></a>
+  <a href="../../guide/model-workflows/customize-model-lifecycle-statuses.html" class="sidebar-item-text sidebar-link">
+ <span class="menu-text">Customize lifecycle statuses</span></a>
   </div>
 </li>
           <li class="sidebar-item">
@@ -473,12 +459,29 @@
 </li>
       </ul>
   </li>
-        <li class="sidebar-item">
+        <li class="sidebar-item sidebar-item-section">
+      <div class="sidebar-item-container"> 
+            <a href="../../guide/model-inventory/managing-model-inventory.html" class="sidebar-item-text sidebar-link">
+ <span class="menu-text">Managing the model inventory</span></a>
+          <a class="sidebar-item-toggle text-start collapsed" data-bs-toggle="collapse" data-bs-target="#" role="navigation" aria-expanded="false" aria-label="Toggle section">
+            <i class="bi bi-chevron-right ms-2"></i>
+          </a> 
+      </div>
+      <ul id="" class="collapse list-unstyled sidebar-section depth1 ">  
+          <li class="sidebar-item">
+  <div class="sidebar-item-container"> 
+  <a href="../../guide/model-inventory/configure-model-interdependencies.html" class="sidebar-item-text sidebar-link">
+ <span class="menu-text">Configure model interdependencies</span></a>
+  </div>
+</li>
+          <li class="sidebar-item">
   <div class="sidebar-item-container"> 
   <a href="../../guide/model-inventory/manage-inventory-custom-fields.html" class="sidebar-item-text sidebar-link">
  <span class="menu-text">Manage inventory custom fields</span></a>
   </div>
 </li>
+      </ul>
+  </li>
         <li class="px-0"><hr class="sidebar-divider hi "></li>
         <li class="sidebar-item">
  <span class="menu-text">MODEL DOCUMENTATION</span>
@@ -569,6 +572,12 @@
         <li class="sidebar-item">
  <span class="menu-text">MODEL VALIDATION</span>
   </li>
+        <li class="sidebar-item">
+  <div class="sidebar-item-container"> 
+  <a href="../../guide/model-validation/manage-validation-guidelines.html" class="sidebar-item-text sidebar-link">
+ <span class="menu-text">Manage validation guidelines</span></a>
+  </div>
+</li>
         <li class="sidebar-item sidebar-item-section">
       <div class="sidebar-item-container"> 
             <a href="../../guide/model-validation/preparing-validation-reports.html" class="sidebar-item-text sidebar-link">
@@ -578,12 +587,6 @@
           </a> 
       </div>
       <ul id="" class="collapse list-unstyled sidebar-section depth1 ">  
-          <li class="sidebar-item">
-  <div class="sidebar-item-container"> 
-  <a href="../../guide/model-validation/view-validation-guidelines.html" class="sidebar-item-text sidebar-link">
- <span class="menu-text">View validation guidelines</span></a>
-  </div>
-</li>
           <li class="sidebar-item">
   <div class="sidebar-item-container"> 
   <a href="../../guide/model-validation/review-model-documentation.html" class="sidebar-item-text sidebar-link">
@@ -694,11 +697,7 @@
     <div>
     <div class="quarto-title-meta-heading">Published</div>
     <div class="quarto-title-meta-contents">
-<<<<<<< HEAD
-      <p class="date">August 7, 2024</p>
-=======
-      <p class="date">August 16, 2024</p>
->>>>>>> 088ced26
+      <p class="date">August 23, 2024</p>
     </div>
   </div>
   
@@ -719,29 +718,10 @@
 </section>
 <section id="switch-between-organizations" class="level2">
 <h2 class="anchored" data-anchor-id="switch-between-organizations">Switch between organizations</h2>
-<<<<<<< HEAD
-<div class="callout callout-style-simple callout-none no-icon">
-<div class="callout-body d-flex">
-<div class="callout-icon-container">
-<i class="callout-icon no-icon"></i>
-</div>
-<div class="callout-body-container">
-<p>You will see the option to switch between organizations only if you belong to more than one organization.</p>
-</div>
-</div>
-</div>
-<!-- 1. Log in to ValidMind. -->
-<!-- {{< include _step-1.qmd >}} -->
-<ol type="1">
-<li><p><a href="../../guide/configuration/log-in-to-validmind.html">Log in to ValidMind</a>.</p></li>
-<li><p>Click <strong><i class="fa-solid fa-gear" aria-label="gear"></i> Settings</strong>.</p></li>
-<li><p>Under Workplace Settings, select <strong>Organization</strong>.</p></li>
-=======
 <p>You will see the option to switch between organizations only if you belong to more than one organization:</p>
 <ol type="1">
 <li><p>In the left sidebar, click <strong><i class="fa-solid fa-gear" aria-label="gear"></i> Settings</strong>.</p></li>
 <li><p>Under Workplace Settings, select <strong><i class="fa-solid fa-building-columns" aria-label="building-columns"></i> Organization</strong>.</p></li>
->>>>>>> 088ced26
 <li><p>Under <strong>Organization</strong>, select the organization you’d like to switch to.</p>
 <ul>
 <li>Once selected, this will become your active organization.</li>
@@ -763,30 +743,18 @@
 <div class="callout-body-container callout-body">
 <p>By default, the <code>Customer Admin</code> role has these permissions.<a href="#fn1" class="footnote-ref" id="fnref1" role="doc-noteref"><sup>1</sup></a></p>
 </div>
-<<<<<<< HEAD
-<div class="no-row-height column-margin column-container"><div id="fn1"><p><sup>1</sup>&nbsp;<a href="../../guide/configuration/managing-users.html#supported-roles">Managing users (Supported roles)</a></p></div></div><ol type="1">
-<li><p><a href="../../guide/configuration/log-in-to-validmind.html">Log in to ValidMind</a>.</p></li>
-<li><p>Click <strong><i class="fa-solid fa-gear" aria-label="gear"></i> Settings</strong>.</p></li>
-<li><p>Under Workplace Settings, select <strong>Organization</strong>.</p></li>
-<li><p>Under <strong>Organization name</strong>, type in your new name and click <strong>Update</strong> to save your changes.</p></li>
-=======
 </div>
 <div class="no-row-height column-margin column-container"><div id="fn1"><p><sup>1</sup>&nbsp;<a href="../../guide/configuration/manage-permissions.html">Manage permissions</a></p></div></div><ol type="1">
 <li><p>In the left sidebar, click <strong><i class="fa-solid fa-gear" aria-label="gear"></i> Settings</strong>.</p></li>
 <li><p>Under Workplace Settings, select <strong><i class="fa-solid fa-building-columns" aria-label="building-columns"></i> Organization</strong>.</p></li>
 <li><p>Under <strong>Organization Name</strong>, type in your new name and click <strong>Update</strong> to save your changes.</p></li>
->>>>>>> 088ced26
 </ol>
 </section>
 <section id="whats-next" class="level2">
 <h2 class="anchored" data-anchor-id="whats-next">What’s next</h2>
 <div id="listing-guides-onboarding" class="quarto-listing quarto-listing-container-grid">
 <div class="list grid quarto-listing-cols-3">
-<<<<<<< HEAD
-<div class="g-col-1" data-index="0" data-listing-date-sort="1722973061000" data-listing-file-modified-sort="1722973061867" data-listing-date-modified-sort="NaN" data-listing-reading-time-sort="1" data-listing-word-count-sort="144">
-=======
-<div class="g-col-1" data-index="0" data-listing-date-sort="1723846545000" data-listing-file-modified-sort="1723846545701" data-listing-date-modified-sort="NaN" data-listing-reading-time-sort="1" data-listing-word-count-sort="159">
->>>>>>> 088ced26
+<div class="g-col-1" data-index="0" data-listing-date-sort="1724455509000" data-listing-file-modified-sort="1724455509425" data-listing-date-modified-sort="NaN" data-listing-reading-time-sort="1" data-listing-word-count-sort="155">
 <a href="../../guide/configuration/set-up-your-organization.html" class="quarto-grid-link">
 <div class="quarto-grid-item card h-100 card-left">
 <div class="card-body post-contents">
@@ -800,11 +768,7 @@
 </div>
 </a>
 </div>
-<<<<<<< HEAD
-<div class="g-col-1" data-index="1" data-listing-date-sort="1723067158000" data-listing-file-modified-sort="1723067158200" data-listing-date-modified-sort="NaN" data-listing-reading-time-sort="5" data-listing-word-count-sort="826">
-=======
-<div class="g-col-1" data-index="1" data-listing-date-sort="1723846545000" data-listing-file-modified-sort="1723846545700" data-listing-date-modified-sort="NaN" data-listing-reading-time-sort="5" data-listing-word-count-sort="827">
->>>>>>> 088ced26
+<div class="g-col-1" data-index="1" data-listing-date-sort="1724455509000" data-listing-file-modified-sort="1724455509424" data-listing-date-modified-sort="NaN" data-listing-reading-time-sort="5" data-listing-word-count-sort="827">
 <a href="../../guide/configuration/configure-aws-privatelink.html" class="quarto-grid-link">
 <div class="quarto-grid-item card h-100 card-left">
 <div class="card-body post-contents">
@@ -818,11 +782,7 @@
 </div>
 </a>
 </div>
-<<<<<<< HEAD
-<div class="g-col-1" data-index="2" data-listing-date-sort="1723067158000" data-listing-file-modified-sort="1723067158201" data-listing-date-modified-sort="NaN" data-listing-reading-time-sort="6" data-listing-word-count-sort="1100">
-=======
-<div class="g-col-1" data-index="2" data-listing-date-sort="1723846545000" data-listing-file-modified-sort="1723846545700" data-listing-date-modified-sort="NaN" data-listing-reading-time-sort="6" data-listing-word-count-sort="1101">
->>>>>>> 088ced26
+<div class="g-col-1" data-index="2" data-listing-date-sort="1724455509000" data-listing-file-modified-sort="1724455509424" data-listing-date-modified-sort="NaN" data-listing-reading-time-sort="6" data-listing-word-count-sort="1101">
 <a href="../../guide/configuration/configure-google-private-service-connect.html" class="quarto-grid-link">
 <div class="quarto-grid-item card h-100 card-left">
 <div class="card-body post-contents">
