<!DOCTYPE html>
<html xmlns="http://www.w3.org/1999/xhtml" lang="en" xml:lang="en"><head>

<meta charset="utf-8">
<meta name="generator" content="quarto-1.5.56">

<meta name="viewport" content="width=device-width, initial-scale=1.0, user-scalable=yes">


<title>Manage groups – ValidMind</title>
<style>
code{white-space: pre-wrap;}
span.smallcaps{font-variant: small-caps;}
div.columns{display: flex; gap: min(4vw, 1.5em);}
div.column{flex: auto; overflow-x: auto;}
div.hanging-indent{margin-left: 1.5em; text-indent: -1.5em;}
ul.task-list{list-style: none;}
ul.task-list li input[type="checkbox"] {
  width: 0.8em;
  margin: 0 0.8em 0.2em -1em; /* quarto-specific, see https://github.com/quarto-dev/quarto-cli/issues/4556 */ 
  vertical-align: middle;
}
</style>


<script src="../../site_libs/quarto-nav/quarto-nav.js"></script>
<script src="../../site_libs/clipboard/clipboard.min.js"></script>
<script src="../../site_libs/quarto-search/autocomplete.umd.js"></script>
<script src="../../site_libs/quarto-search/fuse.min.js"></script>
<script src="../../site_libs/quarto-search/quarto-search.js"></script>
<meta name="quarto:offset" content="../../">
<link href="../../guide/configuration/manage-roles.html" rel="next">
<link href="../../guide/configuration/manage-users.html" rel="prev">
<link href="../../validmind.png" rel="icon" type="image/png">
<script src="../../site_libs/cookie-consent/cookie-consent.js"></script>
<link href="../../site_libs/cookie-consent/cookie-consent.css" rel="stylesheet">
<script src="../../site_libs/quarto-html/quarto.js"></script>
<script src="../../site_libs/quarto-html/popper.min.js"></script>
<script src="../../site_libs/quarto-html/tippy.umd.min.js"></script>
<script src="../../site_libs/quarto-html/anchor.min.js"></script>
<link href="../../site_libs/quarto-html/tippy.css" rel="stylesheet">
<link href="../../site_libs/quarto-html/quarto-syntax-highlighting.css" rel="stylesheet" id="quarto-text-highlighting-styles">
<script src="../../site_libs/bootstrap/bootstrap.min.js"></script>
<link href="../../site_libs/bootstrap/bootstrap-icons.css" rel="stylesheet">
<link href="../../site_libs/bootstrap/bootstrap.min.css" rel="stylesheet" id="quarto-bootstrap" data-mode="light">
<link href="../../site_libs/quarto-contrib/fontawesome6-0.1.0/all.css" rel="stylesheet">
<link href="../../site_libs/quarto-contrib/fontawesome6-0.1.0/latex-fontsize.css" rel="stylesheet">
<script id="quarto-search-options" type="application/json">{
  "location": "sidebar",
  "copy-button": false,
  "collapse-after": 3,
  "panel-placement": "start",
  "type": "textbox",
  "limit": 50,
  "keyboard-shortcut": [
    "f",
    "/",
    "s"
  ],
  "show-item-context": true,
  "language": {
    "search-no-results-text": "No results",
    "search-matching-documents-text": "matching documents",
    "search-copy-link-title": "Copy link to search",
    "search-hide-matches-text": "Hide additional matches",
    "search-more-match-text": "more match in this document",
    "search-more-matches-text": "more matches in this document",
    "search-clear-button-title": "Clear",
    "search-text-placeholder": "",
    "search-detached-cancel-button-title": "Cancel",
    "search-submit-button-title": "Submit",
    "search-label": "Search"
  }
}</script>
<script async="" src="https://www.googletagmanager.com/gtag/js?id=G-S46CKWPNSS"></script>

<script type="text/plain" cookie-consent="tracking">

window.dataLayer = window.dataLayer || [];
function gtag(){dataLayer.push(arguments);}
gtag('js', new Date());
gtag('config', 'G-S46CKWPNSS', { 'anonymize_ip': true});
</script>

<script type="text/javascript" charset="UTF-8">
document.addEventListener('DOMContentLoaded', function () {
cookieconsent.run({
  "notice_banner_type":"simple",
  "consent_type":"express",
  "palette":"light",
  "language":"en",
  "page_load_consent_levels":["strictly-necessary"],
  "notice_banner_reject_button_hide":false,
  "preferences_center_close_button_hide":false,
  "website_name":""
  ,
"language":"en"
  });
});
</script> 
  
<script type="text/javascript">
  window.heapReadyCb=window.heapReadyCb||[],window.heap=window.heap||[],heap.load=function(e,t){window.heap.envId=e,window.heap.clientConfig=t=t||{},window.heap.clientConfig.shouldFetchServerConfig=!1;var a=document.createElement("script");a.type="text/javascript",a.async=!0,a.src="https://cdn.us.heap-api.com/config/"+e+"/heap_config.js";var r=document.getElementsByTagName("script")[0];r.parentNode.insertBefore(a,r);var n=["init","startTracking","stopTracking","track","resetIdentity","identify","getSessionId","getUserId","getIdentity","addUserProperties","addEventProperties","removeEventProperty","clearEventProperties","addAccountProperties","addAdapter","addTransformer","addTransformerFn","onReady","addPageviewProperties","removePageviewProperty","clearPageviewProperties","trackPageview"],i=function(e){return function(){var t=Array.prototype.slice.call(arguments,0);window.heapReadyCb.push({name:e,fn:function(){heap[e]&&heap[e].apply(heap,t)}})}};for(var p=0;p<n.length;p++)heap[n[p]]=i(n[p])};
  heap.load("2282992095");
</script>


<link rel="stylesheet" href="../../styles.css">
</head>

<body class="nav-sidebar docked nav-fixed slimcontent">

<div id="quarto-search-results"></div>
  <header id="quarto-header" class="headroom fixed-top">
    <nav class="navbar navbar-expand-xl " data-bs-theme="dark">
      <div class="navbar-container container-fluid">
      <div class="navbar-brand-container mx-auto">
    <a href="../../index.html" class="navbar-brand navbar-brand-logo">
    <img src="../../about/ValidMind-logo-color.svg" alt="" class="navbar-logo">
    </a>
  </div>
          <button class="navbar-toggler" type="button" data-bs-toggle="collapse" data-bs-target="#navbarCollapse" aria-controls="navbarCollapse" role="menu" aria-expanded="false" aria-label="Toggle navigation" onclick="if (window.quartoToggleHeadroom) { window.quartoToggleHeadroom(); }">
  <span class="navbar-toggler-icon"></span>
</button>
          <div class="collapse navbar-collapse" id="navbarCollapse">
            <ul class="navbar-nav navbar-nav-scroll me-auto">
  <li class="nav-item">
    <a class="nav-link" href="../../about/overview.html"> 
<span class="menu-text">About</span></a>
  </li>  
  <li class="nav-item">
    <a class="nav-link" href="../../get-started/get-started.html"> 
<span class="menu-text">Get Started</span></a>
  </li>  
  <li class="nav-item">
    <a class="nav-link active" href="../../guide/guides.html" aria-current="page"> 
<span class="menu-text">Guides</span></a>
  </li>  
  <li class="nav-item dropdown ">
    <a class="nav-link dropdown-toggle" href="#" id="nav-menu-fa-cube--developer-framework" role="link" data-bs-toggle="dropdown" aria-expanded="false">
 <span class="menu-text"><i class="fa-solid fa-cube" aria-label="cube"></i> Developer Framework</span>
    </a>
    <ul class="dropdown-menu" aria-labelledby="nav-menu-fa-cube--developer-framework">    
        <li>
    <a class="dropdown-item" href="../../developer/get-started-developer-framework.html">
 <span class="dropdown-text"><i class="fa-solid fa-rocket" aria-label="rocket"></i> Get Started</span></a>
  </li>  
        <li>
    <a class="dropdown-item" href="../../developer/model-documentation/supported-models.html">
 <span class="dropdown-text"><i class="fa-solid fa-cubes" aria-label="cubes"></i> Supported Models</span></a>
  </li>  
        <li><hr class="dropdown-divider"></li>
        <li class="dropdown-header"><i class="fa-solid fa-vial" aria-label="vial"></i> TESTING</li>
        <li>
    <a class="dropdown-item" href="../../developer/model-testing/testing-overview.html">
 <span class="dropdown-text"><i class="fa-solid fa-flask-vial" aria-label="flask-vial"></i> Run Tests &amp; Test Suites</span></a>
  </li>  
        <li>
    <a class="dropdown-item" href="../../developer/model-testing/test-descriptions.html">
 <span class="dropdown-text"><i class="fa-solid fa-microscope" aria-label="microscope"></i> Test Descriptions</span></a>
  </li>  
        <li>
    <a class="dropdown-item" href="../../developer/model-testing/test-sandbox.html">
 <span class="dropdown-text"><i class="fa-solid fa-toolbox" aria-label="toolbox"></i> Test Sandbox (BETA)</span></a>
  </li>  
        <li><hr class="dropdown-divider"></li>
        <li class="dropdown-header"><i class="fa-solid fa-code" aria-label="code"></i> CODE SAMPLES</li>
        <li>
    <a class="dropdown-item" href="../../developer/samples-jupyter-notebooks.html">
 <span class="dropdown-text"><i class="fa-solid fa-book-open-reader" aria-label="book-open-reader"></i> All Code Samples · <code>LLM</code> · <code>NLP</code> · <code>Time Series</code> · <code>Etc.</code></span></a>
  </li>  
        <li>
    <a class="dropdown-item" href="../../notebooks.zip">
 <span class="dropdown-text"><i class="fa-solid fa-download" aria-label="download"></i> Download Code Samples · <code>notebooks.zip</code></span></a>
  </li>  
        <li>
    <a class="dropdown-item" href="https://jupyterhub.validmind.ai/">
 <span class="dropdown-text"><i class="fa-solid fa-hand-point-right" aria-label="hand-point-right"></i> Try it on Jupyter Hub <i class="fa-solid fa-hand-point-left" aria-label="hand-point-left"></i></span></a>
  </li>  
        <li><hr class="dropdown-divider"></li>
        <li class="dropdown-header"><i class="fa-solid fa-book" aria-label="book"></i> REFERENCE</li>
        <li>
    <a class="dropdown-item" href="../../validmind/validmind.html" target="_blank">
 <span class="dropdown-text"><i class="fa-solid fa-external-link" aria-label="external-link"></i> ValidMind Developer Framework</span></a>
  </li>  
    </ul>
  </li>
  <li class="nav-item">
    <a class="nav-link" href="../../faq/faq.html"> 
<span class="menu-text">FAQ</span></a>
  </li>  
  <li class="nav-item">
    <a class="nav-link" href="../../support/support.html"> 
<span class="menu-text">Support</span></a>
  </li>  
  <li class="nav-item">
    <a class="nav-link" href="https://validmind.com/" target="_blank"> 
<span class="menu-text">validmind.com <i class="fa-solid fa-external-link" aria-label="external-link"></i></span></a>
  </li>  
</ul>
          </div> <!-- /navcollapse -->
            <div class="quarto-navbar-tools">
</div>
      </div> <!-- /container-fluid -->
    </nav>
  <nav class="quarto-secondary-nav">
    <div class="container-fluid d-flex">
      <button type="button" class="quarto-btn-toggle btn" data-bs-toggle="collapse" role="button" data-bs-target=".quarto-sidebar-collapse-item" aria-controls="quarto-sidebar" aria-expanded="false" aria-label="Toggle sidebar navigation" onclick="if (window.quartoToggleHeadroom) { window.quartoToggleHeadroom(); }">
        <i class="bi bi-layout-text-sidebar-reverse"></i>
      </button>
        <nav class="quarto-page-breadcrumbs" aria-label="breadcrumb"><ol class="breadcrumb"><li class="breadcrumb-item"><a href="../../guide/configuration/managing-users.html">Managing users</a></li><li class="breadcrumb-item"><a href="../../guide/configuration/manage-groups.html">Manage groups</a></li></ol></nav>
        <a class="flex-grow-1" role="navigation" data-bs-toggle="collapse" data-bs-target=".quarto-sidebar-collapse-item" aria-controls="quarto-sidebar" aria-expanded="false" aria-label="Toggle sidebar navigation" onclick="if (window.quartoToggleHeadroom) { window.quartoToggleHeadroom(); }">      
        </a>
      <button type="button" class="btn quarto-search-button" aria-label="Search" onclick="window.quartoOpenSearch();">
        <i class="bi bi-search"></i>
      </button>
    </div>
  </nav>
  <div id="quarto-announcement" data-announcement-id="0f1a11ac13955650cb4bf3cb8718c185" class="alert alert-primary hidden"><div class="quarto-announcement-content">
<p><a href="../../training/training-overview.html"><strong><i class="fa-solid fa-graduation-cap" aria-label="graduation-cap"></i> ValidMind Academy</strong></a> — Try our training environment to explore what ValidMind has to offer</p>
</div><i class="bi bi-x-lg quarto-announcement-action"></i></div>
</header>
<!-- content -->
<div id="quarto-content" class="quarto-container page-columns page-rows-contents page-layout-article page-navbar">
<!-- sidebar -->
  <nav id="quarto-sidebar" class="sidebar collapse collapse-horizontal quarto-sidebar-collapse-item sidebar-navigation docked overflow-auto">
        <div class="mt-2 flex-shrink-0 align-items-center">
        <div class="sidebar-search">
        <div id="quarto-search" class="" title="Search"></div>
        </div>
        </div>
    <div class="sidebar-menu-container"> 
    <ul class="list-unstyled mt-1">
        <li class="sidebar-item">
  <div class="sidebar-item-container"> 
  <a href="../../guide/guides.html" class="sidebar-item-text sidebar-link">
 <span class="menu-text">Guides</span></a>
  </div>
</li>
        <li class="px-0"><hr class="sidebar-divider hi "></li>
        <li class="sidebar-item">
 <span class="menu-text">CONFIGURATION</span>
  </li>
        <li class="sidebar-item">
  <div class="sidebar-item-container"> 
  <a href="../../guide/configuration/log-in-to-validmind.html" class="sidebar-item-text sidebar-link">
 <span class="menu-text">Log in to ValidMind</span></a>
  </div>
</li>
        <li class="sidebar-item sidebar-item-section">
      <div class="sidebar-item-container"> 
            <a href="../../guide/configuration/managing-your-organization.html" class="sidebar-item-text sidebar-link">
 <span class="menu-text">Managing your organization</span></a>
          <a class="sidebar-item-toggle text-start collapsed" data-bs-toggle="collapse" data-bs-target="#" role="navigation" aria-expanded="false" aria-label="Toggle section">
            <i class="bi bi-chevron-right ms-2"></i>
          </a> 
      </div>
      <ul id="" class="collapse list-unstyled sidebar-section depth1 ">  
          <li class="sidebar-item">
  <div class="sidebar-item-container"> 
  <a href="../../guide/configuration/set-up-your-organization.html" class="sidebar-item-text sidebar-link">
 <span class="menu-text">Set up your organization</span></a>
  </div>
</li>
          <li class="sidebar-item">
  <div class="sidebar-item-container"> 
  <a href="../../guide/configuration/configure-aws-privatelink.html" class="sidebar-item-text sidebar-link">
 <span class="menu-text">Configure AWS PrivateLink</span></a>
  </div>
</li>
          <li class="sidebar-item">
  <div class="sidebar-item-container"> 
  <a href="../../guide/configuration/configure-google-private-service-connect.html" class="sidebar-item-text sidebar-link">
 <span class="menu-text">Configure Google Cloud Private Service Connect</span></a>
  </div>
</li>
      </ul>
  </li>
        <li class="sidebar-item sidebar-item-section">
      <div class="sidebar-item-container"> 
            <a href="../../guide/configuration/managing-users.html" class="sidebar-item-text sidebar-link">
 <span class="menu-text">Managing users</span></a>
          <a class="sidebar-item-toggle text-start" data-bs-toggle="collapse" data-bs-target="#" role="navigation" aria-expanded="true" aria-label="Toggle section">
            <i class="bi bi-chevron-right ms-2"></i>
          </a> 
      </div>
      <ul id="" class="collapse list-unstyled sidebar-section depth1 show">  
          <li class="sidebar-item">
  <div class="sidebar-item-container"> 
  <a href="../../guide/configuration/manage-users.html" class="sidebar-item-text sidebar-link">
 <span class="menu-text">Manage users</span></a>
  </div>
</li>
          <li class="sidebar-item">
  <div class="sidebar-item-container"> 
  <a href="../../guide/configuration/manage-groups.html" class="sidebar-item-text sidebar-link active">
 <span class="menu-text">Manage groups</span></a>
  </div>
</li>
          <li class="sidebar-item">
  <div class="sidebar-item-container"> 
  <a href="../../guide/configuration/manage-roles.html" class="sidebar-item-text sidebar-link">
 <span class="menu-text">Manage roles</span></a>
  </div>
</li>
          <li class="sidebar-item">
  <div class="sidebar-item-container"> 
  <a href="../../guide/configuration/manage-permissions.html" class="sidebar-item-text sidebar-link">
 <span class="menu-text">Manage permissions</span></a>
  </div>
</li>
      </ul>
  </li>
        <li class="sidebar-item sidebar-item-section">
      <div class="sidebar-item-container"> 
            <a href="../../guide/configuration/personalize-validmind.html" class="sidebar-item-text sidebar-link">
 <span class="menu-text">Personalize ValidMind</span></a>
          <a class="sidebar-item-toggle text-start collapsed" data-bs-toggle="collapse" data-bs-target="#" role="navigation" aria-expanded="false" aria-label="Toggle section">
            <i class="bi bi-chevron-right ms-2"></i>
          </a> 
      </div>
      <ul id="" class="collapse list-unstyled sidebar-section depth1 ">  
          <li class="sidebar-item">
<<<<<<< HEAD
  <div class="sidebar-item-container"> 
  <a href="../../guide/configuration/manage-your-profile.html" class="sidebar-item-text sidebar-link">
 <span class="menu-text">Manage your profile</span></a>
  </div>
</li>
          <li class="sidebar-item">
  <div class="sidebar-item-container"> 
  <a href="../../guide/configuration/customize-your-dashboard.html" class="sidebar-item-text sidebar-link">
 <span class="menu-text">Customize your dashboard</span></a>
  </div>
</li>
=======
  <div class="sidebar-item-container"> 
  <a href="../../guide/configuration/manage-your-profile.html" class="sidebar-item-text sidebar-link">
 <span class="menu-text">Manage your profile</span></a>
  </div>
</li>
          <li class="sidebar-item">
  <div class="sidebar-item-container"> 
  <a href="../../guide/configuration/customize-your-dashboard.html" class="sidebar-item-text sidebar-link">
 <span class="menu-text">Customize your dashboard</span></a>
  </div>
</li>
>>>>>>> 088ced26
      </ul>
  </li>
        <li class="px-0"><hr class="sidebar-divider hi "></li>
        <li class="sidebar-item">
 <span class="menu-text">MODEL WORKFLOWS</span>
  </li>
        <li class="sidebar-item sidebar-item-section">
      <div class="sidebar-item-container"> 
            <a href="../../guide/model-workflows/working-with-model-workflows.html" class="sidebar-item-text sidebar-link">
 <span class="menu-text">Working with workflows</span></a>
          <a class="sidebar-item-toggle text-start collapsed" data-bs-toggle="collapse" data-bs-target="#" role="navigation" aria-expanded="false" aria-label="Toggle section">
            <i class="bi bi-chevron-right ms-2"></i>
          </a> 
      </div>
      <ul id="" class="collapse list-unstyled sidebar-section depth1 ">  
          <li class="sidebar-item">
  <div class="sidebar-item-container"> 
  <a href="../../guide/model-workflows/customize-resource-statuses.html" class="sidebar-item-text sidebar-link">
 <span class="menu-text">Customize resource statuses</span></a>
  </div>
</li>
          <li class="sidebar-item">
  <div class="sidebar-item-container"> 
  <a href="../../guide/model-workflows/set-up-model-workflows.html" class="sidebar-item-text sidebar-link">
 <span class="menu-text">Set up workflows</span></a>
  </div>
</li>
      </ul>
  </li>
        <li class="px-0"><hr class="sidebar-divider hi "></li>
        <li class="sidebar-item">
 <span class="menu-text">MODEL INVENTORY</span>
  </li>
        <li class="sidebar-item sidebar-item-section">
      <div class="sidebar-item-container"> 
            <a href="../../guide/model-inventory/working-with-model-inventory.html" class="sidebar-item-text sidebar-link">
 <span class="menu-text">Working with the model inventory</span></a>
          <a class="sidebar-item-toggle text-start collapsed" data-bs-toggle="collapse" data-bs-target="#" role="navigation" aria-expanded="false" aria-label="Toggle section">
            <i class="bi bi-chevron-right ms-2"></i>
          </a> 
      </div>
      <ul id="" class="collapse list-unstyled sidebar-section depth1 ">  
          <li class="sidebar-item">
  <div class="sidebar-item-container"> 
  <a href="../../guide/model-inventory/register-models-in-inventory.html" class="sidebar-item-text sidebar-link">
 <span class="menu-text">Register models in the inventory</span></a>
  </div>
</li>
          <li class="sidebar-item">
  <div class="sidebar-item-container"> 
  <a href="../../guide/model-inventory/customize-model-inventory-layout.html" class="sidebar-item-text sidebar-link">
 <span class="menu-text">Customize model inventory layout</span></a>
  </div>
</li>
          <li class="sidebar-item">
  <div class="sidebar-item-container"> 
  <a href="../../guide/model-inventory/edit-model-inventory-fields.html" class="sidebar-item-text sidebar-link">
 <span class="menu-text">Edit model inventory fields</span></a>
  </div>
</li>
      </ul>
  </li>
        <li class="sidebar-item">
  <div class="sidebar-item-container"> 
  <a href="../../guide/model-inventory/manage-inventory-custom-fields.html" class="sidebar-item-text sidebar-link">
 <span class="menu-text">Manage inventory custom fields</span></a>
  </div>
</li>
        <li class="px-0"><hr class="sidebar-divider hi "></li>
        <li class="sidebar-item">
 <span class="menu-text">MODEL DOCUMENTATION</span>
  </li>
        <li class="sidebar-item sidebar-item-section">
      <div class="sidebar-item-container"> 
            <a href="../../guide/model-documentation/working-with-documentation-templates.html" class="sidebar-item-text sidebar-link">
 <span class="menu-text">Working with documentation templates</span></a>
          <a class="sidebar-item-toggle text-start collapsed" data-bs-toggle="collapse" data-bs-target="#" role="navigation" aria-expanded="false" aria-label="Toggle section">
            <i class="bi bi-chevron-right ms-2"></i>
          </a> 
      </div>
      <ul id="" class="collapse list-unstyled sidebar-section depth1 ">  
          <li class="sidebar-item">
  <div class="sidebar-item-container"> 
  <a href="../../guide/model-documentation/view-documentation-templates.html" class="sidebar-item-text sidebar-link">
 <span class="menu-text">View documentation templates</span></a>
  </div>
</li>
          <li class="sidebar-item">
  <div class="sidebar-item-container"> 
  <a href="../../guide/model-documentation/customize-documentation-templates.html" class="sidebar-item-text sidebar-link">
 <span class="menu-text">Customize documentation templates</span></a>
  </div>
</li>
          <li class="sidebar-item">
  <div class="sidebar-item-container"> 
  <a href="../../guide/model-documentation/swap-documentation-templates.html" class="sidebar-item-text sidebar-link">
 <span class="menu-text">Swap documentation templates</span></a>
  </div>
</li>
      </ul>
  </li>
        <li class="sidebar-item sidebar-item-section">
      <div class="sidebar-item-container"> 
            <a href="../../guide/model-documentation/working-with-model-documentation.html" class="sidebar-item-text sidebar-link">
 <span class="menu-text">Working with model documentation</span></a>
          <a class="sidebar-item-toggle text-start collapsed" data-bs-toggle="collapse" data-bs-target="#" role="navigation" aria-expanded="false" aria-label="Toggle section">
            <i class="bi bi-chevron-right ms-2"></i>
          </a> 
      </div>
      <ul id="" class="collapse list-unstyled sidebar-section depth1 ">  
          <li class="sidebar-item">
  <div class="sidebar-item-container"> 
  <a href="../../guide/model-documentation/view-documentation-guidelines.html" class="sidebar-item-text sidebar-link">
 <span class="menu-text">View documentation guidelines</span></a>
  </div>
</li>
          <li class="sidebar-item">
  <div class="sidebar-item-container"> 
  <a href="../../guide/model-documentation/work-with-content-blocks.html" class="sidebar-item-text sidebar-link">
 <span class="menu-text">Work with content blocks</span></a>
  </div>
</li>
          <li class="sidebar-item">
  <div class="sidebar-item-container"> 
  <a href="../../guide/model-documentation/assign-documentation-section-statuses.html" class="sidebar-item-text sidebar-link">
 <span class="menu-text">Assign section statuses</span></a>
  </div>
</li>
          <li class="sidebar-item">
  <div class="sidebar-item-container"> 
  <a href="../../guide/model-documentation/collaborate-with-others.html" class="sidebar-item-text sidebar-link">
 <span class="menu-text">Collaborate with others</span></a>
  </div>
</li>
          <li class="sidebar-item">
  <div class="sidebar-item-container"> 
  <a href="../../guide/model-documentation/view-documentation-activity.html" class="sidebar-item-text sidebar-link">
 <span class="menu-text">View documentation activity</span></a>
  </div>
</li>
          <li class="sidebar-item">
  <div class="sidebar-item-container"> 
  <a href="../../guide/model-documentation/submit-for-approval.html" class="sidebar-item-text sidebar-link">
 <span class="menu-text">Submit for approval</span></a>
  </div>
</li>
      </ul>
  </li>
        <li class="sidebar-item">
  <div class="sidebar-item-container"> 
  <a href="../../guide/model-documentation/export-documentation.html" class="sidebar-item-text sidebar-link">
 <span class="menu-text">Export documentation</span></a>
  </div>
</li>
        <li class="px-0"><hr class="sidebar-divider hi "></li>
        <li class="sidebar-item">
 <span class="menu-text">MODEL VALIDATION</span>
  </li>
        <li class="sidebar-item sidebar-item-section">
      <div class="sidebar-item-container"> 
            <a href="../../guide/model-validation/preparing-validation-reports.html" class="sidebar-item-text sidebar-link">
 <span class="menu-text">Preparing validation reports</span></a>
          <a class="sidebar-item-toggle text-start collapsed" data-bs-toggle="collapse" data-bs-target="#" role="navigation" aria-expanded="false" aria-label="Toggle section">
            <i class="bi bi-chevron-right ms-2"></i>
          </a> 
      </div>
      <ul id="" class="collapse list-unstyled sidebar-section depth1 ">  
          <li class="sidebar-item">
  <div class="sidebar-item-container"> 
  <a href="../../guide/model-validation/view-validation-guidelines.html" class="sidebar-item-text sidebar-link">
 <span class="menu-text">View validation guidelines</span></a>
  </div>
</li>
          <li class="sidebar-item">
  <div class="sidebar-item-container"> 
  <a href="../../guide/model-validation/review-model-documentation.html" class="sidebar-item-text sidebar-link">
 <span class="menu-text">Review model documentation</span></a>
  </div>
</li>
          <li class="sidebar-item">
  <div class="sidebar-item-container"> 
  <a href="../../guide/model-validation/assess-compliance.html" class="sidebar-item-text sidebar-link">
 <span class="menu-text">Assess compliance</span></a>
  </div>
</li>
          <li class="sidebar-item">
  <div class="sidebar-item-container"> 
  <a href="../../guide/model-documentation/work-with-content-blocks.html" class="sidebar-item-text sidebar-link">
 <span class="menu-text">Work with content blocks</span></a>
  </div>
</li>
          <li class="sidebar-item">
  <div class="sidebar-item-container"> 
  <a href="../../guide/model-documentation/collaborate-with-others.html" class="sidebar-item-text sidebar-link">
 <span class="menu-text">Collaborate with others</span></a>
  </div>
</li>
          <li class="sidebar-item">
  <div class="sidebar-item-container"> 
  <a href="../../guide/model-documentation/submit-for-approval.html" class="sidebar-item-text sidebar-link">
 <span class="menu-text">Submit for approval</span></a>
  </div>
</li>
      </ul>
  </li>
        <li class="sidebar-item">
  <div class="sidebar-item-container"> 
  <a href="../../guide/model-validation/work-with-model-findings.html" class="sidebar-item-text sidebar-link">
 <span class="menu-text">Work with model findings</span></a>
  </div>
</li>
        <li class="sidebar-item">
  <div class="sidebar-item-container"> 
  <a href="../../guide/model-validation/view-reports.html" class="sidebar-item-text sidebar-link">
 <span class="menu-text">View reports</span></a>
  </div>
</li>
        <li class="sidebar-item">
  <div class="sidebar-item-container"> 
  <a href="../../guide/model-documentation/export-documentation.html" class="sidebar-item-text sidebar-link">
 <span class="menu-text">Export documentation</span></a>
  </div>
</li>
        <li class="px-0"><hr class="sidebar-divider hi "></li>
        <li class="sidebar-item">
 <span class="menu-text">MONITORING</span>
  </li>
        <li class="sidebar-item sidebar-item-section">
      <div class="sidebar-item-container"> 
            <a href="../../guide/monitoring/ongoing-monitoring.html" class="sidebar-item-text sidebar-link">
 <span class="menu-text">Ongoing monitoring</span></a>
          <a class="sidebar-item-toggle text-start collapsed" data-bs-toggle="collapse" data-bs-target="#" role="navigation" aria-expanded="false" aria-label="Toggle section">
            <i class="bi bi-chevron-right ms-2"></i>
          </a> 
      </div>
      <ul id="" class="collapse list-unstyled sidebar-section depth1 ">  
          <li class="sidebar-item">
  <div class="sidebar-item-container"> 
  <a href="../../guide/monitoring/enable-monitoring.html" class="sidebar-item-text sidebar-link">
 <span class="menu-text">Enable monitoring</span></a>
  </div>
</li>
          <li class="sidebar-item">
  <div class="sidebar-item-container"> 
  <a href="../../guide/monitoring/review-monitoring-results.html" class="sidebar-item-text sidebar-link">
 <span class="menu-text">Review monitoring results</span></a>
  </div>
</li>
      </ul>
  </li>
    </ul>
    </div>
</nav>
<div id="quarto-sidebar-glass" class="quarto-sidebar-collapse-item" data-bs-toggle="collapse" data-bs-target=".quarto-sidebar-collapse-item"></div>
<!-- margin-sidebar -->
    <div id="quarto-margin-sidebar" class="sidebar margin-sidebar">
        <nav id="TOC" role="doc-toc" class="toc-active">
    <h2 id="toc-title">On this page</h2>
   
  <ul>
  <li><a href="#prerequisites" id="toc-prerequisites" class="nav-link active" data-scroll-target="#prerequisites">Prerequisites</a></li>
  <li><a href="#see-group-details" id="toc-see-group-details" class="nav-link" data-scroll-target="#see-group-details">See group details</a></li>
  <li><a href="#add-new-groups" id="toc-add-new-groups" class="nav-link" data-scroll-target="#add-new-groups">Add new groups</a></li>
  <li><a href="#remove-groups" id="toc-remove-groups" class="nav-link" data-scroll-target="#remove-groups">Remove groups</a></li>
  <li><a href="#add-or-remove-group-members" id="toc-add-or-remove-group-members" class="nav-link" data-scroll-target="#add-or-remove-group-members">Add or remove group members</a></li>
  </ul>
<div class="toc-actions"><ul><li><a href="https://github.com/validmind/documentation/edit/main/site/guide/configuration/manage-groups.qmd" class="toc-action"><i class="bi bi-github"></i>Edit this page</a></li><li><a href="https://github.com/validmind/documentation/issues/new" class="toc-action"><i class="bi empty"></i>Report an issue</a></li></ul></div></nav>
    </div>
<!-- main -->
<main class="content page-columns page-full" id="quarto-document-content">

<header id="title-block-header" class="quarto-title-block default"><nav class="quarto-page-breadcrumbs quarto-title-breadcrumbs d-none d-lg-block" aria-label="breadcrumb"><ol class="breadcrumb"><li class="breadcrumb-item"><a href="../../guide/configuration/managing-users.html">Managing users</a></li><li class="breadcrumb-item"><a href="../../guide/configuration/manage-groups.html">Manage groups</a></li></ol></nav>
<div class="quarto-title">
<h1 class="title">Manage groups</h1>
</div>



<div class="quarto-title-meta">

    
  
    
  </div>
  


</header>


<p>Invite new users and assign users to specific groups to maintain access control and efficient user management within your organization via the ValidMind Platform UI.</p>
<div class="callout callout-style-simple callout-important">
<div class="callout-body d-flex">
<div class="callout-icon-container">
<i class="callout-icon"></i>
</div>
<div class="callout-body-container">
<p>Ensure that the group details align with your requirements for access control and group management.</p>
</div>
</div>
</div>
<section id="prerequisites" class="level2 prereq page-columns page-full">
<h2 class="anchored" data-anchor-id="prerequisites">Prerequisites</h2>
<ul class="task-list">
<li><label><input type="checkbox" checked=""><a href="../../guide/configuration/log-in-to-validmind.html">You are logged in to ValidMind.</a></label></li>
<li><label><input type="checkbox" checked="">You are a <code>Customer Admin</code> or assigned another role with sufficient permissions to perform the tasks in this guide.<a href="#fn1" class="footnote-ref" id="fnref1" role="doc-noteref"><sup>1</sup></a></label></li>
</ul>
<div class="no-row-height column-margin column-container"><div id="fn1"><p><sup>1</sup>&nbsp;<a href="../../guide/configuration/manage-permissions.html">Manage permissions</a></p></div></div></section>
<section id="see-group-details" class="level2">
<h2 class="anchored" data-anchor-id="see-group-details">See group details</h2>
<ol type="1">
<<<<<<< HEAD
<li><p><a href="../../guide/configuration/log-in-to-validmind.html">Log in to ValidMind</a>.</p></li>
<li><p>Click <strong><i class="fa-solid fa-gear" aria-label="gear"></i> Settings</strong>.</p></li>
<li><p>Under <strong>User Permissions</strong> in the sidebar, select <strong>Groups</strong>.</p></li>
<li><p>Expand <strong>See Details</strong> to:</p>
=======
<li><p>In the left sidebar, click <strong><i class="fa-solid fa-gear" aria-label="gear"></i> Settings</strong>.</p></li>
<li><p>Under <strong>User Permissions</strong> in the sidebar, select <strong><i class="fa-solid fa-users" aria-label="users"></i> Groups</strong>.</p></li>
<li><p>Expand <strong>See Details <i class="fa-solid fa-chevron-right" aria-label="chevron-right"></i></strong> to:</p>
>>>>>>> 088ced26
<ul>
<li>View the group’s name and description.</li>
<li>View the complete list of members in any group.</li>
<li>View models visible to the group.</li>
</ul></li>
</ol>
</section>
<section id="add-new-groups" class="level2">
<h2 class="anchored" data-anchor-id="add-new-groups">Add new groups</h2>
<ol type="1">
<<<<<<< HEAD
<li><p><a href="../../guide/configuration/log-in-to-validmind.html">Log in to ValidMind</a>.</p></li>
<li><p>Click <strong><i class="fa-solid fa-gear" aria-label="gear"></i> Settings</strong>.</p></li>
<li><p>Under <strong>User Permissions</strong> in the sidebar, select <strong>Groups</strong>.</p></li>
=======
<li><p>In the left sidebar, click <strong><i class="fa-solid fa-gear" aria-label="gear"></i> Settings</strong>.</p></li>
<li><p>Under User Permissions in the sidebar, select <strong><i class="fa-solid fa-users" aria-label="users"></i> Groups</strong>.</p></li>
>>>>>>> 088ced26
<li><p>Click <strong>+ Create New Group</strong> to initiate the group creation process.</p></li>
<li><p>Enter a <strong>Group Name</strong> and <strong>Group Description</strong> for the new group and click <strong>Continue</strong>.</p>
<p>To return to the previous screen, click <strong>Back</strong>.</p></li>
<li><p>Select users from the list to add them to the group.</p></li>
<li><p>Click <strong><i class="fa-solid fa-check" aria-label="check"></i> Create Group</strong> to save.</p></li>
<li><p>Confirm that the new group is created and appears in the list of available groups, ensuring it is correctly configured for its intended use.</p></li>
</ol>
</section>
<section id="remove-groups" class="level2">
<h2 class="anchored" data-anchor-id="remove-groups">Remove groups</h2>
<div class="callout callout-style-simple callout-none no-icon">
<div class="callout-body d-flex">
<div class="callout-icon-container">
<i class="callout-icon no-icon"></i>
</div>
<div class="callout-body-container">
<p>You can only remove non-default groups.</p>
</div>
</div>
</div>
<ol type="1">
<<<<<<< HEAD
<li><p><a href="../../guide/configuration/log-in-to-validmind.html">Log in to ValidMind</a>.</p></li>
<li><p>Click <strong><i class="fa-solid fa-gear" aria-label="gear"></i> Settings</strong>.</p></li>
<li><p>Under <strong>User Permissions</strong> in the sidebar, select <strong>Groups</strong>.</p></li>
=======
<li><p>In the left sidebar, click <strong><i class="fa-solid fa-gear" aria-label="gear"></i> Settings</strong>.</p></li>
<li><p>Under User Permissions, select <strong><i class="fa-solid fa-users" aria-label="users"></i> Groups</strong>.</p></li>
>>>>>>> 088ced26
<li><p>Expand <strong>See Details &gt;</strong> for the group you want to remove.</p></li>
<li><p>Click <strong><i class="fa-solid fa-trash-can" aria-label="trash-can"></i> Delete Group</strong> to remove it.</p></li>
</ol>
</section>
<section id="add-or-remove-group-members" class="level2">
<h2 class="anchored" data-anchor-id="add-or-remove-group-members">Add or remove group members</h2>
<ol type="1">
<<<<<<< HEAD
<li><p><a href="../../guide/configuration/log-in-to-validmind.html">Log in to ValidMind</a>.</p></li>
<li><p>Click <strong><i class="fa-solid fa-gear" aria-label="gear"></i> Settings</strong>.</p></li>
<li><p>Under <strong>User Permissions</strong> in the sidebar, select <strong>Groups</strong>.</p></li>
=======
<li><p>In the left sidebar, click <strong><i class="fa-solid fa-gear" aria-label="gear"></i> Settings</strong>.</p></li>
<li><p>Under User Permissions in the sidebar, select <strong>Groups</strong>.</p></li>
>>>>>>> 088ced26
</ol>
<section id="to-add-a-member-to-a-group" class="level4">
<h4 class="anchored" data-anchor-id="to-add-a-member-to-a-group">To add a member to a group:</h4>
<ol type="1">
<li><p>Click <strong><i class="fa-solid fa-chevron-right" aria-label="chevron-right"></i> See Details</strong>.</p></li>
<li><p>Click <strong>+ Add New Member</strong>.</p></li>
<li><p>Select members by checking the boxes next to their names in the pop-up.</p></li>
<li><p>Click <strong>+ Add to Group</strong>.</p></li>
</ol>
</section>
<section id="to-remove-a-member-from-a-group" class="level4">
<h4 class="anchored" data-anchor-id="to-remove-a-member-from-a-group">To remove a member from a group:</h4>
<ol type="1">
<li><p>Click <strong><i class="fa-solid fa-chevron-right" aria-label="chevron-right"></i> See Details</strong>.</p></li>
<li><p>Select members by checking the boxes next to their names.</p></li>
<li><p>Click <strong><i class="fa-solid fa-user-minus" aria-label="user-minus"></i> Remove Member</strong>.</p>
<p>After you confirm, the user will be removed from that group.</p></li>
</ol>
<!-- FOOTNOTES -->


</section>
</section>


</main> <!-- /main -->
<script id="quarto-html-after-body" type="application/javascript">
window.document.addEventListener("DOMContentLoaded", function (event) {
  const toggleBodyColorMode = (bsSheetEl) => {
    const mode = bsSheetEl.getAttribute("data-mode");
    const bodyEl = window.document.querySelector("body");
    if (mode === "dark") {
      bodyEl.classList.add("quarto-dark");
      bodyEl.classList.remove("quarto-light");
    } else {
      bodyEl.classList.add("quarto-light");
      bodyEl.classList.remove("quarto-dark");
    }
  }
  const toggleBodyColorPrimary = () => {
    const bsSheetEl = window.document.querySelector("link#quarto-bootstrap");
    if (bsSheetEl) {
      toggleBodyColorMode(bsSheetEl);
    }
  }
  toggleBodyColorPrimary();  
  const icon = "";
  const anchorJS = new window.AnchorJS();
  anchorJS.options = {
    placement: 'right',
    icon: icon
  };
  anchorJS.add('.anchored');
  const isCodeAnnotation = (el) => {
    for (const clz of el.classList) {
      if (clz.startsWith('code-annotation-')) {                     
        return true;
      }
    }
    return false;
  }
  const onCopySuccess = function(e) {
    // button target
    const button = e.trigger;
    // don't keep focus
    button.blur();
    // flash "checked"
    button.classList.add('code-copy-button-checked');
    var currentTitle = button.getAttribute("title");
    button.setAttribute("title", "Copied!");
    let tooltip;
    if (window.bootstrap) {
      button.setAttribute("data-bs-toggle", "tooltip");
      button.setAttribute("data-bs-placement", "left");
      button.setAttribute("data-bs-title", "Copied!");
      tooltip = new bootstrap.Tooltip(button, 
        { trigger: "manual", 
          customClass: "code-copy-button-tooltip",
          offset: [0, -8]});
      tooltip.show();    
    }
    setTimeout(function() {
      if (tooltip) {
        tooltip.hide();
        button.removeAttribute("data-bs-title");
        button.removeAttribute("data-bs-toggle");
        button.removeAttribute("data-bs-placement");
      }
      button.setAttribute("title", currentTitle);
      button.classList.remove('code-copy-button-checked');
    }, 1000);
    // clear code selection
    e.clearSelection();
  }
  const getTextToCopy = function(trigger) {
      const codeEl = trigger.previousElementSibling.cloneNode(true);
      for (const childEl of codeEl.children) {
        if (isCodeAnnotation(childEl)) {
          childEl.remove();
        }
      }
      return codeEl.innerText;
  }
  const clipboard = new window.ClipboardJS('.code-copy-button:not([data-in-quarto-modal])', {
    text: getTextToCopy
  });
  clipboard.on('success', onCopySuccess);
  if (window.document.getElementById('quarto-embedded-source-code-modal')) {
    // For code content inside modals, clipBoardJS needs to be initialized with a container option
    // TODO: Check when it could be a function (https://github.com/zenorocha/clipboard.js/issues/860)
    const clipboardModal = new window.ClipboardJS('.code-copy-button[data-in-quarto-modal]', {
      text: getTextToCopy,
      container: window.document.getElementById('quarto-embedded-source-code-modal')
    });
    clipboardModal.on('success', onCopySuccess);
  }
    var localhostRegex = new RegExp(/^(?:http|https):\/\/localhost\:?[0-9]*\//);
    var mailtoRegex = new RegExp(/^mailto:/);
      var filterRegex = new RegExp('/' + window.location.host + '/');
    var isInternal = (href) => {
        return filterRegex.test(href) || localhostRegex.test(href) || mailtoRegex.test(href);
    }
    // Inspect non-navigation links and adorn them if external
 	var links = window.document.querySelectorAll('a[href]:not(.nav-link):not(.navbar-brand):not(.toc-action):not(.sidebar-link):not(.sidebar-item-toggle):not(.pagination-link):not(.no-external):not([aria-hidden]):not(.dropdown-item):not(.quarto-navigation-tool):not(.about-link)');
    for (var i=0; i<links.length; i++) {
      const link = links[i];
      if (!isInternal(link.href)) {
        // undo the damage that might have been done by quarto-nav.js in the case of
        // links that we want to consider external
        if (link.dataset.originalHref !== undefined) {
          link.href = link.dataset.originalHref;
        }
          // target, if specified
          link.setAttribute("target", "_blank");
          if (link.getAttribute("rel") === null) {
            link.setAttribute("rel", "noopener");
          }
          // default icon
          link.classList.add("external");
      }
    }
  function tippyHover(el, contentFn, onTriggerFn, onUntriggerFn) {
    const config = {
      allowHTML: true,
      maxWidth: 500,
      delay: 100,
      arrow: false,
      appendTo: function(el) {
          return el.parentElement;
      },
      interactive: true,
      interactiveBorder: 10,
      theme: 'quarto',
      placement: 'bottom-start',
    };
    if (contentFn) {
      config.content = contentFn;
    }
    if (onTriggerFn) {
      config.onTrigger = onTriggerFn;
    }
    if (onUntriggerFn) {
      config.onUntrigger = onUntriggerFn;
    }
    window.tippy(el, config); 
  }
  const noterefs = window.document.querySelectorAll('a[role="doc-noteref"]');
  for (var i=0; i<noterefs.length; i++) {
    const ref = noterefs[i];
    tippyHover(ref, function() {
      // use id or data attribute instead here
      let href = ref.getAttribute('data-footnote-href') || ref.getAttribute('href');
      try { href = new URL(href).hash; } catch {}
      const id = href.replace(/^#\/?/, "");
      const note = window.document.getElementById(id);
      if (note) {
        return note.innerHTML;
      } else {
        return "";
      }
    });
  }
  const xrefs = window.document.querySelectorAll('a.quarto-xref');
  const processXRef = (id, note) => {
    // Strip column container classes
    const stripColumnClz = (el) => {
      el.classList.remove("page-full", "page-columns");
      if (el.children) {
        for (const child of el.children) {
          stripColumnClz(child);
        }
      }
    }
    stripColumnClz(note)
    if (id === null || id.startsWith('sec-')) {
      // Special case sections, only their first couple elements
      const container = document.createElement("div");
      if (note.children && note.children.length > 2) {
        container.appendChild(note.children[0].cloneNode(true));
        for (let i = 1; i < note.children.length; i++) {
          const child = note.children[i];
          if (child.tagName === "P" && child.innerText === "") {
            continue;
          } else {
            container.appendChild(child.cloneNode(true));
            break;
          }
        }
        if (window.Quarto?.typesetMath) {
          window.Quarto.typesetMath(container);
        }
        return container.innerHTML
      } else {
        if (window.Quarto?.typesetMath) {
          window.Quarto.typesetMath(note);
        }
        return note.innerHTML;
      }
    } else {
      // Remove any anchor links if they are present
      const anchorLink = note.querySelector('a.anchorjs-link');
      if (anchorLink) {
        anchorLink.remove();
      }
      if (window.Quarto?.typesetMath) {
        window.Quarto.typesetMath(note);
      }
      // TODO in 1.5, we should make sure this works without a callout special case
      if (note.classList.contains("callout")) {
        return note.outerHTML;
      } else {
        return note.innerHTML;
      }
    }
  }
  for (var i=0; i<xrefs.length; i++) {
    const xref = xrefs[i];
    tippyHover(xref, undefined, function(instance) {
      instance.disable();
      let url = xref.getAttribute('href');
      let hash = undefined; 
      if (url.startsWith('#')) {
        hash = url;
      } else {
        try { hash = new URL(url).hash; } catch {}
      }
      if (hash) {
        const id = hash.replace(/^#\/?/, "");
        const note = window.document.getElementById(id);
        if (note !== null) {
          try {
            const html = processXRef(id, note.cloneNode(true));
            instance.setContent(html);
          } finally {
            instance.enable();
            instance.show();
          }
        } else {
          // See if we can fetch this
          fetch(url.split('#')[0])
          .then(res => res.text())
          .then(html => {
            const parser = new DOMParser();
            const htmlDoc = parser.parseFromString(html, "text/html");
            const note = htmlDoc.getElementById(id);
            if (note !== null) {
              const html = processXRef(id, note);
              instance.setContent(html);
            } 
          }).finally(() => {
            instance.enable();
            instance.show();
          });
        }
      } else {
        // See if we can fetch a full url (with no hash to target)
        // This is a special case and we should probably do some content thinning / targeting
        fetch(url)
        .then(res => res.text())
        .then(html => {
          const parser = new DOMParser();
          const htmlDoc = parser.parseFromString(html, "text/html");
          const note = htmlDoc.querySelector('main.content');
          if (note !== null) {
            // This should only happen for chapter cross references
            // (since there is no id in the URL)
            // remove the first header
            if (note.children.length > 0 && note.children[0].tagName === "HEADER") {
              note.children[0].remove();
            }
            const html = processXRef(null, note);
            instance.setContent(html);
          } 
        }).finally(() => {
          instance.enable();
          instance.show();
        });
      }
    }, function(instance) {
    });
  }
      let selectedAnnoteEl;
      const selectorForAnnotation = ( cell, annotation) => {
        let cellAttr = 'data-code-cell="' + cell + '"';
        let lineAttr = 'data-code-annotation="' +  annotation + '"';
        const selector = 'span[' + cellAttr + '][' + lineAttr + ']';
        return selector;
      }
      const selectCodeLines = (annoteEl) => {
        const doc = window.document;
        const targetCell = annoteEl.getAttribute("data-target-cell");
        const targetAnnotation = annoteEl.getAttribute("data-target-annotation");
        const annoteSpan = window.document.querySelector(selectorForAnnotation(targetCell, targetAnnotation));
        const lines = annoteSpan.getAttribute("data-code-lines").split(",");
        const lineIds = lines.map((line) => {
          return targetCell + "-" + line;
        })
        let top = null;
        let height = null;
        let parent = null;
        if (lineIds.length > 0) {
            //compute the position of the single el (top and bottom and make a div)
            const el = window.document.getElementById(lineIds[0]);
            top = el.offsetTop;
            height = el.offsetHeight;
            parent = el.parentElement.parentElement;
          if (lineIds.length > 1) {
            const lastEl = window.document.getElementById(lineIds[lineIds.length - 1]);
            const bottom = lastEl.offsetTop + lastEl.offsetHeight;
            height = bottom - top;
          }
          if (top !== null && height !== null && parent !== null) {
            // cook up a div (if necessary) and position it 
            let div = window.document.getElementById("code-annotation-line-highlight");
            if (div === null) {
              div = window.document.createElement("div");
              div.setAttribute("id", "code-annotation-line-highlight");
              div.style.position = 'absolute';
              parent.appendChild(div);
            }
            div.style.top = top - 2 + "px";
            div.style.height = height + 4 + "px";
            div.style.left = 0;
            let gutterDiv = window.document.getElementById("code-annotation-line-highlight-gutter");
            if (gutterDiv === null) {
              gutterDiv = window.document.createElement("div");
              gutterDiv.setAttribute("id", "code-annotation-line-highlight-gutter");
              gutterDiv.style.position = 'absolute';
              const codeCell = window.document.getElementById(targetCell);
              const gutter = codeCell.querySelector('.code-annotation-gutter');
              gutter.appendChild(gutterDiv);
            }
            gutterDiv.style.top = top - 2 + "px";
            gutterDiv.style.height = height + 4 + "px";
          }
          selectedAnnoteEl = annoteEl;
        }
      };
      const unselectCodeLines = () => {
        const elementsIds = ["code-annotation-line-highlight", "code-annotation-line-highlight-gutter"];
        elementsIds.forEach((elId) => {
          const div = window.document.getElementById(elId);
          if (div) {
            div.remove();
          }
        });
        selectedAnnoteEl = undefined;
      };
        // Handle positioning of the toggle
    window.addEventListener(
      "resize",
      throttle(() => {
        elRect = undefined;
        if (selectedAnnoteEl) {
          selectCodeLines(selectedAnnoteEl);
        }
      }, 10)
    );
    function throttle(fn, ms) {
    let throttle = false;
    let timer;
      return (...args) => {
        if(!throttle) { // first call gets through
            fn.apply(this, args);
            throttle = true;
        } else { // all the others get throttled
            if(timer) clearTimeout(timer); // cancel #2
            timer = setTimeout(() => {
              fn.apply(this, args);
              timer = throttle = false;
            }, ms);
        }
      };
    }
      // Attach click handler to the DT
      const annoteDls = window.document.querySelectorAll('dt[data-target-cell]');
      for (const annoteDlNode of annoteDls) {
        annoteDlNode.addEventListener('click', (event) => {
          const clickedEl = event.target;
          if (clickedEl !== selectedAnnoteEl) {
            unselectCodeLines();
            const activeEl = window.document.querySelector('dt[data-target-cell].code-annotation-active');
            if (activeEl) {
              activeEl.classList.remove('code-annotation-active');
            }
            selectCodeLines(clickedEl);
            clickedEl.classList.add('code-annotation-active');
          } else {
            // Unselect the line
            unselectCodeLines();
            clickedEl.classList.remove('code-annotation-active');
          }
        });
      }
  const findCites = (el) => {
    const parentEl = el.parentElement;
    if (parentEl) {
      const cites = parentEl.dataset.cites;
      if (cites) {
        return {
          el,
          cites: cites.split(' ')
        };
      } else {
        return findCites(el.parentElement)
      }
    } else {
      return undefined;
    }
  };
  var bibliorefs = window.document.querySelectorAll('a[role="doc-biblioref"]');
  for (var i=0; i<bibliorefs.length; i++) {
    const ref = bibliorefs[i];
    const citeInfo = findCites(ref);
    if (citeInfo) {
      tippyHover(citeInfo.el, function() {
        var popup = window.document.createElement('div');
        citeInfo.cites.forEach(function(cite) {
          var citeDiv = window.document.createElement('div');
          citeDiv.classList.add('hanging-indent');
          citeDiv.classList.add('csl-entry');
          var biblioDiv = window.document.getElementById('ref-' + cite);
          if (biblioDiv) {
            citeDiv.innerHTML = biblioDiv.innerHTML;
          }
          popup.appendChild(citeDiv);
        });
        return popup.innerHTML;
      });
    }
  }
});
</script>
<nav class="page-navigation">
  <div class="nav-page nav-page-previous">
      <a href="../../guide/configuration/manage-users.html" class="pagination-link" aria-label="Manage users">
        <i class="bi bi-arrow-left-short"></i> <span class="nav-page-text">Manage users</span>
      </a>          
  </div>
  <div class="nav-page nav-page-next">
      <a href="../../guide/configuration/manage-roles.html" class="pagination-link" aria-label="Manage roles">
        <span class="nav-page-text">Manage roles</span> <i class="bi bi-arrow-right-short"></i>
      </a>
  </div>
</nav>
</div> <!-- /content -->
<footer class="footer">
  <div class="nav-footer">
    <div class="nav-footer-left">
<p>© Copyright 2023-2024 ValidMind Inc.&nbsp;All Rights Reserved.</p>
</div>   
    <div class="nav-footer-center">

<div class="toc-actions d-sm-block d-md-none"><ul><li><a href="https://github.com/validmind/documentation/edit/main/site/guide/configuration/manage-groups.qmd" class="toc-action"><i class="bi bi-github"></i>Edit this page</a></li><li><a href="https://github.com/validmind/documentation/issues/new" class="toc-action"><i class="bi empty"></i>Report an issue</a></li></ul></div><div class="cookie-consent-footer"><a href="#" id="open_preferences_center">Cookie Preferences</a></div></div>
    <div class="nav-footer-right">
      <ul class="footer-items list-unstyled">
    <li class="nav-item">
    <a class="nav-link" href="https://validmind.com/" target="_blank">
<p>validmind.com <i class="fa-solid fa-external-link" aria-label="external-link"></i></p>
</a>
  </li>  
    <li class="nav-item">
    <a class="nav-link" href="https://validmind.com/privacy-policy/">
<p>Privacy Policy</p>
</a>
  </li>  
    <li class="nav-item">
    <a class="nav-link" href="https://validmind.com/terms-of-use/">
<p>Terms of Use</p>
</a>
  </li>  
    <li class="nav-item compact">
    <a class="nav-link" href="https://github.com/validmind/documentation">
      <i class="bi bi-github" role="img">
</i> 
    </a>
  </li>  
    <li class="nav-item compact">
    <a class="nav-link" href="https://www.linkedin.com/company/validmind/">
      <i class="bi bi-linkedin" role="img">
</i> 
    </a>
  </li>  
</ul>
    </div>
  </div>
</footer>




</body></html><|MERGE_RESOLUTION|>--- conflicted
+++ resolved
@@ -149,6 +149,10 @@
     <a class="dropdown-item" href="../../developer/model-documentation/supported-models.html">
  <span class="dropdown-text"><i class="fa-solid fa-cubes" aria-label="cubes"></i> Supported Models</span></a>
   </li>  
+        <li>
+    <a class="dropdown-item" href="../../developer/model-documentation/documenting-models.html">
+ <span class="dropdown-text"><i class="fa-solid fa-book-medical" aria-label="book-medical"></i> Documenting Models</span></a>
+  </li>  
         <li><hr class="dropdown-divider"></li>
         <li class="dropdown-header"><i class="fa-solid fa-vial" aria-label="vial"></i> TESTING</li>
         <li>
@@ -321,7 +325,6 @@
       </div>
       <ul id="" class="collapse list-unstyled sidebar-section depth1 ">  
           <li class="sidebar-item">
-<<<<<<< HEAD
   <div class="sidebar-item-container"> 
   <a href="../../guide/configuration/manage-your-profile.html" class="sidebar-item-text sidebar-link">
  <span class="menu-text">Manage your profile</span></a>
@@ -333,19 +336,6 @@
  <span class="menu-text">Customize your dashboard</span></a>
   </div>
 </li>
-=======
-  <div class="sidebar-item-container"> 
-  <a href="../../guide/configuration/manage-your-profile.html" class="sidebar-item-text sidebar-link">
- <span class="menu-text">Manage your profile</span></a>
-  </div>
-</li>
-          <li class="sidebar-item">
-  <div class="sidebar-item-container"> 
-  <a href="../../guide/configuration/customize-your-dashboard.html" class="sidebar-item-text sidebar-link">
- <span class="menu-text">Customize your dashboard</span></a>
-  </div>
-</li>
->>>>>>> 088ced26
       </ul>
   </li>
         <li class="px-0"><hr class="sidebar-divider hi "></li>
@@ -363,8 +353,8 @@
       <ul id="" class="collapse list-unstyled sidebar-section depth1 ">  
           <li class="sidebar-item">
   <div class="sidebar-item-container"> 
-  <a href="../../guide/model-workflows/customize-resource-statuses.html" class="sidebar-item-text sidebar-link">
- <span class="menu-text">Customize resource statuses</span></a>
+  <a href="../../guide/model-workflows/customize-model-lifecycle-statuses.html" class="sidebar-item-text sidebar-link">
+ <span class="menu-text">Customize lifecycle statuses</span></a>
   </div>
 </li>
           <li class="sidebar-item">
@@ -408,12 +398,29 @@
 </li>
       </ul>
   </li>
-        <li class="sidebar-item">
+        <li class="sidebar-item sidebar-item-section">
+      <div class="sidebar-item-container"> 
+            <a href="../../guide/model-inventory/managing-model-inventory.html" class="sidebar-item-text sidebar-link">
+ <span class="menu-text">Managing the model inventory</span></a>
+          <a class="sidebar-item-toggle text-start collapsed" data-bs-toggle="collapse" data-bs-target="#" role="navigation" aria-expanded="false" aria-label="Toggle section">
+            <i class="bi bi-chevron-right ms-2"></i>
+          </a> 
+      </div>
+      <ul id="" class="collapse list-unstyled sidebar-section depth1 ">  
+          <li class="sidebar-item">
+  <div class="sidebar-item-container"> 
+  <a href="../../guide/model-inventory/configure-model-interdependencies.html" class="sidebar-item-text sidebar-link">
+ <span class="menu-text">Configure model interdependencies</span></a>
+  </div>
+</li>
+          <li class="sidebar-item">
   <div class="sidebar-item-container"> 
   <a href="../../guide/model-inventory/manage-inventory-custom-fields.html" class="sidebar-item-text sidebar-link">
  <span class="menu-text">Manage inventory custom fields</span></a>
   </div>
 </li>
+      </ul>
+  </li>
         <li class="px-0"><hr class="sidebar-divider hi "></li>
         <li class="sidebar-item">
  <span class="menu-text">MODEL DOCUMENTATION</span>
@@ -504,6 +511,12 @@
         <li class="sidebar-item">
  <span class="menu-text">MODEL VALIDATION</span>
   </li>
+        <li class="sidebar-item">
+  <div class="sidebar-item-container"> 
+  <a href="../../guide/model-validation/manage-validation-guidelines.html" class="sidebar-item-text sidebar-link">
+ <span class="menu-text">Manage validation guidelines</span></a>
+  </div>
+</li>
         <li class="sidebar-item sidebar-item-section">
       <div class="sidebar-item-container"> 
             <a href="../../guide/model-validation/preparing-validation-reports.html" class="sidebar-item-text sidebar-link">
@@ -513,12 +526,6 @@
           </a> 
       </div>
       <ul id="" class="collapse list-unstyled sidebar-section depth1 ">  
-          <li class="sidebar-item">
-  <div class="sidebar-item-container"> 
-  <a href="../../guide/model-validation/view-validation-guidelines.html" class="sidebar-item-text sidebar-link">
- <span class="menu-text">View validation guidelines</span></a>
-  </div>
-</li>
           <li class="sidebar-item">
   <div class="sidebar-item-container"> 
   <a href="../../guide/model-validation/review-model-documentation.html" class="sidebar-item-text sidebar-link">
@@ -657,16 +664,9 @@
 <section id="see-group-details" class="level2">
 <h2 class="anchored" data-anchor-id="see-group-details">See group details</h2>
 <ol type="1">
-<<<<<<< HEAD
-<li><p><a href="../../guide/configuration/log-in-to-validmind.html">Log in to ValidMind</a>.</p></li>
-<li><p>Click <strong><i class="fa-solid fa-gear" aria-label="gear"></i> Settings</strong>.</p></li>
-<li><p>Under <strong>User Permissions</strong> in the sidebar, select <strong>Groups</strong>.</p></li>
-<li><p>Expand <strong>See Details</strong> to:</p>
-=======
 <li><p>In the left sidebar, click <strong><i class="fa-solid fa-gear" aria-label="gear"></i> Settings</strong>.</p></li>
 <li><p>Under <strong>User Permissions</strong> in the sidebar, select <strong><i class="fa-solid fa-users" aria-label="users"></i> Groups</strong>.</p></li>
 <li><p>Expand <strong>See Details <i class="fa-solid fa-chevron-right" aria-label="chevron-right"></i></strong> to:</p>
->>>>>>> 088ced26
 <ul>
 <li>View the group’s name and description.</li>
 <li>View the complete list of members in any group.</li>
@@ -677,15 +677,9 @@
 <section id="add-new-groups" class="level2">
 <h2 class="anchored" data-anchor-id="add-new-groups">Add new groups</h2>
 <ol type="1">
-<<<<<<< HEAD
-<li><p><a href="../../guide/configuration/log-in-to-validmind.html">Log in to ValidMind</a>.</p></li>
-<li><p>Click <strong><i class="fa-solid fa-gear" aria-label="gear"></i> Settings</strong>.</p></li>
-<li><p>Under <strong>User Permissions</strong> in the sidebar, select <strong>Groups</strong>.</p></li>
-=======
 <li><p>In the left sidebar, click <strong><i class="fa-solid fa-gear" aria-label="gear"></i> Settings</strong>.</p></li>
 <li><p>Under User Permissions in the sidebar, select <strong><i class="fa-solid fa-users" aria-label="users"></i> Groups</strong>.</p></li>
->>>>>>> 088ced26
-<li><p>Click <strong>+ Create New Group</strong> to initiate the group creation process.</p></li>
+<li><p>Click <strong><i class="fa-solid fa-plus" aria-label="plus"></i> Create New Group</strong> to initiate the group creation process.</p></li>
 <li><p>Enter a <strong>Group Name</strong> and <strong>Group Description</strong> for the new group and click <strong>Continue</strong>.</p>
 <p>To return to the previous screen, click <strong>Back</strong>.</p></li>
 <li><p>Select users from the list to add them to the group.</p></li>
@@ -706,14 +700,8 @@
 </div>
 </div>
 <ol type="1">
-<<<<<<< HEAD
-<li><p><a href="../../guide/configuration/log-in-to-validmind.html">Log in to ValidMind</a>.</p></li>
-<li><p>Click <strong><i class="fa-solid fa-gear" aria-label="gear"></i> Settings</strong>.</p></li>
-<li><p>Under <strong>User Permissions</strong> in the sidebar, select <strong>Groups</strong>.</p></li>
-=======
 <li><p>In the left sidebar, click <strong><i class="fa-solid fa-gear" aria-label="gear"></i> Settings</strong>.</p></li>
 <li><p>Under User Permissions, select <strong><i class="fa-solid fa-users" aria-label="users"></i> Groups</strong>.</p></li>
->>>>>>> 088ced26
 <li><p>Expand <strong>See Details &gt;</strong> for the group you want to remove.</p></li>
 <li><p>Click <strong><i class="fa-solid fa-trash-can" aria-label="trash-can"></i> Delete Group</strong> to remove it.</p></li>
 </ol>
@@ -721,22 +709,16 @@
 <section id="add-or-remove-group-members" class="level2">
 <h2 class="anchored" data-anchor-id="add-or-remove-group-members">Add or remove group members</h2>
 <ol type="1">
-<<<<<<< HEAD
-<li><p><a href="../../guide/configuration/log-in-to-validmind.html">Log in to ValidMind</a>.</p></li>
-<li><p>Click <strong><i class="fa-solid fa-gear" aria-label="gear"></i> Settings</strong>.</p></li>
-<li><p>Under <strong>User Permissions</strong> in the sidebar, select <strong>Groups</strong>.</p></li>
-=======
 <li><p>In the left sidebar, click <strong><i class="fa-solid fa-gear" aria-label="gear"></i> Settings</strong>.</p></li>
 <li><p>Under User Permissions in the sidebar, select <strong>Groups</strong>.</p></li>
->>>>>>> 088ced26
 </ol>
 <section id="to-add-a-member-to-a-group" class="level4">
 <h4 class="anchored" data-anchor-id="to-add-a-member-to-a-group">To add a member to a group:</h4>
 <ol type="1">
 <li><p>Click <strong><i class="fa-solid fa-chevron-right" aria-label="chevron-right"></i> See Details</strong>.</p></li>
-<li><p>Click <strong>+ Add New Member</strong>.</p></li>
+<li><p>Click <strong><i class="fa-solid fa-plus" aria-label="plus"></i> Add New Member</strong>.</p></li>
 <li><p>Select members by checking the boxes next to their names in the pop-up.</p></li>
-<li><p>Click <strong>+ Add to Group</strong>.</p></li>
+<li><p>Click <strong><i class="fa-solid fa-plus" aria-label="plus"></i> Add to Group</strong>.</p></li>
 </ol>
 </section>
 <section id="to-remove-a-member-from-a-group" class="level4">
