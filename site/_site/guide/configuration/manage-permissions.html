--- conflicted
+++ resolved
@@ -6,11 +6,7 @@
 
 <meta name="viewport" content="width=device-width, initial-scale=1.0, user-scalable=yes">
 
-<<<<<<< HEAD
-<meta name="dcterms.date" content="2024-08-07">
-=======
-<meta name="dcterms.date" content="2024-08-16">
->>>>>>> 088ced26
+<meta name="dcterms.date" content="2024-08-23">
 
 <title>Manage permissions – ValidMind</title>
 <style>
@@ -153,6 +149,10 @@
         <li>
     <a class="dropdown-item" href="../../developer/model-documentation/supported-models.html">
  <span class="dropdown-text"><i class="fa-solid fa-cubes" aria-label="cubes"></i> Supported Models</span></a>
+  </li>  
+        <li>
+    <a class="dropdown-item" href="../../developer/model-documentation/documenting-models.html">
+ <span class="dropdown-text"><i class="fa-solid fa-book-medical" aria-label="book-medical"></i> Documenting Models</span></a>
   </li>  
         <li><hr class="dropdown-divider"></li>
         <li class="dropdown-header"><i class="fa-solid fa-vial" aria-label="vial"></i> TESTING</li>
@@ -354,8 +354,8 @@
       <ul id="" class="collapse list-unstyled sidebar-section depth1 ">  
           <li class="sidebar-item">
   <div class="sidebar-item-container"> 
-  <a href="../../guide/model-workflows/customize-resource-statuses.html" class="sidebar-item-text sidebar-link">
- <span class="menu-text">Customize resource statuses</span></a>
+  <a href="../../guide/model-workflows/customize-model-lifecycle-statuses.html" class="sidebar-item-text sidebar-link">
+ <span class="menu-text">Customize lifecycle statuses</span></a>
   </div>
 </li>
           <li class="sidebar-item">
@@ -399,12 +399,29 @@
 </li>
       </ul>
   </li>
-        <li class="sidebar-item">
+        <li class="sidebar-item sidebar-item-section">
+      <div class="sidebar-item-container"> 
+            <a href="../../guide/model-inventory/managing-model-inventory.html" class="sidebar-item-text sidebar-link">
+ <span class="menu-text">Managing the model inventory</span></a>
+          <a class="sidebar-item-toggle text-start collapsed" data-bs-toggle="collapse" data-bs-target="#" role="navigation" aria-expanded="false" aria-label="Toggle section">
+            <i class="bi bi-chevron-right ms-2"></i>
+          </a> 
+      </div>
+      <ul id="" class="collapse list-unstyled sidebar-section depth1 ">  
+          <li class="sidebar-item">
+  <div class="sidebar-item-container"> 
+  <a href="../../guide/model-inventory/configure-model-interdependencies.html" class="sidebar-item-text sidebar-link">
+ <span class="menu-text">Configure model interdependencies</span></a>
+  </div>
+</li>
+          <li class="sidebar-item">
   <div class="sidebar-item-container"> 
   <a href="../../guide/model-inventory/manage-inventory-custom-fields.html" class="sidebar-item-text sidebar-link">
  <span class="menu-text">Manage inventory custom fields</span></a>
   </div>
 </li>
+      </ul>
+  </li>
         <li class="px-0"><hr class="sidebar-divider hi "></li>
         <li class="sidebar-item">
  <span class="menu-text">MODEL DOCUMENTATION</span>
@@ -495,6 +512,12 @@
         <li class="sidebar-item">
  <span class="menu-text">MODEL VALIDATION</span>
   </li>
+        <li class="sidebar-item">
+  <div class="sidebar-item-container"> 
+  <a href="../../guide/model-validation/manage-validation-guidelines.html" class="sidebar-item-text sidebar-link">
+ <span class="menu-text">Manage validation guidelines</span></a>
+  </div>
+</li>
         <li class="sidebar-item sidebar-item-section">
       <div class="sidebar-item-container"> 
             <a href="../../guide/model-validation/preparing-validation-reports.html" class="sidebar-item-text sidebar-link">
@@ -504,12 +527,6 @@
           </a> 
       </div>
       <ul id="" class="collapse list-unstyled sidebar-section depth1 ">  
-          <li class="sidebar-item">
-  <div class="sidebar-item-container"> 
-  <a href="../../guide/model-validation/view-validation-guidelines.html" class="sidebar-item-text sidebar-link">
- <span class="menu-text">View validation guidelines</span></a>
-  </div>
-</li>
           <li class="sidebar-item">
   <div class="sidebar-item-container"> 
   <a href="../../guide/model-validation/review-model-documentation.html" class="sidebar-item-text sidebar-link">
@@ -621,11 +638,7 @@
     <div>
     <div class="quarto-title-meta-heading">Published</div>
     <div class="quarto-title-meta-contents">
-<<<<<<< HEAD
-      <p class="date">August 7, 2024</p>
-=======
-      <p class="date">August 16, 2024</p>
->>>>>>> 088ced26
+      <p class="date">August 23, 2024</p>
     </div>
   </div>
   
@@ -640,26 +653,11 @@
 <p>Use permissions to streamline and secure access control within your organization. Add or remove roles for specific permissions and ensure that individuals have access to the right features.</p>
 <section id="prerequisites" class="level2 prereq page-columns page-full">
 <h2 class="anchored" data-anchor-id="prerequisites">Prerequisites</h2>
-<<<<<<< HEAD
-<p>To perform these steps, you must hold the <code>Customer Admin</code> role.<a href="#fn1" class="footnote-ref" id="fnref1" role="doc-noteref"><sup>1</sup></a></p>
-<!-- We can't add roles yet, feature not implemented -->
-<!-- ## Add roles
-
-To add a new role:
-
-1. Log in to ValidMind.
-
-1. Click ** Settings**.
-
-{{< include _manage-roles.qmd >}} -->
-<div class="no-row-height column-margin column-container"><div id="fn1"><p><sup>1</sup>&nbsp;<a href="../../guide/configuration/managing-users.html#supported-roles">Managing users (Supported roles)</a></p></div></div></section>
-=======
 <ul class="task-list">
 <li><label><input type="checkbox" checked=""><a href="../../guide/configuration/log-in-to-validmind.html">You are logged in to ValidMind.</a></label></li>
 <li><label><input type="checkbox" checked="">You are a <code>Customer Admin</code> or assigned another role with sufficient permissions to perform the tasks in this guide.<a href="#fn1" class="footnote-ref" id="fnref1" role="doc-noteref"><sup>1</sup></a></label></li>
 </ul>
 <div class="no-row-height column-margin column-container"><div id="fn1"><p><sup>1</sup>&nbsp;<a href="#default-permissions">Default permissions</a></p></div></div></section>
->>>>>>> 088ced26
 <section id="steps" class="level2">
 <h2 class="anchored" data-anchor-id="steps">Steps</h2>
 <div class="callout callout-style-simple callout-important callout-titled" title="Be careful when modifying permissions to ensure they align with the role's intended responsibilities and access requirements.">
@@ -676,17 +674,12 @@
 </div>
 </div>
 <ol type="1">
-<<<<<<< HEAD
-<li><p><a href="../../guide/configuration/log-in-to-validmind.html">Log in to ValidMind</a>.</p></li>
-<li><p>Click <strong><i class="fa-solid fa-gear" aria-label="gear"></i> Settings</strong>.</p></li>
-=======
 <li><p>In the left sidebar, click <strong><i class="fa-solid fa-gear" aria-label="gear"></i> Settings</strong>.</p></li>
->>>>>>> 088ced26
 <li><p>Under User Permissions, select <strong><i class="fa-solid fa-screwdriver-wrench" aria-label="screwdriver-wrench"></i> Permissions</strong>.</p></li>
 <li><p>Add or delete roles from a specific permission:</p>
 <ul>
 <li>To assign a role to a permission, click <strong>+</strong>, then select the permission from the drop-down menu.</li>
-<li>To remove a role from a permission, click <strong>x</strong> next to the specified role.</li>
+<li>To remove a role from a permission, click <strong><i class="fa-solid fa-x" aria-label="x"></i></strong> next to the specified role.</li>
 </ul>
 <p>For example, to grant the <code>Developer</code> role the permission to update an existing template:</p>
 <ol type="1">
