<!DOCTYPE html>
<html xmlns="http://www.w3.org/1999/xhtml" lang="en" xml:lang="en"><head>

<meta charset="utf-8">
<meta name="generator" content="quarto-1.5.56">

<meta name="viewport" content="width=device-width, initial-scale=1.0, user-scalable=yes">

<<<<<<< HEAD
<meta name="dcterms.date" content="2024-08-07">
=======
<meta name="dcterms.date" content="2024-08-16">
>>>>>>> 088ced26

<title>Configure AWS PrivateLink – ValidMind</title>
<style>
code{white-space: pre-wrap;}
span.smallcaps{font-variant: small-caps;}
div.columns{display: flex; gap: min(4vw, 1.5em);}
div.column{flex: auto; overflow-x: auto;}
div.hanging-indent{margin-left: 1.5em; text-indent: -1.5em;}
ul.task-list{list-style: none;}
ul.task-list li input[type="checkbox"] {
  width: 0.8em;
  margin: 0 0.8em 0.2em -1em; /* quarto-specific, see https://github.com/quarto-dev/quarto-cli/issues/4556 */ 
  vertical-align: middle;
}
</style>


<script src="../../site_libs/quarto-nav/quarto-nav.js"></script>
<script src="../../site_libs/clipboard/clipboard.min.js"></script>
<script src="../../site_libs/quarto-search/autocomplete.umd.js"></script>
<script src="../../site_libs/quarto-search/fuse.min.js"></script>
<script src="../../site_libs/quarto-search/quarto-search.js"></script>
<meta name="quarto:offset" content="../../">
<link href="../../guide/configuration/configure-google-private-service-connect.html" rel="next">
<link href="../../guide/configuration/set-up-your-organization.html" rel="prev">
<link href="../../validmind.png" rel="icon" type="image/png">
<script src="../../site_libs/cookie-consent/cookie-consent.js"></script>
<link href="../../site_libs/cookie-consent/cookie-consent.css" rel="stylesheet">
<script src="../../site_libs/quarto-html/quarto.js"></script>
<script src="../../site_libs/quarto-html/popper.min.js"></script>
<script src="../../site_libs/quarto-html/tippy.umd.min.js"></script>
<script src="../../site_libs/quarto-html/anchor.min.js"></script>
<link href="../../site_libs/quarto-html/tippy.css" rel="stylesheet">
<link href="../../site_libs/quarto-html/quarto-syntax-highlighting.css" rel="stylesheet" id="quarto-text-highlighting-styles">
<script src="../../site_libs/bootstrap/bootstrap.min.js"></script>
<link href="../../site_libs/bootstrap/bootstrap-icons.css" rel="stylesheet">
<link href="../../site_libs/bootstrap/bootstrap.min.css" rel="stylesheet" id="quarto-bootstrap" data-mode="light">
<link href="../../site_libs/quarto-contrib/fontawesome6-0.1.0/all.css" rel="stylesheet">
<link href="../../site_libs/quarto-contrib/fontawesome6-0.1.0/latex-fontsize.css" rel="stylesheet">
<script id="quarto-search-options" type="application/json">{
  "location": "sidebar",
  "copy-button": false,
  "collapse-after": 3,
  "panel-placement": "start",
  "type": "textbox",
  "limit": 50,
  "keyboard-shortcut": [
    "f",
    "/",
    "s"
  ],
  "show-item-context": true,
  "language": {
    "search-no-results-text": "No results",
    "search-matching-documents-text": "matching documents",
    "search-copy-link-title": "Copy link to search",
    "search-hide-matches-text": "Hide additional matches",
    "search-more-match-text": "more match in this document",
    "search-more-matches-text": "more matches in this document",
    "search-clear-button-title": "Clear",
    "search-text-placeholder": "",
    "search-detached-cancel-button-title": "Cancel",
    "search-submit-button-title": "Submit",
    "search-label": "Search"
  }
}</script>
<script async="" src="https://www.googletagmanager.com/gtag/js?id=G-S46CKWPNSS"></script>

<script type="text/plain" cookie-consent="tracking">

window.dataLayer = window.dataLayer || [];
function gtag(){dataLayer.push(arguments);}
gtag('js', new Date());
gtag('config', 'G-S46CKWPNSS', { 'anonymize_ip': true});
</script>

<script type="text/javascript" charset="UTF-8">
document.addEventListener('DOMContentLoaded', function () {
cookieconsent.run({
  "notice_banner_type":"simple",
  "consent_type":"express",
  "palette":"light",
  "language":"en",
  "page_load_consent_levels":["strictly-necessary"],
  "notice_banner_reject_button_hide":false,
  "preferences_center_close_button_hide":false,
  "website_name":""
  ,
"language":"en"
  });
});
</script> 
  
<script type="text/javascript">
  window.heapReadyCb=window.heapReadyCb||[],window.heap=window.heap||[],heap.load=function(e,t){window.heap.envId=e,window.heap.clientConfig=t=t||{},window.heap.clientConfig.shouldFetchServerConfig=!1;var a=document.createElement("script");a.type="text/javascript",a.async=!0,a.src="https://cdn.us.heap-api.com/config/"+e+"/heap_config.js";var r=document.getElementsByTagName("script")[0];r.parentNode.insertBefore(a,r);var n=["init","startTracking","stopTracking","track","resetIdentity","identify","getSessionId","getUserId","getIdentity","addUserProperties","addEventProperties","removeEventProperty","clearEventProperties","addAccountProperties","addAdapter","addTransformer","addTransformerFn","onReady","addPageviewProperties","removePageviewProperty","clearPageviewProperties","trackPageview"],i=function(e){return function(){var t=Array.prototype.slice.call(arguments,0);window.heapReadyCb.push({name:e,fn:function(){heap[e]&&heap[e].apply(heap,t)}})}};for(var p=0;p<n.length;p++)heap[n[p]]=i(n[p])};
  heap.load("2282992095");
</script>


<link rel="stylesheet" href="../../styles.css">
</head>

<body class="nav-sidebar docked nav-fixed">

<div id="quarto-search-results"></div>
  <header id="quarto-header" class="headroom fixed-top">
    <nav class="navbar navbar-expand-xl " data-bs-theme="dark">
      <div class="navbar-container container-fluid">
      <div class="navbar-brand-container mx-auto">
    <a href="../../index.html" class="navbar-brand navbar-brand-logo">
    <img src="../../about/ValidMind-logo-color.svg" alt="" class="navbar-logo">
    </a>
  </div>
          <button class="navbar-toggler" type="button" data-bs-toggle="collapse" data-bs-target="#navbarCollapse" aria-controls="navbarCollapse" role="menu" aria-expanded="false" aria-label="Toggle navigation" onclick="if (window.quartoToggleHeadroom) { window.quartoToggleHeadroom(); }">
  <span class="navbar-toggler-icon"></span>
</button>
          <div class="collapse navbar-collapse" id="navbarCollapse">
            <ul class="navbar-nav navbar-nav-scroll me-auto">
  <li class="nav-item">
    <a class="nav-link" href="../../about/overview.html"> 
<span class="menu-text">About</span></a>
  </li>  
  <li class="nav-item">
    <a class="nav-link" href="../../get-started/get-started.html"> 
<span class="menu-text">Get Started</span></a>
  </li>  
  <li class="nav-item">
    <a class="nav-link active" href="../../guide/guides.html" aria-current="page"> 
<span class="menu-text">Guides</span></a>
  </li>  
  <li class="nav-item dropdown ">
    <a class="nav-link dropdown-toggle" href="#" id="nav-menu-fa-cube--developer-framework" role="link" data-bs-toggle="dropdown" aria-expanded="false">
 <span class="menu-text"><i class="fa-solid fa-cube" aria-label="cube"></i> Developer Framework</span>
    </a>
    <ul class="dropdown-menu" aria-labelledby="nav-menu-fa-cube--developer-framework">    
        <li>
    <a class="dropdown-item" href="../../developer/get-started-developer-framework.html">
 <span class="dropdown-text"><i class="fa-solid fa-rocket" aria-label="rocket"></i> Get Started</span></a>
  </li>  
        <li>
    <a class="dropdown-item" href="../../developer/model-documentation/supported-models.html">
 <span class="dropdown-text"><i class="fa-solid fa-cubes" aria-label="cubes"></i> Supported Models</span></a>
  </li>  
        <li><hr class="dropdown-divider"></li>
        <li class="dropdown-header"><i class="fa-solid fa-vial" aria-label="vial"></i> TESTING</li>
        <li>
    <a class="dropdown-item" href="../../developer/model-testing/testing-overview.html">
 <span class="dropdown-text"><i class="fa-solid fa-flask-vial" aria-label="flask-vial"></i> Run Tests &amp; Test Suites</span></a>
  </li>  
        <li>
    <a class="dropdown-item" href="../../developer/model-testing/test-descriptions.html">
 <span class="dropdown-text"><i class="fa-solid fa-microscope" aria-label="microscope"></i> Test Descriptions</span></a>
  </li>  
        <li>
    <a class="dropdown-item" href="../../developer/model-testing/test-sandbox.html">
 <span class="dropdown-text"><i class="fa-solid fa-toolbox" aria-label="toolbox"></i> Test Sandbox (BETA)</span></a>
  </li>  
        <li><hr class="dropdown-divider"></li>
        <li class="dropdown-header"><i class="fa-solid fa-code" aria-label="code"></i> CODE SAMPLES</li>
        <li>
    <a class="dropdown-item" href="../../developer/samples-jupyter-notebooks.html">
 <span class="dropdown-text"><i class="fa-solid fa-book-open-reader" aria-label="book-open-reader"></i> All Code Samples · <code>LLM</code> · <code>NLP</code> · <code>Time Series</code> · <code>Etc.</code></span></a>
  </li>  
        <li>
    <a class="dropdown-item" href="../../notebooks.zip">
 <span class="dropdown-text"><i class="fa-solid fa-download" aria-label="download"></i> Download Code Samples · <code>notebooks.zip</code></span></a>
  </li>  
        <li>
    <a class="dropdown-item" href="https://jupyterhub.validmind.ai/">
 <span class="dropdown-text"><i class="fa-solid fa-hand-point-right" aria-label="hand-point-right"></i> Try it on Jupyter Hub <i class="fa-solid fa-hand-point-left" aria-label="hand-point-left"></i></span></a>
  </li>  
        <li><hr class="dropdown-divider"></li>
        <li class="dropdown-header"><i class="fa-solid fa-book" aria-label="book"></i> REFERENCE</li>
        <li>
    <a class="dropdown-item" href="../../validmind/validmind.html" target="_blank">
 <span class="dropdown-text"><i class="fa-solid fa-external-link" aria-label="external-link"></i> ValidMind Developer Framework</span></a>
  </li>  
    </ul>
  </li>
  <li class="nav-item">
    <a class="nav-link" href="../../faq/faq.html"> 
<span class="menu-text">FAQ</span></a>
  </li>  
  <li class="nav-item">
    <a class="nav-link" href="../../support/support.html"> 
<span class="menu-text">Support</span></a>
  </li>  
  <li class="nav-item">
    <a class="nav-link" href="https://validmind.com/" target="_blank"> 
<span class="menu-text">validmind.com <i class="fa-solid fa-external-link" aria-label="external-link"></i></span></a>
  </li>  
</ul>
          </div> <!-- /navcollapse -->
            <div class="quarto-navbar-tools">
</div>
      </div> <!-- /container-fluid -->
    </nav>
  <nav class="quarto-secondary-nav">
    <div class="container-fluid d-flex">
      <button type="button" class="quarto-btn-toggle btn" data-bs-toggle="collapse" role="button" data-bs-target=".quarto-sidebar-collapse-item" aria-controls="quarto-sidebar" aria-expanded="false" aria-label="Toggle sidebar navigation" onclick="if (window.quartoToggleHeadroom) { window.quartoToggleHeadroom(); }">
        <i class="bi bi-layout-text-sidebar-reverse"></i>
      </button>
        <nav class="quarto-page-breadcrumbs" aria-label="breadcrumb"><ol class="breadcrumb"><li class="breadcrumb-item"><a href="../../guide/configuration/managing-your-organization.html">Managing your organization</a></li><li class="breadcrumb-item"><a href="../../guide/configuration/configure-aws-privatelink.html">Configure AWS PrivateLink</a></li></ol></nav>
        <a class="flex-grow-1" role="navigation" data-bs-toggle="collapse" data-bs-target=".quarto-sidebar-collapse-item" aria-controls="quarto-sidebar" aria-expanded="false" aria-label="Toggle sidebar navigation" onclick="if (window.quartoToggleHeadroom) { window.quartoToggleHeadroom(); }">      
        </a>
      <button type="button" class="btn quarto-search-button" aria-label="Search" onclick="window.quartoOpenSearch();">
        <i class="bi bi-search"></i>
      </button>
    </div>
  </nav>
  <div id="quarto-announcement" data-announcement-id="0f1a11ac13955650cb4bf3cb8718c185" class="alert alert-primary hidden"><div class="quarto-announcement-content">
<p><a href="../../training/training-overview.html"><strong><i class="fa-solid fa-graduation-cap" aria-label="graduation-cap"></i> ValidMind Academy</strong></a> — Try our training environment to explore what ValidMind has to offer</p>
</div><i class="bi bi-x-lg quarto-announcement-action"></i></div>
</header>
<!-- content -->
<div id="quarto-content" class="quarto-container page-columns page-rows-contents page-layout-article page-navbar">
<!-- sidebar -->
  <nav id="quarto-sidebar" class="sidebar collapse collapse-horizontal quarto-sidebar-collapse-item sidebar-navigation docked overflow-auto">
        <div class="mt-2 flex-shrink-0 align-items-center">
        <div class="sidebar-search">
        <div id="quarto-search" class="" title="Search"></div>
        </div>
        </div>
    <div class="sidebar-menu-container"> 
    <ul class="list-unstyled mt-1">
        <li class="sidebar-item">
  <div class="sidebar-item-container"> 
  <a href="../../guide/guides.html" class="sidebar-item-text sidebar-link">
 <span class="menu-text">Guides</span></a>
  </div>
</li>
        <li class="px-0"><hr class="sidebar-divider hi "></li>
        <li class="sidebar-item">
 <span class="menu-text">CONFIGURATION</span>
  </li>
        <li class="sidebar-item">
  <div class="sidebar-item-container"> 
  <a href="../../guide/configuration/log-in-to-validmind.html" class="sidebar-item-text sidebar-link">
 <span class="menu-text">Log in to ValidMind</span></a>
  </div>
</li>
        <li class="sidebar-item sidebar-item-section">
      <div class="sidebar-item-container"> 
            <a href="../../guide/configuration/managing-your-organization.html" class="sidebar-item-text sidebar-link">
 <span class="menu-text">Managing your organization</span></a>
          <a class="sidebar-item-toggle text-start" data-bs-toggle="collapse" data-bs-target="#" role="navigation" aria-expanded="true" aria-label="Toggle section">
            <i class="bi bi-chevron-right ms-2"></i>
          </a> 
      </div>
      <ul id="" class="collapse list-unstyled sidebar-section depth1 show">  
          <li class="sidebar-item">
  <div class="sidebar-item-container"> 
  <a href="../../guide/configuration/set-up-your-organization.html" class="sidebar-item-text sidebar-link">
 <span class="menu-text">Set up your organization</span></a>
  </div>
</li>
          <li class="sidebar-item">
  <div class="sidebar-item-container"> 
  <a href="../../guide/configuration/configure-aws-privatelink.html" class="sidebar-item-text sidebar-link active">
 <span class="menu-text">Configure AWS PrivateLink</span></a>
  </div>
</li>
          <li class="sidebar-item">
  <div class="sidebar-item-container"> 
  <a href="../../guide/configuration/configure-google-private-service-connect.html" class="sidebar-item-text sidebar-link">
 <span class="menu-text">Configure Google Cloud Private Service Connect</span></a>
  </div>
</li>
      </ul>
  </li>
        <li class="sidebar-item sidebar-item-section">
      <div class="sidebar-item-container"> 
            <a href="../../guide/configuration/managing-users.html" class="sidebar-item-text sidebar-link">
 <span class="menu-text">Managing users</span></a>
          <a class="sidebar-item-toggle text-start collapsed" data-bs-toggle="collapse" data-bs-target="#" role="navigation" aria-expanded="false" aria-label="Toggle section">
            <i class="bi bi-chevron-right ms-2"></i>
          </a> 
      </div>
      <ul id="" class="collapse list-unstyled sidebar-section depth1 ">  
          <li class="sidebar-item">
  <div class="sidebar-item-container"> 
  <a href="../../guide/configuration/manage-users.html" class="sidebar-item-text sidebar-link">
 <span class="menu-text">Manage users</span></a>
  </div>
</li>
          <li class="sidebar-item">
  <div class="sidebar-item-container"> 
  <a href="../../guide/configuration/manage-groups.html" class="sidebar-item-text sidebar-link">
 <span class="menu-text">Manage groups</span></a>
  </div>
</li>
          <li class="sidebar-item">
  <div class="sidebar-item-container"> 
  <a href="../../guide/configuration/manage-roles.html" class="sidebar-item-text sidebar-link">
 <span class="menu-text">Manage roles</span></a>
  </div>
</li>
          <li class="sidebar-item">
  <div class="sidebar-item-container"> 
  <a href="../../guide/configuration/manage-permissions.html" class="sidebar-item-text sidebar-link">
 <span class="menu-text">Manage permissions</span></a>
  </div>
</li>
      </ul>
  </li>
        <li class="sidebar-item sidebar-item-section">
      <div class="sidebar-item-container"> 
            <a href="../../guide/configuration/personalize-validmind.html" class="sidebar-item-text sidebar-link">
 <span class="menu-text">Personalize ValidMind</span></a>
          <a class="sidebar-item-toggle text-start collapsed" data-bs-toggle="collapse" data-bs-target="#" role="navigation" aria-expanded="false" aria-label="Toggle section">
            <i class="bi bi-chevron-right ms-2"></i>
          </a> 
      </div>
      <ul id="" class="collapse list-unstyled sidebar-section depth1 ">  
          <li class="sidebar-item">
  <div class="sidebar-item-container"> 
  <a href="../../guide/configuration/manage-your-profile.html" class="sidebar-item-text sidebar-link">
 <span class="menu-text">Manage your profile</span></a>
  </div>
</li>
          <li class="sidebar-item">
  <div class="sidebar-item-container"> 
  <a href="../../guide/configuration/customize-your-dashboard.html" class="sidebar-item-text sidebar-link">
 <span class="menu-text">Customize your dashboard</span></a>
  </div>
</li>
      </ul>
  </li>
        <li class="px-0"><hr class="sidebar-divider hi "></li>
        <li class="sidebar-item">
 <span class="menu-text">MODEL WORKFLOWS</span>
  </li>
        <li class="sidebar-item sidebar-item-section">
      <div class="sidebar-item-container"> 
            <a href="../../guide/model-workflows/working-with-model-workflows.html" class="sidebar-item-text sidebar-link">
 <span class="menu-text">Working with workflows</span></a>
          <a class="sidebar-item-toggle text-start collapsed" data-bs-toggle="collapse" data-bs-target="#" role="navigation" aria-expanded="false" aria-label="Toggle section">
            <i class="bi bi-chevron-right ms-2"></i>
          </a> 
      </div>
      <ul id="" class="collapse list-unstyled sidebar-section depth1 ">  
          <li class="sidebar-item">
  <div class="sidebar-item-container"> 
  <a href="../../guide/model-workflows/customize-resource-statuses.html" class="sidebar-item-text sidebar-link">
 <span class="menu-text">Customize resource statuses</span></a>
  </div>
</li>
          <li class="sidebar-item">
  <div class="sidebar-item-container"> 
  <a href="../../guide/model-workflows/set-up-model-workflows.html" class="sidebar-item-text sidebar-link">
 <span class="menu-text">Set up workflows</span></a>
  </div>
</li>
      </ul>
  </li>
        <li class="px-0"><hr class="sidebar-divider hi "></li>
        <li class="sidebar-item">
 <span class="menu-text">MODEL INVENTORY</span>
  </li>
        <li class="sidebar-item sidebar-item-section">
      <div class="sidebar-item-container"> 
            <a href="../../guide/model-inventory/working-with-model-inventory.html" class="sidebar-item-text sidebar-link">
 <span class="menu-text">Working with the model inventory</span></a>
          <a class="sidebar-item-toggle text-start collapsed" data-bs-toggle="collapse" data-bs-target="#" role="navigation" aria-expanded="false" aria-label="Toggle section">
            <i class="bi bi-chevron-right ms-2"></i>
          </a> 
      </div>
      <ul id="" class="collapse list-unstyled sidebar-section depth1 ">  
          <li class="sidebar-item">
  <div class="sidebar-item-container"> 
  <a href="../../guide/model-inventory/register-models-in-inventory.html" class="sidebar-item-text sidebar-link">
 <span class="menu-text">Register models in the inventory</span></a>
  </div>
</li>
          <li class="sidebar-item">
  <div class="sidebar-item-container"> 
  <a href="../../guide/model-inventory/customize-model-inventory-layout.html" class="sidebar-item-text sidebar-link">
 <span class="menu-text">Customize model inventory layout</span></a>
  </div>
</li>
          <li class="sidebar-item">
  <div class="sidebar-item-container"> 
  <a href="../../guide/model-inventory/edit-model-inventory-fields.html" class="sidebar-item-text sidebar-link">
 <span class="menu-text">Edit model inventory fields</span></a>
  </div>
</li>
      </ul>
  </li>
        <li class="sidebar-item">
  <div class="sidebar-item-container"> 
  <a href="../../guide/model-inventory/manage-inventory-custom-fields.html" class="sidebar-item-text sidebar-link">
 <span class="menu-text">Manage inventory custom fields</span></a>
  </div>
</li>
        <li class="px-0"><hr class="sidebar-divider hi "></li>
        <li class="sidebar-item">
 <span class="menu-text">MODEL DOCUMENTATION</span>
  </li>
        <li class="sidebar-item sidebar-item-section">
      <div class="sidebar-item-container"> 
            <a href="../../guide/model-documentation/working-with-documentation-templates.html" class="sidebar-item-text sidebar-link">
 <span class="menu-text">Working with documentation templates</span></a>
          <a class="sidebar-item-toggle text-start collapsed" data-bs-toggle="collapse" data-bs-target="#" role="navigation" aria-expanded="false" aria-label="Toggle section">
            <i class="bi bi-chevron-right ms-2"></i>
          </a> 
      </div>
      <ul id="" class="collapse list-unstyled sidebar-section depth1 ">  
          <li class="sidebar-item">
  <div class="sidebar-item-container"> 
  <a href="../../guide/model-documentation/view-documentation-templates.html" class="sidebar-item-text sidebar-link">
 <span class="menu-text">View documentation templates</span></a>
  </div>
</li>
          <li class="sidebar-item">
  <div class="sidebar-item-container"> 
  <a href="../../guide/model-documentation/customize-documentation-templates.html" class="sidebar-item-text sidebar-link">
 <span class="menu-text">Customize documentation templates</span></a>
  </div>
</li>
          <li class="sidebar-item">
  <div class="sidebar-item-container"> 
  <a href="../../guide/model-documentation/swap-documentation-templates.html" class="sidebar-item-text sidebar-link">
 <span class="menu-text">Swap documentation templates</span></a>
  </div>
</li>
      </ul>
  </li>
        <li class="sidebar-item sidebar-item-section">
      <div class="sidebar-item-container"> 
            <a href="../../guide/model-documentation/working-with-model-documentation.html" class="sidebar-item-text sidebar-link">
 <span class="menu-text">Working with model documentation</span></a>
          <a class="sidebar-item-toggle text-start collapsed" data-bs-toggle="collapse" data-bs-target="#" role="navigation" aria-expanded="false" aria-label="Toggle section">
            <i class="bi bi-chevron-right ms-2"></i>
          </a> 
      </div>
      <ul id="" class="collapse list-unstyled sidebar-section depth1 ">  
          <li class="sidebar-item">
  <div class="sidebar-item-container"> 
  <a href="../../guide/model-documentation/view-documentation-guidelines.html" class="sidebar-item-text sidebar-link">
 <span class="menu-text">View documentation guidelines</span></a>
  </div>
</li>
          <li class="sidebar-item">
  <div class="sidebar-item-container"> 
  <a href="../../guide/model-documentation/work-with-content-blocks.html" class="sidebar-item-text sidebar-link">
 <span class="menu-text">Work with content blocks</span></a>
  </div>
</li>
          <li class="sidebar-item">
  <div class="sidebar-item-container"> 
  <a href="../../guide/model-documentation/assign-documentation-section-statuses.html" class="sidebar-item-text sidebar-link">
 <span class="menu-text">Assign section statuses</span></a>
  </div>
</li>
          <li class="sidebar-item">
  <div class="sidebar-item-container"> 
  <a href="../../guide/model-documentation/collaborate-with-others.html" class="sidebar-item-text sidebar-link">
 <span class="menu-text">Collaborate with others</span></a>
  </div>
</li>
          <li class="sidebar-item">
  <div class="sidebar-item-container"> 
  <a href="../../guide/model-documentation/view-documentation-activity.html" class="sidebar-item-text sidebar-link">
 <span class="menu-text">View documentation activity</span></a>
  </div>
</li>
          <li class="sidebar-item">
  <div class="sidebar-item-container"> 
  <a href="../../guide/model-documentation/submit-for-approval.html" class="sidebar-item-text sidebar-link">
 <span class="menu-text">Submit for approval</span></a>
  </div>
</li>
      </ul>
  </li>
        <li class="sidebar-item">
  <div class="sidebar-item-container"> 
  <a href="../../guide/model-documentation/export-documentation.html" class="sidebar-item-text sidebar-link">
 <span class="menu-text">Export documentation</span></a>
  </div>
</li>
        <li class="px-0"><hr class="sidebar-divider hi "></li>
        <li class="sidebar-item">
 <span class="menu-text">MODEL VALIDATION</span>
  </li>
        <li class="sidebar-item sidebar-item-section">
      <div class="sidebar-item-container"> 
            <a href="../../guide/model-validation/preparing-validation-reports.html" class="sidebar-item-text sidebar-link">
 <span class="menu-text">Preparing validation reports</span></a>
          <a class="sidebar-item-toggle text-start collapsed" data-bs-toggle="collapse" data-bs-target="#" role="navigation" aria-expanded="false" aria-label="Toggle section">
            <i class="bi bi-chevron-right ms-2"></i>
          </a> 
      </div>
      <ul id="" class="collapse list-unstyled sidebar-section depth1 ">  
          <li class="sidebar-item">
  <div class="sidebar-item-container"> 
  <a href="../../guide/model-validation/view-validation-guidelines.html" class="sidebar-item-text sidebar-link">
 <span class="menu-text">View validation guidelines</span></a>
  </div>
</li>
          <li class="sidebar-item">
  <div class="sidebar-item-container"> 
  <a href="../../guide/model-validation/review-model-documentation.html" class="sidebar-item-text sidebar-link">
 <span class="menu-text">Review model documentation</span></a>
  </div>
</li>
          <li class="sidebar-item">
  <div class="sidebar-item-container"> 
  <a href="../../guide/model-validation/assess-compliance.html" class="sidebar-item-text sidebar-link">
 <span class="menu-text">Assess compliance</span></a>
  </div>
</li>
          <li class="sidebar-item">
  <div class="sidebar-item-container"> 
  <a href="../../guide/model-documentation/work-with-content-blocks.html" class="sidebar-item-text sidebar-link">
 <span class="menu-text">Work with content blocks</span></a>
  </div>
</li>
          <li class="sidebar-item">
  <div class="sidebar-item-container"> 
  <a href="../../guide/model-documentation/collaborate-with-others.html" class="sidebar-item-text sidebar-link">
 <span class="menu-text">Collaborate with others</span></a>
  </div>
</li>
          <li class="sidebar-item">
  <div class="sidebar-item-container"> 
  <a href="../../guide/model-documentation/submit-for-approval.html" class="sidebar-item-text sidebar-link">
 <span class="menu-text">Submit for approval</span></a>
  </div>
</li>
      </ul>
  </li>
        <li class="sidebar-item">
  <div class="sidebar-item-container"> 
  <a href="../../guide/model-validation/work-with-model-findings.html" class="sidebar-item-text sidebar-link">
 <span class="menu-text">Work with model findings</span></a>
  </div>
</li>
        <li class="sidebar-item">
  <div class="sidebar-item-container"> 
  <a href="../../guide/model-validation/view-reports.html" class="sidebar-item-text sidebar-link">
 <span class="menu-text">View reports</span></a>
  </div>
</li>
        <li class="sidebar-item">
  <div class="sidebar-item-container"> 
  <a href="../../guide/model-documentation/export-documentation.html" class="sidebar-item-text sidebar-link">
 <span class="menu-text">Export documentation</span></a>
  </div>
</li>
        <li class="px-0"><hr class="sidebar-divider hi "></li>
        <li class="sidebar-item">
 <span class="menu-text">MONITORING</span>
  </li>
        <li class="sidebar-item sidebar-item-section">
      <div class="sidebar-item-container"> 
            <a href="../../guide/monitoring/ongoing-monitoring.html" class="sidebar-item-text sidebar-link">
 <span class="menu-text">Ongoing monitoring</span></a>
          <a class="sidebar-item-toggle text-start collapsed" data-bs-toggle="collapse" data-bs-target="#" role="navigation" aria-expanded="false" aria-label="Toggle section">
            <i class="bi bi-chevron-right ms-2"></i>
          </a> 
      </div>
      <ul id="" class="collapse list-unstyled sidebar-section depth1 ">  
          <li class="sidebar-item">
  <div class="sidebar-item-container"> 
  <a href="../../guide/monitoring/enable-monitoring.html" class="sidebar-item-text sidebar-link">
 <span class="menu-text">Enable monitoring</span></a>
  </div>
</li>
          <li class="sidebar-item">
  <div class="sidebar-item-container"> 
  <a href="../../guide/monitoring/review-monitoring-results.html" class="sidebar-item-text sidebar-link">
 <span class="menu-text">Review monitoring results</span></a>
  </div>
</li>
      </ul>
  </li>
    </ul>
    </div>
</nav>
<div id="quarto-sidebar-glass" class="quarto-sidebar-collapse-item" data-bs-toggle="collapse" data-bs-target=".quarto-sidebar-collapse-item"></div>
<!-- margin-sidebar -->
    <div id="quarto-margin-sidebar" class="sidebar margin-sidebar">
        <nav id="TOC" role="doc-toc" class="toc-active">
    <h2 id="toc-title">On this page</h2>
   
  <ul>
  <li><a href="#prerequisites" id="toc-prerequisites" class="nav-link active" data-scroll-target="#prerequisites">Prerequisites</a>
  <ul class="collapse">
  <li><a href="#vpc-service-information" id="toc-vpc-service-information" class="nav-link" data-scroll-target="#vpc-service-information">VPC service information</a></li>
  </ul></li>
  <li><a href="#steps" id="toc-steps" class="nav-link" data-scroll-target="#steps">Steps</a></li>
  <li><a href="#whats-next" id="toc-whats-next" class="nav-link" data-scroll-target="#whats-next">What’s next</a></li>
  </ul>
<div class="toc-actions"><ul><li><a href="https://github.com/validmind/documentation/edit/main/site/guide/configuration/configure-aws-privatelink.qmd" class="toc-action"><i class="bi bi-github"></i>Edit this page</a></li><li><a href="https://github.com/validmind/documentation/issues/new" class="toc-action"><i class="bi empty"></i>Report an issue</a></li></ul></div></nav>
    </div>
<!-- main -->
<main class="content" id="quarto-document-content">

<header id="title-block-header" class="quarto-title-block default"><nav class="quarto-page-breadcrumbs quarto-title-breadcrumbs d-none d-lg-block" aria-label="breadcrumb"><ol class="breadcrumb"><li class="breadcrumb-item"><a href="../../guide/configuration/managing-your-organization.html">Managing your organization</a></li><li class="breadcrumb-item"><a href="../../guide/configuration/configure-aws-privatelink.html">Configure AWS PrivateLink</a></li></ol></nav>
<div class="quarto-title">
<h1 class="title">Configure AWS PrivateLink</h1>
</div>



<div class="quarto-title-meta">

    
    <div>
    <div class="quarto-title-meta-heading">Published</div>
    <div class="quarto-title-meta-contents">
<<<<<<< HEAD
      <p class="date">August 7, 2024</p>
=======
      <p class="date">August 16, 2024</p>
>>>>>>> 088ced26
    </div>
  </div>
  
    
  </div>
  


</header>


<p>To keep your network traffic private and minimizes its attack surface, configure AWS PrivateLink to establish a private connection between ValidMind and your company network.</p>
<div class="quarto-figure quarto-figure-center">
<figure class="figure">
<p><img src="aws-privatelink.png" class="img-fluid figure-img" alt="A graphic showing AWS PrivateLink establishing a private connection to ValidMind"></p>
<figcaption>AWS PrivateLink</figcaption>
</figure>
</div>
<p>AWS PrivateLink is a networking service that allows secure and private communication between Amazon Virtual Private Cloud (VPC) resources and services hosted in other VPCs or in AWS partner services, such as ValidMind. With AWS PrivateLink, you can connect to services over the Amazon network, without needing to expose your network traffic to the public internet.</p>
<p>PrivateLink works by creating a private <em>VPC endpoint</em> for a supported AWS service within your virtual private cloud. This endpoint acts as a proxy between your VPC and ValidMind, allowing traffic to be routed privately over the AWS network. To make the endpoint easier to use, ValidMind provides a <em>private DNS name</em> that model developers and validators can connect to in a browser.</p>
<div class="callout callout-style-simple callout-important callout-titled" title="The responsibility of setting up a VPC endpoint for AWS PrivateLink falls to your IT department, such as the cloud engineering, infrastructure, or security teams.">
<div class="callout-header d-flex align-content-center">
<div class="callout-icon-container">
<i class="callout-icon"></i>
</div>
<div class="callout-title-container flex-fill">
The responsibility of setting up a VPC endpoint for AWS PrivateLink falls to your IT department, such as the cloud engineering, infrastructure, or security teams.
</div>
</div>
<div class="callout-body-container callout-body">
<p><br> To learn more, check <a href="https://docs.aws.amazon.com/vpc/latest/privatelink/create-interface-endpoint.html#create-interface-endpoint">Access an AWS service using an interface VPC endpoint</a>.</p>
</div>
</div>
<section id="prerequisites" class="level2 prereq">
<h2 class="anchored" data-anchor-id="prerequisites">Prerequisites</h2>
<p>You must have access to the AWS Console for your company and the necessary expertise to set up, configure, and maintain AWS services.</p>
<p>These steps assume that you already have established connectivity between your own company network and AWS VPC and know which company VPC you want to connect to.</p>
<section id="vpc-service-information" class="level3">
<h3 class="anchored" data-anchor-id="vpc-service-information">VPC service information</h3>
<!-- VM will provide one endpoint per region: us-east-1, us-west-2; eu-west-1; eu-central-1 
private.dev.vm.validmind.ai
private.prod.vm.validmind.ai

SOC 2 requires tracking access request for VPC endpoint
Recording: 46:00 FR InfoSec log in and set up endpoint > request pending, need to send endpoint ID and Owner (Account ID) to VM
51:00 VM login accept request pending for endpoint ID after verifying endpoint ID and Owner
56:00 FR InfoSec login
58:55 VM login to verify "Owner"
59:30 FR InfoSec login, verify the endpoint is available, enable private DNS names
1:03 FR Murat private DNS name is availabe, can log into the ValidMind UI
--->
<table class="caption-top table">
<thead>
<tr class="header">
<th>Region</th>
<th>Service name</th>
<th>Private DNS name</th>
</tr>
</thead>
<tbody>
<tr class="odd">
<td><code>us-west-2</code></td>
<td>Email <a href="mailto:support@validmind.com" class="email">support@validmind.com</a></td>
<td>Email <a href="mailto:support@validmind.com" class="email">support@validmind.com</a></td>
</tr>
</tbody>
</table>
<!--- | us-west-2    | com.amazonaws.vpce.us-west-2.vpce-svc-0b956fa3e03afa538 | [https://private.prod.vm.validmind.ai](https://private.prod.vm.validmind.ai) | --->
<!--- | us-east-1    | com.amazonaws.vpce.us-west-2.vpce-svc-0b956fa3e03afa538 | private.prod.vm.validmind.ai | --->
<!--- | eu-west-1    | com.amazonaws.vpce.us-west-2.vpce-svc-0b956fa3e03afa538 | private.prod.vm.validmind.ai | --->
<!--- | eu-central-1 | com.amazonaws.vpce.us-west-2.vpce-svc-0b956fa3e03afa538 | private.prod.vm.validmind.ai | --->
</section>
</section>
<section id="steps" class="level2">
<h2 class="anchored" data-anchor-id="steps">Steps</h2>
<ol type="1">
<li><p>Create a VPC endpoint for ValidMind:</p>
<ol type="a">
<li>Log into the <a href="https://aws.amazon.com/console/">AWS Console</a>.</li>
<li>In the VPC dashboard, click <strong>Endpoints</strong> in the navigation pane.</li>
<li>Click <strong>Create endpoint</strong>.</li>
<li>Select <strong>Other endpoint services</strong>.</li>
<li>Enter the service name from the <a href="#vpc-service-information">VPC service information</a> table and click <strong>Verify service</strong>.</li>
<li>Select the company VPC that you want to create the endpoint in.</li>
<li>Select the subnets where you want to create the endpoint network interfaces.</li>
<li>Configure the security group for the VPC endpoint. Make sure to allow traffic between your network and the endpoint.</li>
<li>Click <strong>Create endpoint</strong>.</li>
</ol>
<p>The status for the endpoint should show <code>Pending</code>.</p></li>
<li><p>Contact ValidMind at <a href="mailto:support@validmind.ai?subject=VPC%20Endpoint%20Connection%20Request">support@validmind.ai</a> to get your new VPC endpoint connection request accepted. Include the following information:</p>
<ul>
<li>The owner or account ID</li>
<li>The VPC endpoint ID</li>
</ul></li>
<li><p>After ValidMind has accepted your endpoint connection request, verify the endpoint is available:</p>
<ol type="a">
<li>In the VPC console, go to the <strong>Endpoints</strong> section.</li>
<li>Verify that status for the endpoint shows <code>Available</code>.</li>
</ol></li>
<li><p>Enable the private DNS name:</p>
<ol type="a">
<li>Check the VPC endpoint you created, click the <strong>Actions</strong> menu, and select <strong>Modify private DNS name</strong>.</li>
<li>Select <strong>Enable for this endpoint</strong>.</li>
<li>Click <strong>Save changes</strong>.</li>
<li>Verify that <strong>Private DNS names</strong> shows the name shown in the <a href="#vpc-service-information">VPC service information</a>.</li>
</ol></li>
<li><p>Test the connection:</p>
<ol type="a">
<li>From your company network, access ValidMind using the private DNS name from the <a href="#vpc-service-information">VPC service information</a>.</li>
<li>In a browser, confirm that you can successfully connect to ValidMind and log in.</li>
<li>From your developer environment, confirm that you can connect to ValidMind with the developer framework.</li>
</ol></li>
</ol>
<!---
## Troubleshooting

[Include any common issues or errors that may arise during the task and how to resolve them.]

--->
</section>
<section id="whats-next" class="level2">
<h2 class="anchored" data-anchor-id="whats-next">What’s next</h2>
<p>After completing these steps, users on your company network can connect to ValidMind via AWS PrivateLink using the private DNS name from the <a href="#vpc-service-information">VPC service information</a>.</p>


</section>

</main> <!-- /main -->
<script id="quarto-html-after-body" type="application/javascript">
window.document.addEventListener("DOMContentLoaded", function (event) {
  const toggleBodyColorMode = (bsSheetEl) => {
    const mode = bsSheetEl.getAttribute("data-mode");
    const bodyEl = window.document.querySelector("body");
    if (mode === "dark") {
      bodyEl.classList.add("quarto-dark");
      bodyEl.classList.remove("quarto-light");
    } else {
      bodyEl.classList.add("quarto-light");
      bodyEl.classList.remove("quarto-dark");
    }
  }
  const toggleBodyColorPrimary = () => {
    const bsSheetEl = window.document.querySelector("link#quarto-bootstrap");
    if (bsSheetEl) {
      toggleBodyColorMode(bsSheetEl);
    }
  }
  toggleBodyColorPrimary();  
  const icon = "";
  const anchorJS = new window.AnchorJS();
  anchorJS.options = {
    placement: 'right',
    icon: icon
  };
  anchorJS.add('.anchored');
  const isCodeAnnotation = (el) => {
    for (const clz of el.classList) {
      if (clz.startsWith('code-annotation-')) {                     
        return true;
      }
    }
    return false;
  }
  const onCopySuccess = function(e) {
    // button target
    const button = e.trigger;
    // don't keep focus
    button.blur();
    // flash "checked"
    button.classList.add('code-copy-button-checked');
    var currentTitle = button.getAttribute("title");
    button.setAttribute("title", "Copied!");
    let tooltip;
    if (window.bootstrap) {
      button.setAttribute("data-bs-toggle", "tooltip");
      button.setAttribute("data-bs-placement", "left");
      button.setAttribute("data-bs-title", "Copied!");
      tooltip = new bootstrap.Tooltip(button, 
        { trigger: "manual", 
          customClass: "code-copy-button-tooltip",
          offset: [0, -8]});
      tooltip.show();    
    }
    setTimeout(function() {
      if (tooltip) {
        tooltip.hide();
        button.removeAttribute("data-bs-title");
        button.removeAttribute("data-bs-toggle");
        button.removeAttribute("data-bs-placement");
      }
      button.setAttribute("title", currentTitle);
      button.classList.remove('code-copy-button-checked');
    }, 1000);
    // clear code selection
    e.clearSelection();
  }
  const getTextToCopy = function(trigger) {
      const codeEl = trigger.previousElementSibling.cloneNode(true);
      for (const childEl of codeEl.children) {
        if (isCodeAnnotation(childEl)) {
          childEl.remove();
        }
      }
      return codeEl.innerText;
  }
  const clipboard = new window.ClipboardJS('.code-copy-button:not([data-in-quarto-modal])', {
    text: getTextToCopy
  });
  clipboard.on('success', onCopySuccess);
  if (window.document.getElementById('quarto-embedded-source-code-modal')) {
    // For code content inside modals, clipBoardJS needs to be initialized with a container option
    // TODO: Check when it could be a function (https://github.com/zenorocha/clipboard.js/issues/860)
    const clipboardModal = new window.ClipboardJS('.code-copy-button[data-in-quarto-modal]', {
      text: getTextToCopy,
      container: window.document.getElementById('quarto-embedded-source-code-modal')
    });
    clipboardModal.on('success', onCopySuccess);
  }
    var localhostRegex = new RegExp(/^(?:http|https):\/\/localhost\:?[0-9]*\//);
    var mailtoRegex = new RegExp(/^mailto:/);
      var filterRegex = new RegExp('/' + window.location.host + '/');
    var isInternal = (href) => {
        return filterRegex.test(href) || localhostRegex.test(href) || mailtoRegex.test(href);
    }
    // Inspect non-navigation links and adorn them if external
 	var links = window.document.querySelectorAll('a[href]:not(.nav-link):not(.navbar-brand):not(.toc-action):not(.sidebar-link):not(.sidebar-item-toggle):not(.pagination-link):not(.no-external):not([aria-hidden]):not(.dropdown-item):not(.quarto-navigation-tool):not(.about-link)');
    for (var i=0; i<links.length; i++) {
      const link = links[i];
      if (!isInternal(link.href)) {
        // undo the damage that might have been done by quarto-nav.js in the case of
        // links that we want to consider external
        if (link.dataset.originalHref !== undefined) {
          link.href = link.dataset.originalHref;
        }
          // target, if specified
          link.setAttribute("target", "_blank");
          if (link.getAttribute("rel") === null) {
            link.setAttribute("rel", "noopener");
          }
          // default icon
          link.classList.add("external");
      }
    }
  function tippyHover(el, contentFn, onTriggerFn, onUntriggerFn) {
    const config = {
      allowHTML: true,
      maxWidth: 500,
      delay: 100,
      arrow: false,
      appendTo: function(el) {
          return el.parentElement;
      },
      interactive: true,
      interactiveBorder: 10,
      theme: 'quarto',
      placement: 'bottom-start',
    };
    if (contentFn) {
      config.content = contentFn;
    }
    if (onTriggerFn) {
      config.onTrigger = onTriggerFn;
    }
    if (onUntriggerFn) {
      config.onUntrigger = onUntriggerFn;
    }
    window.tippy(el, config); 
  }
  const noterefs = window.document.querySelectorAll('a[role="doc-noteref"]');
  for (var i=0; i<noterefs.length; i++) {
    const ref = noterefs[i];
    tippyHover(ref, function() {
      // use id or data attribute instead here
      let href = ref.getAttribute('data-footnote-href') || ref.getAttribute('href');
      try { href = new URL(href).hash; } catch {}
      const id = href.replace(/^#\/?/, "");
      const note = window.document.getElementById(id);
      if (note) {
        return note.innerHTML;
      } else {
        return "";
      }
    });
  }
  const xrefs = window.document.querySelectorAll('a.quarto-xref');
  const processXRef = (id, note) => {
    // Strip column container classes
    const stripColumnClz = (el) => {
      el.classList.remove("page-full", "page-columns");
      if (el.children) {
        for (const child of el.children) {
          stripColumnClz(child);
        }
      }
    }
    stripColumnClz(note)
    if (id === null || id.startsWith('sec-')) {
      // Special case sections, only their first couple elements
      const container = document.createElement("div");
      if (note.children && note.children.length > 2) {
        container.appendChild(note.children[0].cloneNode(true));
        for (let i = 1; i < note.children.length; i++) {
          const child = note.children[i];
          if (child.tagName === "P" && child.innerText === "") {
            continue;
          } else {
            container.appendChild(child.cloneNode(true));
            break;
          }
        }
        if (window.Quarto?.typesetMath) {
          window.Quarto.typesetMath(container);
        }
        return container.innerHTML
      } else {
        if (window.Quarto?.typesetMath) {
          window.Quarto.typesetMath(note);
        }
        return note.innerHTML;
      }
    } else {
      // Remove any anchor links if they are present
      const anchorLink = note.querySelector('a.anchorjs-link');
      if (anchorLink) {
        anchorLink.remove();
      }
      if (window.Quarto?.typesetMath) {
        window.Quarto.typesetMath(note);
      }
      // TODO in 1.5, we should make sure this works without a callout special case
      if (note.classList.contains("callout")) {
        return note.outerHTML;
      } else {
        return note.innerHTML;
      }
    }
  }
  for (var i=0; i<xrefs.length; i++) {
    const xref = xrefs[i];
    tippyHover(xref, undefined, function(instance) {
      instance.disable();
      let url = xref.getAttribute('href');
      let hash = undefined; 
      if (url.startsWith('#')) {
        hash = url;
      } else {
        try { hash = new URL(url).hash; } catch {}
      }
      if (hash) {
        const id = hash.replace(/^#\/?/, "");
        const note = window.document.getElementById(id);
        if (note !== null) {
          try {
            const html = processXRef(id, note.cloneNode(true));
            instance.setContent(html);
          } finally {
            instance.enable();
            instance.show();
          }
        } else {
          // See if we can fetch this
          fetch(url.split('#')[0])
          .then(res => res.text())
          .then(html => {
            const parser = new DOMParser();
            const htmlDoc = parser.parseFromString(html, "text/html");
            const note = htmlDoc.getElementById(id);
            if (note !== null) {
              const html = processXRef(id, note);
              instance.setContent(html);
            } 
          }).finally(() => {
            instance.enable();
            instance.show();
          });
        }
      } else {
        // See if we can fetch a full url (with no hash to target)
        // This is a special case and we should probably do some content thinning / targeting
        fetch(url)
        .then(res => res.text())
        .then(html => {
          const parser = new DOMParser();
          const htmlDoc = parser.parseFromString(html, "text/html");
          const note = htmlDoc.querySelector('main.content');
          if (note !== null) {
            // This should only happen for chapter cross references
            // (since there is no id in the URL)
            // remove the first header
            if (note.children.length > 0 && note.children[0].tagName === "HEADER") {
              note.children[0].remove();
            }
            const html = processXRef(null, note);
            instance.setContent(html);
          } 
        }).finally(() => {
          instance.enable();
          instance.show();
        });
      }
    }, function(instance) {
    });
  }
      let selectedAnnoteEl;
      const selectorForAnnotation = ( cell, annotation) => {
        let cellAttr = 'data-code-cell="' + cell + '"';
        let lineAttr = 'data-code-annotation="' +  annotation + '"';
        const selector = 'span[' + cellAttr + '][' + lineAttr + ']';
        return selector;
      }
      const selectCodeLines = (annoteEl) => {
        const doc = window.document;
        const targetCell = annoteEl.getAttribute("data-target-cell");
        const targetAnnotation = annoteEl.getAttribute("data-target-annotation");
        const annoteSpan = window.document.querySelector(selectorForAnnotation(targetCell, targetAnnotation));
        const lines = annoteSpan.getAttribute("data-code-lines").split(",");
        const lineIds = lines.map((line) => {
          return targetCell + "-" + line;
        })
        let top = null;
        let height = null;
        let parent = null;
        if (lineIds.length > 0) {
            //compute the position of the single el (top and bottom and make a div)
            const el = window.document.getElementById(lineIds[0]);
            top = el.offsetTop;
            height = el.offsetHeight;
            parent = el.parentElement.parentElement;
          if (lineIds.length > 1) {
            const lastEl = window.document.getElementById(lineIds[lineIds.length - 1]);
            const bottom = lastEl.offsetTop + lastEl.offsetHeight;
            height = bottom - top;
          }
          if (top !== null && height !== null && parent !== null) {
            // cook up a div (if necessary) and position it 
            let div = window.document.getElementById("code-annotation-line-highlight");
            if (div === null) {
              div = window.document.createElement("div");
              div.setAttribute("id", "code-annotation-line-highlight");
              div.style.position = 'absolute';
              parent.appendChild(div);
            }
            div.style.top = top - 2 + "px";
            div.style.height = height + 4 + "px";
            div.style.left = 0;
            let gutterDiv = window.document.getElementById("code-annotation-line-highlight-gutter");
            if (gutterDiv === null) {
              gutterDiv = window.document.createElement("div");
              gutterDiv.setAttribute("id", "code-annotation-line-highlight-gutter");
              gutterDiv.style.position = 'absolute';
              const codeCell = window.document.getElementById(targetCell);
              const gutter = codeCell.querySelector('.code-annotation-gutter');
              gutter.appendChild(gutterDiv);
            }
            gutterDiv.style.top = top - 2 + "px";
            gutterDiv.style.height = height + 4 + "px";
          }
          selectedAnnoteEl = annoteEl;
        }
      };
      const unselectCodeLines = () => {
        const elementsIds = ["code-annotation-line-highlight", "code-annotation-line-highlight-gutter"];
        elementsIds.forEach((elId) => {
          const div = window.document.getElementById(elId);
          if (div) {
            div.remove();
          }
        });
        selectedAnnoteEl = undefined;
      };
        // Handle positioning of the toggle
    window.addEventListener(
      "resize",
      throttle(() => {
        elRect = undefined;
        if (selectedAnnoteEl) {
          selectCodeLines(selectedAnnoteEl);
        }
      }, 10)
    );
    function throttle(fn, ms) {
    let throttle = false;
    let timer;
      return (...args) => {
        if(!throttle) { // first call gets through
            fn.apply(this, args);
            throttle = true;
        } else { // all the others get throttled
            if(timer) clearTimeout(timer); // cancel #2
            timer = setTimeout(() => {
              fn.apply(this, args);
              timer = throttle = false;
            }, ms);
        }
      };
    }
      // Attach click handler to the DT
      const annoteDls = window.document.querySelectorAll('dt[data-target-cell]');
      for (const annoteDlNode of annoteDls) {
        annoteDlNode.addEventListener('click', (event) => {
          const clickedEl = event.target;
          if (clickedEl !== selectedAnnoteEl) {
            unselectCodeLines();
            const activeEl = window.document.querySelector('dt[data-target-cell].code-annotation-active');
            if (activeEl) {
              activeEl.classList.remove('code-annotation-active');
            }
            selectCodeLines(clickedEl);
            clickedEl.classList.add('code-annotation-active');
          } else {
            // Unselect the line
            unselectCodeLines();
            clickedEl.classList.remove('code-annotation-active');
          }
        });
      }
  const findCites = (el) => {
    const parentEl = el.parentElement;
    if (parentEl) {
      const cites = parentEl.dataset.cites;
      if (cites) {
        return {
          el,
          cites: cites.split(' ')
        };
      } else {
        return findCites(el.parentElement)
      }
    } else {
      return undefined;
    }
  };
  var bibliorefs = window.document.querySelectorAll('a[role="doc-biblioref"]');
  for (var i=0; i<bibliorefs.length; i++) {
    const ref = bibliorefs[i];
    const citeInfo = findCites(ref);
    if (citeInfo) {
      tippyHover(citeInfo.el, function() {
        var popup = window.document.createElement('div');
        citeInfo.cites.forEach(function(cite) {
          var citeDiv = window.document.createElement('div');
          citeDiv.classList.add('hanging-indent');
          citeDiv.classList.add('csl-entry');
          var biblioDiv = window.document.getElementById('ref-' + cite);
          if (biblioDiv) {
            citeDiv.innerHTML = biblioDiv.innerHTML;
          }
          popup.appendChild(citeDiv);
        });
        return popup.innerHTML;
      });
    }
  }
});
</script>
<nav class="page-navigation">
  <div class="nav-page nav-page-previous">
      <a href="../../guide/configuration/set-up-your-organization.html" class="pagination-link" aria-label="Set up your organization">
        <i class="bi bi-arrow-left-short"></i> <span class="nav-page-text">Set up your organization</span>
      </a>          
  </div>
  <div class="nav-page nav-page-next">
      <a href="../../guide/configuration/configure-google-private-service-connect.html" class="pagination-link" aria-label="Configure Google Cloud Private Service Connect">
        <span class="nav-page-text">Configure Google Cloud Private Service Connect</span> <i class="bi bi-arrow-right-short"></i>
      </a>
  </div>
</nav>
</div> <!-- /content -->
<footer class="footer">
  <div class="nav-footer">
    <div class="nav-footer-left">
<p>© Copyright 2023-2024 ValidMind Inc.&nbsp;All Rights Reserved.</p>
</div>   
    <div class="nav-footer-center">

<div class="toc-actions d-sm-block d-md-none"><ul><li><a href="https://github.com/validmind/documentation/edit/main/site/guide/configuration/configure-aws-privatelink.qmd" class="toc-action"><i class="bi bi-github"></i>Edit this page</a></li><li><a href="https://github.com/validmind/documentation/issues/new" class="toc-action"><i class="bi empty"></i>Report an issue</a></li></ul></div><div class="cookie-consent-footer"><a href="#" id="open_preferences_center">Cookie Preferences</a></div></div>
    <div class="nav-footer-right">
      <ul class="footer-items list-unstyled">
    <li class="nav-item">
    <a class="nav-link" href="https://validmind.com/" target="_blank">
<p>validmind.com <i class="fa-solid fa-external-link" aria-label="external-link"></i></p>
</a>
  </li>  
    <li class="nav-item">
    <a class="nav-link" href="https://validmind.com/privacy-policy/">
<p>Privacy Policy</p>
</a>
  </li>  
    <li class="nav-item">
    <a class="nav-link" href="https://validmind.com/terms-of-use/">
<p>Terms of Use</p>
</a>
  </li>  
    <li class="nav-item compact">
    <a class="nav-link" href="https://github.com/validmind/documentation">
      <i class="bi bi-github" role="img">
</i> 
    </a>
  </li>  
    <li class="nav-item compact">
    <a class="nav-link" href="https://www.linkedin.com/company/validmind/">
      <i class="bi bi-linkedin" role="img">
</i> 
    </a>
  </li>  
</ul>
    </div>
  </div>
</footer>




</body></html><|MERGE_RESOLUTION|>--- conflicted
+++ resolved
@@ -6,11 +6,7 @@
 
 <meta name="viewport" content="width=device-width, initial-scale=1.0, user-scalable=yes">
 
-<<<<<<< HEAD
-<meta name="dcterms.date" content="2024-08-07">
-=======
-<meta name="dcterms.date" content="2024-08-16">
->>>>>>> 088ced26
+<meta name="dcterms.date" content="2024-08-23">
 
 <title>Configure AWS PrivateLink – ValidMind</title>
 <style>
@@ -154,6 +150,10 @@
     <a class="dropdown-item" href="../../developer/model-documentation/supported-models.html">
  <span class="dropdown-text"><i class="fa-solid fa-cubes" aria-label="cubes"></i> Supported Models</span></a>
   </li>  
+        <li>
+    <a class="dropdown-item" href="../../developer/model-documentation/documenting-models.html">
+ <span class="dropdown-text"><i class="fa-solid fa-book-medical" aria-label="book-medical"></i> Documenting Models</span></a>
+  </li>  
         <li><hr class="dropdown-divider"></li>
         <li class="dropdown-header"><i class="fa-solid fa-vial" aria-label="vial"></i> TESTING</li>
         <li>
@@ -354,8 +354,8 @@
       <ul id="" class="collapse list-unstyled sidebar-section depth1 ">  
           <li class="sidebar-item">
   <div class="sidebar-item-container"> 
-  <a href="../../guide/model-workflows/customize-resource-statuses.html" class="sidebar-item-text sidebar-link">
- <span class="menu-text">Customize resource statuses</span></a>
+  <a href="../../guide/model-workflows/customize-model-lifecycle-statuses.html" class="sidebar-item-text sidebar-link">
+ <span class="menu-text">Customize lifecycle statuses</span></a>
   </div>
 </li>
           <li class="sidebar-item">
@@ -399,12 +399,29 @@
 </li>
       </ul>
   </li>
-        <li class="sidebar-item">
+        <li class="sidebar-item sidebar-item-section">
+      <div class="sidebar-item-container"> 
+            <a href="../../guide/model-inventory/managing-model-inventory.html" class="sidebar-item-text sidebar-link">
+ <span class="menu-text">Managing the model inventory</span></a>
+          <a class="sidebar-item-toggle text-start collapsed" data-bs-toggle="collapse" data-bs-target="#" role="navigation" aria-expanded="false" aria-label="Toggle section">
+            <i class="bi bi-chevron-right ms-2"></i>
+          </a> 
+      </div>
+      <ul id="" class="collapse list-unstyled sidebar-section depth1 ">  
+          <li class="sidebar-item">
+  <div class="sidebar-item-container"> 
+  <a href="../../guide/model-inventory/configure-model-interdependencies.html" class="sidebar-item-text sidebar-link">
+ <span class="menu-text">Configure model interdependencies</span></a>
+  </div>
+</li>
+          <li class="sidebar-item">
   <div class="sidebar-item-container"> 
   <a href="../../guide/model-inventory/manage-inventory-custom-fields.html" class="sidebar-item-text sidebar-link">
  <span class="menu-text">Manage inventory custom fields</span></a>
   </div>
 </li>
+      </ul>
+  </li>
         <li class="px-0"><hr class="sidebar-divider hi "></li>
         <li class="sidebar-item">
  <span class="menu-text">MODEL DOCUMENTATION</span>
@@ -495,6 +512,12 @@
         <li class="sidebar-item">
  <span class="menu-text">MODEL VALIDATION</span>
   </li>
+        <li class="sidebar-item">
+  <div class="sidebar-item-container"> 
+  <a href="../../guide/model-validation/manage-validation-guidelines.html" class="sidebar-item-text sidebar-link">
+ <span class="menu-text">Manage validation guidelines</span></a>
+  </div>
+</li>
         <li class="sidebar-item sidebar-item-section">
       <div class="sidebar-item-container"> 
             <a href="../../guide/model-validation/preparing-validation-reports.html" class="sidebar-item-text sidebar-link">
@@ -504,12 +527,6 @@
           </a> 
       </div>
       <ul id="" class="collapse list-unstyled sidebar-section depth1 ">  
-          <li class="sidebar-item">
-  <div class="sidebar-item-container"> 
-  <a href="../../guide/model-validation/view-validation-guidelines.html" class="sidebar-item-text sidebar-link">
- <span class="menu-text">View validation guidelines</span></a>
-  </div>
-</li>
           <li class="sidebar-item">
   <div class="sidebar-item-container"> 
   <a href="../../guide/model-validation/review-model-documentation.html" class="sidebar-item-text sidebar-link">
@@ -622,11 +639,7 @@
     <div>
     <div class="quarto-title-meta-heading">Published</div>
     <div class="quarto-title-meta-contents">
-<<<<<<< HEAD
-      <p class="date">August 7, 2024</p>
-=======
-      <p class="date">August 16, 2024</p>
->>>>>>> 088ced26
+      <p class="date">August 23, 2024</p>
     </div>
   </div>
   
