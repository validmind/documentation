<!DOCTYPE html>
<html xmlns="http://www.w3.org/1999/xhtml" lang="en" xml:lang="en"><head>

<meta charset="utf-8">
<meta name="generator" content="quarto-1.5.56">

<meta name="viewport" content="width=device-width, initial-scale=1.0, user-scalable=yes">

<<<<<<< HEAD
<meta name="dcterms.date" content="2024-08-09">
=======
<meta name="dcterms.date" content="2024-08-14">
>>>>>>> 288b4b4d

<title>Configure Google Cloud Private Service Connect – ValidMind</title>
<style>
code{white-space: pre-wrap;}
span.smallcaps{font-variant: small-caps;}
div.columns{display: flex; gap: min(4vw, 1.5em);}
div.column{flex: auto; overflow-x: auto;}
div.hanging-indent{margin-left: 1.5em; text-indent: -1.5em;}
ul.task-list{list-style: none;}
ul.task-list li input[type="checkbox"] {
  width: 0.8em;
  margin: 0 0.8em 0.2em -1em; /* quarto-specific, see https://github.com/quarto-dev/quarto-cli/issues/4556 */ 
  vertical-align: middle;
}
</style>


<script src="../../site_libs/quarto-nav/quarto-nav.js"></script>
<script src="../../site_libs/clipboard/clipboard.min.js"></script>
<script src="../../site_libs/quarto-search/autocomplete.umd.js"></script>
<script src="../../site_libs/quarto-search/fuse.min.js"></script>
<script src="../../site_libs/quarto-search/quarto-search.js"></script>
<meta name="quarto:offset" content="../../">
<link href="../../guide/configuration/managing-users.html" rel="next">
<link href="../../guide/configuration/configure-aws-privatelink.html" rel="prev">
<link href="../../validmind.png" rel="icon" type="image/png">
<script src="../../site_libs/cookie-consent/cookie-consent.js"></script>
<link href="../../site_libs/cookie-consent/cookie-consent.css" rel="stylesheet">
<script src="../../site_libs/quarto-html/quarto.js"></script>
<script src="../../site_libs/quarto-html/popper.min.js"></script>
<script src="../../site_libs/quarto-html/tippy.umd.min.js"></script>
<script src="../../site_libs/quarto-html/anchor.min.js"></script>
<link href="../../site_libs/quarto-html/tippy.css" rel="stylesheet">
<link href="../../site_libs/quarto-html/quarto-syntax-highlighting.css" rel="stylesheet" id="quarto-text-highlighting-styles">
<script src="../../site_libs/bootstrap/bootstrap.min.js"></script>
<link href="../../site_libs/bootstrap/bootstrap-icons.css" rel="stylesheet">
<link href="../../site_libs/bootstrap/bootstrap.min.css" rel="stylesheet" id="quarto-bootstrap" data-mode="light">
<link href="../../site_libs/quarto-contrib/fontawesome6-0.1.0/all.css" rel="stylesheet">
<link href="../../site_libs/quarto-contrib/fontawesome6-0.1.0/latex-fontsize.css" rel="stylesheet">
<script id="quarto-search-options" type="application/json">{
  "location": "sidebar",
  "copy-button": false,
  "collapse-after": 3,
  "panel-placement": "start",
  "type": "textbox",
  "limit": 50,
  "keyboard-shortcut": [
    "f",
    "/",
    "s"
  ],
  "show-item-context": true,
  "language": {
    "search-no-results-text": "No results",
    "search-matching-documents-text": "matching documents",
    "search-copy-link-title": "Copy link to search",
    "search-hide-matches-text": "Hide additional matches",
    "search-more-match-text": "more match in this document",
    "search-more-matches-text": "more matches in this document",
    "search-clear-button-title": "Clear",
    "search-text-placeholder": "",
    "search-detached-cancel-button-title": "Cancel",
    "search-submit-button-title": "Submit",
    "search-label": "Search"
  }
}</script>
<script async="" src="https://www.googletagmanager.com/gtag/js?id=G-S46CKWPNSS"></script>

<script type="text/plain" cookie-consent="tracking">

window.dataLayer = window.dataLayer || [];
function gtag(){dataLayer.push(arguments);}
gtag('js', new Date());
gtag('config', 'G-S46CKWPNSS', { 'anonymize_ip': true});
</script>

<script type="text/javascript" charset="UTF-8">
document.addEventListener('DOMContentLoaded', function () {
cookieconsent.run({
  "notice_banner_type":"simple",
  "consent_type":"express",
  "palette":"light",
  "language":"en",
  "page_load_consent_levels":["strictly-necessary"],
  "notice_banner_reject_button_hide":false,
  "preferences_center_close_button_hide":false,
  "website_name":""
  ,
"language":"en"
  });
});
</script> 
  
<script type="text/javascript">
  window.heapReadyCb=window.heapReadyCb||[],window.heap=window.heap||[],heap.load=function(e,t){window.heap.envId=e,window.heap.clientConfig=t=t||{},window.heap.clientConfig.shouldFetchServerConfig=!1;var a=document.createElement("script");a.type="text/javascript",a.async=!0,a.src="https://cdn.us.heap-api.com/config/"+e+"/heap_config.js";var r=document.getElementsByTagName("script")[0];r.parentNode.insertBefore(a,r);var n=["init","startTracking","stopTracking","track","resetIdentity","identify","getSessionId","getUserId","getIdentity","addUserProperties","addEventProperties","removeEventProperty","clearEventProperties","addAccountProperties","addAdapter","addTransformer","addTransformerFn","onReady","addPageviewProperties","removePageviewProperty","clearPageviewProperties","trackPageview"],i=function(e){return function(){var t=Array.prototype.slice.call(arguments,0);window.heapReadyCb.push({name:e,fn:function(){heap[e]&&heap[e].apply(heap,t)}})}};for(var p=0;p<n.length;p++)heap[n[p]]=i(n[p])};
  heap.load("2282992095");
</script>


<link rel="stylesheet" href="../../styles.css">
</head>

<body class="nav-sidebar docked nav-fixed slimcontent">

<div id="quarto-search-results"></div>
  <header id="quarto-header" class="headroom fixed-top">
    <nav class="navbar navbar-expand-xl " data-bs-theme="dark">
      <div class="navbar-container container-fluid">
      <div class="navbar-brand-container mx-auto">
    <a href="../../index.html" class="navbar-brand navbar-brand-logo">
    <img src="../../about/ValidMind-logo-color.svg" alt="" class="navbar-logo">
    </a>
  </div>
          <button class="navbar-toggler" type="button" data-bs-toggle="collapse" data-bs-target="#navbarCollapse" aria-controls="navbarCollapse" role="menu" aria-expanded="false" aria-label="Toggle navigation" onclick="if (window.quartoToggleHeadroom) { window.quartoToggleHeadroom(); }">
  <span class="navbar-toggler-icon"></span>
</button>
          <div class="collapse navbar-collapse" id="navbarCollapse">
            <ul class="navbar-nav navbar-nav-scroll me-auto">
  <li class="nav-item">
    <a class="nav-link" href="../../about/overview.html"> 
<span class="menu-text">About</span></a>
  </li>  
  <li class="nav-item">
    <a class="nav-link" href="../../get-started/get-started.html"> 
<span class="menu-text">Get Started</span></a>
  </li>  
  <li class="nav-item">
    <a class="nav-link active" href="../../guide/guides.html" aria-current="page"> 
<span class="menu-text">Guides</span></a>
  </li>  
  <li class="nav-item dropdown ">
    <a class="nav-link dropdown-toggle" href="#" id="nav-menu-fa-cube--developer-framework" role="link" data-bs-toggle="dropdown" aria-expanded="false">
 <span class="menu-text"><i class="fa-solid fa-cube" aria-label="cube"></i> Developer Framework</span>
    </a>
    <ul class="dropdown-menu" aria-labelledby="nav-menu-fa-cube--developer-framework">    
        <li>
    <a class="dropdown-item" href="../../developer/get-started-developer-framework.html">
 <span class="dropdown-text"><i class="fa-solid fa-rocket" aria-label="rocket"></i> Get Started</span></a>
  </li>  
        <li>
    <a class="dropdown-item" href="../../developer/model-documentation/supported-models.html">
 <span class="dropdown-text"><i class="fa-solid fa-cubes" aria-label="cubes"></i> Supported Models</span></a>
  </li>  
        <li><hr class="dropdown-divider"></li>
        <li class="dropdown-header"><i class="fa-solid fa-vial" aria-label="vial"></i> TESTING</li>
        <li>
    <a class="dropdown-item" href="../../developer/model-testing/testing-overview.html">
 <span class="dropdown-text"><i class="fa-solid fa-flask-vial" aria-label="flask-vial"></i> Run Tests &amp; Test Suites</span></a>
  </li>  
        <li>
    <a class="dropdown-item" href="../../developer/model-testing/test-descriptions.html">
 <span class="dropdown-text"><i class="fa-solid fa-microscope" aria-label="microscope"></i> Test Descriptions</span></a>
  </li>  
        <li>
    <a class="dropdown-item" href="../../developer/model-testing/test-sandbox.html">
 <span class="dropdown-text"><i class="fa-solid fa-toolbox" aria-label="toolbox"></i> Test Sandbox (BETA)</span></a>
  </li>  
        <li><hr class="dropdown-divider"></li>
        <li class="dropdown-header"><i class="fa-solid fa-code" aria-label="code"></i> CODE SAMPLES</li>
        <li>
    <a class="dropdown-item" href="../../developer/samples-jupyter-notebooks.html">
 <span class="dropdown-text"><i class="fa-solid fa-book-open-reader" aria-label="book-open-reader"></i> All Code Samples · <code>LLM</code> · <code>NLP</code> · <code>Time Series</code> · <code>Etc.</code></span></a>
  </li>  
        <li>
    <a class="dropdown-item" href="../../notebooks.zip">
 <span class="dropdown-text"><i class="fa-solid fa-download" aria-label="download"></i> Download Code Samples · <code>notebooks.zip</code></span></a>
  </li>  
        <li>
    <a class="dropdown-item" href="https://jupyterhub.validmind.ai/">
 <span class="dropdown-text"><i class="fa-solid fa-hand-point-right" aria-label="hand-point-right"></i> Try it on Jupyter Hub <i class="fa-solid fa-hand-point-left" aria-label="hand-point-left"></i></span></a>
  </li>  
        <li><hr class="dropdown-divider"></li>
        <li class="dropdown-header"><i class="fa-solid fa-book" aria-label="book"></i> REFERENCE</li>
        <li>
    <a class="dropdown-item" href="../../validmind/validmind.html" target="_blank">
 <span class="dropdown-text"><i class="fa-solid fa-external-link" aria-label="external-link"></i> ValidMind Developer Framework</span></a>
  </li>  
    </ul>
  </li>
  <li class="nav-item">
    <a class="nav-link" href="../../faq/faq.html"> 
<span class="menu-text">FAQ</span></a>
  </li>  
  <li class="nav-item">
    <a class="nav-link" href="../../support/support.html"> 
<span class="menu-text">Support</span></a>
  </li>  
  <li class="nav-item">
    <a class="nav-link" href="https://validmind.com/" target="_blank"> 
<span class="menu-text">validmind.com <i class="fa-solid fa-external-link" aria-label="external-link"></i></span></a>
  </li>  
</ul>
          </div> <!-- /navcollapse -->
            <div class="quarto-navbar-tools">
</div>
      </div> <!-- /container-fluid -->
    </nav>
  <nav class="quarto-secondary-nav">
    <div class="container-fluid d-flex">
      <button type="button" class="quarto-btn-toggle btn" data-bs-toggle="collapse" role="button" data-bs-target=".quarto-sidebar-collapse-item" aria-controls="quarto-sidebar" aria-expanded="false" aria-label="Toggle sidebar navigation" onclick="if (window.quartoToggleHeadroom) { window.quartoToggleHeadroom(); }">
        <i class="bi bi-layout-text-sidebar-reverse"></i>
      </button>
        <nav class="quarto-page-breadcrumbs" aria-label="breadcrumb"><ol class="breadcrumb"><li class="breadcrumb-item"><a href="../../guide/configuration/managing-your-organization.html">Managing your organization</a></li><li class="breadcrumb-item"><a href="../../guide/configuration/configure-google-private-service-connect.html">Configure Google Cloud Private Service Connect</a></li></ol></nav>
        <a class="flex-grow-1" role="navigation" data-bs-toggle="collapse" data-bs-target=".quarto-sidebar-collapse-item" aria-controls="quarto-sidebar" aria-expanded="false" aria-label="Toggle sidebar navigation" onclick="if (window.quartoToggleHeadroom) { window.quartoToggleHeadroom(); }">      
        </a>
      <button type="button" class="btn quarto-search-button" aria-label="Search" onclick="window.quartoOpenSearch();">
        <i class="bi bi-search"></i>
      </button>
    </div>
  </nav>
  <div id="quarto-announcement" data-announcement-id="0f1a11ac13955650cb4bf3cb8718c185" class="alert alert-primary hidden"><div class="quarto-announcement-content">
<p><a href="../../training/training-overview.html"><strong><i class="fa-solid fa-graduation-cap" aria-label="graduation-cap"></i> ValidMind Academy</strong></a> — Try our training environment to explore what ValidMind has to offer</p>
</div><i class="bi bi-x-lg quarto-announcement-action"></i></div>
</header>
<!-- content -->
<div id="quarto-content" class="quarto-container page-columns page-rows-contents page-layout-article page-navbar">
<!-- sidebar -->
  <nav id="quarto-sidebar" class="sidebar collapse collapse-horizontal quarto-sidebar-collapse-item sidebar-navigation docked overflow-auto">
        <div class="mt-2 flex-shrink-0 align-items-center">
        <div class="sidebar-search">
        <div id="quarto-search" class="" title="Search"></div>
        </div>
        </div>
    <div class="sidebar-menu-container"> 
    <ul class="list-unstyled mt-1">
        <li class="sidebar-item">
  <div class="sidebar-item-container"> 
  <a href="../../guide/guides.html" class="sidebar-item-text sidebar-link">
 <span class="menu-text">Guides</span></a>
  </div>
</li>
        <li class="px-0"><hr class="sidebar-divider hi "></li>
        <li class="sidebar-item">
 <span class="menu-text">CONFIGURATION</span>
  </li>
        <li class="sidebar-item">
  <div class="sidebar-item-container"> 
  <a href="../../guide/configuration/log-in-to-validmind.html" class="sidebar-item-text sidebar-link">
 <span class="menu-text">Log in to ValidMind</span></a>
  </div>
</li>
        <li class="sidebar-item sidebar-item-section">
      <div class="sidebar-item-container"> 
            <a href="../../guide/configuration/managing-your-organization.html" class="sidebar-item-text sidebar-link">
 <span class="menu-text">Managing your organization</span></a>
          <a class="sidebar-item-toggle text-start" data-bs-toggle="collapse" data-bs-target="#" role="navigation" aria-expanded="true" aria-label="Toggle section">
            <i class="bi bi-chevron-right ms-2"></i>
          </a> 
      </div>
      <ul id="" class="collapse list-unstyled sidebar-section depth1 show">  
          <li class="sidebar-item">
  <div class="sidebar-item-container"> 
  <a href="../../guide/configuration/set-up-your-organization.html" class="sidebar-item-text sidebar-link">
 <span class="menu-text">Set up your organization</span></a>
  </div>
</li>
          <li class="sidebar-item">
  <div class="sidebar-item-container"> 
  <a href="../../guide/configuration/configure-aws-privatelink.html" class="sidebar-item-text sidebar-link">
 <span class="menu-text">Configure AWS PrivateLink</span></a>
  </div>
</li>
          <li class="sidebar-item">
  <div class="sidebar-item-container"> 
  <a href="../../guide/configuration/configure-google-private-service-connect.html" class="sidebar-item-text sidebar-link active">
 <span class="menu-text">Configure Google Cloud Private Service Connect</span></a>
  </div>
</li>
      </ul>
  </li>
        <li class="sidebar-item sidebar-item-section">
      <div class="sidebar-item-container"> 
            <a href="../../guide/configuration/managing-users.html" class="sidebar-item-text sidebar-link">
 <span class="menu-text">Managing users</span></a>
          <a class="sidebar-item-toggle text-start collapsed" data-bs-toggle="collapse" data-bs-target="#" role="navigation" aria-expanded="false" aria-label="Toggle section">
            <i class="bi bi-chevron-right ms-2"></i>
          </a> 
      </div>
      <ul id="" class="collapse list-unstyled sidebar-section depth1 ">  
          <li class="sidebar-item">
  <div class="sidebar-item-container"> 
  <a href="../../guide/configuration/manage-users.html" class="sidebar-item-text sidebar-link">
 <span class="menu-text">Manage users</span></a>
  </div>
</li>
          <li class="sidebar-item">
  <div class="sidebar-item-container"> 
  <a href="../../guide/configuration/manage-groups.html" class="sidebar-item-text sidebar-link">
 <span class="menu-text">Manage groups</span></a>
  </div>
</li>
          <li class="sidebar-item">
  <div class="sidebar-item-container"> 
  <a href="../../guide/configuration/manage-roles.html" class="sidebar-item-text sidebar-link">
 <span class="menu-text">Manage roles</span></a>
  </div>
</li>
          <li class="sidebar-item">
  <div class="sidebar-item-container"> 
  <a href="../../guide/configuration/manage-permissions.html" class="sidebar-item-text sidebar-link">
 <span class="menu-text">Manage permissions</span></a>
  </div>
</li>
      </ul>
  </li>
        <li class="sidebar-item sidebar-item-section">
      <div class="sidebar-item-container"> 
            <a href="../../guide/configuration/personalize-validmind.html" class="sidebar-item-text sidebar-link">
 <span class="menu-text">Personalize ValidMind</span></a>
          <a class="sidebar-item-toggle text-start collapsed" data-bs-toggle="collapse" data-bs-target="#" role="navigation" aria-expanded="false" aria-label="Toggle section">
            <i class="bi bi-chevron-right ms-2"></i>
          </a> 
      </div>
      <ul id="" class="collapse list-unstyled sidebar-section depth1 ">  
          <li class="sidebar-item">
<<<<<<< HEAD
  <div class="sidebar-item-container"> 
  <a href="../../guide/configuration/manage-your-profile.html" class="sidebar-item-text sidebar-link">
 <span class="menu-text">Manage your profile</span></a>
  </div>
</li>
          <li class="sidebar-item">
  <div class="sidebar-item-container"> 
  <a href="../../guide/configuration/customize-your-dashboard.html" class="sidebar-item-text sidebar-link">
 <span class="menu-text">Customize your dashboard</span></a>
  </div>
</li>
=======
  <div class="sidebar-item-container"> 
  <a href="../../guide/configuration/manage-your-profile.html" class="sidebar-item-text sidebar-link">
 <span class="menu-text">Manage your profile</span></a>
  </div>
</li>
          <li class="sidebar-item">
  <div class="sidebar-item-container"> 
  <a href="../../guide/configuration/customize-your-dashboard.html" class="sidebar-item-text sidebar-link">
 <span class="menu-text">Customize your dashboard</span></a>
  </div>
</li>
>>>>>>> 288b4b4d
      </ul>
  </li>
        <li class="px-0"><hr class="sidebar-divider hi "></li>
        <li class="sidebar-item">
 <span class="menu-text">MODEL WORKFLOWS</span>
  </li>
        <li class="sidebar-item sidebar-item-section">
      <div class="sidebar-item-container"> 
            <a href="../../guide/model-workflows/working-with-model-workflows.html" class="sidebar-item-text sidebar-link">
 <span class="menu-text">Working with workflows</span></a>
          <a class="sidebar-item-toggle text-start collapsed" data-bs-toggle="collapse" data-bs-target="#" role="navigation" aria-expanded="false" aria-label="Toggle section">
            <i class="bi bi-chevron-right ms-2"></i>
          </a> 
      </div>
      <ul id="" class="collapse list-unstyled sidebar-section depth1 ">  
          <li class="sidebar-item">
  <div class="sidebar-item-container"> 
  <a href="../../guide/model-workflows/customize-resource-statuses.html" class="sidebar-item-text sidebar-link">
 <span class="menu-text">Customize resource statuses</span></a>
  </div>
</li>
          <li class="sidebar-item">
  <div class="sidebar-item-container"> 
  <a href="../../guide/model-workflows/set-up-model-workflows.html" class="sidebar-item-text sidebar-link">
 <span class="menu-text">Set up workflows</span></a>
  </div>
</li>
      </ul>
  </li>
        <li class="px-0"><hr class="sidebar-divider hi "></li>
        <li class="sidebar-item">
 <span class="menu-text">MODEL INVENTORY</span>
  </li>
        <li class="sidebar-item sidebar-item-section">
      <div class="sidebar-item-container"> 
            <a href="../../guide/model-inventory/working-with-model-inventory.html" class="sidebar-item-text sidebar-link">
 <span class="menu-text">Working with the model inventory</span></a>
          <a class="sidebar-item-toggle text-start collapsed" data-bs-toggle="collapse" data-bs-target="#" role="navigation" aria-expanded="false" aria-label="Toggle section">
            <i class="bi bi-chevron-right ms-2"></i>
          </a> 
      </div>
      <ul id="" class="collapse list-unstyled sidebar-section depth1 ">  
          <li class="sidebar-item">
  <div class="sidebar-item-container"> 
  <a href="../../guide/model-inventory/register-models-in-inventory.html" class="sidebar-item-text sidebar-link">
 <span class="menu-text">Register models in the inventory</span></a>
  </div>
</li>
          <li class="sidebar-item">
  <div class="sidebar-item-container"> 
  <a href="../../guide/model-inventory/customize-model-inventory-layout.html" class="sidebar-item-text sidebar-link">
 <span class="menu-text">Customize model inventory layout</span></a>
  </div>
</li>
          <li class="sidebar-item">
  <div class="sidebar-item-container"> 
  <a href="../../guide/model-inventory/edit-model-inventory-fields.html" class="sidebar-item-text sidebar-link">
 <span class="menu-text">Edit model inventory fields</span></a>
  </div>
</li>
      </ul>
  </li>
        <li class="sidebar-item">
  <div class="sidebar-item-container"> 
  <a href="../../guide/model-inventory/manage-inventory-custom-fields.html" class="sidebar-item-text sidebar-link">
 <span class="menu-text">Manage inventory custom fields</span></a>
  </div>
</li>
        <li class="px-0"><hr class="sidebar-divider hi "></li>
        <li class="sidebar-item">
 <span class="menu-text">MODEL DOCUMENTATION</span>
  </li>
        <li class="sidebar-item sidebar-item-section">
      <div class="sidebar-item-container"> 
            <a href="../../guide/model-documentation/working-with-documentation-templates.html" class="sidebar-item-text sidebar-link">
 <span class="menu-text">Working with documentation templates</span></a>
          <a class="sidebar-item-toggle text-start collapsed" data-bs-toggle="collapse" data-bs-target="#" role="navigation" aria-expanded="false" aria-label="Toggle section">
            <i class="bi bi-chevron-right ms-2"></i>
          </a> 
      </div>
      <ul id="" class="collapse list-unstyled sidebar-section depth1 ">  
          <li class="sidebar-item">
  <div class="sidebar-item-container"> 
  <a href="../../guide/model-documentation/view-documentation-templates.html" class="sidebar-item-text sidebar-link">
 <span class="menu-text">View documentation templates</span></a>
  </div>
</li>
          <li class="sidebar-item">
  <div class="sidebar-item-container"> 
  <a href="../../guide/model-documentation/customize-documentation-templates.html" class="sidebar-item-text sidebar-link">
 <span class="menu-text">Customize documentation templates</span></a>
  </div>
</li>
          <li class="sidebar-item">
  <div class="sidebar-item-container"> 
  <a href="../../guide/model-documentation/swap-documentation-templates.html" class="sidebar-item-text sidebar-link">
 <span class="menu-text">Swap documentation templates</span></a>
  </div>
</li>
      </ul>
  </li>
        <li class="sidebar-item sidebar-item-section">
      <div class="sidebar-item-container"> 
            <a href="../../guide/model-documentation/working-with-model-documentation.html" class="sidebar-item-text sidebar-link">
 <span class="menu-text">Working with model documentation</span></a>
          <a class="sidebar-item-toggle text-start collapsed" data-bs-toggle="collapse" data-bs-target="#" role="navigation" aria-expanded="false" aria-label="Toggle section">
            <i class="bi bi-chevron-right ms-2"></i>
          </a> 
      </div>
      <ul id="" class="collapse list-unstyled sidebar-section depth1 ">  
          <li class="sidebar-item">
  <div class="sidebar-item-container"> 
  <a href="../../guide/model-documentation/view-documentation-guidelines.html" class="sidebar-item-text sidebar-link">
 <span class="menu-text">View documentation guidelines</span></a>
  </div>
</li>
          <li class="sidebar-item">
  <div class="sidebar-item-container"> 
  <a href="../../guide/model-documentation/work-with-content-blocks.html" class="sidebar-item-text sidebar-link">
 <span class="menu-text">Work with content blocks</span></a>
  </div>
</li>
          <li class="sidebar-item">
  <div class="sidebar-item-container"> 
  <a href="../../guide/model-documentation/assign-documentation-section-statuses.html" class="sidebar-item-text sidebar-link">
 <span class="menu-text">Assign section statuses</span></a>
  </div>
</li>
          <li class="sidebar-item">
  <div class="sidebar-item-container"> 
  <a href="../../guide/model-documentation/collaborate-with-others.html" class="sidebar-item-text sidebar-link">
 <span class="menu-text">Collaborate with others</span></a>
  </div>
</li>
          <li class="sidebar-item">
  <div class="sidebar-item-container"> 
  <a href="../../guide/model-documentation/view-documentation-activity.html" class="sidebar-item-text sidebar-link">
 <span class="menu-text">View documentation activity</span></a>
  </div>
</li>
          <li class="sidebar-item">
  <div class="sidebar-item-container"> 
  <a href="../../guide/model-documentation/submit-for-approval.html" class="sidebar-item-text sidebar-link">
 <span class="menu-text">Submit for approval</span></a>
  </div>
</li>
      </ul>
  </li>
        <li class="sidebar-item">
  <div class="sidebar-item-container"> 
  <a href="../../guide/model-documentation/export-documentation.html" class="sidebar-item-text sidebar-link">
 <span class="menu-text">Export documentation</span></a>
  </div>
</li>
        <li class="px-0"><hr class="sidebar-divider hi "></li>
        <li class="sidebar-item">
 <span class="menu-text">MODEL VALIDATION</span>
  </li>
        <li class="sidebar-item sidebar-item-section">
      <div class="sidebar-item-container"> 
            <a href="../../guide/model-validation/preparing-validation-reports.html" class="sidebar-item-text sidebar-link">
 <span class="menu-text">Preparing validation reports</span></a>
          <a class="sidebar-item-toggle text-start collapsed" data-bs-toggle="collapse" data-bs-target="#" role="navigation" aria-expanded="false" aria-label="Toggle section">
            <i class="bi bi-chevron-right ms-2"></i>
          </a> 
      </div>
      <ul id="" class="collapse list-unstyled sidebar-section depth1 ">  
          <li class="sidebar-item">
  <div class="sidebar-item-container"> 
  <a href="../../guide/model-validation/view-validation-guidelines.html" class="sidebar-item-text sidebar-link">
 <span class="menu-text">View validation guidelines</span></a>
  </div>
</li>
          <li class="sidebar-item">
  <div class="sidebar-item-container"> 
  <a href="../../guide/model-validation/review-model-documentation.html" class="sidebar-item-text sidebar-link">
 <span class="menu-text">Review model documentation</span></a>
  </div>
</li>
          <li class="sidebar-item">
  <div class="sidebar-item-container"> 
  <a href="../../guide/model-validation/assess-compliance.html" class="sidebar-item-text sidebar-link">
 <span class="menu-text">Assess compliance</span></a>
  </div>
</li>
          <li class="sidebar-item">
  <div class="sidebar-item-container"> 
  <a href="../../guide/model-documentation/work-with-content-blocks.html" class="sidebar-item-text sidebar-link">
 <span class="menu-text">Work with content blocks</span></a>
  </div>
</li>
          <li class="sidebar-item">
  <div class="sidebar-item-container"> 
  <a href="../../guide/model-documentation/collaborate-with-others.html" class="sidebar-item-text sidebar-link">
 <span class="menu-text">Collaborate with others</span></a>
  </div>
</li>
          <li class="sidebar-item">
  <div class="sidebar-item-container"> 
  <a href="../../guide/model-documentation/submit-for-approval.html" class="sidebar-item-text sidebar-link">
 <span class="menu-text">Submit for approval</span></a>
  </div>
</li>
      </ul>
  </li>
        <li class="sidebar-item">
  <div class="sidebar-item-container"> 
  <a href="../../guide/model-validation/work-with-model-findings.html" class="sidebar-item-text sidebar-link">
 <span class="menu-text">Work with model findings</span></a>
  </div>
</li>
        <li class="sidebar-item">
  <div class="sidebar-item-container"> 
  <a href="../../guide/model-validation/view-reports.html" class="sidebar-item-text sidebar-link">
 <span class="menu-text">View reports</span></a>
  </div>
</li>
        <li class="sidebar-item">
  <div class="sidebar-item-container"> 
  <a href="../../guide/model-documentation/export-documentation.html" class="sidebar-item-text sidebar-link">
 <span class="menu-text">Export documentation</span></a>
  </div>
</li>
        <li class="px-0"><hr class="sidebar-divider hi "></li>
        <li class="sidebar-item">
 <span class="menu-text">MONITORING</span>
  </li>
        <li class="sidebar-item">
  <div class="sidebar-item-container"> 
  <a href="../../guide/monitoring/ongoing-monitoring.html" class="sidebar-item-text sidebar-link">
 <span class="menu-text">Ongoing monitoring</span></a>
  </div>
</li>
    </ul>
    </div>
</nav>
<div id="quarto-sidebar-glass" class="quarto-sidebar-collapse-item" data-bs-toggle="collapse" data-bs-target=".quarto-sidebar-collapse-item"></div>
<!-- margin-sidebar -->
    <div id="quarto-margin-sidebar" class="sidebar margin-sidebar">
        <nav id="TOC" role="doc-toc" class="toc-active">
    <h2 id="toc-title">On this page</h2>
   
  <ul>
  <li><a href="#prerequisites" id="toc-prerequisites" class="nav-link active" data-scroll-target="#prerequisites">Prerequisites</a>
  <ul class="collapse">
  <li><a href="#vpc-service-information" id="toc-vpc-service-information" class="nav-link" data-scroll-target="#vpc-service-information">VPC service information</a></li>
  </ul></li>
  <li><a href="#configure-your-google-cloud-platform-project" id="toc-configure-your-google-cloud-platform-project" class="nav-link" data-scroll-target="#configure-your-google-cloud-platform-project">Configure your Google Cloud Platform project</a></li>
  <li><a href="#request-access-from-validmind" id="toc-request-access-from-validmind" class="nav-link" data-scroll-target="#request-access-from-validmind">Request access from ValidMind</a></li>
  <li><a href="#prepare-your-network-for-connection" id="toc-prepare-your-network-for-connection" class="nav-link" data-scroll-target="#prepare-your-network-for-connection">Prepare your network for connection</a></li>
  <li><a href="#create-an-endpoint-to-connect-to-validmind" id="toc-create-an-endpoint-to-connect-to-validmind" class="nav-link" data-scroll-target="#create-an-endpoint-to-connect-to-validmind">Create an endpoint to connect to ValidMind</a>
  <ul class="collapse">
  <li><a href="#steps" id="toc-steps" class="nav-link" data-scroll-target="#steps">Steps</a></li>
  </ul></li>
  <li><a href="#create-an-endpoint-to-connect-to-the-validmind-authentication-service" id="toc-create-an-endpoint-to-connect-to-the-validmind-authentication-service" class="nav-link" data-scroll-target="#create-an-endpoint-to-connect-to-the-validmind-authentication-service">Create an endpoint to connect to the ValidMind authentication service</a>
  <ul class="collapse">
  <li><a href="#steps-1" id="toc-steps-1" class="nav-link" data-scroll-target="#steps-1">Steps</a></li>
  </ul></li>
  <li><a href="#test-connectivity" id="toc-test-connectivity" class="nav-link" data-scroll-target="#test-connectivity">Test connectivity</a></li>
  </ul>
<div class="toc-actions"><ul><li><a href="https://github.com/validmind/documentation/edit/main/site/guide/configuration/configure-google-private-service-connect.qmd" class="toc-action"><i class="bi bi-github"></i>Edit this page</a></li><li><a href="https://github.com/validmind/documentation/issues/new" class="toc-action"><i class="bi empty"></i>Report an issue</a></li></ul></div></nav>
    </div>
<!-- main -->
<main class="content page-columns page-full" id="quarto-document-content">

<header id="title-block-header" class="quarto-title-block default"><nav class="quarto-page-breadcrumbs quarto-title-breadcrumbs d-none d-lg-block" aria-label="breadcrumb"><ol class="breadcrumb"><li class="breadcrumb-item"><a href="../../guide/configuration/managing-your-organization.html">Managing your organization</a></li><li class="breadcrumb-item"><a href="../../guide/configuration/configure-google-private-service-connect.html">Configure Google Cloud Private Service Connect</a></li></ol></nav>
<div class="quarto-title">
<h1 class="title">Configure Google Cloud Private Service Connect</h1>
</div>



<div class="quarto-title-meta">

    
    <div>
    <div class="quarto-title-meta-heading">Published</div>
    <div class="quarto-title-meta-contents">
<<<<<<< HEAD
      <p class="date">August 9, 2024</p>
=======
      <p class="date">August 14, 2024</p>
>>>>>>> 288b4b4d
    </div>
  </div>
  
    
  </div>
  


</header>


<p>To keep your network traffic private and minimize its attack surface, configure Private Service Connect to establish a private connection between ValidMind and your company network.</p>
<div class="quarto-figure quarto-figure-center">
<figure class="figure">
<p><img src="google-cloud-private-service-connect.png" class="img-fluid figure-img"></p>
<figcaption>Private Service Connect</figcaption>
</figure>
</div>
<p>Private Service Connect is a networking service that allows secure and private communication between Google Virtual Private Cloud (VPC) resources and services hosted in other VPCs or Google partner services, such as ValidMind. By creating private endpoints within your VPC, Private Service Connect allows you to connect to services over the Google network without needing to expose your network traffic to the public internet.</p>
<div class="callout callout-style-simple callout-important callout-titled" title="The responsibility of setting up endpoints for Private Service Connect falls to your IT department, such as the cloud engineering, infrastructure, or security teams.">
<div class="callout-header d-flex align-content-center">
<div class="callout-icon-container">
<i class="callout-icon"></i>
</div>
<div class="callout-title-container flex-fill">
The responsibility of setting up endpoints for Private Service Connect falls to your IT department, such as the cloud engineering, infrastructure, or security teams.
</div>
</div>
<div class="callout-body-container callout-body">
<p><br> To learn more about Private Service Connect, check the official Google documentation.<a href="#fn1" class="footnote-ref" id="fnref1" role="doc-noteref"><sup>1</sup></a></p>
</div>
</div>
<div class="no-row-height column-margin column-container"><div id="fn1"><p><sup>1</sup>&nbsp;Google: <a href="https://cloud.google.com/vpc/docs/private-service-connect">Private Service Connect</a></p></div></div><section id="prerequisites" class="level2">
<h2 class="anchored" data-anchor-id="prerequisites">Prerequisites</h2>
<p>You must have access to the Google Cloud Console for your company and the necessary expertise to set up, configure, and maintain Google Cloud services.</p>
<p>These steps assume that you already have established connectivity between your own company network and Google VPC and know which company VPC you want to connect to.</p>
<section id="vpc-service-information" class="level3">
<h3 class="anchored" data-anchor-id="vpc-service-information">VPC service information</h3>
<table class="caption-top table">
<thead>
<tr class="header">
<th>Name</th>
<th>Provider</th>
<th>Region</th>
<th>Service name</th>
<th>Private DNS name</th>
</tr>
</thead>
<tbody>
<tr class="odd">
<td>US3</td>
<td>GCP</td>
<td><code>us-west1</code></td>
<td>Email <a href="mailto:support@validmind.com" class="email">support@validmind.com</a></td>
<td>Email <a href="mailto:support@validmind.com" class="email">support@validmind.com</a></td>
</tr>
</tbody>
</table>
</section>
</section>
<section id="configure-your-google-cloud-platform-project" class="level2">
<h2 class="anchored" data-anchor-id="configure-your-google-cloud-platform-project">Configure your Google Cloud Platform project</h2>
<p>Enable the APIs for cloud DNS and networking to get ready for the next steps:</p>
<ol type="1">
<li><p>Log into the <a href="https://console.cloud.google.com/">Google Cloud Console</a>.</p></li>
<li><p>From the <strong>Select a project</strong> drop-down at the top of the console, select the project where you want to enable the Google APIs.</p></li>
<li><p>In the navigation menu on the left, click <strong>APIs &amp; Services</strong> and then <strong>Library</strong>.</p></li>
<li><p>In the API Library, search for “Cloud DNS API” and click the result to open the API page.</p></li>
<li><p>On the API page for Cloud DNS, click <strong>Enable</strong> to activate the API for your project.</p></li>
<li><p>Repeat these steps for the Networking API:</p>
<ol type="a">
<li>Click <strong>Library</strong> in the left navigation to return to the API Library.</li>
<li>Search for “Google Compute Engine API” which includes networking services.</li>
<li>Click on the search result and click <strong>Enable</strong> to activate the API.</li>
</ol></li>
</ol>
<p>After these steps, both the Cloud DNS and the Google Compute Engine API should be enabled for your project, allowing you to manage DNS configurations and networking resources.</p>
</section>
<section id="request-access-from-validmind" class="level2">
<h2 class="anchored" data-anchor-id="request-access-from-validmind">Request access from ValidMind</h2>
<p>Contact ValidMind at <a href="mailto:support@validmind.ai?subject=VPC%20Endpoint%20Connection%20Request">support@validmind.ai</a> to get your new VPC endpoint connection request accepted. Include the following information:</p>
<ul>
<li>The project name</li>
<li>The project ID</li>
</ul>
<div class="callout callout-style-simple callout-none no-icon">
<div class="callout-body d-flex">
<div class="callout-icon-container">
<i class="callout-icon no-icon"></i>
</div>
<div class="callout-body-container">
<p>Please provide this information to ValidMind <strong>at least 24 hours</strong> before attempting to connect, so that we can add your project to the allowlist.</p>
</div>
</div>
</div>
</section>
<section id="prepare-your-network-for-connection" class="level2 page-columns page-full">
<h2 class="anchored" data-anchor-id="prepare-your-network-for-connection">Prepare your network for connection</h2>
<p>Create a private subnet in a supported GCP region that can be used to expose ValidMind services:</p>
<ol type="1">
<li><p>In Google Cloud Console, create the subnet:</p>
<ol type="a">
<li>On the VPC networks page, click <strong>Create VPC network</strong>.</li>
<li>Name your network.</li>
<li>Configure the IP address range to ensure it includes at least a <code>/28</code> of usable private IP address space.</li>
<li>Click <strong>Create</strong>.</li>
</ol></li>
<li><p>Optional: Enable Private Google Access to provide access to Google APIs and services.<a href="#fn2" class="footnote-ref" id="fnref2" role="doc-noteref"><sup>2</sup></a></p></li>
<li><p>Provision two IP addresses in this subnet for later use:</p>
<ol type="a">
<li>On the VPC networks page, select your subnet.</li>
<li>Note the available IP address range.</li>
<li>Reserve two IP addresses within this range for future use.</li>
</ol></li>
</ol>
<div class="no-row-height column-margin column-container"><div id="fn2"><p><sup>2</sup>&nbsp;Google: <a href="https://cloud.google.com/vpc/docs/private-google-access">Private Google Access</a></p></div></div></section>
<section id="create-an-endpoint-to-connect-to-validmind" class="level2">
<h2 class="anchored" data-anchor-id="create-an-endpoint-to-connect-to-validmind">Create an endpoint to connect to ValidMind</h2>
<p>Create a Private Service Connect endpoint for accessing ValidMind services securely and privately, with service discovery managed via Google Cloud’s Service Directory.</p>
<div class="quarto-figure quarto-figure-center">
<figure class="figure">
<p><img src="gcp-add-validmind-endpoint-panel.png" class="img-fluid figure-img" alt="Screenshot of an endpoint being created with the options specified in the steps."></p>
<figcaption>Creating an endpoint in the Google Cloud Console</figcaption>
</figure>
</div>
<section id="steps" class="level3">
<h3 class="anchored" data-anchor-id="steps">Steps</h3>
<ol type="1">
<li><p>In Google Cloud Console, open <strong>Network services</strong> and click <strong>Private Service Connect</strong>.</p></li>
<li><p>Create the endpoint:</p>
<ol type="a">
<li><p>Click <strong>Create Connection Endpoint</strong>.</p></li>
<li><p>Check <strong>Published service</strong> for the target.</p></li>
<li><p>For <strong>Endpoint name</strong>, enter <code>private</code>.</p></li>
<li><p>For <strong>Target service</strong>, enter:</p>
<p><code>projects/validmind-us3-prod/regions/us-central1/serviceAttachments/private</code>.</p></li>
<li><p>For <strong>IP address</strong>, enter <code>validmind</code>.</p>
<div class="callout callout-style-simple callout-none no-icon">
<div class="callout-body d-flex">
<div class="callout-icon-container">
<i class="callout-icon no-icon"></i>
</div>
<div class="callout-body-container">
<p>Make sure this name resolves to an appropriate IP in your network settings or is preconfigured in your DNS.</p>
</div>
</div>
</div></li>
<li><p>Enable Service Directory for this endpoint to provide DNS resolution and enable service discovery.</p>
<div class="callout callout-style-simple callout-none no-icon">
<div class="callout-body d-flex">
<div class="callout-icon-container">
<i class="callout-icon no-icon"></i>
</div>
<div class="callout-body-container">
<p>Choose the same region as your endpoint to ensure low latency and local management of services.</p>
</div>
</div>
</div></li>
<li><p>For <strong>Namespace</strong>, enter <code>validmind</code>.</p></li>
<li><p>Click <strong>Add Endpoint</strong>.</p></li>
</ol></li>
</ol>
<p>After the endpoint is active, test that the service is reachable through the private connection and that DNS requests resolve as expected.</p>
<div class="quarto-figure quarto-figure-center">
<figure class="figure">
<p><img src="gcp-add-validmind-endpoint.png" class="img-fluid figure-img" alt="Active endpoint being shown in the Google Cloud Console"></p>
<figcaption>Active <code>private</code> endpoint in the Google Cloud Console</figcaption>
</figure>
</div>
</section>
</section>
<section id="create-an-endpoint-to-connect-to-the-validmind-authentication-service" class="level2">
<h2 class="anchored" data-anchor-id="create-an-endpoint-to-connect-to-the-validmind-authentication-service">Create an endpoint to connect to the ValidMind authentication service</h2>
<p>Repeat the steps <a href="#create-an-endpoint-to-connect-to-validmind">to create an endpoint to connect to ValidMind</a> to add another endpoint for the ValidMind authentication service.</p>
<div class="quarto-figure quarto-figure-center">
<figure class="figure">
<p><img src="gcp-add-auth-endpoint-panel.png" class="img-fluid figure-img" alt="Screenshot of an endpoint being created with the options specified in the steps."></p>
<figcaption>Creating an endpoint in the Google Cloud Console</figcaption>
</figure>
</div>
<section id="steps-1" class="level3">
<h3 class="anchored" data-anchor-id="steps-1">Steps</h3>
<ol type="1">
<li><p>Check <strong>Published service</strong> for the target.</p></li>
<li><p>For <strong>Target service</strong>, enter:</p>
<p><code>projects/validmind-us3-prod/regions/us-central1/serviceAttachments/auth</code>.</p></li>
<li><p>For <strong>Endpoint name</strong>, enter <code>auth</code>.</p></li>
<li><p>Enable Service Directory for this endpoint</p></li>
<li><p>For <strong>Namespace</strong>, enter <code>validmind</code>.</p></li>
</ol>
<p>After the endpoint is active, test that the service is reachable through the private connection and that DNS requests resolve as expected.</p>
<div class="quarto-figure quarto-figure-center">
<figure class="figure">
<p><img src="gcp-add-auth-endpoint.png" class="img-fluid figure-img" alt="Active endpoint being shown in the Google Cloud Console"></p>
<figcaption>Active <code>auth</code> endpoint in the Google Cloud Console</figcaption>
</figure>
</div>
</section>
</section>
<section id="test-connectivity" class="level2">
<h2 class="anchored" data-anchor-id="test-connectivity">Test connectivity</h2>
<p>As a final step, test that everything everything is set up correctly and that you can reach the ValidMind services:</p>
<ol type="1">
<li><p>Under Network Services &gt; Cloud DNS, verify that DNS and service discovery are functioning as expected.</p></li>
<li><p>Test your connection to the following hosts:</p></li>
</ol>
<ul>
<li>ValidMind Platform UI: <a href="https://private.us3-prod.validmind.ai">https://private.us3-prod.validmind.ai</a></li>
<li>ValidMind authentication service: <a href="https://auth.private.validmind.ai">https://auth.private.validmind.ai</a></li>
</ul>
<!-- FOOTNOTES -->


</section>


</main> <!-- /main -->
<script id="quarto-html-after-body" type="application/javascript">
window.document.addEventListener("DOMContentLoaded", function (event) {
  const toggleBodyColorMode = (bsSheetEl) => {
    const mode = bsSheetEl.getAttribute("data-mode");
    const bodyEl = window.document.querySelector("body");
    if (mode === "dark") {
      bodyEl.classList.add("quarto-dark");
      bodyEl.classList.remove("quarto-light");
    } else {
      bodyEl.classList.add("quarto-light");
      bodyEl.classList.remove("quarto-dark");
    }
  }
  const toggleBodyColorPrimary = () => {
    const bsSheetEl = window.document.querySelector("link#quarto-bootstrap");
    if (bsSheetEl) {
      toggleBodyColorMode(bsSheetEl);
    }
  }
  toggleBodyColorPrimary();  
  const icon = "";
  const anchorJS = new window.AnchorJS();
  anchorJS.options = {
    placement: 'right',
    icon: icon
  };
  anchorJS.add('.anchored');
  const isCodeAnnotation = (el) => {
    for (const clz of el.classList) {
      if (clz.startsWith('code-annotation-')) {                     
        return true;
      }
    }
    return false;
  }
  const onCopySuccess = function(e) {
    // button target
    const button = e.trigger;
    // don't keep focus
    button.blur();
    // flash "checked"
    button.classList.add('code-copy-button-checked');
    var currentTitle = button.getAttribute("title");
    button.setAttribute("title", "Copied!");
    let tooltip;
    if (window.bootstrap) {
      button.setAttribute("data-bs-toggle", "tooltip");
      button.setAttribute("data-bs-placement", "left");
      button.setAttribute("data-bs-title", "Copied!");
      tooltip = new bootstrap.Tooltip(button, 
        { trigger: "manual", 
          customClass: "code-copy-button-tooltip",
          offset: [0, -8]});
      tooltip.show();    
    }
    setTimeout(function() {
      if (tooltip) {
        tooltip.hide();
        button.removeAttribute("data-bs-title");
        button.removeAttribute("data-bs-toggle");
        button.removeAttribute("data-bs-placement");
      }
      button.setAttribute("title", currentTitle);
      button.classList.remove('code-copy-button-checked');
    }, 1000);
    // clear code selection
    e.clearSelection();
  }
  const getTextToCopy = function(trigger) {
      const codeEl = trigger.previousElementSibling.cloneNode(true);
      for (const childEl of codeEl.children) {
        if (isCodeAnnotation(childEl)) {
          childEl.remove();
        }
      }
      return codeEl.innerText;
  }
  const clipboard = new window.ClipboardJS('.code-copy-button:not([data-in-quarto-modal])', {
    text: getTextToCopy
  });
  clipboard.on('success', onCopySuccess);
  if (window.document.getElementById('quarto-embedded-source-code-modal')) {
    // For code content inside modals, clipBoardJS needs to be initialized with a container option
    // TODO: Check when it could be a function (https://github.com/zenorocha/clipboard.js/issues/860)
    const clipboardModal = new window.ClipboardJS('.code-copy-button[data-in-quarto-modal]', {
      text: getTextToCopy,
      container: window.document.getElementById('quarto-embedded-source-code-modal')
    });
    clipboardModal.on('success', onCopySuccess);
  }
    var localhostRegex = new RegExp(/^(?:http|https):\/\/localhost\:?[0-9]*\//);
    var mailtoRegex = new RegExp(/^mailto:/);
      var filterRegex = new RegExp('/' + window.location.host + '/');
    var isInternal = (href) => {
        return filterRegex.test(href) || localhostRegex.test(href) || mailtoRegex.test(href);
    }
    // Inspect non-navigation links and adorn them if external
 	var links = window.document.querySelectorAll('a[href]:not(.nav-link):not(.navbar-brand):not(.toc-action):not(.sidebar-link):not(.sidebar-item-toggle):not(.pagination-link):not(.no-external):not([aria-hidden]):not(.dropdown-item):not(.quarto-navigation-tool):not(.about-link)');
    for (var i=0; i<links.length; i++) {
      const link = links[i];
      if (!isInternal(link.href)) {
        // undo the damage that might have been done by quarto-nav.js in the case of
        // links that we want to consider external
        if (link.dataset.originalHref !== undefined) {
          link.href = link.dataset.originalHref;
        }
          // target, if specified
          link.setAttribute("target", "_blank");
          if (link.getAttribute("rel") === null) {
            link.setAttribute("rel", "noopener");
          }
          // default icon
          link.classList.add("external");
      }
    }
  function tippyHover(el, contentFn, onTriggerFn, onUntriggerFn) {
    const config = {
      allowHTML: true,
      maxWidth: 500,
      delay: 100,
      arrow: false,
      appendTo: function(el) {
          return el.parentElement;
      },
      interactive: true,
      interactiveBorder: 10,
      theme: 'quarto',
      placement: 'bottom-start',
    };
    if (contentFn) {
      config.content = contentFn;
    }
    if (onTriggerFn) {
      config.onTrigger = onTriggerFn;
    }
    if (onUntriggerFn) {
      config.onUntrigger = onUntriggerFn;
    }
    window.tippy(el, config); 
  }
  const noterefs = window.document.querySelectorAll('a[role="doc-noteref"]');
  for (var i=0; i<noterefs.length; i++) {
    const ref = noterefs[i];
    tippyHover(ref, function() {
      // use id or data attribute instead here
      let href = ref.getAttribute('data-footnote-href') || ref.getAttribute('href');
      try { href = new URL(href).hash; } catch {}
      const id = href.replace(/^#\/?/, "");
      const note = window.document.getElementById(id);
      if (note) {
        return note.innerHTML;
      } else {
        return "";
      }
    });
  }
  const xrefs = window.document.querySelectorAll('a.quarto-xref');
  const processXRef = (id, note) => {
    // Strip column container classes
    const stripColumnClz = (el) => {
      el.classList.remove("page-full", "page-columns");
      if (el.children) {
        for (const child of el.children) {
          stripColumnClz(child);
        }
      }
    }
    stripColumnClz(note)
    if (id === null || id.startsWith('sec-')) {
      // Special case sections, only their first couple elements
      const container = document.createElement("div");
      if (note.children && note.children.length > 2) {
        container.appendChild(note.children[0].cloneNode(true));
        for (let i = 1; i < note.children.length; i++) {
          const child = note.children[i];
          if (child.tagName === "P" && child.innerText === "") {
            continue;
          } else {
            container.appendChild(child.cloneNode(true));
            break;
          }
        }
        if (window.Quarto?.typesetMath) {
          window.Quarto.typesetMath(container);
        }
        return container.innerHTML
      } else {
        if (window.Quarto?.typesetMath) {
          window.Quarto.typesetMath(note);
        }
        return note.innerHTML;
      }
    } else {
      // Remove any anchor links if they are present
      const anchorLink = note.querySelector('a.anchorjs-link');
      if (anchorLink) {
        anchorLink.remove();
      }
      if (window.Quarto?.typesetMath) {
        window.Quarto.typesetMath(note);
      }
      // TODO in 1.5, we should make sure this works without a callout special case
      if (note.classList.contains("callout")) {
        return note.outerHTML;
      } else {
        return note.innerHTML;
      }
    }
  }
  for (var i=0; i<xrefs.length; i++) {
    const xref = xrefs[i];
    tippyHover(xref, undefined, function(instance) {
      instance.disable();
      let url = xref.getAttribute('href');
      let hash = undefined; 
      if (url.startsWith('#')) {
        hash = url;
      } else {
        try { hash = new URL(url).hash; } catch {}
      }
      if (hash) {
        const id = hash.replace(/^#\/?/, "");
        const note = window.document.getElementById(id);
        if (note !== null) {
          try {
            const html = processXRef(id, note.cloneNode(true));
            instance.setContent(html);
          } finally {
            instance.enable();
            instance.show();
          }
        } else {
          // See if we can fetch this
          fetch(url.split('#')[0])
          .then(res => res.text())
          .then(html => {
            const parser = new DOMParser();
            const htmlDoc = parser.parseFromString(html, "text/html");
            const note = htmlDoc.getElementById(id);
            if (note !== null) {
              const html = processXRef(id, note);
              instance.setContent(html);
            } 
          }).finally(() => {
            instance.enable();
            instance.show();
          });
        }
      } else {
        // See if we can fetch a full url (with no hash to target)
        // This is a special case and we should probably do some content thinning / targeting
        fetch(url)
        .then(res => res.text())
        .then(html => {
          const parser = new DOMParser();
          const htmlDoc = parser.parseFromString(html, "text/html");
          const note = htmlDoc.querySelector('main.content');
          if (note !== null) {
            // This should only happen for chapter cross references
            // (since there is no id in the URL)
            // remove the first header
            if (note.children.length > 0 && note.children[0].tagName === "HEADER") {
              note.children[0].remove();
            }
            const html = processXRef(null, note);
            instance.setContent(html);
          } 
        }).finally(() => {
          instance.enable();
          instance.show();
        });
      }
    }, function(instance) {
    });
  }
      let selectedAnnoteEl;
      const selectorForAnnotation = ( cell, annotation) => {
        let cellAttr = 'data-code-cell="' + cell + '"';
        let lineAttr = 'data-code-annotation="' +  annotation + '"';
        const selector = 'span[' + cellAttr + '][' + lineAttr + ']';
        return selector;
      }
      const selectCodeLines = (annoteEl) => {
        const doc = window.document;
        const targetCell = annoteEl.getAttribute("data-target-cell");
        const targetAnnotation = annoteEl.getAttribute("data-target-annotation");
        const annoteSpan = window.document.querySelector(selectorForAnnotation(targetCell, targetAnnotation));
        const lines = annoteSpan.getAttribute("data-code-lines").split(",");
        const lineIds = lines.map((line) => {
          return targetCell + "-" + line;
        })
        let top = null;
        let height = null;
        let parent = null;
        if (lineIds.length > 0) {
            //compute the position of the single el (top and bottom and make a div)
            const el = window.document.getElementById(lineIds[0]);
            top = el.offsetTop;
            height = el.offsetHeight;
            parent = el.parentElement.parentElement;
          if (lineIds.length > 1) {
            const lastEl = window.document.getElementById(lineIds[lineIds.length - 1]);
            const bottom = lastEl.offsetTop + lastEl.offsetHeight;
            height = bottom - top;
          }
          if (top !== null && height !== null && parent !== null) {
            // cook up a div (if necessary) and position it 
            let div = window.document.getElementById("code-annotation-line-highlight");
            if (div === null) {
              div = window.document.createElement("div");
              div.setAttribute("id", "code-annotation-line-highlight");
              div.style.position = 'absolute';
              parent.appendChild(div);
            }
            div.style.top = top - 2 + "px";
            div.style.height = height + 4 + "px";
            div.style.left = 0;
            let gutterDiv = window.document.getElementById("code-annotation-line-highlight-gutter");
            if (gutterDiv === null) {
              gutterDiv = window.document.createElement("div");
              gutterDiv.setAttribute("id", "code-annotation-line-highlight-gutter");
              gutterDiv.style.position = 'absolute';
              const codeCell = window.document.getElementById(targetCell);
              const gutter = codeCell.querySelector('.code-annotation-gutter');
              gutter.appendChild(gutterDiv);
            }
            gutterDiv.style.top = top - 2 + "px";
            gutterDiv.style.height = height + 4 + "px";
          }
          selectedAnnoteEl = annoteEl;
        }
      };
      const unselectCodeLines = () => {
        const elementsIds = ["code-annotation-line-highlight", "code-annotation-line-highlight-gutter"];
        elementsIds.forEach((elId) => {
          const div = window.document.getElementById(elId);
          if (div) {
            div.remove();
          }
        });
        selectedAnnoteEl = undefined;
      };
        // Handle positioning of the toggle
    window.addEventListener(
      "resize",
      throttle(() => {
        elRect = undefined;
        if (selectedAnnoteEl) {
          selectCodeLines(selectedAnnoteEl);
        }
      }, 10)
    );
    function throttle(fn, ms) {
    let throttle = false;
    let timer;
      return (...args) => {
        if(!throttle) { // first call gets through
            fn.apply(this, args);
            throttle = true;
        } else { // all the others get throttled
            if(timer) clearTimeout(timer); // cancel #2
            timer = setTimeout(() => {
              fn.apply(this, args);
              timer = throttle = false;
            }, ms);
        }
      };
    }
      // Attach click handler to the DT
      const annoteDls = window.document.querySelectorAll('dt[data-target-cell]');
      for (const annoteDlNode of annoteDls) {
        annoteDlNode.addEventListener('click', (event) => {
          const clickedEl = event.target;
          if (clickedEl !== selectedAnnoteEl) {
            unselectCodeLines();
            const activeEl = window.document.querySelector('dt[data-target-cell].code-annotation-active');
            if (activeEl) {
              activeEl.classList.remove('code-annotation-active');
            }
            selectCodeLines(clickedEl);
            clickedEl.classList.add('code-annotation-active');
          } else {
            // Unselect the line
            unselectCodeLines();
            clickedEl.classList.remove('code-annotation-active');
          }
        });
      }
  const findCites = (el) => {
    const parentEl = el.parentElement;
    if (parentEl) {
      const cites = parentEl.dataset.cites;
      if (cites) {
        return {
          el,
          cites: cites.split(' ')
        };
      } else {
        return findCites(el.parentElement)
      }
    } else {
      return undefined;
    }
  };
  var bibliorefs = window.document.querySelectorAll('a[role="doc-biblioref"]');
  for (var i=0; i<bibliorefs.length; i++) {
    const ref = bibliorefs[i];
    const citeInfo = findCites(ref);
    if (citeInfo) {
      tippyHover(citeInfo.el, function() {
        var popup = window.document.createElement('div');
        citeInfo.cites.forEach(function(cite) {
          var citeDiv = window.document.createElement('div');
          citeDiv.classList.add('hanging-indent');
          citeDiv.classList.add('csl-entry');
          var biblioDiv = window.document.getElementById('ref-' + cite);
          if (biblioDiv) {
            citeDiv.innerHTML = biblioDiv.innerHTML;
          }
          popup.appendChild(citeDiv);
        });
        return popup.innerHTML;
      });
    }
  }
});
</script>
<nav class="page-navigation">
  <div class="nav-page nav-page-previous">
      <a href="../../guide/configuration/configure-aws-privatelink.html" class="pagination-link" aria-label="Configure AWS PrivateLink">
        <i class="bi bi-arrow-left-short"></i> <span class="nav-page-text">Configure AWS PrivateLink</span>
      </a>          
  </div>
  <div class="nav-page nav-page-next">
      <a href="../../guide/configuration/managing-users.html" class="pagination-link" aria-label="Managing users">
        <span class="nav-page-text">Managing users</span> <i class="bi bi-arrow-right-short"></i>
      </a>
  </div>
</nav>
</div> <!-- /content -->
<footer class="footer">
  <div class="nav-footer">
    <div class="nav-footer-left">
<p>© Copyright 2023-2024 ValidMind Inc.&nbsp;All Rights Reserved.</p>
</div>   
    <div class="nav-footer-center">

<div class="toc-actions d-sm-block d-md-none"><ul><li><a href="https://github.com/validmind/documentation/edit/main/site/guide/configuration/configure-google-private-service-connect.qmd" class="toc-action"><i class="bi bi-github"></i>Edit this page</a></li><li><a href="https://github.com/validmind/documentation/issues/new" class="toc-action"><i class="bi empty"></i>Report an issue</a></li></ul></div><div class="cookie-consent-footer"><a href="#" id="open_preferences_center">Cookie Preferences</a></div></div>
    <div class="nav-footer-right">
      <ul class="footer-items list-unstyled">
    <li class="nav-item">
    <a class="nav-link" href="https://validmind.com/" target="_blank">
<p>validmind.com <i class="fa-solid fa-external-link" aria-label="external-link"></i></p>
</a>
  </li>  
    <li class="nav-item">
    <a class="nav-link" href="https://validmind.com/privacy-policy/">
<p>Privacy Policy</p>
</a>
  </li>  
    <li class="nav-item">
    <a class="nav-link" href="https://validmind.com/terms-of-use/">
<p>Terms of Use</p>
</a>
  </li>  
    <li class="nav-item compact">
    <a class="nav-link" href="https://github.com/validmind/documentation">
      <i class="bi bi-github" role="img">
</i> 
    </a>
  </li>  
    <li class="nav-item compact">
    <a class="nav-link" href="https://www.linkedin.com/company/validmind/">
      <i class="bi bi-linkedin" role="img">
</i> 
    </a>
  </li>  
</ul>
    </div>
  </div>
</footer>




</body></html><|MERGE_RESOLUTION|>--- conflicted
+++ resolved
@@ -6,11 +6,7 @@
 
 <meta name="viewport" content="width=device-width, initial-scale=1.0, user-scalable=yes">
 
-<<<<<<< HEAD
-<meta name="dcterms.date" content="2024-08-09">
-=======
-<meta name="dcterms.date" content="2024-08-14">
->>>>>>> 288b4b4d
+<meta name="dcterms.date" content="2024-08-15">
 
 <title>Configure Google Cloud Private Service Connect – ValidMind</title>
 <style>
@@ -326,7 +322,6 @@
       </div>
       <ul id="" class="collapse list-unstyled sidebar-section depth1 ">  
           <li class="sidebar-item">
-<<<<<<< HEAD
   <div class="sidebar-item-container"> 
   <a href="../../guide/configuration/manage-your-profile.html" class="sidebar-item-text sidebar-link">
  <span class="menu-text">Manage your profile</span></a>
@@ -338,19 +333,6 @@
  <span class="menu-text">Customize your dashboard</span></a>
   </div>
 </li>
-=======
-  <div class="sidebar-item-container"> 
-  <a href="../../guide/configuration/manage-your-profile.html" class="sidebar-item-text sidebar-link">
- <span class="menu-text">Manage your profile</span></a>
-  </div>
-</li>
-          <li class="sidebar-item">
-  <div class="sidebar-item-container"> 
-  <a href="../../guide/configuration/customize-your-dashboard.html" class="sidebar-item-text sidebar-link">
- <span class="menu-text">Customize your dashboard</span></a>
-  </div>
-</li>
->>>>>>> 288b4b4d
       </ul>
   </li>
         <li class="px-0"><hr class="sidebar-divider hi "></li>
@@ -578,12 +560,29 @@
         <li class="sidebar-item">
  <span class="menu-text">MONITORING</span>
   </li>
-        <li class="sidebar-item">
-  <div class="sidebar-item-container"> 
-  <a href="../../guide/monitoring/ongoing-monitoring.html" class="sidebar-item-text sidebar-link">
+        <li class="sidebar-item sidebar-item-section">
+      <div class="sidebar-item-container"> 
+            <a href="../../guide/monitoring/ongoing-monitoring.html" class="sidebar-item-text sidebar-link">
  <span class="menu-text">Ongoing monitoring</span></a>
-  </div>
-</li>
+          <a class="sidebar-item-toggle text-start collapsed" data-bs-toggle="collapse" data-bs-target="#" role="navigation" aria-expanded="false" aria-label="Toggle section">
+            <i class="bi bi-chevron-right ms-2"></i>
+          </a> 
+      </div>
+      <ul id="" class="collapse list-unstyled sidebar-section depth1 ">  
+          <li class="sidebar-item">
+  <div class="sidebar-item-container"> 
+  <a href="../../guide/monitoring/enable-monitoring.html" class="sidebar-item-text sidebar-link">
+ <span class="menu-text">Enable monitoring</span></a>
+  </div>
+</li>
+          <li class="sidebar-item">
+  <div class="sidebar-item-container"> 
+  <a href="../../guide/monitoring/review-monitoring-results.html" class="sidebar-item-text sidebar-link">
+ <span class="menu-text">Review monitoring results</span></a>
+  </div>
+</li>
+      </ul>
+  </li>
     </ul>
     </div>
 </nav>
@@ -629,11 +628,7 @@
     <div>
     <div class="quarto-title-meta-heading">Published</div>
     <div class="quarto-title-meta-contents">
-<<<<<<< HEAD
-      <p class="date">August 9, 2024</p>
-=======
-      <p class="date">August 14, 2024</p>
->>>>>>> 288b4b4d
+      <p class="date">August 15, 2024</p>
     </div>
   </div>
   
