<!DOCTYPE html>
<html xmlns="http://www.w3.org/1999/xhtml" lang="en" xml:lang="en"><head>

<meta charset="utf-8">
<<<<<<< HEAD
<meta name="generator" content="quarto-1.5.39">

<meta name="viewport" content="width=device-width, initial-scale=1.0, user-scalable=yes">

<meta name="dcterms.date" content="2024-06-03">
=======
<meta name="generator" content="quarto-1.5.26">

<meta name="viewport" content="width=device-width, initial-scale=1.0, user-scalable=yes">

<meta name="dcterms.date" content="2024-06-06">
>>>>>>> 0ed3848f

<title>ValidMind – Set up your organization</title>
<style>
code{white-space: pre-wrap;}
span.smallcaps{font-variant: small-caps;}
div.columns{display: flex; gap: min(4vw, 1.5em);}
div.column{flex: auto; overflow-x: auto;}
div.hanging-indent{margin-left: 1.5em; text-indent: -1.5em;}
ul.task-list{list-style: none;}
ul.task-list li input[type="checkbox"] {
  width: 0.8em;
  margin: 0 0.8em 0.2em -1em; /* quarto-specific, see https://github.com/quarto-dev/quarto-cli/issues/4556 */ 
  vertical-align: middle;
}
</style>


<script src="../site_libs/quarto-nav/quarto-nav.js"></script>
<script src="../site_libs/clipboard/clipboard.min.js"></script>
<script src="../site_libs/quarto-search/autocomplete.umd.js"></script>
<script src="../site_libs/quarto-search/fuse.min.js"></script>
<script src="../site_libs/quarto-search/quarto-search.js"></script>
<meta name="quarto:offset" content="../">
<link href="../guide/onboarding-users.html" rel="next">
<link href="../validmind.png" rel="icon" type="image/png">
<script src="../site_libs/cookie-consent/cookie-consent.js"></script>
<link href="../site_libs/cookie-consent/cookie-consent.css" rel="stylesheet">
<script src="../site_libs/quarto-html/quarto.js"></script>
<script src="../site_libs/quarto-html/popper.min.js"></script>
<script src="../site_libs/quarto-html/tippy.umd.min.js"></script>
<script src="../site_libs/quarto-html/anchor.min.js"></script>
<link href="../site_libs/quarto-html/tippy.css" rel="stylesheet">
<link href="../site_libs/quarto-html/quarto-syntax-highlighting.css" rel="stylesheet" id="quarto-text-highlighting-styles">
<script src="../site_libs/bootstrap/bootstrap.min.js"></script>
<link href="../site_libs/bootstrap/bootstrap-icons.css" rel="stylesheet">
<link href="../site_libs/bootstrap/bootstrap.min.css" rel="stylesheet" id="quarto-bootstrap" data-mode="light">
<link href="../site_libs/quarto-contrib/fontawesome6-0.1.0/all.css" rel="stylesheet">
<link href="../site_libs/quarto-contrib/fontawesome6-0.1.0/latex-fontsize.css" rel="stylesheet">
<script id="quarto-search-options" type="application/json">{
  "location": "sidebar",
  "copy-button": false,
  "collapse-after": 3,
  "panel-placement": "start",
  "type": "textbox",
  "limit": 50,
  "keyboard-shortcut": [
    "f",
    "/",
    "s"
  ],
  "language": {
    "search-no-results-text": "No results",
    "search-matching-documents-text": "matching documents",
    "search-copy-link-title": "Copy link to search",
    "search-hide-matches-text": "Hide additional matches",
    "search-more-match-text": "more match in this document",
    "search-more-matches-text": "more matches in this document",
    "search-clear-button-title": "Clear",
    "search-text-placeholder": "",
    "search-detached-cancel-button-title": "Cancel",
    "search-submit-button-title": "Submit",
    "search-label": "Search"
  }
}</script>
<script async="" src="https://www.googletagmanager.com/gtag/js?id=G-S46CKWPNSS"></script>

<script type="text/plain" cookie-consent="tracking">

window.dataLayer = window.dataLayer || [];
function gtag(){dataLayer.push(arguments);}
gtag('js', new Date());
gtag('config', 'G-S46CKWPNSS', { 'anonymize_ip': true});
</script>

<script type="text/javascript" charset="UTF-8">
document.addEventListener('DOMContentLoaded', function () {
cookieconsent.run({
  "notice_banner_type":"simple",
  "consent_type":"express",
  "palette":"light",
  "language":"en",
  "page_load_consent_levels":["strictly-necessary"],
  "notice_banner_reject_button_hide":false,
  "preferences_center_close_button_hide":false,
  "website_name":""
  ,
"language":"en"
  });
});
</script> 
  


<link rel="stylesheet" href="../styles.css">
</head>

<body class="nav-sidebar docked nav-fixed">

<div id="quarto-search-results"></div>
  <header id="quarto-header" class="headroom fixed-top">
    <nav class="navbar navbar-expand-lg " data-bs-theme="dark">
      <div class="navbar-container container-fluid">
      <div class="navbar-brand-container mx-auto">
    <a href="../index.html" class="navbar-brand navbar-brand-logo">
    <img src="../about/ValidMind-logo-color.svg" alt="" class="navbar-logo">
    </a>
  </div>
          <button class="navbar-toggler" type="button" data-bs-toggle="collapse" data-bs-target="#navbarCollapse" aria-controls="navbarCollapse" role="menu" aria-expanded="false" aria-label="Toggle navigation" onclick="if (window.quartoToggleHeadroom) { window.quartoToggleHeadroom(); }">
  <span class="navbar-toggler-icon"></span>
</button>
          <div class="collapse navbar-collapse" id="navbarCollapse">
            <ul class="navbar-nav navbar-nav-scroll me-auto">
  <li class="nav-item">
    <a class="nav-link" href="../about/overview.html"> 
<span class="menu-text">About</span></a>
  </li>  
  <li class="nav-item">
    <a class="nav-link" href="../guide/get-started.html"> 
<span class="menu-text">Get Started</span></a>
  </li>  
  <li class="nav-item">
    <a class="nav-link active" href="../guide/guides.html" aria-current="page"> 
<span class="menu-text">Guides</span></a>
  </li>  
  <li class="nav-item dropdown ">
    <a class="nav-link dropdown-toggle" href="#" id="nav-menu-fa-cube--developer-framework" role="link" data-bs-toggle="dropdown" aria-expanded="false">
 <span class="menu-text"><i class="fa-solid fa-cube" aria-label="cube"></i> Developer Framework</span>
    </a>
    <ul class="dropdown-menu" aria-labelledby="nav-menu-fa-cube--developer-framework">    
        <li>
    <a class="dropdown-item" href="../guide/get-started-developer-framework.html">
 <span class="dropdown-text"><i class="fa-solid fa-rocket" aria-label="rocket"></i> Get Started</span></a>
  </li>  
        <li>
    <a class="dropdown-item" href="../guide/supported-models.html">
 <span class="dropdown-text"><i class="fa-solid fa-cubes" aria-label="cubes"></i> Supported Models</span></a>
  </li>  
        <li><hr class="dropdown-divider"></li>
        <li class="dropdown-header"><i class="fa-solid fa-vial" aria-label="vial"></i> TESTING</li>
        <li>
    <a class="dropdown-item" href="../guide/testing-overview.html">
 <span class="dropdown-text"><i class="fa-solid fa-flask-vial" aria-label="flask-vial"></i> Run Tests &amp; Test Suites</span></a>
  </li>  
        <li>
    <a class="dropdown-item" href="../guide/test-descriptions.html">
 <span class="dropdown-text"><i class="fa-solid fa-microscope" aria-label="microscope"></i> Test Descriptions</span></a>
  </li>  
        <li>
    <a class="dropdown-item" href="../guide/test-sandbox.html">
 <span class="dropdown-text"><i class="fa-solid fa-toolbox" aria-label="toolbox"></i> Test sandbox (BETA)</span></a>
  </li>  
        <li><hr class="dropdown-divider"></li>
        <li class="dropdown-header"><i class="fa-solid fa-code" aria-label="code"></i> CODE SAMPLES</li>
        <li>
    <a class="dropdown-item" href="../guide/samples-jupyter-notebooks.html">
 <span class="dropdown-text"><i class="fa-solid fa-book-open-reader" aria-label="book-open-reader"></i> All Code Samples · <code>LLM</code> · <code>NLP</code> · <code>Time Series</code> · <code>Etc.</code></span></a>
  </li>  
        <li>
    <a class="dropdown-item" href="../notebooks.zip">
 <span class="dropdown-text"><i class="fa-solid fa-download" aria-label="download"></i> Download Code Samples · <code>notebooks.zip</code></span></a>
  </li>  
        <li>
    <a class="dropdown-item" href="https://jupyterhub.validmind.ai/">
 <span class="dropdown-text"><i class="fa-solid fa-hand-point-right" aria-label="hand-point-right"></i> Try it on Jupyter Hub <i class="fa-solid fa-hand-point-left" aria-label="hand-point-left"></i></span></a>
  </li>  
        <li><hr class="dropdown-divider"></li>
        <li class="dropdown-header"><i class="fa-solid fa-book" aria-label="book"></i> REFERENCE</li>
        <li>
    <a class="dropdown-item" href="../validmind/validmind.html" target="_blank">
 <span class="dropdown-text"><i class="fa-solid fa-external-link" aria-label="external-link"></i> ValidMind Developer Framework</span></a>
  </li>  
    </ul>
  </li>
  <li class="nav-item">
    <a class="nav-link" href="../faq/faq.html"> 
<span class="menu-text">FAQ</span></a>
  </li>  
  <li class="nav-item">
    <a class="nav-link" href="../support/support.html"> 
<span class="menu-text">Support</span></a>
  </li>  
  <li class="nav-item">
    <a class="nav-link" href="https://validmind.com/" target="_blank"> 
<span class="menu-text">validmind.com <i class="fa-solid fa-external-link" aria-label="external-link"></i></span></a>
  </li>  
</ul>
          </div> <!-- /navcollapse -->
            <div class="quarto-navbar-tools">
</div>
      </div> <!-- /container-fluid -->
    </nav>
  <nav class="quarto-secondary-nav">
    <div class="container-fluid d-flex">
      <button type="button" class="quarto-btn-toggle btn" data-bs-toggle="collapse" role="button" data-bs-target=".quarto-sidebar-collapse-item" aria-controls="quarto-sidebar" aria-expanded="false" aria-label="Toggle sidebar navigation" onclick="if (window.quartoToggleHeadroom) { window.quartoToggleHeadroom(); }">
        <i class="bi bi-layout-text-sidebar-reverse"></i>
      </button>
        <nav class="quarto-page-breadcrumbs" aria-label="breadcrumb"><ol class="breadcrumb"><li class="breadcrumb-item"><a href="../guide/set-up-your-organization.html">Set up your organization</a></li></ol></nav>
        <a class="flex-grow-1" role="navigation" data-bs-toggle="collapse" data-bs-target=".quarto-sidebar-collapse-item" aria-controls="quarto-sidebar" aria-expanded="false" aria-label="Toggle sidebar navigation" onclick="if (window.quartoToggleHeadroom) { window.quartoToggleHeadroom(); }">      
        </a>
      <button type="button" class="btn quarto-search-button" aria-label="Search" onclick="window.quartoOpenSearch();">
        <i class="bi bi-search"></i>
      </button>
    </div>
  </nav>
</header>
<!-- content -->
<div id="quarto-content" class="quarto-container page-columns page-rows-contents page-layout-article page-navbar">
<!-- sidebar -->
  <nav id="quarto-sidebar" class="sidebar collapse collapse-horizontal quarto-sidebar-collapse-item sidebar-navigation docked overflow-auto">
        <div class="mt-2 flex-shrink-0 align-items-center">
        <div class="sidebar-search">
        <div id="quarto-search" class="" title="Search"></div>
        </div>
        </div>
    <div class="sidebar-menu-container"> 
    <ul class="list-unstyled mt-1">
        <li class="sidebar-item">
  <div class="sidebar-item-container"> 
  <a href="../guide/guides.html" class="sidebar-item-text sidebar-link">
 <span class="menu-text">Guides</span></a>
  </div>
</li>
        <li class="px-0"><hr class="sidebar-divider hi "></li>
        <li class="sidebar-item">
 <span class="menu-text">ONBOARDING</span>
  </li>
        <li class="sidebar-item">
  <div class="sidebar-item-container"> 
  <a href="../guide/set-up-your-organization.html" class="sidebar-item-text sidebar-link active">
 <span class="menu-text">Set up your organization</span></a>
  </div>
</li>
        <li class="sidebar-item sidebar-item-section">
      <div class="sidebar-item-container"> 
            <a href="../guide/onboarding-users.html" class="sidebar-item-text sidebar-link">
 <span class="menu-text">Onboarding users</span></a>
          <a class="sidebar-item-toggle text-start collapsed" data-bs-toggle="collapse" data-bs-target="#" role="navigation" aria-expanded="false" aria-label="Toggle section">
            <i class="bi bi-chevron-right ms-2"></i>
          </a> 
      </div>
      <ul id="" class="collapse list-unstyled sidebar-section depth1 ">  
          <li class="sidebar-item">
  <div class="sidebar-item-container"> 
  <a href="../guide/manage-users.html" class="sidebar-item-text sidebar-link">
 <span class="menu-text">Manage users</span></a>
  </div>
</li>
          <li class="sidebar-item">
  <div class="sidebar-item-container"> 
  <a href="../guide/manage-groups.html" class="sidebar-item-text sidebar-link">
 <span class="menu-text">Manage groups</span></a>
  </div>
</li>
          <li class="sidebar-item">
  <div class="sidebar-item-container"> 
  <a href="../guide/manage-roles-and-permissions.html" class="sidebar-item-text sidebar-link">
 <span class="menu-text">Manage roles &amp; permissions</span></a>
  </div>
</li>
      </ul>
  </li>
        <li class="sidebar-item">
  <div class="sidebar-item-container"> 
  <a href="../guide/configure-aws-privatelink.html" class="sidebar-item-text sidebar-link">
 <span class="menu-text">Configure AWS PrivateLink</span></a>
  </div>
</li>
        <li class="px-0"><hr class="sidebar-divider hi "></li>
        <li class="sidebar-item">
 <span class="menu-text">MODEL WORKFLOWS</span>
  </li>
        <li class="sidebar-item sidebar-item-section">
      <div class="sidebar-item-container"> 
            <a href="../guide/working-with-model-workflows.html" class="sidebar-item-text sidebar-link">
 <span class="menu-text">Working with workflows</span></a>
          <a class="sidebar-item-toggle text-start collapsed" data-bs-toggle="collapse" data-bs-target="#" role="navigation" aria-expanded="false" aria-label="Toggle section">
            <i class="bi bi-chevron-right ms-2"></i>
          </a> 
      </div>
      <ul id="" class="collapse list-unstyled sidebar-section depth1 ">  
          <li class="sidebar-item">
  <div class="sidebar-item-container"> 
  <a href="../guide/customize-resource-statuses.html" class="sidebar-item-text sidebar-link">
 <span class="menu-text">Customize resource statuses</span></a>
  </div>
</li>
          <li class="sidebar-item">
  <div class="sidebar-item-container"> 
  <a href="../guide/set-up-model-workflows.html" class="sidebar-item-text sidebar-link">
 <span class="menu-text">Set up workflows</span></a>
  </div>
</li>
      </ul>
  </li>
        <li class="px-0"><hr class="sidebar-divider hi "></li>
        <li class="sidebar-item">
 <span class="menu-text">MODEL INVENTORY</span>
  </li>
        <li class="sidebar-item sidebar-item-section">
      <div class="sidebar-item-container"> 
            <a href="../guide/working-with-model-inventory.html" class="sidebar-item-text sidebar-link">
 <span class="menu-text">Working with the model inventory</span></a>
          <a class="sidebar-item-toggle text-start collapsed" data-bs-toggle="collapse" data-bs-target="#" role="navigation" aria-expanded="false" aria-label="Toggle section">
            <i class="bi bi-chevron-right ms-2"></i>
          </a> 
      </div>
      <ul id="" class="collapse list-unstyled sidebar-section depth1 ">  
          <li class="sidebar-item">
  <div class="sidebar-item-container"> 
  <a href="../guide/register-models-in-model-inventory.html" class="sidebar-item-text sidebar-link">
 <span class="menu-text">Register models in the inventory</span></a>
  </div>
</li>
          <li class="sidebar-item">
  <div class="sidebar-item-container"> 
  <a href="../guide/customize-model-inventory-layout.html" class="sidebar-item-text sidebar-link">
 <span class="menu-text">Customize model inventory layout</span></a>
  </div>
</li>
          <li class="sidebar-item">
  <div class="sidebar-item-container"> 
  <a href="../guide/edit-model-inventory-fields.html" class="sidebar-item-text sidebar-link">
 <span class="menu-text">Edit model inventory fields</span></a>
  </div>
</li>
      </ul>
  </li>
        <li class="sidebar-item">
  <div class="sidebar-item-container"> 
  <a href="../guide/manage-inventory-custom-fields.html" class="sidebar-item-text sidebar-link">
 <span class="menu-text">Manage inventory custom fields</span></a>
  </div>
</li>
        <li class="px-0"><hr class="sidebar-divider hi "></li>
        <li class="sidebar-item">
 <span class="menu-text">MODEL DOCUMENTATION</span>
  </li>
        <li class="sidebar-item sidebar-item-section">
      <div class="sidebar-item-container"> 
            <a href="../guide/working-with-documentation-templates.html" class="sidebar-item-text sidebar-link">
 <span class="menu-text">Working with documentation templates</span></a>
          <a class="sidebar-item-toggle text-start collapsed" data-bs-toggle="collapse" data-bs-target="#" role="navigation" aria-expanded="false" aria-label="Toggle section">
            <i class="bi bi-chevron-right ms-2"></i>
          </a> 
      </div>
      <ul id="" class="collapse list-unstyled sidebar-section depth1 ">  
          <li class="sidebar-item">
  <div class="sidebar-item-container"> 
  <a href="../guide/view-documentation-templates.html" class="sidebar-item-text sidebar-link">
 <span class="menu-text">View documentation templates</span></a>
  </div>
</li>
          <li class="sidebar-item">
  <div class="sidebar-item-container"> 
  <a href="../guide/customize-documentation-templates.html" class="sidebar-item-text sidebar-link">
 <span class="menu-text">Customize documentation templates</span></a>
  </div>
</li>
          <li class="sidebar-item">
  <div class="sidebar-item-container"> 
  <a href="../guide/swap-documentation-templates.html" class="sidebar-item-text sidebar-link">
 <span class="menu-text">Swap documentation templates</span></a>
  </div>
</li>
      </ul>
  </li>
        <li class="sidebar-item sidebar-item-section">
      <div class="sidebar-item-container"> 
            <a href="../guide/working-with-model-documentation.html" class="sidebar-item-text sidebar-link">
 <span class="menu-text">Working with model documentation</span></a>
          <a class="sidebar-item-toggle text-start collapsed" data-bs-toggle="collapse" data-bs-target="#" role="navigation" aria-expanded="false" aria-label="Toggle section">
            <i class="bi bi-chevron-right ms-2"></i>
          </a> 
      </div>
      <ul id="" class="collapse list-unstyled sidebar-section depth1 ">  
          <li class="sidebar-item">
  <div class="sidebar-item-container"> 
  <a href="../guide/view-documentation-guidelines.html" class="sidebar-item-text sidebar-link">
 <span class="menu-text">View documentation guidelines</span></a>
  </div>
</li>
          <li class="sidebar-item">
  <div class="sidebar-item-container"> 
  <a href="../guide/work-with-content-blocks.html" class="sidebar-item-text sidebar-link">
 <span class="menu-text">Work with content blocks</span></a>
  </div>
</li>
          <li class="sidebar-item">
  <div class="sidebar-item-container"> 
  <a href="../guide/assign-documentation-section-statuses.html" class="sidebar-item-text sidebar-link">
 <span class="menu-text">Assign section statuses</span></a>
  </div>
</li>
          <li class="sidebar-item">
  <div class="sidebar-item-container"> 
  <a href="../guide/collaborate-with-others.html" class="sidebar-item-text sidebar-link">
 <span class="menu-text">Collaborate with others</span></a>
  </div>
</li>
          <li class="sidebar-item">
  <div class="sidebar-item-container"> 
  <a href="../guide/view-documentation-activity.html" class="sidebar-item-text sidebar-link">
 <span class="menu-text">View documentation activity</span></a>
  </div>
</li>
          <li class="sidebar-item">
  <div class="sidebar-item-container"> 
  <a href="../guide/submit-for-approval.html" class="sidebar-item-text sidebar-link">
 <span class="menu-text">Submit for approval</span></a>
  </div>
</li>
      </ul>
  </li>
        <li class="sidebar-item">
  <div class="sidebar-item-container"> 
  <a href="../guide/export-documentation.html" class="sidebar-item-text sidebar-link">
 <span class="menu-text">Export documentation</span></a>
  </div>
</li>
        <li class="px-0"><hr class="sidebar-divider hi "></li>
        <li class="sidebar-item">
 <span class="menu-text">MODEL VALIDATION</span>
  </li>
        <li class="sidebar-item sidebar-item-section">
      <div class="sidebar-item-container"> 
            <a href="../guide/preparing-validation-reports.html" class="sidebar-item-text sidebar-link">
 <span class="menu-text">Preparing validation reports</span></a>
          <a class="sidebar-item-toggle text-start collapsed" data-bs-toggle="collapse" data-bs-target="#" role="navigation" aria-expanded="false" aria-label="Toggle section">
            <i class="bi bi-chevron-right ms-2"></i>
          </a> 
      </div>
      <ul id="" class="collapse list-unstyled sidebar-section depth1 ">  
          <li class="sidebar-item">
  <div class="sidebar-item-container"> 
  <a href="../guide/view-validation-guidelines.html" class="sidebar-item-text sidebar-link">
 <span class="menu-text">View validation guidelines</span></a>
  </div>
</li>
          <li class="sidebar-item">
  <div class="sidebar-item-container"> 
  <a href="../guide/review-model-documentation.html" class="sidebar-item-text sidebar-link">
 <span class="menu-text">Review model documentation</span></a>
  </div>
</li>
          <li class="sidebar-item">
  <div class="sidebar-item-container"> 
  <a href="../guide/assess-compliance.html" class="sidebar-item-text sidebar-link">
 <span class="menu-text">Assess compliance</span></a>
  </div>
</li>
          <li class="sidebar-item">
  <div class="sidebar-item-container"> 
  <a href="../guide/work-with-content-blocks.html" class="sidebar-item-text sidebar-link">
 <span class="menu-text">Work with content blocks</span></a>
  </div>
</li>
          <li class="sidebar-item">
  <div class="sidebar-item-container"> 
  <a href="../guide/collaborate-with-others.html" class="sidebar-item-text sidebar-link">
 <span class="menu-text">Collaborate with others</span></a>
  </div>
</li>
          <li class="sidebar-item">
  <div class="sidebar-item-container"> 
  <a href="../guide/submit-for-approval.html" class="sidebar-item-text sidebar-link">
 <span class="menu-text">Submit for approval</span></a>
  </div>
</li>
      </ul>
  </li>
        <li class="sidebar-item">
  <div class="sidebar-item-container"> 
  <a href="../guide/work-with-model-findings.html" class="sidebar-item-text sidebar-link">
 <span class="menu-text">Work with model findings</span></a>
  </div>
</li>
        <li class="sidebar-item">
  <div class="sidebar-item-container"> 
  <a href="../guide/view-reports.html" class="sidebar-item-text sidebar-link">
 <span class="menu-text">View reports</span></a>
  </div>
</li>
        <li class="sidebar-item">
  <div class="sidebar-item-container"> 
  <a href="../guide/export-documentation.html" class="sidebar-item-text sidebar-link">
 <span class="menu-text">Export documentation</span></a>
  </div>
</li>
    </ul>
    </div>
</nav>
<div id="quarto-sidebar-glass" class="quarto-sidebar-collapse-item" data-bs-toggle="collapse" data-bs-target=".quarto-sidebar-collapse-item"></div>
<!-- margin-sidebar -->
    <div id="quarto-margin-sidebar" class="sidebar margin-sidebar">
        <nav id="TOC" role="doc-toc" class="toc-active">
    <h2 id="toc-title">On this page</h2>
   
  <ul>
  <li><a href="#prerequisites" id="toc-prerequisites" class="nav-link active" data-scroll-target="#prerequisites">Prerequisites</a></li>
  <li><a href="#business-units" id="toc-business-units" class="nav-link" data-scroll-target="#business-units">Business units</a>
  <ul class="collapse">
  <li><a href="#add-a-new-business-unit" id="toc-add-a-new-business-unit" class="nav-link" data-scroll-target="#add-a-new-business-unit">Add a new business unit</a></li>
  <li><a href="#editing-business-units" id="toc-editing-business-units" class="nav-link" data-scroll-target="#editing-business-units">Editing business units</a></li>
  </ul></li>
  <li><a href="#risk-areas" id="toc-risk-areas" class="nav-link" data-scroll-target="#risk-areas">Risk areas</a>
  <ul class="collapse">
  <li><a href="#add-new-risk-area" id="toc-add-new-risk-area" class="nav-link" data-scroll-target="#add-new-risk-area">Add new risk area</a></li>
  <li><a href="#remove-a-risk-area" id="toc-remove-a-risk-area" class="nav-link" data-scroll-target="#remove-a-risk-area">Remove a risk area</a></li>
  </ul></li>
  <li><a href="#use-cases" id="toc-use-cases" class="nav-link" data-scroll-target="#use-cases">Use cases</a>
  <ul class="collapse">
  <li><a href="#add-new-use-case" id="toc-add-new-use-case" class="nav-link" data-scroll-target="#add-new-use-case">Add new use case</a></li>
  <li><a href="#remove-a-use-case" id="toc-remove-a-use-case" class="nav-link" data-scroll-target="#remove-a-use-case">Remove a use case</a></li>
  </ul></li>
  </ul>
<div class="toc-actions"><ul><li><a href="https://github.com/validmind/documentation/edit/main/site/guide/set-up-your-organization.qmd" class="toc-action"><i class="bi bi-github"></i>Edit this page</a></li><li><a href="https://github.com/validmind/documentation/issues/new" class="toc-action"><i class="bi empty"></i>Report an issue</a></li></ul></div></nav>
    </div>
<!-- main -->
<main class="content" id="quarto-document-content">

<header id="title-block-header" class="quarto-title-block default">
<div class="quarto-title">
<h1 class="title">Set up your organization</h1>
</div>



<div class="quarto-title-meta">

    
    <div>
    <div class="quarto-title-meta-heading">Published</div>
    <div class="quarto-title-meta-contents">
<<<<<<< HEAD
      <p class="date">June 3, 2024</p>
=======
      <p class="date">June 6, 2024</p>
>>>>>>> 0ed3848f
    </div>
  </div>
  
    
  </div>
  


</header>


<p>This task involves managing organizations within ValidMind, allowing for effective business unit control.</p>
<section id="prerequisites" class="level2">
<h2 class="anchored" data-anchor-id="prerequisites">Prerequisites</h2>
<p>To perform these steps, you must be a group administrator or a superuser.</p>
</section>
<section id="business-units" class="level2">
<h2 class="anchored" data-anchor-id="business-units">Business units</h2>
<section id="add-a-new-business-unit" class="level3">
<h3 class="anchored" data-anchor-id="add-a-new-business-unit">Add a new business unit</h3>
<ol type="1">
<li><p><a href="https://app.prod.validmind.ai">Log in to the ValidMind Platform UI</a>.</p></li>
<li><p>Click <strong>Settings</strong>.</p></li>
<li><p>Select <strong>Organization</strong> under <strong>Workspace Settings</strong>.</p></li>
<li><p>Type the new business unit name in the dialog box under <strong>Business Units</strong>, then click <strong>+ Add</strong> to confirm.</p></li>
</ol>
</section>
<section id="editing-business-units" class="level3">
<h3 class="anchored" data-anchor-id="editing-business-units">Editing business units</h3>
<ol type="1">
<li><p><a href="https://app.prod.validmind.ai">Log in to the ValidMind Platform UI</a>.</p></li>
<li><p>Click <strong>Settings</strong>.</p></li>
<li><p>Select <strong>Organization</strong> under <strong>Workspace Settings</strong>.</p></li>
<li><p>Hover over the business unit to:</p>
<ul>
<li>Click <i class="fa-solid fa-pencil" aria-label="pencil"></i> to rename the business unit. Click <i class="fa-solid fa-check" aria-label="check"></i> to save your changes, or <i class="fa-solid fa-xmark" aria-label="xmark"></i> to discard them.</li>
<li>Click <i class="fa-solid fa-trash-can" aria-label="trash-can"></i> to remove the business unit.</li>
</ul></li>
</ol>
<div class="callout callout-style-simple callout-warning">
<div class="callout-body d-flex">
<div class="callout-icon-container">
<i class="callout-icon"></i>
</div>
<div class="callout-body-container">
<p>In order to delete a business unit, there must be no models attached to that unit.</p>
</div>
</div>
</div>
</section>
</section>
<section id="risk-areas" class="level2">
<h2 class="anchored" data-anchor-id="risk-areas">Risk areas</h2>
<section id="add-new-risk-area" class="level3">
<h3 class="anchored" data-anchor-id="add-new-risk-area">Add new risk area</h3>
<ol type="1">
<li><p><a href="https://app.prod.validmind.ai">Log in to the ValidMind Platform UI</a>.</p></li>
<li><p>Click <strong>Settings</strong>.</p></li>
<li><p>Select <strong>Organization</strong> under <strong>Workspace Settings</strong>.</p></li>
<li><p>Click <strong>+ Add</strong> at the <strong>Risk Areas</strong> sidebar menu.</p></li>
<li><p>Fill in the risk title and description and click <strong>+ Add Risk Area</strong> to confirm.</p></li>
</ol>
</section>
<section id="remove-a-risk-area" class="level3">
<h3 class="anchored" data-anchor-id="remove-a-risk-area">Remove a risk area</h3>
<ol type="1">
<li><p><a href="https://app.prod.validmind.ai">Log in to the ValidMind Platform UI</a>.</p></li>
<li><p>Click <strong>Settings</strong>.</p></li>
<li><p>Select <strong>Organization</strong> under <strong>Workspace Settings</strong>.</p></li>
<li><p>Hover over the risk area to:</p>
<ul>
<li>Click the trash icon to delete the risk area.</li>
</ul></li>
</ol>
</section>
</section>
<section id="use-cases" class="level2">
<h2 class="anchored" data-anchor-id="use-cases">Use cases</h2>
<section id="add-new-use-case" class="level3">
<h3 class="anchored" data-anchor-id="add-new-use-case">Add new use case</h3>
<ol type="1">
<li><p><a href="https://app.prod.validmind.ai">Log in to the ValidMind Platform UI</a>.</p></li>
<li><p>Click <strong>Settings</strong>.</p></li>
<li><p>Select <strong>Organization</strong> under <strong>Workspace Settings</strong>.</p></li>
<li><p>Click <strong>+ Add</strong> at the <strong>Use Cases</strong> sidebar menu.</p></li>
<li><p>Fill in the use case title and description and click <strong>+ Add Use Case</strong> to confirm.</p></li>
</ol>
</section>
<section id="remove-a-use-case" class="level3">
<h3 class="anchored" data-anchor-id="remove-a-use-case">Remove a use case</h3>
<ol type="1">
<li><p><a href="https://app.prod.validmind.ai">Log in to the ValidMind Platform UI</a>.</p></li>
<li><p>Click <strong>Settings</strong>.</p></li>
<li><p>Select <strong>Organization</strong> under <strong>Workspace Settings</strong>.</p></li>
<li><p>Hover over the use case to:</p>
<ul>
<li>Click the trash icon to delete the use case.</li>
</ul></li>
</ol>
<!---
## Troubleshooting

[Include any common issues or errors that may arise during the task and how to resolve them.]

## What's next

[Summarize the task and provide any next steps or resources for the user to continue their learning or work.]
--->


</section>
</section>

</main> <!-- /main -->
<script id="quarto-html-after-body" type="application/javascript">
window.document.addEventListener("DOMContentLoaded", function (event) {
  const toggleBodyColorMode = (bsSheetEl) => {
    const mode = bsSheetEl.getAttribute("data-mode");
    const bodyEl = window.document.querySelector("body");
    if (mode === "dark") {
      bodyEl.classList.add("quarto-dark");
      bodyEl.classList.remove("quarto-light");
    } else {
      bodyEl.classList.add("quarto-light");
      bodyEl.classList.remove("quarto-dark");
    }
  }
  const toggleBodyColorPrimary = () => {
    const bsSheetEl = window.document.querySelector("link#quarto-bootstrap");
    if (bsSheetEl) {
      toggleBodyColorMode(bsSheetEl);
    }
  }
  toggleBodyColorPrimary();  
  const icon = "";
  const anchorJS = new window.AnchorJS();
  anchorJS.options = {
    placement: 'right',
    icon: icon
  };
  anchorJS.add('.anchored');
  const isCodeAnnotation = (el) => {
    for (const clz of el.classList) {
      if (clz.startsWith('code-annotation-')) {                     
        return true;
      }
    }
    return false;
  }
  const onCopySuccess = function(e) {
    // button target
    const button = e.trigger;
    // don't keep focus
    button.blur();
    // flash "checked"
    button.classList.add('code-copy-button-checked');
    var currentTitle = button.getAttribute("title");
    button.setAttribute("title", "Copied!");
    let tooltip;
    if (window.bootstrap) {
      button.setAttribute("data-bs-toggle", "tooltip");
      button.setAttribute("data-bs-placement", "left");
      button.setAttribute("data-bs-title", "Copied!");
      tooltip = new bootstrap.Tooltip(button, 
        { trigger: "manual", 
          customClass: "code-copy-button-tooltip",
          offset: [0, -8]});
      tooltip.show();    
    }
    setTimeout(function() {
      if (tooltip) {
        tooltip.hide();
        button.removeAttribute("data-bs-title");
        button.removeAttribute("data-bs-toggle");
        button.removeAttribute("data-bs-placement");
      }
      button.setAttribute("title", currentTitle);
      button.classList.remove('code-copy-button-checked');
    }, 1000);
    // clear code selection
    e.clearSelection();
  }
  const getTextToCopy = function(trigger) {
      const codeEl = trigger.previousElementSibling.cloneNode(true);
      for (const childEl of codeEl.children) {
        if (isCodeAnnotation(childEl)) {
          childEl.remove();
        }
      }
      return codeEl.innerText;
  }
  const clipboard = new window.ClipboardJS('.code-copy-button:not([data-in-quarto-modal])', {
    text: getTextToCopy
  });
  clipboard.on('success', onCopySuccess);
  if (window.document.getElementById('quarto-embedded-source-code-modal')) {
    // For code content inside modals, clipBoardJS needs to be initialized with a container option
    // TODO: Check when it could be a function (https://github.com/zenorocha/clipboard.js/issues/860)
    const clipboardModal = new window.ClipboardJS('.code-copy-button[data-in-quarto-modal]', {
      text: getTextToCopy,
      container: window.document.getElementById('quarto-embedded-source-code-modal')
    });
    clipboardModal.on('success', onCopySuccess);
  }
    var localhostRegex = new RegExp(/^(?:http|https):\/\/localhost\:?[0-9]*\//);
    var mailtoRegex = new RegExp(/^mailto:/);
      var filterRegex = new RegExp('/' + window.location.host + '/');
    var isInternal = (href) => {
        return filterRegex.test(href) || localhostRegex.test(href) || mailtoRegex.test(href);
    }
    // Inspect non-navigation links and adorn them if external
 	var links = window.document.querySelectorAll('a[href]:not(.nav-link):not(.navbar-brand):not(.toc-action):not(.sidebar-link):not(.sidebar-item-toggle):not(.pagination-link):not(.no-external):not([aria-hidden]):not(.dropdown-item):not(.quarto-navigation-tool):not(.about-link)');
    for (var i=0; i<links.length; i++) {
      const link = links[i];
      if (!isInternal(link.href)) {
        // undo the damage that might have been done by quarto-nav.js in the case of
        // links that we want to consider external
        if (link.dataset.originalHref !== undefined) {
          link.href = link.dataset.originalHref;
        }
          // target, if specified
          link.setAttribute("target", "_blank");
          if (link.getAttribute("rel") === null) {
            link.setAttribute("rel", "noopener");
          }
          // default icon
          link.classList.add("external");
      }
    }
  function tippyHover(el, contentFn, onTriggerFn, onUntriggerFn) {
    const config = {
      allowHTML: true,
      maxWidth: 500,
      delay: 100,
      arrow: false,
      appendTo: function(el) {
          return el.parentElement;
      },
      interactive: true,
      interactiveBorder: 10,
      theme: 'quarto',
      placement: 'bottom-start',
    };
    if (contentFn) {
      config.content = contentFn;
    }
    if (onTriggerFn) {
      config.onTrigger = onTriggerFn;
    }
    if (onUntriggerFn) {
      config.onUntrigger = onUntriggerFn;
    }
    window.tippy(el, config); 
  }
  const noterefs = window.document.querySelectorAll('a[role="doc-noteref"]');
  for (var i=0; i<noterefs.length; i++) {
    const ref = noterefs[i];
    tippyHover(ref, function() {
      // use id or data attribute instead here
      let href = ref.getAttribute('data-footnote-href') || ref.getAttribute('href');
      try { href = new URL(href).hash; } catch {}
      const id = href.replace(/^#\/?/, "");
      const note = window.document.getElementById(id);
      if (note) {
        return note.innerHTML;
      } else {
        return "";
      }
    });
  }
  const xrefs = window.document.querySelectorAll('a.quarto-xref');
  const processXRef = (id, note) => {
    // Strip column container classes
    const stripColumnClz = (el) => {
      el.classList.remove("page-full", "page-columns");
      if (el.children) {
        for (const child of el.children) {
          stripColumnClz(child);
        }
      }
    }
    stripColumnClz(note)
    if (id === null || id.startsWith('sec-')) {
      // Special case sections, only their first couple elements
      const container = document.createElement("div");
      if (note.children && note.children.length > 2) {
        container.appendChild(note.children[0].cloneNode(true));
        for (let i = 1; i < note.children.length; i++) {
          const child = note.children[i];
          if (child.tagName === "P" && child.innerText === "") {
            continue;
          } else {
            container.appendChild(child.cloneNode(true));
            break;
          }
        }
        if (window.Quarto?.typesetMath) {
          window.Quarto.typesetMath(container);
        }
        return container.innerHTML
      } else {
        if (window.Quarto?.typesetMath) {
          window.Quarto.typesetMath(note);
        }
        return note.innerHTML;
      }
    } else {
      // Remove any anchor links if they are present
      const anchorLink = note.querySelector('a.anchorjs-link');
      if (anchorLink) {
        anchorLink.remove();
      }
      if (window.Quarto?.typesetMath) {
        window.Quarto.typesetMath(note);
      }
      // TODO in 1.5, we should make sure this works without a callout special case
      if (note.classList.contains("callout")) {
        return note.outerHTML;
      } else {
        return note.innerHTML;
      }
    }
  }
  for (var i=0; i<xrefs.length; i++) {
    const xref = xrefs[i];
    tippyHover(xref, undefined, function(instance) {
      instance.disable();
      let url = xref.getAttribute('href');
      let hash = undefined; 
      if (url.startsWith('#')) {
        hash = url;
      } else {
        try { hash = new URL(url).hash; } catch {}
      }
      if (hash) {
        const id = hash.replace(/^#\/?/, "");
        const note = window.document.getElementById(id);
        if (note !== null) {
          try {
            const html = processXRef(id, note.cloneNode(true));
            instance.setContent(html);
          } finally {
            instance.enable();
            instance.show();
          }
        } else {
          // See if we can fetch this
          fetch(url.split('#')[0])
          .then(res => res.text())
          .then(html => {
            const parser = new DOMParser();
            const htmlDoc = parser.parseFromString(html, "text/html");
            const note = htmlDoc.getElementById(id);
            if (note !== null) {
              const html = processXRef(id, note);
              instance.setContent(html);
            } 
          }).finally(() => {
            instance.enable();
            instance.show();
          });
        }
      } else {
        // See if we can fetch a full url (with no hash to target)
        // This is a special case and we should probably do some content thinning / targeting
        fetch(url)
        .then(res => res.text())
        .then(html => {
          const parser = new DOMParser();
          const htmlDoc = parser.parseFromString(html, "text/html");
          const note = htmlDoc.querySelector('main.content');
          if (note !== null) {
            // This should only happen for chapter cross references
            // (since there is no id in the URL)
            // remove the first header
            if (note.children.length > 0 && note.children[0].tagName === "HEADER") {
              note.children[0].remove();
            }
            const html = processXRef(null, note);
            instance.setContent(html);
          } 
        }).finally(() => {
          instance.enable();
          instance.show();
        });
      }
    }, function(instance) {
    });
  }
      let selectedAnnoteEl;
      const selectorForAnnotation = ( cell, annotation) => {
        let cellAttr = 'data-code-cell="' + cell + '"';
        let lineAttr = 'data-code-annotation="' +  annotation + '"';
        const selector = 'span[' + cellAttr + '][' + lineAttr + ']';
        return selector;
      }
      const selectCodeLines = (annoteEl) => {
        const doc = window.document;
        const targetCell = annoteEl.getAttribute("data-target-cell");
        const targetAnnotation = annoteEl.getAttribute("data-target-annotation");
        const annoteSpan = window.document.querySelector(selectorForAnnotation(targetCell, targetAnnotation));
        const lines = annoteSpan.getAttribute("data-code-lines").split(",");
        const lineIds = lines.map((line) => {
          return targetCell + "-" + line;
        })
        let top = null;
        let height = null;
        let parent = null;
        if (lineIds.length > 0) {
            //compute the position of the single el (top and bottom and make a div)
            const el = window.document.getElementById(lineIds[0]);
            top = el.offsetTop;
            height = el.offsetHeight;
            parent = el.parentElement.parentElement;
          if (lineIds.length > 1) {
            const lastEl = window.document.getElementById(lineIds[lineIds.length - 1]);
            const bottom = lastEl.offsetTop + lastEl.offsetHeight;
            height = bottom - top;
          }
          if (top !== null && height !== null && parent !== null) {
            // cook up a div (if necessary) and position it 
            let div = window.document.getElementById("code-annotation-line-highlight");
            if (div === null) {
              div = window.document.createElement("div");
              div.setAttribute("id", "code-annotation-line-highlight");
              div.style.position = 'absolute';
              parent.appendChild(div);
            }
            div.style.top = top - 2 + "px";
            div.style.height = height + 4 + "px";
            div.style.left = 0;
            let gutterDiv = window.document.getElementById("code-annotation-line-highlight-gutter");
            if (gutterDiv === null) {
              gutterDiv = window.document.createElement("div");
              gutterDiv.setAttribute("id", "code-annotation-line-highlight-gutter");
              gutterDiv.style.position = 'absolute';
              const codeCell = window.document.getElementById(targetCell);
              const gutter = codeCell.querySelector('.code-annotation-gutter');
              gutter.appendChild(gutterDiv);
            }
            gutterDiv.style.top = top - 2 + "px";
            gutterDiv.style.height = height + 4 + "px";
          }
          selectedAnnoteEl = annoteEl;
        }
      };
      const unselectCodeLines = () => {
        const elementsIds = ["code-annotation-line-highlight", "code-annotation-line-highlight-gutter"];
        elementsIds.forEach((elId) => {
          const div = window.document.getElementById(elId);
          if (div) {
            div.remove();
          }
        });
        selectedAnnoteEl = undefined;
      };
        // Handle positioning of the toggle
    window.addEventListener(
      "resize",
      throttle(() => {
        elRect = undefined;
        if (selectedAnnoteEl) {
          selectCodeLines(selectedAnnoteEl);
        }
      }, 10)
    );
    function throttle(fn, ms) {
    let throttle = false;
    let timer;
      return (...args) => {
        if(!throttle) { // first call gets through
            fn.apply(this, args);
            throttle = true;
        } else { // all the others get throttled
            if(timer) clearTimeout(timer); // cancel #2
            timer = setTimeout(() => {
              fn.apply(this, args);
              timer = throttle = false;
            }, ms);
        }
      };
    }
      // Attach click handler to the DT
      const annoteDls = window.document.querySelectorAll('dt[data-target-cell]');
      for (const annoteDlNode of annoteDls) {
        annoteDlNode.addEventListener('click', (event) => {
          const clickedEl = event.target;
          if (clickedEl !== selectedAnnoteEl) {
            unselectCodeLines();
            const activeEl = window.document.querySelector('dt[data-target-cell].code-annotation-active');
            if (activeEl) {
              activeEl.classList.remove('code-annotation-active');
            }
            selectCodeLines(clickedEl);
            clickedEl.classList.add('code-annotation-active');
          } else {
            // Unselect the line
            unselectCodeLines();
            clickedEl.classList.remove('code-annotation-active');
          }
        });
      }
  const findCites = (el) => {
    const parentEl = el.parentElement;
    if (parentEl) {
      const cites = parentEl.dataset.cites;
      if (cites) {
        return {
          el,
          cites: cites.split(' ')
        };
      } else {
        return findCites(el.parentElement)
      }
    } else {
      return undefined;
    }
  };
  var bibliorefs = window.document.querySelectorAll('a[role="doc-biblioref"]');
  for (var i=0; i<bibliorefs.length; i++) {
    const ref = bibliorefs[i];
    const citeInfo = findCites(ref);
    if (citeInfo) {
      tippyHover(citeInfo.el, function() {
        var popup = window.document.createElement('div');
        citeInfo.cites.forEach(function(cite) {
          var citeDiv = window.document.createElement('div');
          citeDiv.classList.add('hanging-indent');
          citeDiv.classList.add('csl-entry');
          var biblioDiv = window.document.getElementById('ref-' + cite);
          if (biblioDiv) {
            citeDiv.innerHTML = biblioDiv.innerHTML;
          }
          popup.appendChild(citeDiv);
        });
        return popup.innerHTML;
      });
    }
  }
});
</script>
<nav class="page-navigation">
  <div class="nav-page nav-page-previous">
  </div>
  <div class="nav-page nav-page-next">
      <a href="../guide/onboarding-users.html" class="pagination-link" aria-label="Onboarding users">
        <span class="nav-page-text">Onboarding users</span> <i class="bi bi-arrow-right-short"></i>
      </a>
  </div>
</nav>
</div> <!-- /content -->
<footer class="footer">
  <div class="nav-footer">
    <div class="nav-footer-left">
<p><em>© Copyright 2023-2024 ValidMind Inc.&nbsp;All Rights Reserved.</em></p>
</div>   
    <div class="nav-footer-center">

<div class="toc-actions d-sm-block d-md-none"><ul><li><a href="https://github.com/validmind/documentation/edit/main/site/guide/set-up-your-organization.qmd" class="toc-action"><i class="bi bi-github"></i>Edit this page</a></li><li><a href="https://github.com/validmind/documentation/issues/new" class="toc-action"><i class="bi empty"></i>Report an issue</a></li></ul></div><div class="cookie-consent-footer"><a href="#" id="open_preferences_center">Cookie Preferences</a></div></div>
    <div class="nav-footer-right">
      <ul class="footer-items list-unstyled">
    <li class="nav-item">
    <a class="nav-link" href="https://validmind.com/" target="_blank">
<p>validmind.com <i class="fa-solid fa-external-link" aria-label="external-link"></i></p>
</a>
  </li>  
    <li class="nav-item">
    <a class="nav-link" href="https://validmind.com/privacy-policy/">
<p>Privacy Policy</p>
</a>
  </li>  
    <li class="nav-item">
    <a class="nav-link" href="https://validmind.com/terms-of-use/">
<p>Terms of Use</p>
</a>
  </li>  
    <li class="nav-item compact">
    <a class="nav-link" href="https://github.com/validmind/documentation">
      <i class="bi bi-github" role="img">
</i> 
    </a>
  </li>  
    <li class="nav-item compact">
    <a class="nav-link" href="https://www.linkedin.com/company/validmind/">
      <i class="bi bi-linkedin" role="img">
</i> 
    </a>
  </li>  
</ul>
    </div>
  </div>
</footer>




</body></html><|MERGE_RESOLUTION|>--- conflicted
+++ resolved
@@ -2,19 +2,11 @@
 <html xmlns="http://www.w3.org/1999/xhtml" lang="en" xml:lang="en"><head>
 
 <meta charset="utf-8">
-<<<<<<< HEAD
 <meta name="generator" content="quarto-1.5.39">
 
 <meta name="viewport" content="width=device-width, initial-scale=1.0, user-scalable=yes">
 
-<meta name="dcterms.date" content="2024-06-03">
-=======
-<meta name="generator" content="quarto-1.5.26">
-
-<meta name="viewport" content="width=device-width, initial-scale=1.0, user-scalable=yes">
-
-<meta name="dcterms.date" content="2024-06-06">
->>>>>>> 0ed3848f
+<meta name="dcterms.date" content="2024-06-07">
 
 <title>ValidMind – Set up your organization</title>
 <style>
@@ -548,11 +540,7 @@
     <div>
     <div class="quarto-title-meta-heading">Published</div>
     <div class="quarto-title-meta-contents">
-<<<<<<< HEAD
-      <p class="date">June 3, 2024</p>
-=======
-      <p class="date">June 6, 2024</p>
->>>>>>> 0ed3848f
+      <p class="date">June 7, 2024</p>
     </div>
   </div>
   
