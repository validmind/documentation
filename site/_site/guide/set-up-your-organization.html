<!DOCTYPE html>
<html xmlns="http://www.w3.org/1999/xhtml" lang="en" xml:lang="en"><head>

<meta charset="utf-8">
<meta name="generator" content="quarto-1.5.47">

<meta name="viewport" content="width=device-width, initial-scale=1.0, user-scalable=yes">

<<<<<<< HEAD
<meta name="dcterms.date" content="2024-06-25">
=======
<meta name="dcterms.date" content="2024-06-27">
>>>>>>> 3b6a8dd0

<title>Set up your organization – ValidMind</title>
<style>
code{white-space: pre-wrap;}
span.smallcaps{font-variant: small-caps;}
div.columns{display: flex; gap: min(4vw, 1.5em);}
div.column{flex: auto; overflow-x: auto;}
div.hanging-indent{margin-left: 1.5em; text-indent: -1.5em;}
ul.task-list{list-style: none;}
ul.task-list li input[type="checkbox"] {
  width: 0.8em;
  margin: 0 0.8em 0.2em -1em; /* quarto-specific, see https://github.com/quarto-dev/quarto-cli/issues/4556 */ 
  vertical-align: middle;
}
</style>


<script src="../site_libs/quarto-nav/quarto-nav.js"></script>
<script src="../site_libs/clipboard/clipboard.min.js"></script>
<script src="../site_libs/quarto-search/autocomplete.umd.js"></script>
<script src="../site_libs/quarto-search/fuse.min.js"></script>
<script src="../site_libs/quarto-search/quarto-search.js"></script>
<meta name="quarto:offset" content="../">
<link href="../guide/onboarding-users.html" rel="next">
<link href="../validmind.png" rel="icon" type="image/png">
<script src="../site_libs/cookie-consent/cookie-consent.js"></script>
<link href="../site_libs/cookie-consent/cookie-consent.css" rel="stylesheet">
<script src="../site_libs/quarto-html/quarto.js"></script>
<script src="../site_libs/quarto-html/popper.min.js"></script>
<script src="../site_libs/quarto-html/tippy.umd.min.js"></script>
<script src="../site_libs/quarto-html/anchor.min.js"></script>
<link href="../site_libs/quarto-html/tippy.css" rel="stylesheet">
<link href="../site_libs/quarto-html/quarto-syntax-highlighting.css" rel="stylesheet" id="quarto-text-highlighting-styles">
<script src="../site_libs/bootstrap/bootstrap.min.js"></script>
<link href="../site_libs/bootstrap/bootstrap-icons.css" rel="stylesheet">
<link href="../site_libs/bootstrap/bootstrap.min.css" rel="stylesheet" id="quarto-bootstrap" data-mode="light">
<link href="../site_libs/quarto-contrib/fontawesome6-0.1.0/all.css" rel="stylesheet">
<link href="../site_libs/quarto-contrib/fontawesome6-0.1.0/latex-fontsize.css" rel="stylesheet">
<script id="quarto-search-options" type="application/json">{
  "location": "sidebar",
  "copy-button": false,
  "collapse-after": 3,
  "panel-placement": "start",
  "type": "textbox",
  "limit": 50,
  "keyboard-shortcut": [
    "f",
    "/",
    "s"
  ],
  "show-item-context": true,
  "language": {
    "search-no-results-text": "No results",
    "search-matching-documents-text": "matching documents",
    "search-copy-link-title": "Copy link to search",
    "search-hide-matches-text": "Hide additional matches",
    "search-more-match-text": "more match in this document",
    "search-more-matches-text": "more matches in this document",
    "search-clear-button-title": "Clear",
    "search-text-placeholder": "",
    "search-detached-cancel-button-title": "Cancel",
    "search-submit-button-title": "Submit",
    "search-label": "Search"
  }
}</script>
<script async="" src="https://www.googletagmanager.com/gtag/js?id=G-S46CKWPNSS"></script>

<script type="text/plain" cookie-consent="tracking">

window.dataLayer = window.dataLayer || [];
function gtag(){dataLayer.push(arguments);}
gtag('js', new Date());
gtag('config', 'G-S46CKWPNSS', { 'anonymize_ip': true});
</script>

<script type="text/javascript" charset="UTF-8">
document.addEventListener('DOMContentLoaded', function () {
cookieconsent.run({
  "notice_banner_type":"simple",
  "consent_type":"express",
  "palette":"light",
  "language":"en",
  "page_load_consent_levels":["strictly-necessary"],
  "notice_banner_reject_button_hide":false,
  "preferences_center_close_button_hide":false,
  "website_name":""
  ,
"language":"en"
  });
});
</script> 
  


<link rel="stylesheet" href="../styles.css">
</head>

<body class="nav-sidebar docked nav-fixed slimcontent">

<div id="quarto-search-results"></div>
  <header id="quarto-header" class="headroom fixed-top">
    <nav class="navbar navbar-expand-lg " data-bs-theme="dark">
      <div class="navbar-container container-fluid">
      <div class="navbar-brand-container mx-auto">
    <a href="../index.html" class="navbar-brand navbar-brand-logo">
    <img src="../about/ValidMind-logo-color.svg" alt="" class="navbar-logo">
    </a>
  </div>
          <button class="navbar-toggler" type="button" data-bs-toggle="collapse" data-bs-target="#navbarCollapse" aria-controls="navbarCollapse" role="menu" aria-expanded="false" aria-label="Toggle navigation" onclick="if (window.quartoToggleHeadroom) { window.quartoToggleHeadroom(); }">
  <span class="navbar-toggler-icon"></span>
</button>
          <div class="collapse navbar-collapse" id="navbarCollapse">
            <ul class="navbar-nav navbar-nav-scroll me-auto">
  <li class="nav-item">
    <a class="nav-link" href="../about/overview.html"> 
<span class="menu-text">About</span></a>
  </li>  
  <li class="nav-item">
    <a class="nav-link" href="../guide/get-started.html"> 
<span class="menu-text">Get Started</span></a>
  </li>  
  <li class="nav-item">
    <a class="nav-link active" href="../guide/guides.html" aria-current="page"> 
<span class="menu-text">Guides</span></a>
  </li>  
  <li class="nav-item dropdown ">
    <a class="nav-link dropdown-toggle" href="#" id="nav-menu-fa-cube--developer-framework" role="link" data-bs-toggle="dropdown" aria-expanded="false">
 <span class="menu-text"><i class="fa-solid fa-cube" aria-label="cube"></i> Developer Framework</span>
    </a>
    <ul class="dropdown-menu" aria-labelledby="nav-menu-fa-cube--developer-framework">    
        <li>
    <a class="dropdown-item" href="../guide/get-started-developer-framework.html">
 <span class="dropdown-text"><i class="fa-solid fa-rocket" aria-label="rocket"></i> Get Started</span></a>
  </li>  
        <li>
    <a class="dropdown-item" href="../guide/supported-models.html">
 <span class="dropdown-text"><i class="fa-solid fa-cubes" aria-label="cubes"></i> Supported Models</span></a>
  </li>  
        <li><hr class="dropdown-divider"></li>
        <li class="dropdown-header"><i class="fa-solid fa-vial" aria-label="vial"></i> TESTING</li>
        <li>
    <a class="dropdown-item" href="../guide/testing-overview.html">
 <span class="dropdown-text"><i class="fa-solid fa-flask-vial" aria-label="flask-vial"></i> Run Tests &amp; Test Suites</span></a>
  </li>  
        <li>
    <a class="dropdown-item" href="../guide/test-descriptions.html">
 <span class="dropdown-text"><i class="fa-solid fa-microscope" aria-label="microscope"></i> Test Descriptions</span></a>
  </li>  
        <li>
    <a class="dropdown-item" href="../guide/test-sandbox.html">
 <span class="dropdown-text"><i class="fa-solid fa-toolbox" aria-label="toolbox"></i> Test sandbox (BETA)</span></a>
  </li>  
        <li><hr class="dropdown-divider"></li>
        <li class="dropdown-header"><i class="fa-solid fa-code" aria-label="code"></i> CODE SAMPLES</li>
        <li>
    <a class="dropdown-item" href="../guide/samples-jupyter-notebooks.html">
 <span class="dropdown-text"><i class="fa-solid fa-book-open-reader" aria-label="book-open-reader"></i> All Code Samples · <code>LLM</code> · <code>NLP</code> · <code>Time Series</code> · <code>Etc.</code></span></a>
  </li>  
        <li>
    <a class="dropdown-item" href="../notebooks.zip">
 <span class="dropdown-text"><i class="fa-solid fa-download" aria-label="download"></i> Download Code Samples · <code>notebooks.zip</code></span></a>
  </li>  
        <li>
    <a class="dropdown-item" href="https://jupyterhub.validmind.ai/">
 <span class="dropdown-text"><i class="fa-solid fa-hand-point-right" aria-label="hand-point-right"></i> Try it on Jupyter Hub <i class="fa-solid fa-hand-point-left" aria-label="hand-point-left"></i></span></a>
  </li>  
        <li><hr class="dropdown-divider"></li>
        <li class="dropdown-header"><i class="fa-solid fa-book" aria-label="book"></i> REFERENCE</li>
        <li>
    <a class="dropdown-item" href="../validmind/validmind.html" target="_blank">
 <span class="dropdown-text"><i class="fa-solid fa-external-link" aria-label="external-link"></i> ValidMind Developer Framework</span></a>
  </li>  
    </ul>
  </li>
  <li class="nav-item">
    <a class="nav-link" href="../faq/faq.html"> 
<span class="menu-text">FAQ</span></a>
  </li>  
  <li class="nav-item">
    <a class="nav-link" href="../support/support.html"> 
<span class="menu-text">Support</span></a>
  </li>  
  <li class="nav-item">
    <a class="nav-link" href="https://validmind.com/" target="_blank"> 
<span class="menu-text">validmind.com <i class="fa-solid fa-external-link" aria-label="external-link"></i></span></a>
  </li>  
</ul>
          </div> <!-- /navcollapse -->
            <div class="quarto-navbar-tools">
</div>
      </div> <!-- /container-fluid -->
    </nav>
  <nav class="quarto-secondary-nav">
    <div class="container-fluid d-flex">
      <button type="button" class="quarto-btn-toggle btn" data-bs-toggle="collapse" role="button" data-bs-target=".quarto-sidebar-collapse-item" aria-controls="quarto-sidebar" aria-expanded="false" aria-label="Toggle sidebar navigation" onclick="if (window.quartoToggleHeadroom) { window.quartoToggleHeadroom(); }">
        <i class="bi bi-layout-text-sidebar-reverse"></i>
      </button>
        <nav class="quarto-page-breadcrumbs" aria-label="breadcrumb"><ol class="breadcrumb"><li class="breadcrumb-item"><a href="../guide/set-up-your-organization.html">Set up your organization</a></li></ol></nav>
        <a class="flex-grow-1" role="navigation" data-bs-toggle="collapse" data-bs-target=".quarto-sidebar-collapse-item" aria-controls="quarto-sidebar" aria-expanded="false" aria-label="Toggle sidebar navigation" onclick="if (window.quartoToggleHeadroom) { window.quartoToggleHeadroom(); }">      
        </a>
      <button type="button" class="btn quarto-search-button" aria-label="Search" onclick="window.quartoOpenSearch();">
        <i class="bi bi-search"></i>
      </button>
    </div>
  </nav>
</header>
<!-- content -->
<div id="quarto-content" class="quarto-container page-columns page-rows-contents page-layout-article page-navbar">
<!-- sidebar -->
  <nav id="quarto-sidebar" class="sidebar collapse collapse-horizontal quarto-sidebar-collapse-item sidebar-navigation docked overflow-auto">
        <div class="mt-2 flex-shrink-0 align-items-center">
        <div class="sidebar-search">
        <div id="quarto-search" class="" title="Search"></div>
        </div>
        </div>
    <div class="sidebar-menu-container"> 
    <ul class="list-unstyled mt-1">
        <li class="sidebar-item">
  <div class="sidebar-item-container"> 
  <a href="../guide/guides.html" class="sidebar-item-text sidebar-link">
 <span class="menu-text">Guides</span></a>
  </div>
</li>
        <li class="px-0"><hr class="sidebar-divider hi "></li>
        <li class="sidebar-item">
 <span class="menu-text">CONFIGURATION</span>
  </li>
        <li class="sidebar-item">
  <div class="sidebar-item-container"> 
  <a href="../guide/set-up-your-organization.html" class="sidebar-item-text sidebar-link active">
 <span class="menu-text">Set up your organization</span></a>
  </div>
</li>
        <li class="sidebar-item sidebar-item-section">
      <div class="sidebar-item-container"> 
            <a href="../guide/onboarding-users.html" class="sidebar-item-text sidebar-link">
 <span class="menu-text">Onboarding users</span></a>
          <a class="sidebar-item-toggle text-start collapsed" data-bs-toggle="collapse" data-bs-target="#" role="navigation" aria-expanded="false" aria-label="Toggle section">
            <i class="bi bi-chevron-right ms-2"></i>
          </a> 
      </div>
      <ul id="" class="collapse list-unstyled sidebar-section depth1 ">  
          <li class="sidebar-item">
  <div class="sidebar-item-container"> 
  <a href="../guide/manage-users.html" class="sidebar-item-text sidebar-link">
 <span class="menu-text">Manage users</span></a>
  </div>
</li>
          <li class="sidebar-item">
  <div class="sidebar-item-container"> 
  <a href="../guide/manage-groups.html" class="sidebar-item-text sidebar-link">
 <span class="menu-text">Manage groups</span></a>
  </div>
</li>
          <li class="sidebar-item">
  <div class="sidebar-item-container"> 
  <a href="../guide/manage-roles.html" class="sidebar-item-text sidebar-link">
 <span class="menu-text">Manage roles</span></a>
  </div>
</li>
          <li class="sidebar-item">
  <div class="sidebar-item-container"> 
  <a href="../guide/manage-permissions.html" class="sidebar-item-text sidebar-link">
 <span class="menu-text">Manage permissions</span></a>
  </div>
</li>
      </ul>
  </li>
        <li class="sidebar-item">
  <div class="sidebar-item-container"> 
  <a href="../guide/view-your-profile.html" class="sidebar-item-text sidebar-link">
 <span class="menu-text">View your profile</span></a>
  </div>
</li>
        <li class="sidebar-item">
  <div class="sidebar-item-container"> 
  <a href="../guide/configure-aws-privatelink.html" class="sidebar-item-text sidebar-link">
 <span class="menu-text">Configure AWS PrivateLink</span></a>
  </div>
</li>
        <li class="px-0"><hr class="sidebar-divider hi "></li>
        <li class="sidebar-item">
 <span class="menu-text">MODEL WORKFLOWS</span>
  </li>
        <li class="sidebar-item sidebar-item-section">
      <div class="sidebar-item-container"> 
            <a href="../guide/working-with-model-workflows.html" class="sidebar-item-text sidebar-link">
 <span class="menu-text">Working with workflows</span></a>
          <a class="sidebar-item-toggle text-start collapsed" data-bs-toggle="collapse" data-bs-target="#" role="navigation" aria-expanded="false" aria-label="Toggle section">
            <i class="bi bi-chevron-right ms-2"></i>
          </a> 
      </div>
      <ul id="" class="collapse list-unstyled sidebar-section depth1 ">  
          <li class="sidebar-item">
  <div class="sidebar-item-container"> 
  <a href="../guide/customize-resource-statuses.html" class="sidebar-item-text sidebar-link">
 <span class="menu-text">Customize resource statuses</span></a>
  </div>
</li>
          <li class="sidebar-item">
  <div class="sidebar-item-container"> 
  <a href="../guide/set-up-model-workflows.html" class="sidebar-item-text sidebar-link">
 <span class="menu-text">Set up workflows</span></a>
  </div>
</li>
      </ul>
  </li>
        <li class="px-0"><hr class="sidebar-divider hi "></li>
        <li class="sidebar-item">
 <span class="menu-text">MODEL INVENTORY</span>
  </li>
        <li class="sidebar-item sidebar-item-section">
      <div class="sidebar-item-container"> 
            <a href="../guide/working-with-model-inventory.html" class="sidebar-item-text sidebar-link">
 <span class="menu-text">Working with the model inventory</span></a>
          <a class="sidebar-item-toggle text-start collapsed" data-bs-toggle="collapse" data-bs-target="#" role="navigation" aria-expanded="false" aria-label="Toggle section">
            <i class="bi bi-chevron-right ms-2"></i>
          </a> 
      </div>
      <ul id="" class="collapse list-unstyled sidebar-section depth1 ">  
          <li class="sidebar-item">
  <div class="sidebar-item-container"> 
  <a href="../guide/register-models-in-model-inventory.html" class="sidebar-item-text sidebar-link">
 <span class="menu-text">Register models in the inventory</span></a>
  </div>
</li>
          <li class="sidebar-item">
  <div class="sidebar-item-container"> 
  <a href="../guide/customize-model-inventory-layout.html" class="sidebar-item-text sidebar-link">
 <span class="menu-text">Customize model inventory layout</span></a>
  </div>
</li>
          <li class="sidebar-item">
  <div class="sidebar-item-container"> 
  <a href="../guide/edit-model-inventory-fields.html" class="sidebar-item-text sidebar-link">
 <span class="menu-text">Edit model inventory fields</span></a>
  </div>
</li>
      </ul>
  </li>
        <li class="sidebar-item">
  <div class="sidebar-item-container"> 
  <a href="../guide/manage-inventory-custom-fields.html" class="sidebar-item-text sidebar-link">
 <span class="menu-text">Manage inventory custom fields</span></a>
  </div>
</li>
        <li class="px-0"><hr class="sidebar-divider hi "></li>
        <li class="sidebar-item">
 <span class="menu-text">MODEL DOCUMENTATION</span>
  </li>
        <li class="sidebar-item sidebar-item-section">
      <div class="sidebar-item-container"> 
            <a href="../guide/working-with-documentation-templates.html" class="sidebar-item-text sidebar-link">
 <span class="menu-text">Working with documentation templates</span></a>
          <a class="sidebar-item-toggle text-start collapsed" data-bs-toggle="collapse" data-bs-target="#" role="navigation" aria-expanded="false" aria-label="Toggle section">
            <i class="bi bi-chevron-right ms-2"></i>
          </a> 
      </div>
      <ul id="" class="collapse list-unstyled sidebar-section depth1 ">  
          <li class="sidebar-item">
  <div class="sidebar-item-container"> 
  <a href="../guide/view-documentation-templates.html" class="sidebar-item-text sidebar-link">
 <span class="menu-text">View documentation templates</span></a>
  </div>
</li>
          <li class="sidebar-item">
  <div class="sidebar-item-container"> 
  <a href="../guide/customize-documentation-templates.html" class="sidebar-item-text sidebar-link">
 <span class="menu-text">Customize documentation templates</span></a>
  </div>
</li>
          <li class="sidebar-item">
  <div class="sidebar-item-container"> 
  <a href="../guide/swap-documentation-templates.html" class="sidebar-item-text sidebar-link">
 <span class="menu-text">Swap documentation templates</span></a>
  </div>
</li>
      </ul>
  </li>
        <li class="sidebar-item sidebar-item-section">
      <div class="sidebar-item-container"> 
            <a href="../guide/working-with-model-documentation.html" class="sidebar-item-text sidebar-link">
 <span class="menu-text">Working with model documentation</span></a>
          <a class="sidebar-item-toggle text-start collapsed" data-bs-toggle="collapse" data-bs-target="#" role="navigation" aria-expanded="false" aria-label="Toggle section">
            <i class="bi bi-chevron-right ms-2"></i>
          </a> 
      </div>
      <ul id="" class="collapse list-unstyled sidebar-section depth1 ">  
          <li class="sidebar-item">
  <div class="sidebar-item-container"> 
  <a href="../guide/view-documentation-guidelines.html" class="sidebar-item-text sidebar-link">
 <span class="menu-text">View documentation guidelines</span></a>
  </div>
</li>
          <li class="sidebar-item">
  <div class="sidebar-item-container"> 
  <a href="../guide/work-with-content-blocks.html" class="sidebar-item-text sidebar-link">
 <span class="menu-text">Work with content blocks</span></a>
  </div>
</li>
          <li class="sidebar-item">
  <div class="sidebar-item-container"> 
  <a href="../guide/assign-documentation-section-statuses.html" class="sidebar-item-text sidebar-link">
 <span class="menu-text">Assign section statuses</span></a>
  </div>
</li>
          <li class="sidebar-item">
  <div class="sidebar-item-container"> 
  <a href="../guide/collaborate-with-others.html" class="sidebar-item-text sidebar-link">
 <span class="menu-text">Collaborate with others</span></a>
  </div>
</li>
          <li class="sidebar-item">
  <div class="sidebar-item-container"> 
  <a href="../guide/view-documentation-activity.html" class="sidebar-item-text sidebar-link">
 <span class="menu-text">View documentation activity</span></a>
  </div>
</li>
          <li class="sidebar-item">
  <div class="sidebar-item-container"> 
  <a href="../guide/submit-for-approval.html" class="sidebar-item-text sidebar-link">
 <span class="menu-text">Submit for approval</span></a>
  </div>
</li>
      </ul>
  </li>
        <li class="sidebar-item">
  <div class="sidebar-item-container"> 
  <a href="../guide/export-documentation.html" class="sidebar-item-text sidebar-link">
 <span class="menu-text">Export documentation</span></a>
  </div>
</li>
        <li class="px-0"><hr class="sidebar-divider hi "></li>
        <li class="sidebar-item">
 <span class="menu-text">MODEL VALIDATION</span>
  </li>
        <li class="sidebar-item sidebar-item-section">
      <div class="sidebar-item-container"> 
            <a href="../guide/preparing-validation-reports.html" class="sidebar-item-text sidebar-link">
 <span class="menu-text">Preparing validation reports</span></a>
          <a class="sidebar-item-toggle text-start collapsed" data-bs-toggle="collapse" data-bs-target="#" role="navigation" aria-expanded="false" aria-label="Toggle section">
            <i class="bi bi-chevron-right ms-2"></i>
          </a> 
      </div>
      <ul id="" class="collapse list-unstyled sidebar-section depth1 ">  
          <li class="sidebar-item">
  <div class="sidebar-item-container"> 
  <a href="../guide/view-validation-guidelines.html" class="sidebar-item-text sidebar-link">
 <span class="menu-text">View validation guidelines</span></a>
  </div>
</li>
          <li class="sidebar-item">
  <div class="sidebar-item-container"> 
  <a href="../guide/review-model-documentation.html" class="sidebar-item-text sidebar-link">
 <span class="menu-text">Review model documentation</span></a>
  </div>
</li>
          <li class="sidebar-item">
  <div class="sidebar-item-container"> 
  <a href="../guide/assess-compliance.html" class="sidebar-item-text sidebar-link">
 <span class="menu-text">Assess compliance</span></a>
  </div>
</li>
          <li class="sidebar-item">
  <div class="sidebar-item-container"> 
  <a href="../guide/work-with-content-blocks.html" class="sidebar-item-text sidebar-link">
 <span class="menu-text">Work with content blocks</span></a>
  </div>
</li>
          <li class="sidebar-item">
  <div class="sidebar-item-container"> 
  <a href="../guide/collaborate-with-others.html" class="sidebar-item-text sidebar-link">
 <span class="menu-text">Collaborate with others</span></a>
  </div>
</li>
          <li class="sidebar-item">
  <div class="sidebar-item-container"> 
  <a href="../guide/submit-for-approval.html" class="sidebar-item-text sidebar-link">
 <span class="menu-text">Submit for approval</span></a>
  </div>
</li>
      </ul>
  </li>
        <li class="sidebar-item">
  <div class="sidebar-item-container"> 
  <a href="../guide/work-with-model-findings.html" class="sidebar-item-text sidebar-link">
 <span class="menu-text">Work with model findings</span></a>
  </div>
</li>
        <li class="sidebar-item">
  <div class="sidebar-item-container"> 
  <a href="../guide/view-reports.html" class="sidebar-item-text sidebar-link">
 <span class="menu-text">View reports</span></a>
  </div>
</li>
        <li class="sidebar-item">
  <div class="sidebar-item-container"> 
  <a href="../guide/export-documentation.html" class="sidebar-item-text sidebar-link">
 <span class="menu-text">Export documentation</span></a>
  </div>
</li>
    </ul>
    </div>
</nav>
<div id="quarto-sidebar-glass" class="quarto-sidebar-collapse-item" data-bs-toggle="collapse" data-bs-target=".quarto-sidebar-collapse-item"></div>
<!-- margin-sidebar -->
    <div id="quarto-margin-sidebar" class="sidebar margin-sidebar">
        <nav id="TOC" role="doc-toc" class="toc-active">
    <h2 id="toc-title">On this page</h2>
   
  <ul>
  <li><a href="#prerequisites" id="toc-prerequisites" class="nav-link active" data-scroll-target="#prerequisites">Prerequisites</a></li>
  <li><a href="#business-units" id="toc-business-units" class="nav-link" data-scroll-target="#business-units">Business units</a>
  <ul class="collapse">
  <li><a href="#add-business-units" id="toc-add-business-units" class="nav-link" data-scroll-target="#add-business-units">Add business units</a></li>
  <li><a href="#edit-business-units" id="toc-edit-business-units" class="nav-link" data-scroll-target="#edit-business-units">Edit business units</a></li>
  </ul></li>
  <li><a href="#risk-areas" id="toc-risk-areas" class="nav-link" data-scroll-target="#risk-areas">Risk areas</a>
  <ul class="collapse">
  <li><a href="#add-risk-areas" id="toc-add-risk-areas" class="nav-link" data-scroll-target="#add-risk-areas">Add risk areas</a></li>
  <li><a href="#remove-risk-areas" id="toc-remove-risk-areas" class="nav-link" data-scroll-target="#remove-risk-areas">Remove risk areas</a></li>
  </ul></li>
  <li><a href="#use-cases" id="toc-use-cases" class="nav-link" data-scroll-target="#use-cases">Use cases</a>
  <ul class="collapse">
  <li><a href="#add-use-cases" id="toc-add-use-cases" class="nav-link" data-scroll-target="#add-use-cases">Add use cases</a></li>
  <li><a href="#remove-use-cases" id="toc-remove-use-cases" class="nav-link" data-scroll-target="#remove-use-cases">Remove use cases</a></li>
  </ul></li>
  </ul>
<div class="toc-actions"><ul><li><a href="https://github.com/validmind/documentation/edit/main/site/guide/set-up-your-organization.qmd" class="toc-action"><i class="bi bi-github"></i>Edit this page</a></li><li><a href="https://github.com/validmind/documentation/issues/new" class="toc-action"><i class="bi empty"></i>Report an issue</a></li></ul></div></nav>
    </div>
<!-- main -->
<main class="content page-columns page-full" id="quarto-document-content">

<header id="title-block-header" class="quarto-title-block default">
<div class="quarto-title">
<h1 class="title">Set up your organization</h1>
</div>



<div class="quarto-title-meta">

    
    <div>
    <div class="quarto-title-meta-heading">Published</div>
    <div class="quarto-title-meta-contents">
<<<<<<< HEAD
      <p class="date">June 25, 2024</p>
=======
      <p class="date">June 27, 2024</p>
>>>>>>> 3b6a8dd0
    </div>
  </div>
  
    
  </div>
  


</header>


<p>This task involves managing organizations within ValidMind, allowing for effective business unit control.</p>
<section id="prerequisites" class="level2 page-columns page-full">
<h2 class="anchored" data-anchor-id="prerequisites">Prerequisites</h2>
<<<<<<< HEAD
<p>To perform these steps, you must hold the Customer Admin role.</p>
</section>
=======
<p>To perform these steps, you must hold the Customer Admin role<sup>1</sup>.</p>

<div class="no-row-height column-margin column-container"><div class="">
<p><strong>Learn more:</strong></p>
<p><sup>1</sup> <a href="../guide/onboarding-users.html#supported-roles">Users (Supported roles)</a></p>
<p><sup>1</sup> <a href="../guide/manage-users.html#user-roles">Manage users (User roles)</a></p>
</div></div></section>
>>>>>>> 3b6a8dd0
<section id="business-units" class="level2">
<h2 class="anchored" data-anchor-id="business-units">Business units</h2>
<p>A business unit is a distinct segment within an organization that focuses on a specific function, product, or market, operating semi-independently while aligning with the overall organizational goals.</p>
<section id="add-business-units" class="level3">
<h3 class="anchored" data-anchor-id="add-business-units">Add business units</h3>
<ol type="1">
<li><p>Log in to the <a href="https://app.prod.validmind.ai">ValidMind Platform UI</a>.</p></li>
<li><p>Click <strong>Settings</strong>.</p></li>
<li><p>Select <strong>Organization</strong> under <strong>Workspace Settings</strong>.</p></li>
<li><p>Type the new business unit name in the dialog box under <strong>Business Units</strong>, then click <strong>+ Add</strong> to confirm.</p></li>
</ol>
</section>
<section id="edit-business-units" class="level3">
<h3 class="anchored" data-anchor-id="edit-business-units">Edit business units</h3>
<ol type="1">
<li><p>Log in to the <a href="https://app.prod.validmind.ai">ValidMind Platform UI</a>.</p></li>
<li><p>Click <strong>Settings</strong>.</p></li>
<li><p>Select <strong>Organization</strong> under <strong>Workspace Settings</strong>.</p></li>
<li><p>Hover over the business unit to:</p>
<ul>
<li>Click <i class="fa-solid fa-pencil" aria-label="pencil"></i> to rename the business unit. Click <i class="fa-solid fa-check" aria-label="check"></i> to save your changes, or <i class="fa-solid fa-xmark" aria-label="xmark"></i> to discard them.</li>
<li>Click <i class="fa-solid fa-trash-can" aria-label="trash-can"></i> to remove the business unit.</li>
</ul></li>
</ol>
<div class="callout callout-style-simple callout-important">
<div class="callout-body d-flex">
<div class="callout-icon-container">
<i class="callout-icon"></i>
</div>
<div class="callout-body-container">
<p>In order to delete a business unit, there must be no models attached to that unit.</p>
</div>
</div>
</div>
</section>
</section>
<section id="risk-areas" class="level2">
<h2 class="anchored" data-anchor-id="risk-areas">Risk areas</h2>
<p>A risk area is a specific domain within an organization that requires monitoring and management to ensure factors like data quality, model performance, and regulatory compliance are addressed effectively.</p>
<section id="add-risk-areas" class="level3">
<h3 class="anchored" data-anchor-id="add-risk-areas">Add risk areas</h3>
<ol type="1">
<li><p>Log in to the <a href="https://app.prod.validmind.ai">ValidMind Platform UI</a>.</p></li>
<li><p>Click <strong>Settings</strong>.</p></li>
<li><p>Select <strong>Organization</strong> under <strong>Workspace Settings</strong>.</p></li>
<li><p>Click <strong>+ Add</strong> at the <strong>Risk Areas</strong> sidebar menu.</p></li>
<li><p>Fill in the risk title and description and click <strong>+ Add Risk Area</strong> to confirm.</p></li>
</ol>
</section>
<section id="remove-risk-areas" class="level3">
<h3 class="anchored" data-anchor-id="remove-risk-areas">Remove risk areas</h3>
<ol type="1">
<li><p>Log in to the <a href="https://app.prod.validmind.ai">ValidMind Platform UI</a>.</p></li>
<li><p>Click <strong>Settings</strong>.</p></li>
<li><p>Select <strong>Organization</strong> under <strong>Workspace Settings</strong>.</p></li>
<li><p>Hover over the risk area to:</p>
<ul>
<li>Click the trash icon to delete the risk area.</li>
</ul></li>
</ol>
</section>
</section>
<section id="use-cases" class="level2">
<h2 class="anchored" data-anchor-id="use-cases">Use cases</h2>
<p>A use case is a specific application of analytics and management techniques within an organization, such as attrition management, call routing, and regulatory compliance processes like BSA/AML, CCAR, and CECL.</p>
<section id="add-use-cases" class="level3">
<h3 class="anchored" data-anchor-id="add-use-cases">Add use cases</h3>
<ol type="1">
<li><p>Log in to the <a href="https://app.prod.validmind.ai">ValidMind Platform UI</a>.</p></li>
<li><p>Click <strong>Settings</strong>.</p></li>
<li><p>Select <strong>Organization</strong> under <strong>Workspace Settings</strong>.</p></li>
<li><p>Click <strong>+ Add</strong> at the <strong>Use Cases</strong> sidebar menu.</p></li>
<li><p>Fill in the use case title and description and click <strong>+ Add Use Case</strong> to confirm.</p></li>
</ol>
</section>
<section id="remove-use-cases" class="level3">
<h3 class="anchored" data-anchor-id="remove-use-cases">Remove use cases</h3>
<ol type="1">
<li><p>Log in to the <a href="https://app.prod.validmind.ai">ValidMind Platform UI</a>.</p></li>
<li><p>Click <strong>Settings</strong>.</p></li>
<li><p>Select <strong>Organization</strong> under <strong>Workspace Settings</strong>.</p></li>
<li><p>Hover over the use case to:</p>
<ul>
<li>Click the trash icon to delete the use case.</li>
</ul></li>
</ol>
<!---
## Troubleshooting

[Include any common issues or errors that may arise during the task and how to resolve them.]

## What's next

[Summarize the task and provide any next steps or resources for the user to continue their learning or work.]
--->


</section>
</section>

</main> <!-- /main -->
<script id="quarto-html-after-body" type="application/javascript">
window.document.addEventListener("DOMContentLoaded", function (event) {
  const toggleBodyColorMode = (bsSheetEl) => {
    const mode = bsSheetEl.getAttribute("data-mode");
    const bodyEl = window.document.querySelector("body");
    if (mode === "dark") {
      bodyEl.classList.add("quarto-dark");
      bodyEl.classList.remove("quarto-light");
    } else {
      bodyEl.classList.add("quarto-light");
      bodyEl.classList.remove("quarto-dark");
    }
  }
  const toggleBodyColorPrimary = () => {
    const bsSheetEl = window.document.querySelector("link#quarto-bootstrap");
    if (bsSheetEl) {
      toggleBodyColorMode(bsSheetEl);
    }
  }
  toggleBodyColorPrimary();  
  const icon = "";
  const anchorJS = new window.AnchorJS();
  anchorJS.options = {
    placement: 'right',
    icon: icon
  };
  anchorJS.add('.anchored');
  const isCodeAnnotation = (el) => {
    for (const clz of el.classList) {
      if (clz.startsWith('code-annotation-')) {                     
        return true;
      }
    }
    return false;
  }
  const onCopySuccess = function(e) {
    // button target
    const button = e.trigger;
    // don't keep focus
    button.blur();
    // flash "checked"
    button.classList.add('code-copy-button-checked');
    var currentTitle = button.getAttribute("title");
    button.setAttribute("title", "Copied!");
    let tooltip;
    if (window.bootstrap) {
      button.setAttribute("data-bs-toggle", "tooltip");
      button.setAttribute("data-bs-placement", "left");
      button.setAttribute("data-bs-title", "Copied!");
      tooltip = new bootstrap.Tooltip(button, 
        { trigger: "manual", 
          customClass: "code-copy-button-tooltip",
          offset: [0, -8]});
      tooltip.show();    
    }
    setTimeout(function() {
      if (tooltip) {
        tooltip.hide();
        button.removeAttribute("data-bs-title");
        button.removeAttribute("data-bs-toggle");
        button.removeAttribute("data-bs-placement");
      }
      button.setAttribute("title", currentTitle);
      button.classList.remove('code-copy-button-checked');
    }, 1000);
    // clear code selection
    e.clearSelection();
  }
  const getTextToCopy = function(trigger) {
      const codeEl = trigger.previousElementSibling.cloneNode(true);
      for (const childEl of codeEl.children) {
        if (isCodeAnnotation(childEl)) {
          childEl.remove();
        }
      }
      return codeEl.innerText;
  }
  const clipboard = new window.ClipboardJS('.code-copy-button:not([data-in-quarto-modal])', {
    text: getTextToCopy
  });
  clipboard.on('success', onCopySuccess);
  if (window.document.getElementById('quarto-embedded-source-code-modal')) {
    // For code content inside modals, clipBoardJS needs to be initialized with a container option
    // TODO: Check when it could be a function (https://github.com/zenorocha/clipboard.js/issues/860)
    const clipboardModal = new window.ClipboardJS('.code-copy-button[data-in-quarto-modal]', {
      text: getTextToCopy,
      container: window.document.getElementById('quarto-embedded-source-code-modal')
    });
    clipboardModal.on('success', onCopySuccess);
  }
    var localhostRegex = new RegExp(/^(?:http|https):\/\/localhost\:?[0-9]*\//);
    var mailtoRegex = new RegExp(/^mailto:/);
      var filterRegex = new RegExp('/' + window.location.host + '/');
    var isInternal = (href) => {
        return filterRegex.test(href) || localhostRegex.test(href) || mailtoRegex.test(href);
    }
    // Inspect non-navigation links and adorn them if external
 	var links = window.document.querySelectorAll('a[href]:not(.nav-link):not(.navbar-brand):not(.toc-action):not(.sidebar-link):not(.sidebar-item-toggle):not(.pagination-link):not(.no-external):not([aria-hidden]):not(.dropdown-item):not(.quarto-navigation-tool):not(.about-link)');
    for (var i=0; i<links.length; i++) {
      const link = links[i];
      if (!isInternal(link.href)) {
        // undo the damage that might have been done by quarto-nav.js in the case of
        // links that we want to consider external
        if (link.dataset.originalHref !== undefined) {
          link.href = link.dataset.originalHref;
        }
          // target, if specified
          link.setAttribute("target", "_blank");
          if (link.getAttribute("rel") === null) {
            link.setAttribute("rel", "noopener");
          }
          // default icon
          link.classList.add("external");
      }
    }
  function tippyHover(el, contentFn, onTriggerFn, onUntriggerFn) {
    const config = {
      allowHTML: true,
      maxWidth: 500,
      delay: 100,
      arrow: false,
      appendTo: function(el) {
          return el.parentElement;
      },
      interactive: true,
      interactiveBorder: 10,
      theme: 'quarto',
      placement: 'bottom-start',
    };
    if (contentFn) {
      config.content = contentFn;
    }
    if (onTriggerFn) {
      config.onTrigger = onTriggerFn;
    }
    if (onUntriggerFn) {
      config.onUntrigger = onUntriggerFn;
    }
    window.tippy(el, config); 
  }
  const noterefs = window.document.querySelectorAll('a[role="doc-noteref"]');
  for (var i=0; i<noterefs.length; i++) {
    const ref = noterefs[i];
    tippyHover(ref, function() {
      // use id or data attribute instead here
      let href = ref.getAttribute('data-footnote-href') || ref.getAttribute('href');
      try { href = new URL(href).hash; } catch {}
      const id = href.replace(/^#\/?/, "");
      const note = window.document.getElementById(id);
      if (note) {
        return note.innerHTML;
      } else {
        return "";
      }
    });
  }
  const xrefs = window.document.querySelectorAll('a.quarto-xref');
  const processXRef = (id, note) => {
    // Strip column container classes
    const stripColumnClz = (el) => {
      el.classList.remove("page-full", "page-columns");
      if (el.children) {
        for (const child of el.children) {
          stripColumnClz(child);
        }
      }
    }
    stripColumnClz(note)
    if (id === null || id.startsWith('sec-')) {
      // Special case sections, only their first couple elements
      const container = document.createElement("div");
      if (note.children && note.children.length > 2) {
        container.appendChild(note.children[0].cloneNode(true));
        for (let i = 1; i < note.children.length; i++) {
          const child = note.children[i];
          if (child.tagName === "P" && child.innerText === "") {
            continue;
          } else {
            container.appendChild(child.cloneNode(true));
            break;
          }
        }
        if (window.Quarto?.typesetMath) {
          window.Quarto.typesetMath(container);
        }
        return container.innerHTML
      } else {
        if (window.Quarto?.typesetMath) {
          window.Quarto.typesetMath(note);
        }
        return note.innerHTML;
      }
    } else {
      // Remove any anchor links if they are present
      const anchorLink = note.querySelector('a.anchorjs-link');
      if (anchorLink) {
        anchorLink.remove();
      }
      if (window.Quarto?.typesetMath) {
        window.Quarto.typesetMath(note);
      }
      // TODO in 1.5, we should make sure this works without a callout special case
      if (note.classList.contains("callout")) {
        return note.outerHTML;
      } else {
        return note.innerHTML;
      }
    }
  }
  for (var i=0; i<xrefs.length; i++) {
    const xref = xrefs[i];
    tippyHover(xref, undefined, function(instance) {
      instance.disable();
      let url = xref.getAttribute('href');
      let hash = undefined; 
      if (url.startsWith('#')) {
        hash = url;
      } else {
        try { hash = new URL(url).hash; } catch {}
      }
      if (hash) {
        const id = hash.replace(/^#\/?/, "");
        const note = window.document.getElementById(id);
        if (note !== null) {
          try {
            const html = processXRef(id, note.cloneNode(true));
            instance.setContent(html);
          } finally {
            instance.enable();
            instance.show();
          }
        } else {
          // See if we can fetch this
          fetch(url.split('#')[0])
          .then(res => res.text())
          .then(html => {
            const parser = new DOMParser();
            const htmlDoc = parser.parseFromString(html, "text/html");
            const note = htmlDoc.getElementById(id);
            if (note !== null) {
              const html = processXRef(id, note);
              instance.setContent(html);
            } 
          }).finally(() => {
            instance.enable();
            instance.show();
          });
        }
      } else {
        // See if we can fetch a full url (with no hash to target)
        // This is a special case and we should probably do some content thinning / targeting
        fetch(url)
        .then(res => res.text())
        .then(html => {
          const parser = new DOMParser();
          const htmlDoc = parser.parseFromString(html, "text/html");
          const note = htmlDoc.querySelector('main.content');
          if (note !== null) {
            // This should only happen for chapter cross references
            // (since there is no id in the URL)
            // remove the first header
            if (note.children.length > 0 && note.children[0].tagName === "HEADER") {
              note.children[0].remove();
            }
            const html = processXRef(null, note);
            instance.setContent(html);
          } 
        }).finally(() => {
          instance.enable();
          instance.show();
        });
      }
    }, function(instance) {
    });
  }
      let selectedAnnoteEl;
      const selectorForAnnotation = ( cell, annotation) => {
        let cellAttr = 'data-code-cell="' + cell + '"';
        let lineAttr = 'data-code-annotation="' +  annotation + '"';
        const selector = 'span[' + cellAttr + '][' + lineAttr + ']';
        return selector;
      }
      const selectCodeLines = (annoteEl) => {
        const doc = window.document;
        const targetCell = annoteEl.getAttribute("data-target-cell");
        const targetAnnotation = annoteEl.getAttribute("data-target-annotation");
        const annoteSpan = window.document.querySelector(selectorForAnnotation(targetCell, targetAnnotation));
        const lines = annoteSpan.getAttribute("data-code-lines").split(",");
        const lineIds = lines.map((line) => {
          return targetCell + "-" + line;
        })
        let top = null;
        let height = null;
        let parent = null;
        if (lineIds.length > 0) {
            //compute the position of the single el (top and bottom and make a div)
            const el = window.document.getElementById(lineIds[0]);
            top = el.offsetTop;
            height = el.offsetHeight;
            parent = el.parentElement.parentElement;
          if (lineIds.length > 1) {
            const lastEl = window.document.getElementById(lineIds[lineIds.length - 1]);
            const bottom = lastEl.offsetTop + lastEl.offsetHeight;
            height = bottom - top;
          }
          if (top !== null && height !== null && parent !== null) {
            // cook up a div (if necessary) and position it 
            let div = window.document.getElementById("code-annotation-line-highlight");
            if (div === null) {
              div = window.document.createElement("div");
              div.setAttribute("id", "code-annotation-line-highlight");
              div.style.position = 'absolute';
              parent.appendChild(div);
            }
            div.style.top = top - 2 + "px";
            div.style.height = height + 4 + "px";
            div.style.left = 0;
            let gutterDiv = window.document.getElementById("code-annotation-line-highlight-gutter");
            if (gutterDiv === null) {
              gutterDiv = window.document.createElement("div");
              gutterDiv.setAttribute("id", "code-annotation-line-highlight-gutter");
              gutterDiv.style.position = 'absolute';
              const codeCell = window.document.getElementById(targetCell);
              const gutter = codeCell.querySelector('.code-annotation-gutter');
              gutter.appendChild(gutterDiv);
            }
            gutterDiv.style.top = top - 2 + "px";
            gutterDiv.style.height = height + 4 + "px";
          }
          selectedAnnoteEl = annoteEl;
        }
      };
      const unselectCodeLines = () => {
        const elementsIds = ["code-annotation-line-highlight", "code-annotation-line-highlight-gutter"];
        elementsIds.forEach((elId) => {
          const div = window.document.getElementById(elId);
          if (div) {
            div.remove();
          }
        });
        selectedAnnoteEl = undefined;
      };
        // Handle positioning of the toggle
    window.addEventListener(
      "resize",
      throttle(() => {
        elRect = undefined;
        if (selectedAnnoteEl) {
          selectCodeLines(selectedAnnoteEl);
        }
      }, 10)
    );
    function throttle(fn, ms) {
    let throttle = false;
    let timer;
      return (...args) => {
        if(!throttle) { // first call gets through
            fn.apply(this, args);
            throttle = true;
        } else { // all the others get throttled
            if(timer) clearTimeout(timer); // cancel #2
            timer = setTimeout(() => {
              fn.apply(this, args);
              timer = throttle = false;
            }, ms);
        }
      };
    }
      // Attach click handler to the DT
      const annoteDls = window.document.querySelectorAll('dt[data-target-cell]');
      for (const annoteDlNode of annoteDls) {
        annoteDlNode.addEventListener('click', (event) => {
          const clickedEl = event.target;
          if (clickedEl !== selectedAnnoteEl) {
            unselectCodeLines();
            const activeEl = window.document.querySelector('dt[data-target-cell].code-annotation-active');
            if (activeEl) {
              activeEl.classList.remove('code-annotation-active');
            }
            selectCodeLines(clickedEl);
            clickedEl.classList.add('code-annotation-active');
          } else {
            // Unselect the line
            unselectCodeLines();
            clickedEl.classList.remove('code-annotation-active');
          }
        });
      }
  const findCites = (el) => {
    const parentEl = el.parentElement;
    if (parentEl) {
      const cites = parentEl.dataset.cites;
      if (cites) {
        return {
          el,
          cites: cites.split(' ')
        };
      } else {
        return findCites(el.parentElement)
      }
    } else {
      return undefined;
    }
  };
  var bibliorefs = window.document.querySelectorAll('a[role="doc-biblioref"]');
  for (var i=0; i<bibliorefs.length; i++) {
    const ref = bibliorefs[i];
    const citeInfo = findCites(ref);
    if (citeInfo) {
      tippyHover(citeInfo.el, function() {
        var popup = window.document.createElement('div');
        citeInfo.cites.forEach(function(cite) {
          var citeDiv = window.document.createElement('div');
          citeDiv.classList.add('hanging-indent');
          citeDiv.classList.add('csl-entry');
          var biblioDiv = window.document.getElementById('ref-' + cite);
          if (biblioDiv) {
            citeDiv.innerHTML = biblioDiv.innerHTML;
          }
          popup.appendChild(citeDiv);
        });
        return popup.innerHTML;
      });
    }
  }
});
</script>
<nav class="page-navigation">
  <div class="nav-page nav-page-previous">
  </div>
  <div class="nav-page nav-page-next">
      <a href="../guide/onboarding-users.html" class="pagination-link" aria-label="Onboarding users">
        <span class="nav-page-text">Onboarding users</span> <i class="bi bi-arrow-right-short"></i>
      </a>
  </div>
</nav>
</div> <!-- /content -->
<footer class="footer">
  <div class="nav-footer">
    <div class="nav-footer-left">
<p>© Copyright 2023-2024 ValidMind Inc.&nbsp;All Rights Reserved.</p>
</div>   
    <div class="nav-footer-center">

<div class="toc-actions d-sm-block d-md-none"><ul><li><a href="https://github.com/validmind/documentation/edit/main/site/guide/set-up-your-organization.qmd" class="toc-action"><i class="bi bi-github"></i>Edit this page</a></li><li><a href="https://github.com/validmind/documentation/issues/new" class="toc-action"><i class="bi empty"></i>Report an issue</a></li></ul></div><div class="cookie-consent-footer"><a href="#" id="open_preferences_center">Cookie Preferences</a></div></div>
    <div class="nav-footer-right">
      <ul class="footer-items list-unstyled">
    <li class="nav-item">
    <a class="nav-link" href="https://validmind.com/" target="_blank">
<p>validmind.com <i class="fa-solid fa-external-link" aria-label="external-link"></i></p>
</a>
  </li>  
    <li class="nav-item">
    <a class="nav-link" href="https://validmind.com/privacy-policy/">
<p>Privacy Policy</p>
</a>
  </li>  
    <li class="nav-item">
    <a class="nav-link" href="https://validmind.com/terms-of-use/">
<p>Terms of Use</p>
</a>
  </li>  
    <li class="nav-item compact">
    <a class="nav-link" href="https://github.com/validmind/documentation">
      <i class="bi bi-github" role="img">
</i> 
    </a>
  </li>  
    <li class="nav-item compact">
    <a class="nav-link" href="https://www.linkedin.com/company/validmind/">
      <i class="bi bi-linkedin" role="img">
</i> 
    </a>
  </li>  
</ul>
    </div>
  </div>
</footer>




</body></html><|MERGE_RESOLUTION|>--- conflicted
+++ resolved
@@ -6,11 +6,7 @@
 
 <meta name="viewport" content="width=device-width, initial-scale=1.0, user-scalable=yes">
 
-<<<<<<< HEAD
-<meta name="dcterms.date" content="2024-06-25">
-=======
-<meta name="dcterms.date" content="2024-06-27">
->>>>>>> 3b6a8dd0
+<meta name="dcterms.date" content="2024-07-02">
 
 <title>Set up your organization – ValidMind</title>
 <style>
@@ -557,11 +553,7 @@
     <div>
     <div class="quarto-title-meta-heading">Published</div>
     <div class="quarto-title-meta-contents">
-<<<<<<< HEAD
-      <p class="date">June 25, 2024</p>
-=======
-      <p class="date">June 27, 2024</p>
->>>>>>> 3b6a8dd0
+      <p class="date">July 2, 2024</p>
     </div>
   </div>
   
@@ -576,10 +568,6 @@
 <p>This task involves managing organizations within ValidMind, allowing for effective business unit control.</p>
 <section id="prerequisites" class="level2 page-columns page-full">
 <h2 class="anchored" data-anchor-id="prerequisites">Prerequisites</h2>
-<<<<<<< HEAD
-<p>To perform these steps, you must hold the Customer Admin role.</p>
-</section>
-=======
 <p>To perform these steps, you must hold the Customer Admin role<sup>1</sup>.</p>
 
 <div class="no-row-height column-margin column-container"><div class="">
@@ -587,7 +575,6 @@
 <p><sup>1</sup> <a href="../guide/onboarding-users.html#supported-roles">Users (Supported roles)</a></p>
 <p><sup>1</sup> <a href="../guide/manage-users.html#user-roles">Manage users (User roles)</a></p>
 </div></div></section>
->>>>>>> 3b6a8dd0
 <section id="business-units" class="level2">
 <h2 class="anchored" data-anchor-id="business-units">Business units</h2>
 <p>A business unit is a distinct segment within an organization that focuses on a specific function, product, or market, operating semi-independently while aligning with the overall organizational goals.</p>
