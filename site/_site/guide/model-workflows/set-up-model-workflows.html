<!DOCTYPE html>
<html xmlns="http://www.w3.org/1999/xhtml" lang="en" xml:lang="en"><head>

<meta charset="utf-8">
<meta name="generator" content="quarto-1.5.56">

<meta name="viewport" content="width=device-width, initial-scale=1.0, user-scalable=yes">

<<<<<<< HEAD
<meta name="dcterms.date" content="2024-08-07">
=======
<meta name="dcterms.date" content="2024-08-16">
>>>>>>> 088ced26

<title>Set up model workflows – ValidMind</title>
<style>
code{white-space: pre-wrap;}
span.smallcaps{font-variant: small-caps;}
div.columns{display: flex; gap: min(4vw, 1.5em);}
div.column{flex: auto; overflow-x: auto;}
div.hanging-indent{margin-left: 1.5em; text-indent: -1.5em;}
ul.task-list{list-style: none;}
ul.task-list li input[type="checkbox"] {
  width: 0.8em;
  margin: 0 0.8em 0.2em -1em; /* quarto-specific, see https://github.com/quarto-dev/quarto-cli/issues/4556 */ 
  vertical-align: middle;
}
</style>


<script src="../../site_libs/quarto-nav/quarto-nav.js"></script>
<script src="../../site_libs/clipboard/clipboard.min.js"></script>
<script src="../../site_libs/quarto-search/autocomplete.umd.js"></script>
<script src="../../site_libs/quarto-search/fuse.min.js"></script>
<script src="../../site_libs/quarto-search/quarto-search.js"></script>
<meta name="quarto:offset" content="../../">
<link href="../../guide/model-workflows/customize-resource-statuses.html" rel="prev">
<link href="../../validmind.png" rel="icon" type="image/png">
<script src="../../site_libs/cookie-consent/cookie-consent.js"></script>
<link href="../../site_libs/cookie-consent/cookie-consent.css" rel="stylesheet">
<script src="../../site_libs/quarto-html/quarto.js"></script>
<script src="../../site_libs/quarto-html/popper.min.js"></script>
<script src="../../site_libs/quarto-html/tippy.umd.min.js"></script>
<script src="../../site_libs/quarto-html/anchor.min.js"></script>
<link href="../../site_libs/quarto-html/tippy.css" rel="stylesheet">
<link href="../../site_libs/quarto-html/quarto-syntax-highlighting.css" rel="stylesheet" id="quarto-text-highlighting-styles">
<script src="../../site_libs/bootstrap/bootstrap.min.js"></script>
<link href="../../site_libs/bootstrap/bootstrap-icons.css" rel="stylesheet">
<link href="../../site_libs/bootstrap/bootstrap.min.css" rel="stylesheet" id="quarto-bootstrap" data-mode="light">
<link href="../../site_libs/quarto-contrib/tachyons-4.12.0/tachyons.min.css" rel="stylesheet">
<link href="../../site_libs/quarto-contrib/fontawesome6-0.1.0/all.css" rel="stylesheet">
<link href="../../site_libs/quarto-contrib/fontawesome6-0.1.0/latex-fontsize.css" rel="stylesheet">
<script id="quarto-search-options" type="application/json">{
  "location": "sidebar",
  "copy-button": false,
  "collapse-after": 3,
  "panel-placement": "start",
  "type": "textbox",
  "limit": 50,
  "keyboard-shortcut": [
    "f",
    "/",
    "s"
  ],
  "show-item-context": true,
  "language": {
    "search-no-results-text": "No results",
    "search-matching-documents-text": "matching documents",
    "search-copy-link-title": "Copy link to search",
    "search-hide-matches-text": "Hide additional matches",
    "search-more-match-text": "more match in this document",
    "search-more-matches-text": "more matches in this document",
    "search-clear-button-title": "Clear",
    "search-text-placeholder": "",
    "search-detached-cancel-button-title": "Cancel",
    "search-submit-button-title": "Submit",
    "search-label": "Search"
  }
}</script>
<script async="" src="https://www.googletagmanager.com/gtag/js?id=G-S46CKWPNSS"></script>

<script type="text/plain" cookie-consent="tracking">

window.dataLayer = window.dataLayer || [];
function gtag(){dataLayer.push(arguments);}
gtag('js', new Date());
gtag('config', 'G-S46CKWPNSS', { 'anonymize_ip': true});
</script>

<script type="text/javascript" charset="UTF-8">
document.addEventListener('DOMContentLoaded', function () {
cookieconsent.run({
  "notice_banner_type":"simple",
  "consent_type":"express",
  "palette":"light",
  "language":"en",
  "page_load_consent_levels":["strictly-necessary"],
  "notice_banner_reject_button_hide":false,
  "preferences_center_close_button_hide":false,
  "website_name":""
  ,
"language":"en"
  });
});
</script> 
  
<script type="text/javascript">
  window.heapReadyCb=window.heapReadyCb||[],window.heap=window.heap||[],heap.load=function(e,t){window.heap.envId=e,window.heap.clientConfig=t=t||{},window.heap.clientConfig.shouldFetchServerConfig=!1;var a=document.createElement("script");a.type="text/javascript",a.async=!0,a.src="https://cdn.us.heap-api.com/config/"+e+"/heap_config.js";var r=document.getElementsByTagName("script")[0];r.parentNode.insertBefore(a,r);var n=["init","startTracking","stopTracking","track","resetIdentity","identify","getSessionId","getUserId","getIdentity","addUserProperties","addEventProperties","removeEventProperty","clearEventProperties","addAccountProperties","addAdapter","addTransformer","addTransformerFn","onReady","addPageviewProperties","removePageviewProperty","clearPageviewProperties","trackPageview"],i=function(e){return function(){var t=Array.prototype.slice.call(arguments,0);window.heapReadyCb.push({name:e,fn:function(){heap[e]&&heap[e].apply(heap,t)}})}};for(var p=0;p<n.length;p++)heap[n[p]]=i(n[p])};
  heap.load("2282992095");
</script>


<link rel="stylesheet" href="../../styles.css">
</head>

<body class="nav-sidebar docked nav-fixed slimcontent">

<div id="quarto-search-results"></div>
  <header id="quarto-header" class="headroom fixed-top">
    <nav class="navbar navbar-expand-xl " data-bs-theme="dark">
      <div class="navbar-container container-fluid">
      <div class="navbar-brand-container mx-auto">
    <a href="../../index.html" class="navbar-brand navbar-brand-logo">
    <img src="../../about/ValidMind-logo-color.svg" alt="" class="navbar-logo">
    </a>
  </div>
          <button class="navbar-toggler" type="button" data-bs-toggle="collapse" data-bs-target="#navbarCollapse" aria-controls="navbarCollapse" role="menu" aria-expanded="false" aria-label="Toggle navigation" onclick="if (window.quartoToggleHeadroom) { window.quartoToggleHeadroom(); }">
  <span class="navbar-toggler-icon"></span>
</button>
          <div class="collapse navbar-collapse" id="navbarCollapse">
            <ul class="navbar-nav navbar-nav-scroll me-auto">
  <li class="nav-item">
    <a class="nav-link" href="../../about/overview.html"> 
<span class="menu-text">About</span></a>
  </li>  
  <li class="nav-item">
    <a class="nav-link" href="../../get-started/get-started.html"> 
<span class="menu-text">Get Started</span></a>
  </li>  
  <li class="nav-item">
    <a class="nav-link active" href="../../guide/guides.html" aria-current="page"> 
<span class="menu-text">Guides</span></a>
  </li>  
  <li class="nav-item dropdown ">
    <a class="nav-link dropdown-toggle" href="#" id="nav-menu-fa-cube--developer-framework" role="link" data-bs-toggle="dropdown" aria-expanded="false">
 <span class="menu-text"><i class="fa-solid fa-cube" aria-label="cube"></i> Developer Framework</span>
    </a>
    <ul class="dropdown-menu" aria-labelledby="nav-menu-fa-cube--developer-framework">    
        <li>
    <a class="dropdown-item" href="../../developer/get-started-developer-framework.html">
 <span class="dropdown-text"><i class="fa-solid fa-rocket" aria-label="rocket"></i> Get Started</span></a>
  </li>  
        <li>
    <a class="dropdown-item" href="../../developer/model-documentation/supported-models.html">
 <span class="dropdown-text"><i class="fa-solid fa-cubes" aria-label="cubes"></i> Supported Models</span></a>
  </li>  
        <li><hr class="dropdown-divider"></li>
        <li class="dropdown-header"><i class="fa-solid fa-vial" aria-label="vial"></i> TESTING</li>
        <li>
    <a class="dropdown-item" href="../../developer/model-testing/testing-overview.html">
 <span class="dropdown-text"><i class="fa-solid fa-flask-vial" aria-label="flask-vial"></i> Run Tests &amp; Test Suites</span></a>
  </li>  
        <li>
    <a class="dropdown-item" href="../../developer/model-testing/test-descriptions.html">
 <span class="dropdown-text"><i class="fa-solid fa-microscope" aria-label="microscope"></i> Test Descriptions</span></a>
  </li>  
        <li>
    <a class="dropdown-item" href="../../developer/model-testing/test-sandbox.html">
 <span class="dropdown-text"><i class="fa-solid fa-toolbox" aria-label="toolbox"></i> Test Sandbox (BETA)</span></a>
  </li>  
        <li><hr class="dropdown-divider"></li>
        <li class="dropdown-header"><i class="fa-solid fa-code" aria-label="code"></i> CODE SAMPLES</li>
        <li>
    <a class="dropdown-item" href="../../developer/samples-jupyter-notebooks.html">
 <span class="dropdown-text"><i class="fa-solid fa-book-open-reader" aria-label="book-open-reader"></i> All Code Samples · <code>LLM</code> · <code>NLP</code> · <code>Time Series</code> · <code>Etc.</code></span></a>
  </li>  
        <li>
    <a class="dropdown-item" href="../../notebooks.zip">
 <span class="dropdown-text"><i class="fa-solid fa-download" aria-label="download"></i> Download Code Samples · <code>notebooks.zip</code></span></a>
  </li>  
        <li>
    <a class="dropdown-item" href="https://jupyterhub.validmind.ai/">
 <span class="dropdown-text"><i class="fa-solid fa-hand-point-right" aria-label="hand-point-right"></i> Try it on Jupyter Hub <i class="fa-solid fa-hand-point-left" aria-label="hand-point-left"></i></span></a>
  </li>  
        <li><hr class="dropdown-divider"></li>
        <li class="dropdown-header"><i class="fa-solid fa-book" aria-label="book"></i> REFERENCE</li>
        <li>
    <a class="dropdown-item" href="../../validmind/validmind.html" target="_blank">
 <span class="dropdown-text"><i class="fa-solid fa-external-link" aria-label="external-link"></i> ValidMind Developer Framework</span></a>
  </li>  
    </ul>
  </li>
  <li class="nav-item">
    <a class="nav-link" href="../../faq/faq.html"> 
<span class="menu-text">FAQ</span></a>
  </li>  
  <li class="nav-item">
    <a class="nav-link" href="../../support/support.html"> 
<span class="menu-text">Support</span></a>
  </li>  
  <li class="nav-item">
    <a class="nav-link" href="https://validmind.com/" target="_blank"> 
<span class="menu-text">validmind.com <i class="fa-solid fa-external-link" aria-label="external-link"></i></span></a>
  </li>  
</ul>
          </div> <!-- /navcollapse -->
            <div class="quarto-navbar-tools">
</div>
      </div> <!-- /container-fluid -->
    </nav>
  <nav class="quarto-secondary-nav">
    <div class="container-fluid d-flex">
      <button type="button" class="quarto-btn-toggle btn" data-bs-toggle="collapse" role="button" data-bs-target=".quarto-sidebar-collapse-item" aria-controls="quarto-sidebar" aria-expanded="false" aria-label="Toggle sidebar navigation" onclick="if (window.quartoToggleHeadroom) { window.quartoToggleHeadroom(); }">
        <i class="bi bi-layout-text-sidebar-reverse"></i>
      </button>
        <nav class="quarto-page-breadcrumbs" aria-label="breadcrumb"><ol class="breadcrumb"><li class="breadcrumb-item"><a href="../../guide/model-workflows/working-with-model-workflows.html">Working with workflows</a></li><li class="breadcrumb-item"><a href="../../guide/model-workflows/set-up-model-workflows.html">Set up workflows</a></li></ol></nav>
        <a class="flex-grow-1" role="navigation" data-bs-toggle="collapse" data-bs-target=".quarto-sidebar-collapse-item" aria-controls="quarto-sidebar" aria-expanded="false" aria-label="Toggle sidebar navigation" onclick="if (window.quartoToggleHeadroom) { window.quartoToggleHeadroom(); }">      
        </a>
      <button type="button" class="btn quarto-search-button" aria-label="Search" onclick="window.quartoOpenSearch();">
        <i class="bi bi-search"></i>
      </button>
    </div>
  </nav>
  <div id="quarto-announcement" data-announcement-id="0f1a11ac13955650cb4bf3cb8718c185" class="alert alert-primary hidden"><div class="quarto-announcement-content">
<p><a href="../../training/training-overview.html"><strong><i class="fa-solid fa-graduation-cap" aria-label="graduation-cap"></i> ValidMind Academy</strong></a> — Try our training environment to explore what ValidMind has to offer</p>
</div><i class="bi bi-x-lg quarto-announcement-action"></i></div>
</header>
<!-- content -->
<div id="quarto-content" class="quarto-container page-columns page-rows-contents page-layout-article page-navbar">
<!-- sidebar -->
  <nav id="quarto-sidebar" class="sidebar collapse collapse-horizontal quarto-sidebar-collapse-item sidebar-navigation docked overflow-auto">
        <div class="mt-2 flex-shrink-0 align-items-center">
        <div class="sidebar-search">
        <div id="quarto-search" class="" title="Search"></div>
        </div>
        </div>
    <div class="sidebar-menu-container"> 
    <ul class="list-unstyled mt-1">
        <li class="sidebar-item">
  <div class="sidebar-item-container"> 
  <a href="../../guide/guides.html" class="sidebar-item-text sidebar-link">
 <span class="menu-text">Guides</span></a>
  </div>
</li>
        <li class="px-0"><hr class="sidebar-divider hi "></li>
        <li class="sidebar-item">
 <span class="menu-text">CONFIGURATION</span>
  </li>
        <li class="sidebar-item">
  <div class="sidebar-item-container"> 
  <a href="../../guide/configuration/log-in-to-validmind.html" class="sidebar-item-text sidebar-link">
 <span class="menu-text">Log in to ValidMind</span></a>
  </div>
</li>
        <li class="sidebar-item sidebar-item-section">
      <div class="sidebar-item-container"> 
            <a href="../../guide/configuration/managing-your-organization.html" class="sidebar-item-text sidebar-link">
 <span class="menu-text">Managing your organization</span></a>
          <a class="sidebar-item-toggle text-start collapsed" data-bs-toggle="collapse" data-bs-target="#" role="navigation" aria-expanded="false" aria-label="Toggle section">
            <i class="bi bi-chevron-right ms-2"></i>
          </a> 
      </div>
      <ul id="" class="collapse list-unstyled sidebar-section depth1 ">  
          <li class="sidebar-item">
  <div class="sidebar-item-container"> 
  <a href="../../guide/configuration/set-up-your-organization.html" class="sidebar-item-text sidebar-link">
 <span class="menu-text">Set up your organization</span></a>
  </div>
</li>
          <li class="sidebar-item">
  <div class="sidebar-item-container"> 
  <a href="../../guide/configuration/configure-aws-privatelink.html" class="sidebar-item-text sidebar-link">
 <span class="menu-text">Configure AWS PrivateLink</span></a>
  </div>
</li>
          <li class="sidebar-item">
  <div class="sidebar-item-container"> 
  <a href="../../guide/configuration/configure-google-private-service-connect.html" class="sidebar-item-text sidebar-link">
 <span class="menu-text">Configure Google Cloud Private Service Connect</span></a>
  </div>
</li>
      </ul>
  </li>
        <li class="sidebar-item sidebar-item-section">
      <div class="sidebar-item-container"> 
            <a href="../../guide/configuration/managing-users.html" class="sidebar-item-text sidebar-link">
 <span class="menu-text">Managing users</span></a>
          <a class="sidebar-item-toggle text-start collapsed" data-bs-toggle="collapse" data-bs-target="#" role="navigation" aria-expanded="false" aria-label="Toggle section">
            <i class="bi bi-chevron-right ms-2"></i>
          </a> 
      </div>
      <ul id="" class="collapse list-unstyled sidebar-section depth1 ">  
          <li class="sidebar-item">
  <div class="sidebar-item-container"> 
  <a href="../../guide/configuration/manage-users.html" class="sidebar-item-text sidebar-link">
 <span class="menu-text">Manage users</span></a>
  </div>
</li>
          <li class="sidebar-item">
  <div class="sidebar-item-container"> 
  <a href="../../guide/configuration/manage-groups.html" class="sidebar-item-text sidebar-link">
 <span class="menu-text">Manage groups</span></a>
  </div>
</li>
          <li class="sidebar-item">
  <div class="sidebar-item-container"> 
  <a href="../../guide/configuration/manage-roles.html" class="sidebar-item-text sidebar-link">
 <span class="menu-text">Manage roles</span></a>
  </div>
</li>
          <li class="sidebar-item">
  <div class="sidebar-item-container"> 
  <a href="../../guide/configuration/manage-permissions.html" class="sidebar-item-text sidebar-link">
 <span class="menu-text">Manage permissions</span></a>
  </div>
</li>
      </ul>
  </li>
        <li class="sidebar-item sidebar-item-section">
      <div class="sidebar-item-container"> 
            <a href="../../guide/configuration/personalize-validmind.html" class="sidebar-item-text sidebar-link">
 <span class="menu-text">Personalize ValidMind</span></a>
          <a class="sidebar-item-toggle text-start collapsed" data-bs-toggle="collapse" data-bs-target="#" role="navigation" aria-expanded="false" aria-label="Toggle section">
            <i class="bi bi-chevron-right ms-2"></i>
          </a> 
      </div>
      <ul id="" class="collapse list-unstyled sidebar-section depth1 ">  
          <li class="sidebar-item">
  <div class="sidebar-item-container"> 
  <a href="../../guide/configuration/manage-your-profile.html" class="sidebar-item-text sidebar-link">
 <span class="menu-text">Manage your profile</span></a>
  </div>
</li>
          <li class="sidebar-item">
  <div class="sidebar-item-container"> 
  <a href="../../guide/configuration/customize-your-dashboard.html" class="sidebar-item-text sidebar-link">
 <span class="menu-text">Customize your dashboard</span></a>
  </div>
</li>
      </ul>
  </li>
        <li class="px-0"><hr class="sidebar-divider hi "></li>
        <li class="sidebar-item">
 <span class="menu-text">MODEL WORKFLOWS</span>
  </li>
        <li class="sidebar-item sidebar-item-section">
      <div class="sidebar-item-container"> 
            <a href="../../guide/model-workflows/working-with-model-workflows.html" class="sidebar-item-text sidebar-link">
 <span class="menu-text">Working with workflows</span></a>
          <a class="sidebar-item-toggle text-start" data-bs-toggle="collapse" data-bs-target="#" role="navigation" aria-expanded="true" aria-label="Toggle section">
            <i class="bi bi-chevron-right ms-2"></i>
          </a> 
      </div>
      <ul id="" class="collapse list-unstyled sidebar-section depth1 show">  
          <li class="sidebar-item">
  <div class="sidebar-item-container"> 
  <a href="../../guide/model-workflows/customize-resource-statuses.html" class="sidebar-item-text sidebar-link">
 <span class="menu-text">Customize resource statuses</span></a>
  </div>
</li>
          <li class="sidebar-item">
  <div class="sidebar-item-container"> 
  <a href="../../guide/model-workflows/set-up-model-workflows.html" class="sidebar-item-text sidebar-link active">
 <span class="menu-text">Set up workflows</span></a>
  </div>
</li>
      </ul>
  </li>
        <li class="px-0"><hr class="sidebar-divider hi "></li>
        <li class="sidebar-item">
 <span class="menu-text">MODEL INVENTORY</span>
  </li>
        <li class="sidebar-item sidebar-item-section">
      <div class="sidebar-item-container"> 
            <a href="../../guide/model-inventory/working-with-model-inventory.html" class="sidebar-item-text sidebar-link">
 <span class="menu-text">Working with the model inventory</span></a>
          <a class="sidebar-item-toggle text-start collapsed" data-bs-toggle="collapse" data-bs-target="#" role="navigation" aria-expanded="false" aria-label="Toggle section">
            <i class="bi bi-chevron-right ms-2"></i>
          </a> 
      </div>
      <ul id="" class="collapse list-unstyled sidebar-section depth1 ">  
          <li class="sidebar-item">
  <div class="sidebar-item-container"> 
  <a href="../../guide/model-inventory/register-models-in-inventory.html" class="sidebar-item-text sidebar-link">
 <span class="menu-text">Register models in the inventory</span></a>
  </div>
</li>
          <li class="sidebar-item">
  <div class="sidebar-item-container"> 
  <a href="../../guide/model-inventory/customize-model-inventory-layout.html" class="sidebar-item-text sidebar-link">
 <span class="menu-text">Customize model inventory layout</span></a>
  </div>
</li>
          <li class="sidebar-item">
  <div class="sidebar-item-container"> 
  <a href="../../guide/model-inventory/edit-model-inventory-fields.html" class="sidebar-item-text sidebar-link">
 <span class="menu-text">Edit model inventory fields</span></a>
  </div>
</li>
      </ul>
  </li>
        <li class="sidebar-item">
  <div class="sidebar-item-container"> 
  <a href="../../guide/model-inventory/manage-inventory-custom-fields.html" class="sidebar-item-text sidebar-link">
 <span class="menu-text">Manage inventory custom fields</span></a>
  </div>
</li>
        <li class="px-0"><hr class="sidebar-divider hi "></li>
        <li class="sidebar-item">
 <span class="menu-text">MODEL DOCUMENTATION</span>
  </li>
        <li class="sidebar-item sidebar-item-section">
      <div class="sidebar-item-container"> 
            <a href="../../guide/model-documentation/working-with-documentation-templates.html" class="sidebar-item-text sidebar-link">
 <span class="menu-text">Working with documentation templates</span></a>
          <a class="sidebar-item-toggle text-start collapsed" data-bs-toggle="collapse" data-bs-target="#" role="navigation" aria-expanded="false" aria-label="Toggle section">
            <i class="bi bi-chevron-right ms-2"></i>
          </a> 
      </div>
      <ul id="" class="collapse list-unstyled sidebar-section depth1 ">  
          <li class="sidebar-item">
  <div class="sidebar-item-container"> 
  <a href="../../guide/model-documentation/view-documentation-templates.html" class="sidebar-item-text sidebar-link">
 <span class="menu-text">View documentation templates</span></a>
  </div>
</li>
          <li class="sidebar-item">
  <div class="sidebar-item-container"> 
  <a href="../../guide/model-documentation/customize-documentation-templates.html" class="sidebar-item-text sidebar-link">
 <span class="menu-text">Customize documentation templates</span></a>
  </div>
</li>
          <li class="sidebar-item">
  <div class="sidebar-item-container"> 
  <a href="../../guide/model-documentation/swap-documentation-templates.html" class="sidebar-item-text sidebar-link">
 <span class="menu-text">Swap documentation templates</span></a>
  </div>
</li>
      </ul>
  </li>
        <li class="sidebar-item sidebar-item-section">
      <div class="sidebar-item-container"> 
            <a href="../../guide/model-documentation/working-with-model-documentation.html" class="sidebar-item-text sidebar-link">
 <span class="menu-text">Working with model documentation</span></a>
          <a class="sidebar-item-toggle text-start collapsed" data-bs-toggle="collapse" data-bs-target="#" role="navigation" aria-expanded="false" aria-label="Toggle section">
            <i class="bi bi-chevron-right ms-2"></i>
          </a> 
      </div>
      <ul id="" class="collapse list-unstyled sidebar-section depth1 ">  
          <li class="sidebar-item">
  <div class="sidebar-item-container"> 
  <a href="../../guide/model-documentation/view-documentation-guidelines.html" class="sidebar-item-text sidebar-link">
 <span class="menu-text">View documentation guidelines</span></a>
  </div>
</li>
          <li class="sidebar-item">
  <div class="sidebar-item-container"> 
  <a href="../../guide/model-documentation/work-with-content-blocks.html" class="sidebar-item-text sidebar-link">
 <span class="menu-text">Work with content blocks</span></a>
  </div>
</li>
          <li class="sidebar-item">
  <div class="sidebar-item-container"> 
  <a href="../../guide/model-documentation/assign-documentation-section-statuses.html" class="sidebar-item-text sidebar-link">
 <span class="menu-text">Assign section statuses</span></a>
  </div>
</li>
          <li class="sidebar-item">
  <div class="sidebar-item-container"> 
  <a href="../../guide/model-documentation/collaborate-with-others.html" class="sidebar-item-text sidebar-link">
 <span class="menu-text">Collaborate with others</span></a>
  </div>
</li>
          <li class="sidebar-item">
  <div class="sidebar-item-container"> 
  <a href="../../guide/model-documentation/view-documentation-activity.html" class="sidebar-item-text sidebar-link">
 <span class="menu-text">View documentation activity</span></a>
  </div>
</li>
          <li class="sidebar-item">
  <div class="sidebar-item-container"> 
  <a href="../../guide/model-documentation/submit-for-approval.html" class="sidebar-item-text sidebar-link">
 <span class="menu-text">Submit for approval</span></a>
  </div>
</li>
      </ul>
  </li>
        <li class="sidebar-item">
  <div class="sidebar-item-container"> 
  <a href="../../guide/model-documentation/export-documentation.html" class="sidebar-item-text sidebar-link">
 <span class="menu-text">Export documentation</span></a>
  </div>
</li>
        <li class="px-0"><hr class="sidebar-divider hi "></li>
        <li class="sidebar-item">
 <span class="menu-text">MODEL VALIDATION</span>
  </li>
        <li class="sidebar-item sidebar-item-section">
      <div class="sidebar-item-container"> 
            <a href="../../guide/model-validation/preparing-validation-reports.html" class="sidebar-item-text sidebar-link">
 <span class="menu-text">Preparing validation reports</span></a>
          <a class="sidebar-item-toggle text-start collapsed" data-bs-toggle="collapse" data-bs-target="#" role="navigation" aria-expanded="false" aria-label="Toggle section">
            <i class="bi bi-chevron-right ms-2"></i>
          </a> 
      </div>
      <ul id="" class="collapse list-unstyled sidebar-section depth1 ">  
          <li class="sidebar-item">
  <div class="sidebar-item-container"> 
  <a href="../../guide/model-validation/view-validation-guidelines.html" class="sidebar-item-text sidebar-link">
 <span class="menu-text">View validation guidelines</span></a>
  </div>
</li>
          <li class="sidebar-item">
  <div class="sidebar-item-container"> 
  <a href="../../guide/model-validation/review-model-documentation.html" class="sidebar-item-text sidebar-link">
 <span class="menu-text">Review model documentation</span></a>
  </div>
</li>
          <li class="sidebar-item">
  <div class="sidebar-item-container"> 
  <a href="../../guide/model-validation/assess-compliance.html" class="sidebar-item-text sidebar-link">
 <span class="menu-text">Assess compliance</span></a>
  </div>
</li>
          <li class="sidebar-item">
  <div class="sidebar-item-container"> 
  <a href="../../guide/model-documentation/work-with-content-blocks.html" class="sidebar-item-text sidebar-link">
 <span class="menu-text">Work with content blocks</span></a>
  </div>
</li>
          <li class="sidebar-item">
  <div class="sidebar-item-container"> 
  <a href="../../guide/model-documentation/collaborate-with-others.html" class="sidebar-item-text sidebar-link">
 <span class="menu-text">Collaborate with others</span></a>
  </div>
</li>
          <li class="sidebar-item">
  <div class="sidebar-item-container"> 
  <a href="../../guide/model-documentation/submit-for-approval.html" class="sidebar-item-text sidebar-link">
 <span class="menu-text">Submit for approval</span></a>
  </div>
</li>
      </ul>
  </li>
        <li class="sidebar-item">
  <div class="sidebar-item-container"> 
  <a href="../../guide/model-validation/work-with-model-findings.html" class="sidebar-item-text sidebar-link">
 <span class="menu-text">Work with model findings</span></a>
  </div>
</li>
        <li class="sidebar-item">
  <div class="sidebar-item-container"> 
  <a href="../../guide/model-validation/view-reports.html" class="sidebar-item-text sidebar-link">
 <span class="menu-text">View reports</span></a>
  </div>
</li>
        <li class="sidebar-item">
  <div class="sidebar-item-container"> 
  <a href="../../guide/model-documentation/export-documentation.html" class="sidebar-item-text sidebar-link">
 <span class="menu-text">Export documentation</span></a>
  </div>
</li>
        <li class="px-0"><hr class="sidebar-divider hi "></li>
        <li class="sidebar-item">
 <span class="menu-text">MONITORING</span>
  </li>
        <li class="sidebar-item sidebar-item-section">
      <div class="sidebar-item-container"> 
            <a href="../../guide/monitoring/ongoing-monitoring.html" class="sidebar-item-text sidebar-link">
 <span class="menu-text">Ongoing monitoring</span></a>
          <a class="sidebar-item-toggle text-start collapsed" data-bs-toggle="collapse" data-bs-target="#" role="navigation" aria-expanded="false" aria-label="Toggle section">
            <i class="bi bi-chevron-right ms-2"></i>
          </a> 
      </div>
      <ul id="" class="collapse list-unstyled sidebar-section depth1 ">  
          <li class="sidebar-item">
  <div class="sidebar-item-container"> 
  <a href="../../guide/monitoring/enable-monitoring.html" class="sidebar-item-text sidebar-link">
 <span class="menu-text">Enable monitoring</span></a>
  </div>
</li>
          <li class="sidebar-item">
  <div class="sidebar-item-container"> 
  <a href="../../guide/monitoring/review-monitoring-results.html" class="sidebar-item-text sidebar-link">
 <span class="menu-text">Review monitoring results</span></a>
  </div>
</li>
      </ul>
  </li>
    </ul>
    </div>
</nav>
<div id="quarto-sidebar-glass" class="quarto-sidebar-collapse-item" data-bs-toggle="collapse" data-bs-target=".quarto-sidebar-collapse-item"></div>
<!-- margin-sidebar -->
    <div id="quarto-margin-sidebar" class="sidebar margin-sidebar">
        <nav id="TOC" role="doc-toc" class="toc-active">
    <h2 id="toc-title">On this page</h2>
   
  <ul>
  <li><a href="#prerequisites" id="toc-prerequisites" class="nav-link active" data-scroll-target="#prerequisites">Prerequisites</a></li>
  <li><a href="#configure-workflow-steps" id="toc-configure-workflow-steps" class="nav-link" data-scroll-target="#configure-workflow-steps">Configure workflow steps</a>
  <ul class="collapse">
  <li><a href="#available-step-types" id="toc-available-step-types" class="nav-link" data-scroll-target="#available-step-types">Available step types</a></li>
  <li><a href="#add-conditional-requirements" id="toc-add-conditional-requirements" class="nav-link" data-scroll-target="#add-conditional-requirements">Add conditional requirements</a></li>
  </ul></li>
  <li><a href="#link-workflow-together" id="toc-link-workflow-together" class="nav-link" data-scroll-target="#link-workflow-together">Link workflow together</a>
  <ul class="collapse">
  <li><a href="#link-steps-together" id="toc-link-steps-together" class="nav-link" data-scroll-target="#link-steps-together">Link steps together</a></li>
  </ul></li>
  <li><a href="#delete-workflow-steps" id="toc-delete-workflow-steps" class="nav-link" data-scroll-target="#delete-workflow-steps">Delete workflow steps</a>
  <ul class="collapse">
  <li><a href="#remove-links-between-steps" id="toc-remove-links-between-steps" class="nav-link" data-scroll-target="#remove-links-between-steps">Remove links between steps</a></li>
  </ul></li>
  <li><a href="#whats-next" id="toc-whats-next" class="nav-link" data-scroll-target="#whats-next">What’s next</a></li>
  </ul>
<div class="toc-actions"><ul><li><a href="https://github.com/validmind/documentation/edit/main/site/guide/model-workflows/set-up-model-workflows.qmd" class="toc-action"><i class="bi bi-github"></i>Edit this page</a></li><li><a href="https://github.com/validmind/documentation/issues/new" class="toc-action"><i class="bi empty"></i>Report an issue</a></li></ul></div></nav>
    </div>
<!-- main -->
<main class="content page-columns page-full" id="quarto-document-content">

<header id="title-block-header" class="quarto-title-block default"><nav class="quarto-page-breadcrumbs quarto-title-breadcrumbs d-none d-lg-block" aria-label="breadcrumb"><ol class="breadcrumb"><li class="breadcrumb-item"><a href="../../guide/model-workflows/working-with-model-workflows.html">Working with workflows</a></li><li class="breadcrumb-item"><a href="../../guide/model-workflows/set-up-model-workflows.html">Set up workflows</a></li></ol></nav>
<div class="quarto-title">
<h1 class="title">Set up model workflows</h1>
</div>



<div class="quarto-title-meta">

    
    <div>
    <div class="quarto-title-meta-heading">Published</div>
    <div class="quarto-title-meta-contents">
<<<<<<< HEAD
      <p class="date">August 7, 2024</p>
=======
      <p class="date">August 16, 2024</p>
>>>>>>> 088ced26
    </div>
  </div>
  
    
  </div>
  


</header>


<!-- A variant of this introductory section lives in training-for-administrators.qmd -->
<p>Workflows can be configured to match your organizational needs for overseeing model development, validation, or implementation activities.</p>
<p>Default workflows are provided for you as suggestions. You can customize the following default workflows:</p>
<ul>
<li><strong>Model Documentation</strong></li>
<li><strong>Inventory Model</strong></li>
</ul>
<!-- 
- Model validation workflow is in missing as of May 2024
- These default workflows will eventually be replaced by a trigger you can define
 -->
<p>To set up a workflow, you’ll need to complete these two steps in sequence:</p>
<ol type="1">
<li><a href="#configure-workflow-steps">Configure the workflow steps</a></li>
<li><a href="#link-workflow-together">Link the workflow together</a></li>
</ol>
<p><!-- The following is no longer true as of May 31, 2024: --></p>
<!-- ::: {.callout-important title="Adjustments to workflows are not retroactive."}
When a workflow is edited, the new flow will only apply to new models created after the adjustment. 
::: -->
<section id="prerequisites" class="level2 prereq page-columns page-full">
<h2 class="anchored" data-anchor-id="prerequisites">Prerequisites</h2>
<ul class="task-list">
<li><label><input type="checkbox" checked=""><a href="../../guide/configuration/log-in-to-validmind.html">You are logged in to ValidMind.</a></label></li>
<li><label><input type="checkbox" checked="">Resource statuses must be fully configured.<a href="#fn1" class="footnote-ref" id="fnref1" role="doc-noteref"><sup>1</sup></a></label></li>
<li><label><input type="checkbox" checked="">You are a <code>Customer Admin</code> or assigned another role with sufficient permissions to perform the tasks in this guide.<a href="#fn2" class="footnote-ref" id="fnref2" role="doc-noteref"><sup>2</sup></a></label></li>
</ul>
<div class="no-row-height column-margin column-container"><div id="fn1"><p><sup>1</sup>&nbsp;<a href="../../guide/model-workflows/customize-resource-statuses.html">Customize resource statuses</a></p></div><div id="fn2"><p><sup>2</sup>&nbsp;<a href="../../guide/configuration/manage-permissions.html">Manage permissions</a></p></div></div></section>
<section id="configure-workflow-steps" class="level2 page-columns page-full">
<h2 class="anchored" data-anchor-id="configure-workflow-steps">Configure workflow steps</h2>
<p>To add or edit workflow steps:</p>
<ol type="1">
<<<<<<< HEAD
<li><p><a href="../../guide/configuration/log-in-to-validmind.html">Log in to ValidMind</a>.</p></li>
=======
>>>>>>> 088ced26
<li><p>In the left sidebar, click <strong><i class="fa-solid fa-gear" aria-label="gear"></i> Settings</strong>.</p></li>
<li><p>Under Workplace Settings, select <strong><i class="fa-solid fa-arrow-right-arrow-left" aria-label="arrow-right-arrow-left"></i> Workflows</strong>.</p></li>
<li><p>Select the process you’d like to add or edit the steps for:</p>
<ul>
<li>To add a step, drag and drop a new step onto the canvas. Hover over the step until the <strong><i class="fa-solid fa-ellipsis-vertical" aria-label="ellipsis-vertical"></i></strong> menu appears, then click on it and select <strong><i class="fa-solid fa-gear" aria-label="gear"></i> Configure</strong>.</li>
<li>To edit a step, hover over the step until the <strong><i class="fa-solid fa-ellipsis-vertical" aria-label="ellipsis-vertical"></i></strong> menu appears. Then click on it and select <strong><i class="fa-solid fa-gear" aria-label="gear"></i> Configure</strong>.</li>
</ul></li>
<li><p>After you’re finished with step configuration, click <strong>Save</strong> to apply your changes before closing the configuration panel with <strong><i class="fa-solid fa-x" aria-label="x"></i></strong>.</p>
<p><img src="configure-steps.gif" class="img-fluid" alt="A gif workflow step configuration"></p></li>
<li><p>After you’ve configured a step, you can then <a href="#link-workflow-together">link your workflow together</a>.</p></li>
</ol>
<div class="callout callout-style-simple callout-none no-icon">
<div class="callout-body d-flex">
<div class="callout-icon-container">
<i class="callout-icon no-icon"></i>
</div>
<div class="callout-body-container">
<p>Refer to <a href="#available-step-types">Available step types</a> for information on available step types and details on how to set up conditional requirements.</p>
</div>
</div>
</div>
<section id="available-step-types" class="level3 page-columns page-full">
<h3 class="anchored" data-anchor-id="available-step-types">Available step types</h3>
<section id="status-change" class="level4 page-columns page-full">
<h4 class="anchored" data-anchor-id="status-change">Status Change</h4>
<ul>
<li>Transitions a status.</li>
<li>Requires available resource statuses associated with the workflow.<a href="#fn3" class="footnote-ref" id="fnref3" role="doc-noteref"><sup>3</sup></a></li>
</ul>
<div class="no-row-height column-margin column-container"><div id="fn3"><p><sup>3</sup>&nbsp;<a href="../../guide/model-workflows/customize-resource-statuses.html">Customize resource statuses</a></p></div></div><table class="table-hover caption-top table">
<caption><strong>Status Change</strong> step configuration</caption>
<colgroup>
<col style="width: 40%">
<col style="width: 60%">
</colgroup>
<thead>
<tr class="header">
<th style="text-align: right;">Field</th>
<th>Description</th>
</tr>
</thead>
<tbody>
<tr class="odd">
<td style="text-align: right;">When these conditions are met (optional)</td>
<td>Add conditional requirements to qualify for this step.<a href="#fn4" class="footnote-ref" id="fnref4" role="doc-noteref"><sup>4</sup></a></td>
</tr>
<tr class="even">
<td style="text-align: right;">Set status to (required)</td>
<td>Select the status to transition to.</td>
</tr>
</tbody>
</table>
<div class="no-row-height column-margin column-container"><div id="fn4"><p><sup>4</sup>&nbsp;<a href="#add-conditional-requirements">Add conditional requirements</a></p></div></div></section>
<section id="user-action" class="level4 page-columns page-full">
<h4 class="anchored" data-anchor-id="user-action">User Action</h4>
<ul>
<li>Creates a button that performs an action on behalf of the user.</li>
<li>Requires available resource statuses associated with the workflow.<a href="#fn5" class="footnote-ref" id="fnref5" role="doc-noteref"><sup>5</sup></a></li>
</ul>
<div class="no-row-height column-margin column-container"><div id="fn5"><p><sup>5</sup>&nbsp;<a href="../../guide/model-workflows/customize-resource-statuses.html">Customize resource statuses</a></p></div></div><table class="table-hover caption-top table">
<caption><strong>User Action</strong> step configuration</caption>
<colgroup>
<col style="width: 40%">
<col style="width: 60%">
</colgroup>
<thead>
<tr class="header">
<th style="text-align: right;">Field</th>
<th>Description</th>
</tr>
</thead>
<tbody>
<tr class="odd">
<td style="text-align: right;">Display action button when (optional)</td>
<td>Add conditional requirements for displaying this step.<a href="#fn6" class="footnote-ref" id="fnref6" role="doc-noteref"><sup>6</sup></a></td>
</tr>
<tr class="even">
<td style="text-align: right;">Action button label (required)</td>
<td>Text that displays on your action button.</td>
</tr>
<tr class="odd">
<td style="text-align: right;">Request fields (optional)</td>
<td>Include custom fields alongside your action if desired. Select the field, then click <strong>+ Add Field</strong> to insert.<a href="#fn7" class="footnote-ref" id="fnref7" role="doc-noteref"><sup>7</sup></a></td>
</tr>
<tr class="even">
<td style="text-align: right;">To set status (required)</td>
<td>Select the status to transition to.</td>
</tr>
</tbody>
</table>
<div class="no-row-height column-margin column-container"><div id="fn6"><p><sup>6</sup>&nbsp;<a href="#add-conditional-requirements">Add conditional requirements</a></p></div><div id="fn7"><p><sup>7</sup>&nbsp;<a href="../../guide/model-inventory/manage-inventory-custom-fields.html">Manage inventory custom fields</a></p></div></div><div class="flex flex-wrap justify-around">
<div class="w-50-ns mt2">
<p><img src="configure-user-action.png" class="img-fluid" alt="A screenshot showing a User Action step configuration with a request field of Date On Hold"></p>
</div>
<div class="w-40-ns mt2">
<p><img src="user-action-custom-field.png" class="img-fluid" alt="A screenshot showing the action transition panel with the Date On Hold custom field"></p>
<dl>
<dt>Example</dt>
<dd>
A <code>Put On Hold</code> action that requests a value in the Date On Hold field, and transitions the resource status to On Hold.
</dd>
</dl>
</div>
</div>
</section>
<section id="approval" class="level4 page-columns page-full">
<h4 class="anchored" data-anchor-id="approval">Approval</h4>
<ul>
<li>When your resource reaches the approval step, roles or users in the selected <strong>Approval Group</strong> will receive your configured message.</li>
<li>Requires either a <strong>User Role</strong><a href="#fn8" class="footnote-ref" id="fnref8" role="doc-noteref"><sup>8</sup></a> or <strong>User Type</strong> custom field<a href="#fn9" class="footnote-ref" id="fnref9" role="doc-noteref"><sup>9</sup></a> to select from, and must be connected to both an approval and rejection Status Change step.<a href="#fn10" class="footnote-ref" id="fnref10" role="doc-noteref"><sup>10</sup></a></li>
</ul>
<div class="no-row-height column-margin column-container"><div id="fn8"><p><sup>8</sup>&nbsp;<a href="../../guide/configuration/manage-roles.html">Manage roles</a></p></div><div id="fn9"><p><sup>9</sup>&nbsp;<a href="../../guide/model-inventory/manage-inventory-custom-fields.html">Manage inventory custom fields</a></p></div><div id="fn10"><p><sup>10</sup>&nbsp;<a href="#status-change">Status Change</a> steps</p></div></div><div class="callout callout-style-simple callout-none no-icon">
<div class="callout-body d-flex">
<div class="callout-icon-container">
<i class="callout-icon no-icon"></i>
</div>
<div class="callout-body-container">
<p>Please note that roles or users must be assigned to the <strong>Approval Group</strong> field before the workflow is transitioned into the <strong>Approval</strong> step in order for the message to be displayed to those roles or users.</p>
</div>
</div>
</div>
<table class="table-hover caption-top table">
<caption><strong>Approval Group</strong> step configuration</caption>
<colgroup>
<col style="width: 35%">
<col style="width: 65%">
</colgroup>
<thead>
<tr class="header">
<th style="text-align: right;">Field</th>
<th>Description</th>
</tr>
</thead>
<tbody>
<tr class="odd">
<td style="text-align: right;">Approval Group (required)</td>
<td>Select the <strong>User Role</strong> or <strong>User Type</strong> custom field that indicates roles or users responsible for approval.</td>
</tr>
<tr class="even">
<td style="text-align: right;">Threshold (required)</td>
<td>Percentage of approvers required for the resource to be approved.<a href="#fn11" class="footnote-ref" id="fnref11" role="doc-noteref"><sup>11</sup></a></td>
</tr>
<tr class="odd">
<td style="text-align: right;">Approval Message (required)</td>
<td>When your resource reaches this approval step, the users in the selected group will recieve the following message.</td>
</tr>
</tbody>
</table>
<div class="no-row-height column-margin column-container"><div id="fn11"><p><sup>11</sup>&nbsp;<a href="#add-conditional-requirements">Add conditional requirements</a></p></div></div><p><img src="approvals-message.png" class="img-fluid" alt="A screenshot showing the approval message shown to the Approval Group"></p>
<div class="flex flex-wrap justify-around">
<div class="w-50-ns">
<p><img src="approval-group-setup.png" class="img-fluid" alt="A screenshot showing an Approval Group step configuration with a custom field selection of Approval Users"></p>
</div>
<div class="w-40-ns">
<dl>
<dt>Example</dt>
<dd>
A message shown to the user type custom field <code>Approval Group</code> users requesting approval of model documentation.
</dd>
</dl>
</div>
</div>
</section>
</section>
<section id="add-conditional-requirements" class="level3 page-columns page-full">
<h3 class="anchored" data-anchor-id="add-conditional-requirements">Add conditional requirements</h3>
<p>Conditional requirements can be configured for all three available step types:</p>
<table class="table-hover caption-top table">
<caption>Step type conditional options</caption>
<colgroup>
<col style="width: 20%">
<col style="width: 80%">
</colgroup>
<thead>
<tr class="header">
<th style="text-align: right;">Step type</th>
<th>Conditional options</th>
</tr>
</thead>
<tbody>
<tr class="odd">
<td style="text-align: right;">Status Change</td>
<td>Under <strong>When these conditions are met</strong>, you are able to set both <code>AND</code> and <code>OR</code> conditions.</td>
</tr>
<tr class="even">
<td style="text-align: right;">User Action</td>
<td>Under <strong>Display action button when</strong>, you are able to set both <code>AND</code> and <code>OR</code> conditions.</td>
</tr>
<tr class="odd">
<td style="text-align: right;">Approval</td>
<td>Under <strong>Threshold</strong>, you are able to set the minimum percentage of approvers required for the resource to be approved.</td>
</tr>
</tbody>
</table>
<p>For Status Change<a href="#fn12" class="footnote-ref" id="fnref12" role="doc-noteref"><sup>12</sup></a> and User Action<a href="#fn13" class="footnote-ref" id="fnref13" role="doc-noteref"><sup>13</sup></a> conditions, you’re able to add a single independent <strong>Rule</strong> or a linked condition <strong>Group</strong>. These rules and groups can be nested if desired:</p>
<div class="no-row-height column-margin column-container"><div id="fn12"><p><sup>12</sup>&nbsp;<a href="#status-change">Status Change</a> steps</p></div><div id="fn13"><p><sup>13</sup>&nbsp;<a href="#user-action">User Action</a> steps</p></div></div><ul>
<li>Click <strong>+ Rule</strong> to add an independent rule.</li>
<li>Click <strong>+ Group</strong> to add a linked group of rules that all must be true to qualify.</li>
</ul>
</section>
</section>
<section id="link-workflow-together" class="level2 page-columns page-full">
<h2 class="anchored" data-anchor-id="link-workflow-together">Link workflow together</h2>
<p>To initiate the beginning of your workflow:<a href="#fn14" class="footnote-ref" id="fnref14" role="doc-noteref"><sup>14</sup></a></p>
<div class="no-row-height column-margin column-container"><div id="fn14"><p><sup>14</sup>&nbsp;After you’ve <a href="#configure-workflow-steps">configured your workflow steps</a>, you can then link your workflow together.</p></div></div><ol type="1">
<li><p>Locate the <strong>Start</strong> of your workflow.</p></li>
<li><p>Drag from the period (<strong>.</strong>) at the bottom of <strong>Start</strong> to the top <strong><i class="fa-solid fa-circle" aria-label="circle"></i></strong> on the first step of your workflow.</p></li>
</ol>
<section id="link-steps-together" class="level3 page-columns page-full">
<h3 class="anchored" data-anchor-id="link-steps-together">Link steps together</h3>
<p>To link subsequent steps together:</p>
<ol type="1">
<li><p>Click <strong><i class="fa-solid fa-circle" aria-label="circle"></i></strong> above or below the earlier step and drag it to connect to the top <strong><i class="fa-solid fa-circle" aria-label="circle"></i></strong> on the subsequent step.</p>
<p>You’re also able to link several different steps together at various points in the workflow, including stages that may circle back to previous steps:</p>
<p><img src="linked-workflow.png" class="img-fluid" alt="A screenshot showing an example of multiple steps linked together at various points in the default Inventory Model workflow"></p></li>
<li><p>When you are finished, click <strong>Save Workflow</strong> to apply your changes.</p></li>
</ol>
<section id="link-approval-steps" class="level4 page-columns page-full">
<h4 class="anchored" data-anchor-id="link-approval-steps">Link approval steps</h4>
<p>Approval steps need to be subsequently linked to both a <code>Rejected</code> and an <code>Approved</code> Status Change step:</p>
<ol type="1">
<li><p>First, configure an <strong>Approval</strong> step.<a href="#fn15" class="footnote-ref" id="fnref15" role="doc-noteref"><sup>15</sup></a></p></li>
<li><p>Then, drag two <strong>Status Change</strong> steps onto the canvas:<a href="#fn16" class="footnote-ref" id="fnref16" role="doc-noteref"><sup>16</sup></a></p>
<ul>
<li>Assign a <code>Rejected</code> status to one in the <strong>Set Document Status</strong> field.</li>
<li>Assign an <code>Approved</code> status to the other in the <strong>Set Document Status</strong> field.</li>
</ul></li>
<li><p>Connect the <strong>Approval</strong> step to the <code>Rejected</code> and <code>Approved</code> <strong>Status Change</strong> steps with the red and green <strong><i class="fa-solid fa-circle" aria-label="circle"></i></strong> respectively by dragging from the colored <strong><i class="fa-solid fa-circle" aria-label="circle"></i></strong> to the top <strong><i class="fa-solid fa-circle" aria-label="circle"></i></strong> of the subsequent step.</p></li>
</ol>
<div class="no-row-height column-margin column-container"><div id="fn15"><ul><sup>15</sup>&nbsp;
<li><a href="#configure-workflow-steps">Configure workflow steps</a></li>
<li><a href="#approval">Approval</a> steps</li>
</ul>
</div><div id="fn16"><p><sup>16</sup>&nbsp;<a href="#status-change">Status Change</a> steps</p></div></div><p><img src="approved-rejected.png" class="img-fluid" alt="A screenshot showing linked Rejected and Approved Status Change steps"></p>
</section>
</section>
</section>
<section id="delete-workflow-steps" class="level2">
<h2 class="anchored" data-anchor-id="delete-workflow-steps">Delete workflow steps</h2>
<ol type="1">
<li><p>Hover over the step until the <strong><i class="fa-solid fa-ellipsis-vertical" aria-label="ellipsis-vertical"></i></strong> menu appears, then click on it.</p></li>
<li><p>Select <strong><i class="fa-solid fa-gear" aria-label="gear"></i> Delete</strong>.</p>
<p>On the confirmation dialogue that appears, select <strong>OK</strong> to confirm deletion.</p></li>
<li><p>When you are finished, click <strong>Save Workflow</strong> to apply your changes.</p></li>
</ol>
<section id="remove-links-between-steps" class="level3">
<h3 class="anchored" data-anchor-id="remove-links-between-steps">Remove links between steps</h3>
<ol type="1">
<li><p>Hover over a connection until the <strong><i class="fa-solid fa-circle-xmark" aria-label="circle-xmark"></i></strong> appears.</p></li>
<li><p>Click <strong><i class="fa-solid fa-circle-xmark" aria-label="circle-xmark"></i></strong> to delete the connection.</p>
<p>On the confirmation dialogue that appears, select <strong>OK</strong> to confirm deletion.</p></li>
<li><p>When you are finished, click <strong>Save Workflow</strong> to apply your changes.</p></li>
</ol>
</section>
</section>
<section id="whats-next" class="level2">
<h2 class="anchored" data-anchor-id="whats-next">What’s next</h2>
<ul>
<li><a href="../../faq/faq-workflows.html">Workflows FAQ</a></li>
<li><a href="../../guide/model-inventory/register-models-in-inventory.html">Register models in the inventory</a></li>
<li><a href="../../guide/model-documentation/working-with-model-documentation.html">Working with model documentation</a></li>
</ul>
<!-- FOOTNOTES -->


</section>


</main> <!-- /main -->
<script id="quarto-html-after-body" type="application/javascript">
window.document.addEventListener("DOMContentLoaded", function (event) {
  const toggleBodyColorMode = (bsSheetEl) => {
    const mode = bsSheetEl.getAttribute("data-mode");
    const bodyEl = window.document.querySelector("body");
    if (mode === "dark") {
      bodyEl.classList.add("quarto-dark");
      bodyEl.classList.remove("quarto-light");
    } else {
      bodyEl.classList.add("quarto-light");
      bodyEl.classList.remove("quarto-dark");
    }
  }
  const toggleBodyColorPrimary = () => {
    const bsSheetEl = window.document.querySelector("link#quarto-bootstrap");
    if (bsSheetEl) {
      toggleBodyColorMode(bsSheetEl);
    }
  }
  toggleBodyColorPrimary();  
  const icon = "";
  const anchorJS = new window.AnchorJS();
  anchorJS.options = {
    placement: 'right',
    icon: icon
  };
  anchorJS.add('.anchored');
  const isCodeAnnotation = (el) => {
    for (const clz of el.classList) {
      if (clz.startsWith('code-annotation-')) {                     
        return true;
      }
    }
    return false;
  }
  const onCopySuccess = function(e) {
    // button target
    const button = e.trigger;
    // don't keep focus
    button.blur();
    // flash "checked"
    button.classList.add('code-copy-button-checked');
    var currentTitle = button.getAttribute("title");
    button.setAttribute("title", "Copied!");
    let tooltip;
    if (window.bootstrap) {
      button.setAttribute("data-bs-toggle", "tooltip");
      button.setAttribute("data-bs-placement", "left");
      button.setAttribute("data-bs-title", "Copied!");
      tooltip = new bootstrap.Tooltip(button, 
        { trigger: "manual", 
          customClass: "code-copy-button-tooltip",
          offset: [0, -8]});
      tooltip.show();    
    }
    setTimeout(function() {
      if (tooltip) {
        tooltip.hide();
        button.removeAttribute("data-bs-title");
        button.removeAttribute("data-bs-toggle");
        button.removeAttribute("data-bs-placement");
      }
      button.setAttribute("title", currentTitle);
      button.classList.remove('code-copy-button-checked');
    }, 1000);
    // clear code selection
    e.clearSelection();
  }
  const getTextToCopy = function(trigger) {
      const codeEl = trigger.previousElementSibling.cloneNode(true);
      for (const childEl of codeEl.children) {
        if (isCodeAnnotation(childEl)) {
          childEl.remove();
        }
      }
      return codeEl.innerText;
  }
  const clipboard = new window.ClipboardJS('.code-copy-button:not([data-in-quarto-modal])', {
    text: getTextToCopy
  });
  clipboard.on('success', onCopySuccess);
  if (window.document.getElementById('quarto-embedded-source-code-modal')) {
    // For code content inside modals, clipBoardJS needs to be initialized with a container option
    // TODO: Check when it could be a function (https://github.com/zenorocha/clipboard.js/issues/860)
    const clipboardModal = new window.ClipboardJS('.code-copy-button[data-in-quarto-modal]', {
      text: getTextToCopy,
      container: window.document.getElementById('quarto-embedded-source-code-modal')
    });
    clipboardModal.on('success', onCopySuccess);
  }
    var localhostRegex = new RegExp(/^(?:http|https):\/\/localhost\:?[0-9]*\//);
    var mailtoRegex = new RegExp(/^mailto:/);
      var filterRegex = new RegExp('/' + window.location.host + '/');
    var isInternal = (href) => {
        return filterRegex.test(href) || localhostRegex.test(href) || mailtoRegex.test(href);
    }
    // Inspect non-navigation links and adorn them if external
 	var links = window.document.querySelectorAll('a[href]:not(.nav-link):not(.navbar-brand):not(.toc-action):not(.sidebar-link):not(.sidebar-item-toggle):not(.pagination-link):not(.no-external):not([aria-hidden]):not(.dropdown-item):not(.quarto-navigation-tool):not(.about-link)');
    for (var i=0; i<links.length; i++) {
      const link = links[i];
      if (!isInternal(link.href)) {
        // undo the damage that might have been done by quarto-nav.js in the case of
        // links that we want to consider external
        if (link.dataset.originalHref !== undefined) {
          link.href = link.dataset.originalHref;
        }
          // target, if specified
          link.setAttribute("target", "_blank");
          if (link.getAttribute("rel") === null) {
            link.setAttribute("rel", "noopener");
          }
          // default icon
          link.classList.add("external");
      }
    }
  function tippyHover(el, contentFn, onTriggerFn, onUntriggerFn) {
    const config = {
      allowHTML: true,
      maxWidth: 500,
      delay: 100,
      arrow: false,
      appendTo: function(el) {
          return el.parentElement;
      },
      interactive: true,
      interactiveBorder: 10,
      theme: 'quarto',
      placement: 'bottom-start',
    };
    if (contentFn) {
      config.content = contentFn;
    }
    if (onTriggerFn) {
      config.onTrigger = onTriggerFn;
    }
    if (onUntriggerFn) {
      config.onUntrigger = onUntriggerFn;
    }
    window.tippy(el, config); 
  }
  const noterefs = window.document.querySelectorAll('a[role="doc-noteref"]');
  for (var i=0; i<noterefs.length; i++) {
    const ref = noterefs[i];
    tippyHover(ref, function() {
      // use id or data attribute instead here
      let href = ref.getAttribute('data-footnote-href') || ref.getAttribute('href');
      try { href = new URL(href).hash; } catch {}
      const id = href.replace(/^#\/?/, "");
      const note = window.document.getElementById(id);
      if (note) {
        return note.innerHTML;
      } else {
        return "";
      }
    });
  }
  const xrefs = window.document.querySelectorAll('a.quarto-xref');
  const processXRef = (id, note) => {
    // Strip column container classes
    const stripColumnClz = (el) => {
      el.classList.remove("page-full", "page-columns");
      if (el.children) {
        for (const child of el.children) {
          stripColumnClz(child);
        }
      }
    }
    stripColumnClz(note)
    if (id === null || id.startsWith('sec-')) {
      // Special case sections, only their first couple elements
      const container = document.createElement("div");
      if (note.children && note.children.length > 2) {
        container.appendChild(note.children[0].cloneNode(true));
        for (let i = 1; i < note.children.length; i++) {
          const child = note.children[i];
          if (child.tagName === "P" && child.innerText === "") {
            continue;
          } else {
            container.appendChild(child.cloneNode(true));
            break;
          }
        }
        if (window.Quarto?.typesetMath) {
          window.Quarto.typesetMath(container);
        }
        return container.innerHTML
      } else {
        if (window.Quarto?.typesetMath) {
          window.Quarto.typesetMath(note);
        }
        return note.innerHTML;
      }
    } else {
      // Remove any anchor links if they are present
      const anchorLink = note.querySelector('a.anchorjs-link');
      if (anchorLink) {
        anchorLink.remove();
      }
      if (window.Quarto?.typesetMath) {
        window.Quarto.typesetMath(note);
      }
      // TODO in 1.5, we should make sure this works without a callout special case
      if (note.classList.contains("callout")) {
        return note.outerHTML;
      } else {
        return note.innerHTML;
      }
    }
  }
  for (var i=0; i<xrefs.length; i++) {
    const xref = xrefs[i];
    tippyHover(xref, undefined, function(instance) {
      instance.disable();
      let url = xref.getAttribute('href');
      let hash = undefined; 
      if (url.startsWith('#')) {
        hash = url;
      } else {
        try { hash = new URL(url).hash; } catch {}
      }
      if (hash) {
        const id = hash.replace(/^#\/?/, "");
        const note = window.document.getElementById(id);
        if (note !== null) {
          try {
            const html = processXRef(id, note.cloneNode(true));
            instance.setContent(html);
          } finally {
            instance.enable();
            instance.show();
          }
        } else {
          // See if we can fetch this
          fetch(url.split('#')[0])
          .then(res => res.text())
          .then(html => {
            const parser = new DOMParser();
            const htmlDoc = parser.parseFromString(html, "text/html");
            const note = htmlDoc.getElementById(id);
            if (note !== null) {
              const html = processXRef(id, note);
              instance.setContent(html);
            } 
          }).finally(() => {
            instance.enable();
            instance.show();
          });
        }
      } else {
        // See if we can fetch a full url (with no hash to target)
        // This is a special case and we should probably do some content thinning / targeting
        fetch(url)
        .then(res => res.text())
        .then(html => {
          const parser = new DOMParser();
          const htmlDoc = parser.parseFromString(html, "text/html");
          const note = htmlDoc.querySelector('main.content');
          if (note !== null) {
            // This should only happen for chapter cross references
            // (since there is no id in the URL)
            // remove the first header
            if (note.children.length > 0 && note.children[0].tagName === "HEADER") {
              note.children[0].remove();
            }
            const html = processXRef(null, note);
            instance.setContent(html);
          } 
        }).finally(() => {
          instance.enable();
          instance.show();
        });
      }
    }, function(instance) {
    });
  }
      let selectedAnnoteEl;
      const selectorForAnnotation = ( cell, annotation) => {
        let cellAttr = 'data-code-cell="' + cell + '"';
        let lineAttr = 'data-code-annotation="' +  annotation + '"';
        const selector = 'span[' + cellAttr + '][' + lineAttr + ']';
        return selector;
      }
      const selectCodeLines = (annoteEl) => {
        const doc = window.document;
        const targetCell = annoteEl.getAttribute("data-target-cell");
        const targetAnnotation = annoteEl.getAttribute("data-target-annotation");
        const annoteSpan = window.document.querySelector(selectorForAnnotation(targetCell, targetAnnotation));
        const lines = annoteSpan.getAttribute("data-code-lines").split(",");
        const lineIds = lines.map((line) => {
          return targetCell + "-" + line;
        })
        let top = null;
        let height = null;
        let parent = null;
        if (lineIds.length > 0) {
            //compute the position of the single el (top and bottom and make a div)
            const el = window.document.getElementById(lineIds[0]);
            top = el.offsetTop;
            height = el.offsetHeight;
            parent = el.parentElement.parentElement;
          if (lineIds.length > 1) {
            const lastEl = window.document.getElementById(lineIds[lineIds.length - 1]);
            const bottom = lastEl.offsetTop + lastEl.offsetHeight;
            height = bottom - top;
          }
          if (top !== null && height !== null && parent !== null) {
            // cook up a div (if necessary) and position it 
            let div = window.document.getElementById("code-annotation-line-highlight");
            if (div === null) {
              div = window.document.createElement("div");
              div.setAttribute("id", "code-annotation-line-highlight");
              div.style.position = 'absolute';
              parent.appendChild(div);
            }
            div.style.top = top - 2 + "px";
            div.style.height = height + 4 + "px";
            div.style.left = 0;
            let gutterDiv = window.document.getElementById("code-annotation-line-highlight-gutter");
            if (gutterDiv === null) {
              gutterDiv = window.document.createElement("div");
              gutterDiv.setAttribute("id", "code-annotation-line-highlight-gutter");
              gutterDiv.style.position = 'absolute';
              const codeCell = window.document.getElementById(targetCell);
              const gutter = codeCell.querySelector('.code-annotation-gutter');
              gutter.appendChild(gutterDiv);
            }
            gutterDiv.style.top = top - 2 + "px";
            gutterDiv.style.height = height + 4 + "px";
          }
          selectedAnnoteEl = annoteEl;
        }
      };
      const unselectCodeLines = () => {
        const elementsIds = ["code-annotation-line-highlight", "code-annotation-line-highlight-gutter"];
        elementsIds.forEach((elId) => {
          const div = window.document.getElementById(elId);
          if (div) {
            div.remove();
          }
        });
        selectedAnnoteEl = undefined;
      };
        // Handle positioning of the toggle
    window.addEventListener(
      "resize",
      throttle(() => {
        elRect = undefined;
        if (selectedAnnoteEl) {
          selectCodeLines(selectedAnnoteEl);
        }
      }, 10)
    );
    function throttle(fn, ms) {
    let throttle = false;
    let timer;
      return (...args) => {
        if(!throttle) { // first call gets through
            fn.apply(this, args);
            throttle = true;
        } else { // all the others get throttled
            if(timer) clearTimeout(timer); // cancel #2
            timer = setTimeout(() => {
              fn.apply(this, args);
              timer = throttle = false;
            }, ms);
        }
      };
    }
      // Attach click handler to the DT
      const annoteDls = window.document.querySelectorAll('dt[data-target-cell]');
      for (const annoteDlNode of annoteDls) {
        annoteDlNode.addEventListener('click', (event) => {
          const clickedEl = event.target;
          if (clickedEl !== selectedAnnoteEl) {
            unselectCodeLines();
            const activeEl = window.document.querySelector('dt[data-target-cell].code-annotation-active');
            if (activeEl) {
              activeEl.classList.remove('code-annotation-active');
            }
            selectCodeLines(clickedEl);
            clickedEl.classList.add('code-annotation-active');
          } else {
            // Unselect the line
            unselectCodeLines();
            clickedEl.classList.remove('code-annotation-active');
          }
        });
      }
  const findCites = (el) => {
    const parentEl = el.parentElement;
    if (parentEl) {
      const cites = parentEl.dataset.cites;
      if (cites) {
        return {
          el,
          cites: cites.split(' ')
        };
      } else {
        return findCites(el.parentElement)
      }
    } else {
      return undefined;
    }
  };
  var bibliorefs = window.document.querySelectorAll('a[role="doc-biblioref"]');
  for (var i=0; i<bibliorefs.length; i++) {
    const ref = bibliorefs[i];
    const citeInfo = findCites(ref);
    if (citeInfo) {
      tippyHover(citeInfo.el, function() {
        var popup = window.document.createElement('div');
        citeInfo.cites.forEach(function(cite) {
          var citeDiv = window.document.createElement('div');
          citeDiv.classList.add('hanging-indent');
          citeDiv.classList.add('csl-entry');
          var biblioDiv = window.document.getElementById('ref-' + cite);
          if (biblioDiv) {
            citeDiv.innerHTML = biblioDiv.innerHTML;
          }
          popup.appendChild(citeDiv);
        });
        return popup.innerHTML;
      });
    }
  }
});
</script>
<nav class="page-navigation">
  <div class="nav-page nav-page-previous">
      <a href="../../guide/model-workflows/customize-resource-statuses.html" class="pagination-link" aria-label="Customize resource statuses">
        <i class="bi bi-arrow-left-short"></i> <span class="nav-page-text">Customize resource statuses</span>
      </a>          
  </div>
  <div class="nav-page nav-page-next">
  </div>
</nav>
</div> <!-- /content -->
<footer class="footer">
  <div class="nav-footer">
    <div class="nav-footer-left">
<p>© Copyright 2023-2024 ValidMind Inc.&nbsp;All Rights Reserved.</p>
</div>   
    <div class="nav-footer-center">

<div class="toc-actions d-sm-block d-md-none"><ul><li><a href="https://github.com/validmind/documentation/edit/main/site/guide/model-workflows/set-up-model-workflows.qmd" class="toc-action"><i class="bi bi-github"></i>Edit this page</a></li><li><a href="https://github.com/validmind/documentation/issues/new" class="toc-action"><i class="bi empty"></i>Report an issue</a></li></ul></div><div class="cookie-consent-footer"><a href="#" id="open_preferences_center">Cookie Preferences</a></div></div>
    <div class="nav-footer-right">
      <ul class="footer-items list-unstyled">
    <li class="nav-item">
    <a class="nav-link" href="https://validmind.com/" target="_blank">
<p>validmind.com <i class="fa-solid fa-external-link" aria-label="external-link"></i></p>
</a>
  </li>  
    <li class="nav-item">
    <a class="nav-link" href="https://validmind.com/privacy-policy/">
<p>Privacy Policy</p>
</a>
  </li>  
    <li class="nav-item">
    <a class="nav-link" href="https://validmind.com/terms-of-use/">
<p>Terms of Use</p>
</a>
  </li>  
    <li class="nav-item compact">
    <a class="nav-link" href="https://github.com/validmind/documentation">
      <i class="bi bi-github" role="img">
</i> 
    </a>
  </li>  
    <li class="nav-item compact">
    <a class="nav-link" href="https://www.linkedin.com/company/validmind/">
      <i class="bi bi-linkedin" role="img">
</i> 
    </a>
  </li>  
</ul>
    </div>
  </div>
</footer>




</body></html><|MERGE_RESOLUTION|>--- conflicted
+++ resolved
@@ -6,11 +6,7 @@
 
 <meta name="viewport" content="width=device-width, initial-scale=1.0, user-scalable=yes">
 
-<<<<<<< HEAD
-<meta name="dcterms.date" content="2024-08-07">
-=======
-<meta name="dcterms.date" content="2024-08-16">
->>>>>>> 088ced26
+<meta name="dcterms.date" content="2024-08-23">
 
 <title>Set up model workflows – ValidMind</title>
 <style>
@@ -34,7 +30,7 @@
 <script src="../../site_libs/quarto-search/fuse.min.js"></script>
 <script src="../../site_libs/quarto-search/quarto-search.js"></script>
 <meta name="quarto:offset" content="../../">
-<link href="../../guide/model-workflows/customize-resource-statuses.html" rel="prev">
+<link href="../../guide/model-workflows/customize-model-lifecycle-statuses.html" rel="prev">
 <link href="../../validmind.png" rel="icon" type="image/png">
 <script src="../../site_libs/cookie-consent/cookie-consent.js"></script>
 <link href="../../site_libs/cookie-consent/cookie-consent.css" rel="stylesheet">
@@ -154,6 +150,10 @@
     <a class="dropdown-item" href="../../developer/model-documentation/supported-models.html">
  <span class="dropdown-text"><i class="fa-solid fa-cubes" aria-label="cubes"></i> Supported Models</span></a>
   </li>  
+        <li>
+    <a class="dropdown-item" href="../../developer/model-documentation/documenting-models.html">
+ <span class="dropdown-text"><i class="fa-solid fa-book-medical" aria-label="book-medical"></i> Documenting Models</span></a>
+  </li>  
         <li><hr class="dropdown-divider"></li>
         <li class="dropdown-header"><i class="fa-solid fa-vial" aria-label="vial"></i> TESTING</li>
         <li>
@@ -354,8 +354,8 @@
       <ul id="" class="collapse list-unstyled sidebar-section depth1 show">  
           <li class="sidebar-item">
   <div class="sidebar-item-container"> 
-  <a href="../../guide/model-workflows/customize-resource-statuses.html" class="sidebar-item-text sidebar-link">
- <span class="menu-text">Customize resource statuses</span></a>
+  <a href="../../guide/model-workflows/customize-model-lifecycle-statuses.html" class="sidebar-item-text sidebar-link">
+ <span class="menu-text">Customize lifecycle statuses</span></a>
   </div>
 </li>
           <li class="sidebar-item">
@@ -399,12 +399,29 @@
 </li>
       </ul>
   </li>
-        <li class="sidebar-item">
+        <li class="sidebar-item sidebar-item-section">
+      <div class="sidebar-item-container"> 
+            <a href="../../guide/model-inventory/managing-model-inventory.html" class="sidebar-item-text sidebar-link">
+ <span class="menu-text">Managing the model inventory</span></a>
+          <a class="sidebar-item-toggle text-start collapsed" data-bs-toggle="collapse" data-bs-target="#" role="navigation" aria-expanded="false" aria-label="Toggle section">
+            <i class="bi bi-chevron-right ms-2"></i>
+          </a> 
+      </div>
+      <ul id="" class="collapse list-unstyled sidebar-section depth1 ">  
+          <li class="sidebar-item">
+  <div class="sidebar-item-container"> 
+  <a href="../../guide/model-inventory/configure-model-interdependencies.html" class="sidebar-item-text sidebar-link">
+ <span class="menu-text">Configure model interdependencies</span></a>
+  </div>
+</li>
+          <li class="sidebar-item">
   <div class="sidebar-item-container"> 
   <a href="../../guide/model-inventory/manage-inventory-custom-fields.html" class="sidebar-item-text sidebar-link">
  <span class="menu-text">Manage inventory custom fields</span></a>
   </div>
 </li>
+      </ul>
+  </li>
         <li class="px-0"><hr class="sidebar-divider hi "></li>
         <li class="sidebar-item">
  <span class="menu-text">MODEL DOCUMENTATION</span>
@@ -495,6 +512,12 @@
         <li class="sidebar-item">
  <span class="menu-text">MODEL VALIDATION</span>
   </li>
+        <li class="sidebar-item">
+  <div class="sidebar-item-container"> 
+  <a href="../../guide/model-validation/manage-validation-guidelines.html" class="sidebar-item-text sidebar-link">
+ <span class="menu-text">Manage validation guidelines</span></a>
+  </div>
+</li>
         <li class="sidebar-item sidebar-item-section">
       <div class="sidebar-item-container"> 
             <a href="../../guide/model-validation/preparing-validation-reports.html" class="sidebar-item-text sidebar-link">
@@ -504,12 +527,6 @@
           </a> 
       </div>
       <ul id="" class="collapse list-unstyled sidebar-section depth1 ">  
-          <li class="sidebar-item">
-  <div class="sidebar-item-container"> 
-  <a href="../../guide/model-validation/view-validation-guidelines.html" class="sidebar-item-text sidebar-link">
- <span class="menu-text">View validation guidelines</span></a>
-  </div>
-</li>
           <li class="sidebar-item">
   <div class="sidebar-item-container"> 
   <a href="../../guide/model-validation/review-model-documentation.html" class="sidebar-item-text sidebar-link">
@@ -631,11 +648,7 @@
     <div>
     <div class="quarto-title-meta-heading">Published</div>
     <div class="quarto-title-meta-contents">
-<<<<<<< HEAD
-      <p class="date">August 7, 2024</p>
-=======
-      <p class="date">August 16, 2024</p>
->>>>>>> 088ced26
+      <p class="date">August 23, 2024</p>
     </div>
   </div>
   
@@ -649,15 +662,11 @@
 
 <!-- A variant of this introductory section lives in training-for-administrators.qmd -->
 <p>Workflows can be configured to match your organizational needs for overseeing model development, validation, or implementation activities.</p>
-<p>Default workflows are provided for you as suggestions. You can customize the following default workflows:</p>
-<ul>
-<li><strong>Model Documentation</strong></li>
-<li><strong>Inventory Model</strong></li>
-</ul>
-<!-- 
-- Model validation workflow is in missing as of May 2024
-- These default workflows will eventually be replaced by a trigger you can define
- -->
+<!-- Model documentation stauses/workflows have been removed from the UI as of Aug 2024 -->
+<!-- Default workflows are provided for you as suggestions. You can customize the following default workflows:
+
+- **Model Documentation** 
+- **Inventory Model** -->
 <p>To set up a workflow, you’ll need to complete these two steps in sequence:</p>
 <ol type="1">
 <li><a href="#configure-workflow-steps">Configure the workflow steps</a></li>
@@ -671,18 +680,14 @@
 <h2 class="anchored" data-anchor-id="prerequisites">Prerequisites</h2>
 <ul class="task-list">
 <li><label><input type="checkbox" checked=""><a href="../../guide/configuration/log-in-to-validmind.html">You are logged in to ValidMind.</a></label></li>
-<li><label><input type="checkbox" checked="">Resource statuses must be fully configured.<a href="#fn1" class="footnote-ref" id="fnref1" role="doc-noteref"><sup>1</sup></a></label></li>
+<li><label><input type="checkbox" checked="">Model lifecycle statuses must be fully configured.<a href="#fn1" class="footnote-ref" id="fnref1" role="doc-noteref"><sup>1</sup></a></label></li>
 <li><label><input type="checkbox" checked="">You are a <code>Customer Admin</code> or assigned another role with sufficient permissions to perform the tasks in this guide.<a href="#fn2" class="footnote-ref" id="fnref2" role="doc-noteref"><sup>2</sup></a></label></li>
 </ul>
-<div class="no-row-height column-margin column-container"><div id="fn1"><p><sup>1</sup>&nbsp;<a href="../../guide/model-workflows/customize-resource-statuses.html">Customize resource statuses</a></p></div><div id="fn2"><p><sup>2</sup>&nbsp;<a href="../../guide/configuration/manage-permissions.html">Manage permissions</a></p></div></div></section>
+<div class="no-row-height column-margin column-container"><div id="fn1"><p><sup>1</sup>&nbsp;<a href="../../guide/model-workflows/customize-model-lifecycle-statuses.html">Customize model lifecycle statuses</a></p></div><div id="fn2"><p><sup>2</sup>&nbsp;<a href="../../guide/configuration/manage-permissions.html">Manage permissions</a></p></div></div></section>
 <section id="configure-workflow-steps" class="level2 page-columns page-full">
 <h2 class="anchored" data-anchor-id="configure-workflow-steps">Configure workflow steps</h2>
 <p>To add or edit workflow steps:</p>
 <ol type="1">
-<<<<<<< HEAD
-<li><p><a href="../../guide/configuration/log-in-to-validmind.html">Log in to ValidMind</a>.</p></li>
-=======
->>>>>>> 088ced26
 <li><p>In the left sidebar, click <strong><i class="fa-solid fa-gear" aria-label="gear"></i> Settings</strong>.</p></li>
 <li><p>Under Workplace Settings, select <strong><i class="fa-solid fa-arrow-right-arrow-left" aria-label="arrow-right-arrow-left"></i> Workflows</strong>.</p></li>
 <li><p>Select the process you’d like to add or edit the steps for:</p>
@@ -710,9 +715,9 @@
 <h4 class="anchored" data-anchor-id="status-change">Status Change</h4>
 <ul>
 <li>Transitions a status.</li>
-<li>Requires available resource statuses associated with the workflow.<a href="#fn3" class="footnote-ref" id="fnref3" role="doc-noteref"><sup>3</sup></a></li>
+<li>Requires available model lifecycle statuses associated with the workflow.<a href="#fn3" class="footnote-ref" id="fnref3" role="doc-noteref"><sup>3</sup></a></li>
 </ul>
-<div class="no-row-height column-margin column-container"><div id="fn3"><p><sup>3</sup>&nbsp;<a href="../../guide/model-workflows/customize-resource-statuses.html">Customize resource statuses</a></p></div></div><table class="table-hover caption-top table">
+<div class="no-row-height column-margin column-container"><div id="fn3"><p><sup>3</sup>&nbsp;<a href="../../guide/model-workflows/customize-model-lifecycle-statuses.html">Customize model lifecycle statuses</a></p></div></div><table class="table-hover caption-top table">
 <caption><strong>Status Change</strong> step configuration</caption>
 <colgroup>
 <col style="width: 40%">
@@ -740,9 +745,9 @@
 <h4 class="anchored" data-anchor-id="user-action">User Action</h4>
 <ul>
 <li>Creates a button that performs an action on behalf of the user.</li>
-<li>Requires available resource statuses associated with the workflow.<a href="#fn5" class="footnote-ref" id="fnref5" role="doc-noteref"><sup>5</sup></a></li>
+<li>Requires available model lifecycle statuses associated with the workflow.<a href="#fn5" class="footnote-ref" id="fnref5" role="doc-noteref"><sup>5</sup></a></li>
 </ul>
-<div class="no-row-height column-margin column-container"><div id="fn5"><p><sup>5</sup>&nbsp;<a href="../../guide/model-workflows/customize-resource-statuses.html">Customize resource statuses</a></p></div></div><table class="table-hover caption-top table">
+<div class="no-row-height column-margin column-container"><div id="fn5"><p><sup>5</sup>&nbsp;<a href="../../guide/model-workflows/customize-model-lifecycle-statuses.html">Customize model lifecycle statuses</a></p></div></div><table class="table-hover caption-top table">
 <caption><strong>User Action</strong> step configuration</caption>
 <colgroup>
 <col style="width: 40%">
@@ -765,7 +770,7 @@
 </tr>
 <tr class="odd">
 <td style="text-align: right;">Request fields (optional)</td>
-<td>Include custom fields alongside your action if desired. Select the field, then click <strong>+ Add Field</strong> to insert.<a href="#fn7" class="footnote-ref" id="fnref7" role="doc-noteref"><sup>7</sup></a></td>
+<td>Include custom fields alongside your action if desired. Select the field, then click <strong><i class="fa-solid fa-plus" aria-label="plus"></i> Add Field</strong> to insert.<a href="#fn7" class="footnote-ref" id="fnref7" role="doc-noteref"><sup>7</sup></a></td>
 </tr>
 <tr class="even">
 <td style="text-align: right;">To set status (required)</td>
@@ -782,7 +787,7 @@
 <dl>
 <dt>Example</dt>
 <dd>
-A <code>Put On Hold</code> action that requests a value in the Date On Hold field, and transitions the resource status to On Hold.
+A <code>Put On Hold</code> action that requests a value in the Date On Hold field, and transitions the model lifecycle status to On Hold.
 </dd>
 </dl>
 </div>
@@ -879,8 +884,8 @@
 </table>
 <p>For Status Change<a href="#fn12" class="footnote-ref" id="fnref12" role="doc-noteref"><sup>12</sup></a> and User Action<a href="#fn13" class="footnote-ref" id="fnref13" role="doc-noteref"><sup>13</sup></a> conditions, you’re able to add a single independent <strong>Rule</strong> or a linked condition <strong>Group</strong>. These rules and groups can be nested if desired:</p>
 <div class="no-row-height column-margin column-container"><div id="fn12"><p><sup>12</sup>&nbsp;<a href="#status-change">Status Change</a> steps</p></div><div id="fn13"><p><sup>13</sup>&nbsp;<a href="#user-action">User Action</a> steps</p></div></div><ul>
-<li>Click <strong>+ Rule</strong> to add an independent rule.</li>
-<li>Click <strong>+ Group</strong> to add a linked group of rules that all must be true to qualify.</li>
+<li>Click <strong><i class="fa-solid fa-plus" aria-label="plus"></i> Rule</strong> to add an independent rule.</li>
+<li>Click <strong><i class="fa-solid fa-plus" aria-label="plus"></i> Group</strong> to add a linked group of rules that all must be true to qualify.</li>
 </ul>
 </section>
 </section>
@@ -942,8 +947,7 @@
 <h2 class="anchored" data-anchor-id="whats-next">What’s next</h2>
 <ul>
 <li><a href="../../faq/faq-workflows.html">Workflows FAQ</a></li>
-<li><a href="../../guide/model-inventory/register-models-in-inventory.html">Register models in the inventory</a></li>
-<li><a href="../../guide/model-documentation/working-with-model-documentation.html">Working with model documentation</a></li>
+<li><a href="../../guide/model-workflows/working-with-model-workflows.html">Working with workflows</a></li>
 </ul>
 <!-- FOOTNOTES -->
 
@@ -1381,8 +1385,8 @@
 </script>
 <nav class="page-navigation">
   <div class="nav-page nav-page-previous">
-      <a href="../../guide/model-workflows/customize-resource-statuses.html" class="pagination-link" aria-label="Customize resource statuses">
-        <i class="bi bi-arrow-left-short"></i> <span class="nav-page-text">Customize resource statuses</span>
+      <a href="../../guide/model-workflows/customize-model-lifecycle-statuses.html" class="pagination-link" aria-label="Customize lifecycle statuses">
+        <i class="bi bi-arrow-left-short"></i> <span class="nav-page-text">Customize lifecycle statuses</span>
       </a>          
   </div>
   <div class="nav-page nav-page-next">
