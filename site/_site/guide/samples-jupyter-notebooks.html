<!DOCTYPE html>
<html xmlns="http://www.w3.org/1999/xhtml" lang="en" xml:lang="en"><head>

<meta charset="utf-8">
<<<<<<< HEAD
<meta name="generator" content="quarto-1.3.450">
=======
<meta name="generator" content="quarto-1.5.26">
>>>>>>> 304209fd

<meta name="viewport" content="width=device-width, initial-scale=1.0, user-scalable=yes">

<meta name="dcterms.date" content="2024-05-17">

<title>ValidMind – Code samples</title>
<style>
code{white-space: pre-wrap;}
span.smallcaps{font-variant: small-caps;}
div.columns{display: flex; gap: min(4vw, 1.5em);}
div.column{flex: auto; overflow-x: auto;}
div.hanging-indent{margin-left: 1.5em; text-indent: -1.5em;}
ul.task-list{list-style: none;}
ul.task-list li input[type="checkbox"] {
  width: 0.8em;
  margin: 0 0.8em 0.2em -1em; /* quarto-specific, see https://github.com/quarto-dev/quarto-cli/issues/4556 */ 
  vertical-align: middle;
}
</style>


<script src="../site_libs/quarto-nav/quarto-nav.js"></script>
<script src="../site_libs/clipboard/clipboard.min.js"></script>
<script src="../site_libs/quarto-search/autocomplete.umd.js"></script>
<script src="../site_libs/quarto-search/fuse.min.js"></script>
<script src="../site_libs/quarto-search/quarto-search.js"></script>
<meta name="quarto:offset" content="../">
<link href="../notebooks/code_samples/credit_risk/application_scorecard_demo.html" rel="next">
<link href="../validmind.png" rel="icon" type="image/png">
<script src="../site_libs/quarto-listing/list.min.js"></script>
<script src="../site_libs/quarto-listing/quarto-listing.js"></script>
<script src="../site_libs/cookie-consent/cookie-consent.js"></script>
<link href="../site_libs/cookie-consent/cookie-consent.css" rel="stylesheet">
<script src="../site_libs/quarto-html/quarto.js"></script>
<script src="../site_libs/quarto-html/popper.min.js"></script>
<script src="../site_libs/quarto-html/tippy.umd.min.js"></script>
<script src="../site_libs/quarto-html/anchor.min.js"></script>
<link href="../site_libs/quarto-html/tippy.css" rel="stylesheet">
<link href="../site_libs/quarto-html/quarto-syntax-highlighting.css" rel="stylesheet" id="quarto-text-highlighting-styles">
<script src="../site_libs/bootstrap/bootstrap.min.js"></script>
<link href="../site_libs/bootstrap/bootstrap-icons.css" rel="stylesheet">
<link href="../site_libs/bootstrap/bootstrap.min.css" rel="stylesheet" id="quarto-bootstrap" data-mode="light">
<link href="../site_libs/quarto-contrib/fontawesome6-0.1.0/all.css" rel="stylesheet">
<link href="../site_libs/quarto-contrib/fontawesome6-0.1.0/latex-fontsize.css" rel="stylesheet">
<script id="quarto-search-options" type="application/json">{
  "location": "sidebar",
  "copy-button": false,
  "collapse-after": 3,
  "panel-placement": "start",
  "type": "textbox",
  "limit": 20,
  "language": {
    "search-no-results-text": "No results",
    "search-matching-documents-text": "matching documents",
    "search-copy-link-title": "Copy link to search",
    "search-hide-matches-text": "Hide additional matches",
    "search-more-match-text": "more match in this document",
    "search-more-matches-text": "more matches in this document",
    "search-clear-button-title": "Clear",
    "search-detached-cancel-button-title": "Cancel",
    "search-submit-button-title": "Submit",
    "search-label": "Search"
  }
}</script>
<script>

  window.document.addEventListener("DOMContentLoaded", function (_event) {
    const listingTargetEl = window.document.querySelector('#listing-listing .list');
    if (!listingTargetEl) {
      // No listing discovered, do not attach.
      return; 
    }

    const options = {
      valueNames: ['listing-title','listing-description','listing-reading-time',{ data: ['index'] },{ data: ['categories'] },{ data: ['listing-date-sort'] },{ data: ['listing-file-modified-sort'] }],
      
      searchColumns: ["listing-title","listing-author","listing-image","listing-description"],
    };

    window['quarto-listings'] = window['quarto-listings'] || {};
    window['quarto-listings']['listing-listing'] = new List('listing-listing', options);

    if (window['quarto-listing-loaded']) {
      window['quarto-listing-loaded']();
    }
  });

  window.addEventListener('hashchange',() => {
    if (window['quarto-listing-loaded']) {
      window['quarto-listing-loaded']();
    }
  })
  </script>
<script async="" src="https://www.googletagmanager.com/gtag/js?id=G-S46CKWPNSS"></script>

<script type="text/plain" cookie-consent="tracking">

window.dataLayer = window.dataLayer || [];
function gtag(){dataLayer.push(arguments);}
gtag('js', new Date());
gtag('config', 'G-S46CKWPNSS', { 'anonymize_ip': true});
</script>

<script type="text/javascript" charset="UTF-8">
document.addEventListener('DOMContentLoaded', function () {
cookieconsent.run({
  "notice_banner_type":"simple",
  "consent_type":"express",
  "palette":"light",
  "language":"en",
  "page_load_consent_levels":["strictly-necessary"],
  "notice_banner_reject_button_hide":false,
  "preferences_center_close_button_hide":false,
  "website_name":""
  });
});
</script> 
  

  <script src="https://cdnjs.cloudflare.com/polyfill/v3/polyfill.min.js?features=es6"></script>
  <script src="https://cdn.jsdelivr.net/npm/mathjax@3/es5/tex-chtml-full.js" type="text/javascript"></script>

<link rel="stylesheet" href="../styles.css">
</head>

<body class="nav-sidebar docked nav-fixed">


<div id="quarto-search-results"></div>
  <header id="quarto-header" class="headroom fixed-top">
    <nav class="navbar navbar-expand-lg navbar-dark ">
      <div class="navbar-container container-fluid">
      <div class="navbar-brand-container">
    <a href="../index.html" class="navbar-brand navbar-brand-logo">
    <img src="../about/ValidMind-logo-color.svg" alt="" class="navbar-logo">
    </a>
  </div>
          <button class="navbar-toggler" type="button" data-bs-toggle="collapse" data-bs-target="#navbarCollapse" aria-controls="navbarCollapse" aria-expanded="false" aria-label="Toggle navigation" onclick="if (window.quartoToggleHeadroom) { window.quartoToggleHeadroom(); }">
  <span class="navbar-toggler-icon"></span>
</button>
          <div class="collapse navbar-collapse" id="navbarCollapse">
            <ul class="navbar-nav navbar-nav-scroll me-auto">
  <li class="nav-item">
    <a class="nav-link" href="../about/overview.html" rel="" target="">
 <span class="menu-text">About</span></a>
  </li>  
  <li class="nav-item">
    <a class="nav-link" href="../guide/get-started.html" rel="" target="">
 <span class="menu-text">Get Started</span></a>
  </li>  
  <li class="nav-item">
    <a class="nav-link" href="../guide/guides.html" rel="" target="">
 <span class="menu-text">Guides</span></a>
  </li>  
  <li class="nav-item dropdown ">
    <a class="nav-link dropdown-toggle" href="#" id="nav-menu-fa-cube--developer-framework" role="button" data-bs-toggle="dropdown" aria-expanded="false" rel="" target="">
 <span class="menu-text"><i class="fa-solid fa-cube" aria-label="cube"></i> Developer Framework</span>
    </a>
    <ul class="dropdown-menu" aria-labelledby="nav-menu-fa-cube--developer-framework">    
        <li>
    <a class="dropdown-item" href="../guide/get-started-developer-framework.html" rel="" target="">
 <span class="dropdown-text"><i class="fa-solid fa-rocket" aria-label="rocket"></i> Get Started</span></a>
  </li>  
        <li>
    <a class="dropdown-item" href="../guide/supported-models.html" rel="" target="">
 <span class="dropdown-text"><i class="fa-solid fa-cubes" aria-label="cubes"></i> Supported Models</span></a>
  </li>  
        <li><hr class="dropdown-divider"></li>
        <li class="dropdown-header"><i class="fa-solid fa-vial" aria-label="vial"></i> TESTING</li>
        <li>
    <a class="dropdown-item" href="../guide/testing-overview.html" rel="" target="">
 <span class="dropdown-text"><i class="fa-solid fa-flask-vial" aria-label="flask-vial"></i> Run Tests &amp; Test Suites</span></a>
  </li>  
        <li>
    <a class="dropdown-item" href="../guide/test-descriptions.html" rel="" target="">
 <span class="dropdown-text"><i class="fa-solid fa-microscope" aria-label="microscope"></i> Test Descriptions</span></a>
  </li>  
        <li>
    <a class="dropdown-item" href="../guide/test-sandbox.html" rel="" target="">
 <span class="dropdown-text"><i class="fa-solid fa-toolbox" aria-label="toolbox"></i> Test sandbox (BETA)</span></a>
  </li>  
        <li><hr class="dropdown-divider"></li>
        <li class="dropdown-header"><i class="fa-solid fa-code" aria-label="code"></i> CODE SAMPLES</li>
        <li>
    <a class="dropdown-item" href="../guide/samples-jupyter-notebooks.html" rel="" target="">
 <span class="dropdown-text"><i class="fa-solid fa-book-open-reader" aria-label="book-open-reader"></i> All Code Samples · <code>LLM</code> · <code>NLP</code> · <code>Time Series</code> · <code>Etc.</code></span></a>
  </li>  
        <li>
    <a class="dropdown-item" href="../notebooks.zip" rel="" target="">
 <span class="dropdown-text"><i class="fa-solid fa-download" aria-label="download"></i> Download Code Samples · <code>notebooks.zip</code></span></a>
  </li>  
        <li>
    <a class="dropdown-item" href="https://jupyterhub.validmind.ai/" rel="" target="">
 <span class="dropdown-text"><i class="fa-solid fa-hand-point-right" aria-label="hand-point-right"></i> Try it on Jupyter Hub <i class="fa-solid fa-hand-point-left" aria-label="hand-point-left"></i></span></a>
  </li>  
        <li><hr class="dropdown-divider"></li>
        <li class="dropdown-header"><i class="fa-solid fa-book" aria-label="book"></i> REFERENCE</li>
        <li>
    <a class="dropdown-item" href="../validmind/validmind.html" rel="" target="_blank">
 <span class="dropdown-text"><i class="fa-solid fa-external-link" aria-label="external-link"></i> ValidMind Developer Framework</span></a>
  </li>  
    </ul>
  </li>
  <li class="nav-item">
    <a class="nav-link" href="../guide/faq.html" rel="" target="">
 <span class="menu-text">FAQ</span></a>
  </li>  
  <li class="nav-item">
    <a class="nav-link" href="../guide/support.html" rel="" target="">
 <span class="menu-text">Support</span></a>
  </li>  
  <li class="nav-item">
    <a class="nav-link" href="https://validmind.com/" rel="" target="_blank">
 <span class="menu-text">validmind.com <i class="fa-solid fa-external-link" aria-label="external-link"></i></span></a>
  </li>  
</ul>
<<<<<<< HEAD
            <div class="quarto-navbar-tools ms-auto">
=======
          </div> <!-- /navcollapse -->
            <div class="quarto-navbar-tools">
>>>>>>> 304209fd
</div>
          </div> <!-- /navcollapse -->
      </div> <!-- /container-fluid -->
    </nav>
  <nav class="quarto-secondary-nav">
    <div class="container-fluid d-flex">
      <button type="button" class="quarto-btn-toggle btn" data-bs-toggle="collapse" data-bs-target="#quarto-sidebar,#quarto-sidebar-glass" aria-controls="quarto-sidebar" aria-expanded="false" aria-label="Toggle sidebar navigation" onclick="if (window.quartoToggleHeadroom) { window.quartoToggleHeadroom(); }">
        <i class="bi bi-layout-text-sidebar-reverse"></i>
      </button>
      <nav class="quarto-page-breadcrumbs" aria-label="breadcrumb"><ol class="breadcrumb"><li class="breadcrumb-item"><a href="../guide/samples-jupyter-notebooks.html">Code samples</a></li></ol></nav>
      <a class="flex-grow-1" role="button" data-bs-toggle="collapse" data-bs-target="#quarto-sidebar,#quarto-sidebar-glass" aria-controls="quarto-sidebar" aria-expanded="false" aria-label="Toggle sidebar navigation" onclick="if (window.quartoToggleHeadroom) { window.quartoToggleHeadroom(); }">      
      </a>
      <button type="button" class="btn quarto-search-button" aria-label="" onclick="window.quartoOpenSearch();">
        <i class="bi bi-search"></i>
      </button>
    </div>
  </nav>
</header>
<!-- content -->
<div id="quarto-content" class="quarto-container page-columns page-rows-contents page-layout-article page-navbar">
<!-- sidebar -->
  <nav id="quarto-sidebar" class="sidebar collapse collapse-horizontal sidebar-navigation docked overflow-auto">
        <div class="mt-2 flex-shrink-0 align-items-center">
        <div class="sidebar-search">
        <div id="quarto-search" class="" title="Search"></div>
        </div>
        </div>
    <div class="sidebar-menu-container"> 
    <ul class="list-unstyled mt-1">
        <li class="sidebar-item">
  <div class="sidebar-item-container"> 
  <a href="../guide/get-started-developer-framework.html" class="sidebar-item-text sidebar-link">
 <span class="menu-text">Developer Framework</span></a>
  </div>
</li>
        <li class="px-0"><hr class="sidebar-divider hi "></li>
        <li class="sidebar-item">
 <span class="menu-text">MODEL DOCUMENTATION</span>
  </li>
        <li class="sidebar-item">
  <div class="sidebar-item-container"> 
  <a href="../notebooks/quickstart_customer_churn_full_suite.html" class="sidebar-item-text sidebar-link">
 <span class="menu-text">Quickstart for model documentation</span></a>
  </div>
</li>
        <li class="sidebar-item">
  <div class="sidebar-item-container"> 
  <a href="../guide/supported-models.html" class="sidebar-item-text sidebar-link">
 <span class="menu-text">Supported models</span></a>
  </div>
</li>
        <li class="sidebar-item">
  <div class="sidebar-item-container"> 
  <a href="../guide/generate-model-documentation.html" class="sidebar-item-text sidebar-link">
 <span class="menu-text">Generate model documentation</span></a>
  </div>
</li>
        <li class="sidebar-item">
  <div class="sidebar-item-container"> 
  <a href="../guide/install-and-initialize-developer-framework.html" class="sidebar-item-text sidebar-link">
 <span class="menu-text">Install and initialize the developer framework</span></a>
  </div>
</li>
        <li class="sidebar-item">
  <div class="sidebar-item-container"> 
  <a href="../guide/store-credentials-in-env-file.html" class="sidebar-item-text sidebar-link">
 <span class="menu-text">Store project credentials in .env files</span></a>
  </div>
</li>
        <li class="px-0"><hr class="sidebar-divider hi "></li>
        <li class="sidebar-item">
 <span class="menu-text">MODEL TESTING</span>
  </li>
        <li class="sidebar-item sidebar-item-section">
      <div class="sidebar-item-container"> 
            <a href="../guide/testing-overview.html" class="sidebar-item-text sidebar-link">
 <span class="menu-text">Run tests &amp; test suites</span></a>
          <a class="sidebar-item-toggle text-start collapsed" data-bs-toggle="collapse" data-bs-target="#" aria-expanded="false" aria-label="Toggle section">
            <i class="bi bi-chevron-right ms-2"></i>
          </a> 
      </div>
      <ul id="" class="collapse list-unstyled sidebar-section depth1 ">  
          <li class="sidebar-item">
  <div class="sidebar-item-container"> 
  <a href="../notebooks/how_to/configure_dataset_features.html" class="sidebar-item-text sidebar-link">
 <span class="menu-text">Configure dataset features</span></a>
  </div>
</li>
          <li class="sidebar-item">
  <div class="sidebar-item-container"> 
  <a href="../notebooks/how_to/document_multiple_results_for_the_same_test.html" class="sidebar-item-text sidebar-link">
 <span class="menu-text">Document multiple results for the same test</span></a>
  </div>
</li>
          <li class="sidebar-item">
  <div class="sidebar-item-container"> 
  <a href="../notebooks/how_to/explore_test_suites.html" class="sidebar-item-text sidebar-link">
 <span class="menu-text">Explore test suites</span></a>
  </div>
</li>
          <li class="sidebar-item">
  <div class="sidebar-item-container"> 
  <a href="../notebooks/how_to/explore_tests.html" class="sidebar-item-text sidebar-link">
 <span class="menu-text">Explore tests</span></a>
  </div>
</li>
          <li class="sidebar-item">
  <div class="sidebar-item-container"> 
  <a href="../notebooks/how_to/load_datasets_predictions.html" class="sidebar-item-text sidebar-link">
 <span class="menu-text">Load dataset predictions</span></a>
  </div>
</li>
          <li class="sidebar-item">
  <div class="sidebar-item-container"> 
  <a href="../notebooks/how_to/run_documentation_sections.html" class="sidebar-item-text sidebar-link">
 <span class="menu-text">Run individual documentation sections</span></a>
  </div>
</li>
          <li class="sidebar-item">
  <div class="sidebar-item-container"> 
  <a href="../notebooks/how_to/run_documentation_tests_with_config.html" class="sidebar-item-text sidebar-link">
 <span class="menu-text">Run documentation tests with custom configurations</span></a>
  </div>
</li>
          <li class="sidebar-item">
  <div class="sidebar-item-container"> 
  <a href="../notebooks/how_to/run_tests_that_require_multiple_datasets.html" class="sidebar-item-text sidebar-link">
 <span class="menu-text">Run tests with multiple datasets</span></a>
  </div>
</li>
          <li class="sidebar-item">
  <div class="sidebar-item-container"> 
  <a href="../notebooks/how_to/run_unit_metrics.html" class="sidebar-item-text sidebar-link">
 <span class="menu-text">Run unit metrics</span></a>
  </div>
</li>
          <li class="sidebar-item sidebar-item-section">
      <div class="sidebar-item-container"> 
            <a class="sidebar-item-text sidebar-link text-start collapsed" data-bs-toggle="collapse" data-bs-target="#quarto-sidebar-section-1" aria-expanded="false">
 <span class="menu-text">Run Tests</span></a>
          <a class="sidebar-item-toggle text-start collapsed" data-bs-toggle="collapse" data-bs-target="#quarto-sidebar-section-1" aria-expanded="false" aria-label="Toggle section">
            <i class="bi bi-chevron-right ms-2"></i>
          </a> 
      </div>
      <ul id="quarto-sidebar-section-1" class="collapse list-unstyled sidebar-section depth2 ">  
          <li class="sidebar-item">
  <div class="sidebar-item-container"> 
  <a href="../notebooks/how_to/run_tests/1_run_dataset_based_tests.html" class="sidebar-item-text sidebar-link">
 <span class="menu-text">Run dataset based tests</span></a>
  </div>
</li>
      </ul>
  </li>
      </ul>
  </li>
        <li class="sidebar-item sidebar-item-section">
      <div class="sidebar-item-container"> 
            <a href="../guide/test-descriptions.html" class="sidebar-item-text sidebar-link">
 <span class="menu-text">Test descriptions</span></a>
          <a class="sidebar-item-toggle text-start collapsed" data-bs-toggle="collapse" data-bs-target="#" aria-expanded="false" aria-label="Toggle section">
            <i class="bi bi-chevron-right ms-2"></i>
          </a> 
      </div>
      <ul id="" class="collapse list-unstyled sidebar-section depth1 ">  
          <li class="sidebar-item sidebar-item-section">
      <div class="sidebar-item-container"> 
            <a class="sidebar-item-text sidebar-link text-start collapsed" data-bs-toggle="collapse" data-bs-target="#quarto-sidebar-section-2" aria-expanded="false">
 <span class="menu-text">Data Validation</span></a>
          <a class="sidebar-item-toggle text-start collapsed" data-bs-toggle="collapse" data-bs-target="#quarto-sidebar-section-2" aria-expanded="false" aria-label="Toggle section">
            <i class="bi bi-chevron-right ms-2"></i>
          </a> 
      </div>
      <ul id="quarto-sidebar-section-2" class="collapse list-unstyled sidebar-section depth2 ">  
          <li class="sidebar-item">
  <div class="sidebar-item-container"> 
  <a href="../tests/data_validation/ACFandPACFPlot.html" class="sidebar-item-text sidebar-link">
 <span class="menu-text">ACFandPACFPlot</span></a>
  </div>
</li>
          <li class="sidebar-item">
  <div class="sidebar-item-container"> 
  <a href="../tests/data_validation/ANOVAOneWayTable.html" class="sidebar-item-text sidebar-link">
 <span class="menu-text">ANOVAOneWayTable</span></a>
  </div>
</li>
          <li class="sidebar-item">
  <div class="sidebar-item-container"> 
  <a href="../tests/data_validation/AutoAR.html" class="sidebar-item-text sidebar-link">
 <span class="menu-text">AutoAR</span></a>
  </div>
</li>
          <li class="sidebar-item">
  <div class="sidebar-item-container"> 
  <a href="../tests/data_validation/AutoMA.html" class="sidebar-item-text sidebar-link">
 <span class="menu-text">AutoMA</span></a>
  </div>
</li>
          <li class="sidebar-item">
  <div class="sidebar-item-container"> 
  <a href="../tests/data_validation/AutoSeasonality.html" class="sidebar-item-text sidebar-link">
 <span class="menu-text">AutoSeasonality</span></a>
  </div>
</li>
          <li class="sidebar-item">
  <div class="sidebar-item-container"> 
  <a href="../tests/data_validation/AutoStationarity.html" class="sidebar-item-text sidebar-link">
 <span class="menu-text">AutoStationarity</span></a>
  </div>
</li>
          <li class="sidebar-item">
  <div class="sidebar-item-container"> 
  <a href="../tests/data_validation/BivariateFeaturesBarPlots.html" class="sidebar-item-text sidebar-link">
 <span class="menu-text">BivariateFeaturesBarPlots</span></a>
  </div>
</li>
          <li class="sidebar-item">
  <div class="sidebar-item-container"> 
  <a href="../tests/data_validation/BivariateHistograms.html" class="sidebar-item-text sidebar-link">
 <span class="menu-text">BivariateHistograms</span></a>
  </div>
</li>
          <li class="sidebar-item">
  <div class="sidebar-item-container"> 
  <a href="../tests/data_validation/BivariateScatterPlots.html" class="sidebar-item-text sidebar-link">
 <span class="menu-text">BivariateScatterPlots</span></a>
  </div>
</li>
          <li class="sidebar-item">
  <div class="sidebar-item-container"> 
  <a href="../tests/data_validation/ChiSquaredFeaturesTable.html" class="sidebar-item-text sidebar-link">
 <span class="menu-text">ChiSquaredFeaturesTable</span></a>
  </div>
</li>
          <li class="sidebar-item">
  <div class="sidebar-item-container"> 
  <a href="../tests/data_validation/ClassImbalance.html" class="sidebar-item-text sidebar-link">
 <span class="menu-text">ClassImbalance</span></a>
  </div>
</li>
          <li class="sidebar-item">
  <div class="sidebar-item-container"> 
  <a href="../tests/data_validation/DatasetDescription.html" class="sidebar-item-text sidebar-link">
 <span class="menu-text">DatasetDescription</span></a>
  </div>
</li>
          <li class="sidebar-item">
  <div class="sidebar-item-container"> 
  <a href="../tests/data_validation/DatasetSplit.html" class="sidebar-item-text sidebar-link">
 <span class="menu-text">DatasetSplit</span></a>
  </div>
</li>
          <li class="sidebar-item">
  <div class="sidebar-item-container"> 
  <a href="../tests/data_validation/DefaultRatesbyRiskBandPlot.html" class="sidebar-item-text sidebar-link">
 <span class="menu-text">DefaultRatesbyRiskBandPlot</span></a>
  </div>
</li>
          <li class="sidebar-item">
  <div class="sidebar-item-container"> 
  <a href="../tests/data_validation/DescriptiveStatistics.html" class="sidebar-item-text sidebar-link">
 <span class="menu-text">DescriptiveStatistics</span></a>
  </div>
</li>
          <li class="sidebar-item">
  <div class="sidebar-item-container"> 
  <a href="../tests/data_validation/Duplicates.html" class="sidebar-item-text sidebar-link">
 <span class="menu-text">Duplicates</span></a>
  </div>
</li>
          <li class="sidebar-item">
  <div class="sidebar-item-container"> 
  <a href="../tests/data_validation/EngleGrangerCoint.html" class="sidebar-item-text sidebar-link">
 <span class="menu-text">EngleGrangerCoint</span></a>
  </div>
</li>
          <li class="sidebar-item">
  <div class="sidebar-item-container"> 
  <a href="../tests/data_validation/FeatureTargetCorrelationPlot.html" class="sidebar-item-text sidebar-link">
 <span class="menu-text">FeatureTargetCorrelationPlot</span></a>
  </div>
</li>
          <li class="sidebar-item">
  <div class="sidebar-item-container"> 
  <a href="../tests/data_validation/HeatmapFeatureCorrelations.html" class="sidebar-item-text sidebar-link">
 <span class="menu-text">HeatmapFeatureCorrelations</span></a>
  </div>
</li>
          <li class="sidebar-item">
  <div class="sidebar-item-container"> 
  <a href="../tests/data_validation/HighCardinality.html" class="sidebar-item-text sidebar-link">
 <span class="menu-text">HighCardinality</span></a>
  </div>
</li>
          <li class="sidebar-item">
  <div class="sidebar-item-container"> 
  <a href="../tests/data_validation/HighPearsonCorrelation.html" class="sidebar-item-text sidebar-link">
 <span class="menu-text">HighPearsonCorrelation</span></a>
  </div>
</li>
          <li class="sidebar-item">
  <div class="sidebar-item-container"> 
  <a href="../tests/data_validation/IQROutliersBarPlot.html" class="sidebar-item-text sidebar-link">
 <span class="menu-text">IQROutliersBarPlot</span></a>
  </div>
</li>
          <li class="sidebar-item">
  <div class="sidebar-item-container"> 
  <a href="../tests/data_validation/IQROutliersTable.html" class="sidebar-item-text sidebar-link">
 <span class="menu-text">IQROutliersTable</span></a>
  </div>
</li>
          <li class="sidebar-item">
  <div class="sidebar-item-container"> 
  <a href="../tests/data_validation/IsolationForestOutliers.html" class="sidebar-item-text sidebar-link">
 <span class="menu-text">IsolationForestOutliers</span></a>
  </div>
</li>
          <li class="sidebar-item">
  <div class="sidebar-item-container"> 
  <a href="../tests/data_validation/LaggedCorrelationHeatmap.html" class="sidebar-item-text sidebar-link">
 <span class="menu-text">LaggedCorrelationHeatmap</span></a>
  </div>
</li>
          <li class="sidebar-item">
  <div class="sidebar-item-container"> 
  <a href="../tests/data_validation/MissingValues.html" class="sidebar-item-text sidebar-link">
 <span class="menu-text">MissingValues</span></a>
  </div>
</li>
          <li class="sidebar-item">
  <div class="sidebar-item-container"> 
  <a href="../tests/data_validation/MissingValuesBarPlot.html" class="sidebar-item-text sidebar-link">
 <span class="menu-text">MissingValuesBarPlot</span></a>
  </div>
</li>
          <li class="sidebar-item">
  <div class="sidebar-item-container"> 
  <a href="../tests/data_validation/MissingValuesRisk.html" class="sidebar-item-text sidebar-link">
 <span class="menu-text">MissingValuesRisk</span></a>
  </div>
</li>
          <li class="sidebar-item">
  <div class="sidebar-item-container"> 
  <a href="../tests/data_validation/PearsonCorrelationMatrix.html" class="sidebar-item-text sidebar-link">
 <span class="menu-text">PearsonCorrelationMatrix</span></a>
  </div>
</li>
          <li class="sidebar-item">
  <div class="sidebar-item-container"> 
  <a href="../tests/data_validation/PiTCreditScoresHistogram.html" class="sidebar-item-text sidebar-link">
 <span class="menu-text">PiTCreditScoresHistogram</span></a>
  </div>
</li>
          <li class="sidebar-item">
  <div class="sidebar-item-container"> 
  <a href="../tests/data_validation/PiTPDHistogram.html" class="sidebar-item-text sidebar-link">
 <span class="menu-text">PiTPDHistogram</span></a>
  </div>
</li>
          <li class="sidebar-item">
  <div class="sidebar-item-container"> 
  <a href="../tests/data_validation/RollingStatsPlot.html" class="sidebar-item-text sidebar-link">
 <span class="menu-text">RollingStatsPlot</span></a>
  </div>
</li>
          <li class="sidebar-item">
  <div class="sidebar-item-container"> 
  <a href="../tests/data_validation/ScatterPlot.html" class="sidebar-item-text sidebar-link">
 <span class="menu-text">ScatterPlot</span></a>
  </div>
</li>
          <li class="sidebar-item">
  <div class="sidebar-item-container"> 
  <a href="../tests/data_validation/SeasonalDecompose.html" class="sidebar-item-text sidebar-link">
 <span class="menu-text">SeasonalDecompose</span></a>
  </div>
</li>
          <li class="sidebar-item">
  <div class="sidebar-item-container"> 
  <a href="../tests/data_validation/Skewness.html" class="sidebar-item-text sidebar-link">
 <span class="menu-text">Skewness</span></a>
  </div>
</li>
          <li class="sidebar-item">
  <div class="sidebar-item-container"> 
  <a href="../tests/data_validation/SpreadPlot.html" class="sidebar-item-text sidebar-link">
 <span class="menu-text">SpreadPlot</span></a>
  </div>
</li>
          <li class="sidebar-item">
  <div class="sidebar-item-container"> 
  <a href="../tests/data_validation/TabularCategoricalBarPlots.html" class="sidebar-item-text sidebar-link">
 <span class="menu-text">TabularCategoricalBarPlots</span></a>
  </div>
</li>
          <li class="sidebar-item">
  <div class="sidebar-item-container"> 
  <a href="../tests/data_validation/TabularDateTimeHistograms.html" class="sidebar-item-text sidebar-link">
 <span class="menu-text">TabularDateTimeHistograms</span></a>
  </div>
</li>
          <li class="sidebar-item">
  <div class="sidebar-item-container"> 
  <a href="../tests/data_validation/TabularDescriptionTables.html" class="sidebar-item-text sidebar-link">
 <span class="menu-text">TabularDescriptionTables</span></a>
  </div>
</li>
          <li class="sidebar-item">
  <div class="sidebar-item-container"> 
  <a href="../tests/data_validation/TabularNumericalHistograms.html" class="sidebar-item-text sidebar-link">
 <span class="menu-text">TabularNumericalHistograms</span></a>
  </div>
</li>
          <li class="sidebar-item">
  <div class="sidebar-item-container"> 
  <a href="../tests/data_validation/TargetRateBarPlots.html" class="sidebar-item-text sidebar-link">
 <span class="menu-text">TargetRateBarPlots</span></a>
  </div>
</li>
          <li class="sidebar-item">
  <div class="sidebar-item-container"> 
  <a href="../tests/data_validation/TimeSeriesFrequency.html" class="sidebar-item-text sidebar-link">
 <span class="menu-text">TimeSeriesFrequency</span></a>
  </div>
</li>
          <li class="sidebar-item">
  <div class="sidebar-item-container"> 
  <a href="../tests/data_validation/TimeSeriesHistogram.html" class="sidebar-item-text sidebar-link">
 <span class="menu-text">TimeSeriesHistogram</span></a>
  </div>
</li>
          <li class="sidebar-item">
  <div class="sidebar-item-container"> 
  <a href="../tests/data_validation/TimeSeriesLinePlot.html" class="sidebar-item-text sidebar-link">
 <span class="menu-text">TimeSeriesLinePlot</span></a>
  </div>
</li>
          <li class="sidebar-item">
  <div class="sidebar-item-container"> 
  <a href="../tests/data_validation/TimeSeriesMissingValues.html" class="sidebar-item-text sidebar-link">
 <span class="menu-text">TimeSeriesMissingValues</span></a>
  </div>
</li>
          <li class="sidebar-item">
  <div class="sidebar-item-container"> 
  <a href="../tests/data_validation/TimeSeriesOutliers.html" class="sidebar-item-text sidebar-link">
 <span class="menu-text">TimeSeriesOutliers</span></a>
  </div>
</li>
          <li class="sidebar-item">
  <div class="sidebar-item-container"> 
  <a href="../tests/data_validation/TooManyZeroValues.html" class="sidebar-item-text sidebar-link">
 <span class="menu-text">TooManyZeroValues</span></a>
  </div>
</li>
          <li class="sidebar-item">
  <div class="sidebar-item-container"> 
  <a href="../tests/data_validation/UniqueRows.html" class="sidebar-item-text sidebar-link">
 <span class="menu-text">UniqueRows</span></a>
  </div>
</li>
          <li class="sidebar-item">
  <div class="sidebar-item-container"> 
  <a href="../tests/data_validation/WOEBinPlots.html" class="sidebar-item-text sidebar-link">
 <span class="menu-text">WOEBinPlots</span></a>
  </div>
</li>
          <li class="sidebar-item">
  <div class="sidebar-item-container"> 
  <a href="../tests/data_validation/WOEBinTable.html" class="sidebar-item-text sidebar-link">
 <span class="menu-text">WOEBinTable</span></a>
  </div>
</li>
          <li class="sidebar-item sidebar-item-section">
      <div class="sidebar-item-container"> 
            <a class="sidebar-item-text sidebar-link text-start collapsed" data-bs-toggle="collapse" data-bs-target="#quarto-sidebar-section-3" aria-expanded="false">
 <span class="menu-text">Nlp</span></a>
          <a class="sidebar-item-toggle text-start collapsed" data-bs-toggle="collapse" data-bs-target="#quarto-sidebar-section-3" aria-expanded="false" aria-label="Toggle section">
            <i class="bi bi-chevron-right ms-2"></i>
          </a> 
      </div>
      <ul id="quarto-sidebar-section-3" class="collapse list-unstyled sidebar-section depth3 ">  
          <li class="sidebar-item">
  <div class="sidebar-item-container"> 
  <a href="../tests/data_validation/nlp/CommonWords.html" class="sidebar-item-text sidebar-link">
 <span class="menu-text">CommonWords</span></a>
  </div>
</li>
          <li class="sidebar-item">
  <div class="sidebar-item-container"> 
  <a href="../tests/data_validation/nlp/Hashtags.html" class="sidebar-item-text sidebar-link">
 <span class="menu-text">Hashtags</span></a>
  </div>
</li>
          <li class="sidebar-item">
  <div class="sidebar-item-container"> 
  <a href="../tests/data_validation/nlp/LanguageDetection.html" class="sidebar-item-text sidebar-link">
 <span class="menu-text">LanguageDetection</span></a>
  </div>
</li>
          <li class="sidebar-item">
  <div class="sidebar-item-container"> 
  <a href="../tests/data_validation/nlp/Mentions.html" class="sidebar-item-text sidebar-link">
 <span class="menu-text">Mentions</span></a>
  </div>
</li>
          <li class="sidebar-item">
  <div class="sidebar-item-container"> 
  <a href="../tests/data_validation/nlp/PolarityAndSubjectivity.html" class="sidebar-item-text sidebar-link">
 <span class="menu-text">PolarityAndSubjectivity</span></a>
  </div>
</li>
          <li class="sidebar-item">
  <div class="sidebar-item-container"> 
  <a href="../tests/data_validation/nlp/Punctuations.html" class="sidebar-item-text sidebar-link">
 <span class="menu-text">Punctuations</span></a>
  </div>
</li>
          <li class="sidebar-item">
  <div class="sidebar-item-container"> 
  <a href="../tests/data_validation/nlp/Sentiment.html" class="sidebar-item-text sidebar-link">
 <span class="menu-text">Sentiment</span></a>
  </div>
</li>
          <li class="sidebar-item">
  <div class="sidebar-item-container"> 
  <a href="../tests/data_validation/nlp/StopWords.html" class="sidebar-item-text sidebar-link">
 <span class="menu-text">StopWords</span></a>
  </div>
</li>
          <li class="sidebar-item">
  <div class="sidebar-item-container"> 
  <a href="../tests/data_validation/nlp/TextDescription.html" class="sidebar-item-text sidebar-link">
 <span class="menu-text">TextDescription</span></a>
  </div>
</li>
          <li class="sidebar-item">
  <div class="sidebar-item-container"> 
  <a href="../tests/data_validation/nlp/Toxicity.html" class="sidebar-item-text sidebar-link">
 <span class="menu-text">Toxicity</span></a>
  </div>
</li>
      </ul>
  </li>
      </ul>
  </li>
          <li class="sidebar-item sidebar-item-section">
      <div class="sidebar-item-container"> 
            <a class="sidebar-item-text sidebar-link text-start collapsed" data-bs-toggle="collapse" data-bs-target="#quarto-sidebar-section-4" aria-expanded="false">
 <span class="menu-text">Model Validation</span></a>
          <a class="sidebar-item-toggle text-start collapsed" data-bs-toggle="collapse" data-bs-target="#quarto-sidebar-section-4" aria-expanded="false" aria-label="Toggle section">
            <i class="bi bi-chevron-right ms-2"></i>
          </a> 
      </div>
      <ul id="quarto-sidebar-section-4" class="collapse list-unstyled sidebar-section depth2 ">  
          <li class="sidebar-item">
  <div class="sidebar-item-container"> 
  <a href="../tests/model_validation/BertScore.html" class="sidebar-item-text sidebar-link">
 <span class="menu-text">BertScore</span></a>
  </div>
</li>
          <li class="sidebar-item">
  <div class="sidebar-item-container"> 
  <a href="../tests/model_validation/BleuScore.html" class="sidebar-item-text sidebar-link">
 <span class="menu-text">BleuScore</span></a>
  </div>
</li>
          <li class="sidebar-item">
  <div class="sidebar-item-container"> 
  <a href="../tests/model_validation/ClusterSizeDistribution.html" class="sidebar-item-text sidebar-link">
 <span class="menu-text">ClusterSizeDistribution</span></a>
  </div>
</li>
          <li class="sidebar-item">
  <div class="sidebar-item-container"> 
  <a href="../tests/model_validation/ContextualRecall.html" class="sidebar-item-text sidebar-link">
 <span class="menu-text">ContextualRecall</span></a>
  </div>
</li>
          <li class="sidebar-item">
  <div class="sidebar-item-container"> 
  <a href="../tests/model_validation/FeaturesAUC.html" class="sidebar-item-text sidebar-link">
 <span class="menu-text">FeaturesAUC</span></a>
  </div>
</li>
          <li class="sidebar-item">
  <div class="sidebar-item-container"> 
  <a href="../tests/model_validation/MeteorScore.html" class="sidebar-item-text sidebar-link">
 <span class="menu-text">MeteorScore</span></a>
  </div>
</li>
          <li class="sidebar-item">
  <div class="sidebar-item-container"> 
  <a href="../tests/model_validation/ModelMetadata.html" class="sidebar-item-text sidebar-link">
 <span class="menu-text">ModelMetadata</span></a>
  </div>
</li>
          <li class="sidebar-item">
  <div class="sidebar-item-container"> 
  <a href="../tests/model_validation/RegardScore.html" class="sidebar-item-text sidebar-link">
 <span class="menu-text">RegardScore</span></a>
  </div>
</li>
          <li class="sidebar-item">
  <div class="sidebar-item-container"> 
  <a href="../tests/model_validation/RegressionResidualsPlot.html" class="sidebar-item-text sidebar-link">
 <span class="menu-text">RegressionResidualsPlot</span></a>
  </div>
</li>
          <li class="sidebar-item">
  <div class="sidebar-item-container"> 
  <a href="../tests/model_validation/RougeScore.html" class="sidebar-item-text sidebar-link">
 <span class="menu-text">RougeScore</span></a>
  </div>
</li>
          <li class="sidebar-item">
  <div class="sidebar-item-container"> 
  <a href="../tests/model_validation/TokenDisparity.html" class="sidebar-item-text sidebar-link">
 <span class="menu-text">TokenDisparity</span></a>
  </div>
</li>
          <li class="sidebar-item">
  <div class="sidebar-item-container"> 
  <a href="../tests/model_validation/ToxicityScore.html" class="sidebar-item-text sidebar-link">
 <span class="menu-text">ToxicityScore</span></a>
  </div>
</li>
          <li class="sidebar-item sidebar-item-section">
      <div class="sidebar-item-container"> 
            <a class="sidebar-item-text sidebar-link text-start collapsed" data-bs-toggle="collapse" data-bs-target="#quarto-sidebar-section-5" aria-expanded="false">
 <span class="menu-text">Embeddings</span></a>
          <a class="sidebar-item-toggle text-start collapsed" data-bs-toggle="collapse" data-bs-target="#quarto-sidebar-section-5" aria-expanded="false" aria-label="Toggle section">
            <i class="bi bi-chevron-right ms-2"></i>
          </a> 
      </div>
      <ul id="quarto-sidebar-section-5" class="collapse list-unstyled sidebar-section depth3 ">  
          <li class="sidebar-item">
  <div class="sidebar-item-container"> 
  <a href="../tests/model_validation/embeddings/ClusterDistribution.html" class="sidebar-item-text sidebar-link">
 <span class="menu-text">ClusterDistribution</span></a>
  </div>
</li>
          <li class="sidebar-item">
  <div class="sidebar-item-container"> 
  <a href="../tests/model_validation/embeddings/CosineSimilarityComparison.html" class="sidebar-item-text sidebar-link">
 <span class="menu-text">CosineSimilarityComparison</span></a>
  </div>
</li>
          <li class="sidebar-item">
  <div class="sidebar-item-container"> 
  <a href="../tests/model_validation/embeddings/CosineSimilarityDistribution.html" class="sidebar-item-text sidebar-link">
 <span class="menu-text">CosineSimilarityDistribution</span></a>
  </div>
</li>
          <li class="sidebar-item">
  <div class="sidebar-item-container"> 
  <a href="../tests/model_validation/embeddings/CosineSimilarityHeatmap.html" class="sidebar-item-text sidebar-link">
 <span class="menu-text">CosineSimilarityHeatmap</span></a>
  </div>
</li>
          <li class="sidebar-item">
  <div class="sidebar-item-container"> 
  <a href="../tests/model_validation/embeddings/DescriptiveAnalytics.html" class="sidebar-item-text sidebar-link">
 <span class="menu-text">DescriptiveAnalytics</span></a>
  </div>
</li>
          <li class="sidebar-item">
  <div class="sidebar-item-container"> 
  <a href="../tests/model_validation/embeddings/EmbeddingsVisualization2D.html" class="sidebar-item-text sidebar-link">
 <span class="menu-text">EmbeddingsVisualization2D</span></a>
  </div>
</li>
          <li class="sidebar-item">
  <div class="sidebar-item-container"> 
  <a href="../tests/model_validation/embeddings/EuclideanDistanceComparison.html" class="sidebar-item-text sidebar-link">
 <span class="menu-text">EuclideanDistanceComparison</span></a>
  </div>
</li>
          <li class="sidebar-item">
  <div class="sidebar-item-container"> 
  <a href="../tests/model_validation/embeddings/EuclideanDistanceHeatmap.html" class="sidebar-item-text sidebar-link">
 <span class="menu-text">EuclideanDistanceHeatmap</span></a>
  </div>
</li>
          <li class="sidebar-item">
  <div class="sidebar-item-container"> 
  <a href="../tests/model_validation/embeddings/PCAComponentsPairwisePlots.html" class="sidebar-item-text sidebar-link">
 <span class="menu-text">PCAComponentsPairwisePlots</span></a>
  </div>
</li>
          <li class="sidebar-item">
  <div class="sidebar-item-container"> 
  <a href="../tests/model_validation/embeddings/StabilityAnalysis.html" class="sidebar-item-text sidebar-link">
 <span class="menu-text">StabilityAnalysis</span></a>
  </div>
</li>
          <li class="sidebar-item">
  <div class="sidebar-item-container"> 
  <a href="../tests/model_validation/embeddings/StabilityAnalysisKeyword.html" class="sidebar-item-text sidebar-link">
 <span class="menu-text">StabilityAnalysisKeyword</span></a>
  </div>
</li>
          <li class="sidebar-item">
  <div class="sidebar-item-container"> 
  <a href="../tests/model_validation/embeddings/StabilityAnalysisRandomNoise.html" class="sidebar-item-text sidebar-link">
 <span class="menu-text">StabilityAnalysisRandomNoise</span></a>
  </div>
</li>
          <li class="sidebar-item">
  <div class="sidebar-item-container"> 
  <a href="../tests/model_validation/embeddings/StabilityAnalysisSynonyms.html" class="sidebar-item-text sidebar-link">
 <span class="menu-text">StabilityAnalysisSynonyms</span></a>
  </div>
</li>
          <li class="sidebar-item">
  <div class="sidebar-item-container"> 
  <a href="../tests/model_validation/embeddings/StabilityAnalysisTranslation.html" class="sidebar-item-text sidebar-link">
 <span class="menu-text">StabilityAnalysisTranslation</span></a>
  </div>
</li>
          <li class="sidebar-item">
  <div class="sidebar-item-container"> 
  <a href="../tests/model_validation/embeddings/TSNEComponentsPairwisePlots.html" class="sidebar-item-text sidebar-link">
 <span class="menu-text">TSNEComponentsPairwisePlots</span></a>
  </div>
</li>
      </ul>
  </li>
          <li class="sidebar-item sidebar-item-section">
      <div class="sidebar-item-container"> 
            <a class="sidebar-item-text sidebar-link text-start collapsed" data-bs-toggle="collapse" data-bs-target="#quarto-sidebar-section-6" aria-expanded="false">
 <span class="menu-text">Ragas</span></a>
          <a class="sidebar-item-toggle text-start collapsed" data-bs-toggle="collapse" data-bs-target="#quarto-sidebar-section-6" aria-expanded="false" aria-label="Toggle section">
            <i class="bi bi-chevron-right ms-2"></i>
          </a> 
      </div>
      <ul id="quarto-sidebar-section-6" class="collapse list-unstyled sidebar-section depth3 ">  
          <li class="sidebar-item">
  <div class="sidebar-item-container"> 
  <a href="../tests/model_validation/ragas/AnswerCorrectness.html" class="sidebar-item-text sidebar-link">
 <span class="menu-text">AnswerCorrectness</span></a>
  </div>
</li>
          <li class="sidebar-item">
  <div class="sidebar-item-container"> 
  <a href="../tests/model_validation/ragas/AnswerRelevance.html" class="sidebar-item-text sidebar-link">
 <span class="menu-text">AnswerRelevance</span></a>
  </div>
</li>
          <li class="sidebar-item">
  <div class="sidebar-item-container"> 
  <a href="../tests/model_validation/ragas/AnswerSimilarity.html" class="sidebar-item-text sidebar-link">
 <span class="menu-text">AnswerSimilarity</span></a>
  </div>
</li>
          <li class="sidebar-item">
  <div class="sidebar-item-container"> 
  <a href="../tests/model_validation/ragas/AspectCritique.html" class="sidebar-item-text sidebar-link">
 <span class="menu-text">AspectCritique</span></a>
  </div>
</li>
          <li class="sidebar-item">
  <div class="sidebar-item-container"> 
  <a href="../tests/model_validation/ragas/ContextEntityRecall.html" class="sidebar-item-text sidebar-link">
 <span class="menu-text">ContextEntityRecall</span></a>
  </div>
</li>
          <li class="sidebar-item">
  <div class="sidebar-item-container"> 
  <a href="../tests/model_validation/ragas/ContextPrecision.html" class="sidebar-item-text sidebar-link">
 <span class="menu-text">ContextPrecision</span></a>
  </div>
</li>
          <li class="sidebar-item">
  <div class="sidebar-item-container"> 
  <a href="../tests/model_validation/ragas/ContextRecall.html" class="sidebar-item-text sidebar-link">
 <span class="menu-text">ContextRecall</span></a>
  </div>
</li>
          <li class="sidebar-item">
  <div class="sidebar-item-container"> 
  <a href="../tests/model_validation/ragas/ContextRelevancy.html" class="sidebar-item-text sidebar-link">
 <span class="menu-text">ContextRelevancy</span></a>
  </div>
</li>
          <li class="sidebar-item">
  <div class="sidebar-item-container"> 
  <a href="../tests/model_validation/ragas/Faithfulness.html" class="sidebar-item-text sidebar-link">
 <span class="menu-text">Faithfulness</span></a>
  </div>
</li>
      </ul>
  </li>
          <li class="sidebar-item sidebar-item-section">
      <div class="sidebar-item-container"> 
            <a class="sidebar-item-text sidebar-link text-start collapsed" data-bs-toggle="collapse" data-bs-target="#quarto-sidebar-section-7" aria-expanded="false">
 <span class="menu-text">Sklearn</span></a>
          <a class="sidebar-item-toggle text-start collapsed" data-bs-toggle="collapse" data-bs-target="#quarto-sidebar-section-7" aria-expanded="false" aria-label="Toggle section">
            <i class="bi bi-chevron-right ms-2"></i>
          </a> 
      </div>
      <ul id="quarto-sidebar-section-7" class="collapse list-unstyled sidebar-section depth3 ">  
          <li class="sidebar-item">
  <div class="sidebar-item-container"> 
  <a href="../tests/model_validation/sklearn/AdjustedMutualInformation.html" class="sidebar-item-text sidebar-link">
 <span class="menu-text">AdjustedMutualInformation</span></a>
  </div>
</li>
          <li class="sidebar-item">
  <div class="sidebar-item-container"> 
  <a href="../tests/model_validation/sklearn/AdjustedRandIndex.html" class="sidebar-item-text sidebar-link">
 <span class="menu-text">AdjustedRandIndex</span></a>
  </div>
</li>
          <li class="sidebar-item">
  <div class="sidebar-item-container"> 
  <a href="../tests/model_validation/sklearn/ClassifierPerformance.html" class="sidebar-item-text sidebar-link">
 <span class="menu-text">ClassifierPerformance</span></a>
  </div>
</li>
          <li class="sidebar-item">
  <div class="sidebar-item-container"> 
  <a href="../tests/model_validation/sklearn/ClusterCosineSimilarity.html" class="sidebar-item-text sidebar-link">
 <span class="menu-text">ClusterCosineSimilarity</span></a>
  </div>
</li>
          <li class="sidebar-item">
  <div class="sidebar-item-container"> 
  <a href="../tests/model_validation/sklearn/ClusterPerformance.html" class="sidebar-item-text sidebar-link">
 <span class="menu-text">ClusterPerformance</span></a>
  </div>
</li>
          <li class="sidebar-item">
  <div class="sidebar-item-container"> 
  <a href="../tests/model_validation/sklearn/ClusterPerformanceMetrics.html" class="sidebar-item-text sidebar-link">
 <span class="menu-text">ClusterPerformanceMetrics</span></a>
  </div>
</li>
          <li class="sidebar-item">
  <div class="sidebar-item-container"> 
  <a href="../tests/model_validation/sklearn/CompletenessScore.html" class="sidebar-item-text sidebar-link">
 <span class="menu-text">CompletenessScore</span></a>
  </div>
</li>
          <li class="sidebar-item">
  <div class="sidebar-item-container"> 
  <a href="../tests/model_validation/sklearn/ConfusionMatrix.html" class="sidebar-item-text sidebar-link">
 <span class="menu-text">ConfusionMatrix</span></a>
  </div>
</li>
          <li class="sidebar-item">
  <div class="sidebar-item-container"> 
  <a href="../tests/model_validation/sklearn/FowlkesMallowsScore.html" class="sidebar-item-text sidebar-link">
 <span class="menu-text">FowlkesMallowsScore</span></a>
  </div>
</li>
          <li class="sidebar-item">
  <div class="sidebar-item-container"> 
  <a href="../tests/model_validation/sklearn/HomogeneityScore.html" class="sidebar-item-text sidebar-link">
 <span class="menu-text">HomogeneityScore</span></a>
  </div>
</li>
          <li class="sidebar-item">
  <div class="sidebar-item-container"> 
  <a href="../tests/model_validation/sklearn/HyperParametersTuning.html" class="sidebar-item-text sidebar-link">
 <span class="menu-text">HyperParametersTuning</span></a>
  </div>
</li>
          <li class="sidebar-item">
  <div class="sidebar-item-container"> 
  <a href="../tests/model_validation/sklearn/KMeansClustersOptimization.html" class="sidebar-item-text sidebar-link">
 <span class="menu-text">KMeansClustersOptimization</span></a>
  </div>
</li>
          <li class="sidebar-item">
  <div class="sidebar-item-container"> 
  <a href="../tests/model_validation/sklearn/MinimumAccuracy.html" class="sidebar-item-text sidebar-link">
 <span class="menu-text">MinimumAccuracy</span></a>
  </div>
</li>
          <li class="sidebar-item">
  <div class="sidebar-item-container"> 
  <a href="../tests/model_validation/sklearn/MinimumF1Score.html" class="sidebar-item-text sidebar-link">
 <span class="menu-text">MinimumF1Score</span></a>
  </div>
</li>
          <li class="sidebar-item">
  <div class="sidebar-item-container"> 
  <a href="../tests/model_validation/sklearn/MinimumROCAUCScore.html" class="sidebar-item-text sidebar-link">
 <span class="menu-text">MinimumROCAUCScore</span></a>
  </div>
</li>
          <li class="sidebar-item">
  <div class="sidebar-item-container"> 
  <a href="../tests/model_validation/sklearn/ModelsPerformanceComparison.html" class="sidebar-item-text sidebar-link">
 <span class="menu-text">ModelsPerformanceComparison</span></a>
  </div>
</li>
          <li class="sidebar-item">
  <div class="sidebar-item-container"> 
  <a href="../tests/model_validation/sklearn/OverfitDiagnosis.html" class="sidebar-item-text sidebar-link">
 <span class="menu-text">OverfitDiagnosis</span></a>
  </div>
</li>
          <li class="sidebar-item">
  <div class="sidebar-item-container"> 
  <a href="../tests/model_validation/sklearn/PermutationFeatureImportance.html" class="sidebar-item-text sidebar-link">
 <span class="menu-text">PermutationFeatureImportance</span></a>
  </div>
</li>
          <li class="sidebar-item">
  <div class="sidebar-item-container"> 
  <a href="../tests/model_validation/sklearn/PopulationStabilityIndex.html" class="sidebar-item-text sidebar-link">
 <span class="menu-text">PopulationStabilityIndex</span></a>
  </div>
</li>
          <li class="sidebar-item">
  <div class="sidebar-item-container"> 
  <a href="../tests/model_validation/sklearn/PrecisionRecallCurve.html" class="sidebar-item-text sidebar-link">
 <span class="menu-text">PrecisionRecallCurve</span></a>
  </div>
</li>
          <li class="sidebar-item">
  <div class="sidebar-item-container"> 
  <a href="../tests/model_validation/sklearn/RegressionErrors.html" class="sidebar-item-text sidebar-link">
 <span class="menu-text">RegressionErrors</span></a>
  </div>
</li>
          <li class="sidebar-item">
  <div class="sidebar-item-container"> 
  <a href="../tests/model_validation/sklearn/RegressionModelsPerformanceComparison.html" class="sidebar-item-text sidebar-link">
 <span class="menu-text">RegressionModelsPerformanceComparison</span></a>
  </div>
</li>
          <li class="sidebar-item">
  <div class="sidebar-item-container"> 
  <a href="../tests/model_validation/sklearn/RegressionR2Square.html" class="sidebar-item-text sidebar-link">
 <span class="menu-text">RegressionR2Square</span></a>
  </div>
</li>
          <li class="sidebar-item">
  <div class="sidebar-item-container"> 
  <a href="../tests/model_validation/sklearn/RobustnessDiagnosis.html" class="sidebar-item-text sidebar-link">
 <span class="menu-text">RobustnessDiagnosis</span></a>
  </div>
</li>
          <li class="sidebar-item">
  <div class="sidebar-item-container"> 
  <a href="../tests/model_validation/sklearn/ROCCurve.html" class="sidebar-item-text sidebar-link">
 <span class="menu-text">ROCCurve</span></a>
  </div>
</li>
          <li class="sidebar-item">
  <div class="sidebar-item-container"> 
  <a href="../tests/model_validation/sklearn/SHAPGlobalImportance.html" class="sidebar-item-text sidebar-link">
 <span class="menu-text">SHAPGlobalImportance</span></a>
  </div>
</li>
          <li class="sidebar-item">
  <div class="sidebar-item-container"> 
  <a href="../tests/model_validation/sklearn/SilhouettePlot.html" class="sidebar-item-text sidebar-link">
 <span class="menu-text">SilhouettePlot</span></a>
  </div>
</li>
          <li class="sidebar-item">
  <div class="sidebar-item-container"> 
  <a href="../tests/model_validation/sklearn/TrainingTestDegradation.html" class="sidebar-item-text sidebar-link">
 <span class="menu-text">TrainingTestDegradation</span></a>
  </div>
</li>
          <li class="sidebar-item">
  <div class="sidebar-item-container"> 
  <a href="../tests/model_validation/sklearn/VMeasure.html" class="sidebar-item-text sidebar-link">
 <span class="menu-text">VMeasure</span></a>
  </div>
</li>
          <li class="sidebar-item">
  <div class="sidebar-item-container"> 
  <a href="../tests/model_validation/sklearn/WeakspotsDiagnosis.html" class="sidebar-item-text sidebar-link">
 <span class="menu-text">WeakspotsDiagnosis</span></a>
  </div>
</li>
      </ul>
  </li>
          <li class="sidebar-item sidebar-item-section">
      <div class="sidebar-item-container"> 
            <a class="sidebar-item-text sidebar-link text-start collapsed" data-bs-toggle="collapse" data-bs-target="#quarto-sidebar-section-8" aria-expanded="false">
 <span class="menu-text">Statsmodels</span></a>
          <a class="sidebar-item-toggle text-start collapsed" data-bs-toggle="collapse" data-bs-target="#quarto-sidebar-section-8" aria-expanded="false" aria-label="Toggle section">
            <i class="bi bi-chevron-right ms-2"></i>
          </a> 
      </div>
      <ul id="quarto-sidebar-section-8" class="collapse list-unstyled sidebar-section depth3 ">  
          <li class="sidebar-item">
  <div class="sidebar-item-container"> 
  <a href="../tests/model_validation/statsmodels/ADF.html" class="sidebar-item-text sidebar-link">
 <span class="menu-text">ADF</span></a>
  </div>
</li>
          <li class="sidebar-item">
  <div class="sidebar-item-container"> 
  <a href="../tests/model_validation/statsmodels/ADFTest.html" class="sidebar-item-text sidebar-link">
 <span class="menu-text">ADFTest</span></a>
  </div>
</li>
          <li class="sidebar-item">
  <div class="sidebar-item-container"> 
  <a href="../tests/model_validation/statsmodels/AutoARIMA.html" class="sidebar-item-text sidebar-link">
 <span class="menu-text">AutoARIMA</span></a>
  </div>
</li>
          <li class="sidebar-item">
  <div class="sidebar-item-container"> 
  <a href="../tests/model_validation/statsmodels/BoxPierce.html" class="sidebar-item-text sidebar-link">
 <span class="menu-text">BoxPierce</span></a>
  </div>
</li>
          <li class="sidebar-item">
  <div class="sidebar-item-container"> 
  <a href="../tests/model_validation/statsmodels/CumulativePredictionProbabilities.html" class="sidebar-item-text sidebar-link">
 <span class="menu-text">CumulativePredictionProbabilities</span></a>
  </div>
</li>
          <li class="sidebar-item">
  <div class="sidebar-item-container"> 
  <a href="../tests/model_validation/statsmodels/DFGLSArch.html" class="sidebar-item-text sidebar-link">
 <span class="menu-text">DFGLSArch</span></a>
  </div>
</li>
          <li class="sidebar-item">
  <div class="sidebar-item-container"> 
  <a href="../tests/model_validation/statsmodels/DurbinWatsonTest.html" class="sidebar-item-text sidebar-link">
 <span class="menu-text">DurbinWatsonTest</span></a>
  </div>
</li>
          <li class="sidebar-item">
  <div class="sidebar-item-container"> 
  <a href="../tests/model_validation/statsmodels/FeatureImportanceAndSignificance.html" class="sidebar-item-text sidebar-link">
 <span class="menu-text">FeatureImportanceAndSignificance</span></a>
  </div>
</li>
          <li class="sidebar-item">
  <div class="sidebar-item-container"> 
  <a href="../tests/model_validation/statsmodels/GINITable.html" class="sidebar-item-text sidebar-link">
 <span class="menu-text">GINITable</span></a>
  </div>
</li>
          <li class="sidebar-item">
  <div class="sidebar-item-container"> 
  <a href="../tests/model_validation/statsmodels/JarqueBera.html" class="sidebar-item-text sidebar-link">
 <span class="menu-text">JarqueBera</span></a>
  </div>
</li>
          <li class="sidebar-item">
  <div class="sidebar-item-container"> 
  <a href="../tests/model_validation/statsmodels/KolmogorovSmirnov.html" class="sidebar-item-text sidebar-link">
 <span class="menu-text">KolmogorovSmirnov</span></a>
  </div>
</li>
          <li class="sidebar-item">
  <div class="sidebar-item-container"> 
  <a href="../tests/model_validation/statsmodels/KPSS.html" class="sidebar-item-text sidebar-link">
 <span class="menu-text">KPSS</span></a>
  </div>
</li>
          <li class="sidebar-item">
  <div class="sidebar-item-container"> 
  <a href="../tests/model_validation/statsmodels/Lilliefors.html" class="sidebar-item-text sidebar-link">
 <span class="menu-text">Lilliefors</span></a>
  </div>
</li>
          <li class="sidebar-item">
  <div class="sidebar-item-container"> 
  <a href="../tests/model_validation/statsmodels/LJungBox.html" class="sidebar-item-text sidebar-link">
 <span class="menu-text">LJungBox</span></a>
  </div>
</li>
          <li class="sidebar-item">
  <div class="sidebar-item-container"> 
  <a href="../tests/model_validation/statsmodels/PDRatingClassPlot.html" class="sidebar-item-text sidebar-link">
 <span class="menu-text">PDRatingClassPlot</span></a>
  </div>
</li>
          <li class="sidebar-item">
  <div class="sidebar-item-container"> 
  <a href="../tests/model_validation/statsmodels/PhillipsPerronArch.html" class="sidebar-item-text sidebar-link">
 <span class="menu-text">PhillipsPerronArch</span></a>
  </div>
</li>
          <li class="sidebar-item">
  <div class="sidebar-item-container"> 
  <a href="../tests/model_validation/statsmodels/PredictionProbabilitiesHistogram.html" class="sidebar-item-text sidebar-link">
 <span class="menu-text">PredictionProbabilitiesHistogram</span></a>
  </div>
</li>
          <li class="sidebar-item">
  <div class="sidebar-item-container"> 
  <a href="../tests/model_validation/statsmodels/RegressionCoeffsPlot.html" class="sidebar-item-text sidebar-link">
 <span class="menu-text">RegressionCoeffsPlot</span></a>
  </div>
</li>
          <li class="sidebar-item">
  <div class="sidebar-item-container"> 
  <a href="../tests/model_validation/statsmodels/RegressionFeatureSignificance.html" class="sidebar-item-text sidebar-link">
 <span class="menu-text">RegressionFeatureSignificance</span></a>
  </div>
</li>
          <li class="sidebar-item">
  <div class="sidebar-item-container"> 
  <a href="../tests/model_validation/statsmodels/RegressionModelForecastPlot.html" class="sidebar-item-text sidebar-link">
 <span class="menu-text">RegressionModelForecastPlot</span></a>
  </div>
</li>
          <li class="sidebar-item">
  <div class="sidebar-item-container"> 
  <a href="../tests/model_validation/statsmodels/RegressionModelForecastPlotLevels.html" class="sidebar-item-text sidebar-link">
 <span class="menu-text">RegressionModelForecastPlotLevels</span></a>
  </div>
</li>
          <li class="sidebar-item">
  <div class="sidebar-item-container"> 
  <a href="../tests/model_validation/statsmodels/RegressionModelInsampleComparison.html" class="sidebar-item-text sidebar-link">
 <span class="menu-text">RegressionModelInsampleComparison</span></a>
  </div>
</li>
          <li class="sidebar-item">
  <div class="sidebar-item-container"> 
  <a href="../tests/model_validation/statsmodels/RegressionModelOutsampleComparison.html" class="sidebar-item-text sidebar-link">
 <span class="menu-text">RegressionModelOutsampleComparison</span></a>
  </div>
</li>
          <li class="sidebar-item">
  <div class="sidebar-item-container"> 
  <a href="../tests/model_validation/statsmodels/RegressionModelsCoeffs.html" class="sidebar-item-text sidebar-link">
 <span class="menu-text">RegressionModelsCoeffs</span></a>
  </div>
</li>
          <li class="sidebar-item">
  <div class="sidebar-item-container"> 
  <a href="../tests/model_validation/statsmodels/RegressionModelSensitivityPlot.html" class="sidebar-item-text sidebar-link">
 <span class="menu-text">RegressionModelSensitivityPlot</span></a>
  </div>
</li>
          <li class="sidebar-item">
  <div class="sidebar-item-container"> 
  <a href="../tests/model_validation/statsmodels/RegressionModelsPerformance.html" class="sidebar-item-text sidebar-link">
 <span class="menu-text">RegressionModelsPerformance</span></a>
  </div>
</li>
          <li class="sidebar-item">
  <div class="sidebar-item-container"> 
  <a href="../tests/model_validation/statsmodels/RegressionModelSummary.html" class="sidebar-item-text sidebar-link">
 <span class="menu-text">RegressionModelSummary</span></a>
  </div>
</li>
          <li class="sidebar-item">
  <div class="sidebar-item-container"> 
  <a href="../tests/model_validation/statsmodels/RegressionPermutationFeatureImportance.html" class="sidebar-item-text sidebar-link">
 <span class="menu-text">RegressionPermutationFeatureImportance</span></a>
  </div>
</li>
          <li class="sidebar-item">
  <div class="sidebar-item-container"> 
  <a href="../tests/model_validation/statsmodels/ResidualsVisualInspection.html" class="sidebar-item-text sidebar-link">
 <span class="menu-text">ResidualsVisualInspection</span></a>
  </div>
</li>
          <li class="sidebar-item">
  <div class="sidebar-item-container"> 
  <a href="../tests/model_validation/statsmodels/RunsTest.html" class="sidebar-item-text sidebar-link">
 <span class="menu-text">RunsTest</span></a>
  </div>
</li>
          <li class="sidebar-item">
  <div class="sidebar-item-container"> 
  <a href="../tests/model_validation/statsmodels/ScorecardHistogram.html" class="sidebar-item-text sidebar-link">
 <span class="menu-text">ScorecardHistogram</span></a>
  </div>
</li>
          <li class="sidebar-item">
  <div class="sidebar-item-container"> 
  <a href="../tests/model_validation/statsmodels/ShapiroWilk.html" class="sidebar-item-text sidebar-link">
 <span class="menu-text">ShapiroWilk</span></a>
  </div>
</li>
          <li class="sidebar-item">
  <div class="sidebar-item-container"> 
  <a href="../tests/model_validation/statsmodels/ZivotAndrewsArch.html" class="sidebar-item-text sidebar-link">
 <span class="menu-text">ZivotAndrewsArch</span></a>
  </div>
</li>
      </ul>
  </li>
      </ul>
  </li>
          <li class="sidebar-item sidebar-item-section">
      <div class="sidebar-item-container"> 
            <a class="sidebar-item-text sidebar-link text-start collapsed" data-bs-toggle="collapse" data-bs-target="#quarto-sidebar-section-9" aria-expanded="false">
 <span class="menu-text">Prompt Validation</span></a>
          <a class="sidebar-item-toggle text-start collapsed" data-bs-toggle="collapse" data-bs-target="#quarto-sidebar-section-9" aria-expanded="false" aria-label="Toggle section">
            <i class="bi bi-chevron-right ms-2"></i>
          </a> 
      </div>
      <ul id="quarto-sidebar-section-9" class="collapse list-unstyled sidebar-section depth2 ">  
          <li class="sidebar-item">
  <div class="sidebar-item-container"> 
  <a href="../tests/prompt_validation/Bias.html" class="sidebar-item-text sidebar-link">
 <span class="menu-text">Bias</span></a>
  </div>
</li>
          <li class="sidebar-item">
  <div class="sidebar-item-container"> 
  <a href="../tests/prompt_validation/Clarity.html" class="sidebar-item-text sidebar-link">
 <span class="menu-text">Clarity</span></a>
  </div>
</li>
          <li class="sidebar-item">
  <div class="sidebar-item-container"> 
  <a href="../tests/prompt_validation/Conciseness.html" class="sidebar-item-text sidebar-link">
 <span class="menu-text">Conciseness</span></a>
  </div>
</li>
          <li class="sidebar-item">
  <div class="sidebar-item-container"> 
  <a href="../tests/prompt_validation/Delimitation.html" class="sidebar-item-text sidebar-link">
 <span class="menu-text">Delimitation</span></a>
  </div>
</li>
          <li class="sidebar-item">
  <div class="sidebar-item-container"> 
  <a href="../tests/prompt_validation/NegativeInstruction.html" class="sidebar-item-text sidebar-link">
 <span class="menu-text">NegativeInstruction</span></a>
  </div>
</li>
          <li class="sidebar-item">
  <div class="sidebar-item-container"> 
  <a href="../tests/prompt_validation/Robustness.html" class="sidebar-item-text sidebar-link">
 <span class="menu-text">Robustness</span></a>
  </div>
</li>
          <li class="sidebar-item">
  <div class="sidebar-item-container"> 
  <a href="../tests/prompt_validation/Specificity.html" class="sidebar-item-text sidebar-link">
 <span class="menu-text">Specificity</span></a>
  </div>
</li>
      </ul>
  </li>
      </ul>
  </li>
        <li class="sidebar-item">
  <div class="sidebar-item-container"> 
  <a href="../guide/test-sandbox.html" class="sidebar-item-text sidebar-link">
 <span class="menu-text"><i class="fa-solid fa-toolbox" aria-label="toolbox"></i> Test sandbox (BETA)</span></a>
  </div>
</li>
        <li class="px-0"><hr class="sidebar-divider hi "></li>
        <li class="sidebar-item">
 <span class="menu-text">NOTEBOOKS</span>
  </li>
        <li class="sidebar-item sidebar-item-section">
      <div class="sidebar-item-container"> 
            <a href="../guide/samples-jupyter-notebooks.html" class="sidebar-item-text sidebar-link active">
 <span class="menu-text">Code samples</span></a>
          <a class="sidebar-item-toggle text-start" data-bs-toggle="collapse" data-bs-target="#" aria-expanded="true" aria-label="Toggle section">
            <i class="bi bi-chevron-right ms-2"></i>
          </a> 
      </div>
      <ul id="" class="collapse list-unstyled sidebar-section depth1 show">  
          <li class="sidebar-item sidebar-item-section">
      <div class="sidebar-item-container"> 
            <a class="sidebar-item-text sidebar-link text-start collapsed" data-bs-toggle="collapse" data-bs-target="#quarto-sidebar-section-10" aria-expanded="false">
 <span class="menu-text">Credit Risk</span></a>
          <a class="sidebar-item-toggle text-start collapsed" data-bs-toggle="collapse" data-bs-target="#quarto-sidebar-section-10" aria-expanded="false" aria-label="Toggle section">
            <i class="bi bi-chevron-right ms-2"></i>
          </a> 
      </div>
      <ul id="quarto-sidebar-section-10" class="collapse list-unstyled sidebar-section depth2 ">  
          <li class="sidebar-item">
  <div class="sidebar-item-container"> 
  <a href="../notebooks/code_samples/credit_risk/application_scorecard_demo.html" class="sidebar-item-text sidebar-link">
 <span class="menu-text">Document an application scorecard model</span></a>
  </div>
</li>
      </ul>
  </li>
          <li class="sidebar-item sidebar-item-section">
      <div class="sidebar-item-container"> 
            <a class="sidebar-item-text sidebar-link text-start collapsed" data-bs-toggle="collapse" data-bs-target="#quarto-sidebar-section-11" aria-expanded="false">
 <span class="menu-text">Custom Tests</span></a>
          <a class="sidebar-item-toggle text-start collapsed" data-bs-toggle="collapse" data-bs-target="#quarto-sidebar-section-11" aria-expanded="false" aria-label="Toggle section">
            <i class="bi bi-chevron-right ms-2"></i>
          </a> 
      </div>
      <ul id="quarto-sidebar-section-11" class="collapse list-unstyled sidebar-section depth2 ">  
          <li class="sidebar-item">
  <div class="sidebar-item-container"> 
  <a href="../notebooks/code_samples/custom_tests/implement_custom_tests.html" class="sidebar-item-text sidebar-link">
 <span class="menu-text">Implement custom tests</span></a>
  </div>
</li>
          <li class="sidebar-item">
  <div class="sidebar-item-container"> 
  <a href="../notebooks/code_samples/custom_tests/integrate_external_test_providers.html" class="sidebar-item-text sidebar-link">
 <span class="menu-text">Integrate external test providers</span></a>
  </div>
</li>
      </ul>
  </li>
          <li class="sidebar-item sidebar-item-section">
      <div class="sidebar-item-container"> 
            <a class="sidebar-item-text sidebar-link text-start collapsed" data-bs-toggle="collapse" data-bs-target="#quarto-sidebar-section-12" aria-expanded="false">
 <span class="menu-text">Customization</span></a>
          <a class="sidebar-item-toggle text-start collapsed" data-bs-toggle="collapse" data-bs-target="#quarto-sidebar-section-12" aria-expanded="false" aria-label="Toggle section">
            <i class="bi bi-chevron-right ms-2"></i>
          </a> 
      </div>
      <ul id="quarto-sidebar-section-12" class="collapse list-unstyled sidebar-section depth2 ">  
          <li class="sidebar-item">
  <div class="sidebar-item-container"> 
  <a href="../notebooks/code_samples/customization/customizing_metrics_with_output_templates.html" class="sidebar-item-text sidebar-link">
 <span class="menu-text">Customize metric outputs using output templates</span></a>
  </div>
</li>
      </ul>
  </li>
          <li class="sidebar-item sidebar-item-section">
      <div class="sidebar-item-container"> 
            <a class="sidebar-item-text sidebar-link text-start collapsed" data-bs-toggle="collapse" data-bs-target="#quarto-sidebar-section-13" aria-expanded="false">
 <span class="menu-text">NLP and LLM</span></a>
          <a class="sidebar-item-toggle text-start collapsed" data-bs-toggle="collapse" data-bs-target="#quarto-sidebar-section-13" aria-expanded="false" aria-label="Toggle section">
            <i class="bi bi-chevron-right ms-2"></i>
          </a> 
      </div>
      <ul id="quarto-sidebar-section-13" class="collapse list-unstyled sidebar-section depth2 ">  
          <li class="sidebar-item">
  <div class="sidebar-item-container"> 
  <a href="../notebooks/code_samples/NLP_and_LLM/foundation_models_integration_demo.html" class="sidebar-item-text sidebar-link">
 <span class="menu-text">Sentiment analysis of financial data using a large language model (LLM)</span></a>
  </div>
</li>
          <li class="sidebar-item">
  <div class="sidebar-item-container"> 
  <a href="../notebooks/code_samples/NLP_and_LLM/foundation_models_summarization_demo.html" class="sidebar-item-text sidebar-link">
 <span class="menu-text">Summarization of financial data using a large language model (LLM)</span></a>
  </div>
</li>
          <li class="sidebar-item">
  <div class="sidebar-item-container"> 
  <a href="../notebooks/code_samples/NLP_and_LLM/hugging_face_integration_demo.html" class="sidebar-item-text sidebar-link">
 <span class="menu-text">Sentiment analysis of financial data using Hugging Face NLP models</span></a>
  </div>
</li>
          <li class="sidebar-item">
  <div class="sidebar-item-container"> 
  <a href="../notebooks/code_samples/NLP_and_LLM/hugging_face_summarization_demo.html" class="sidebar-item-text sidebar-link">
 <span class="menu-text">Summarization of financial data using Hugging Face NLP models</span></a>
  </div>
</li>
          <li class="sidebar-item">
  <div class="sidebar-item-container"> 
  <a href="../notebooks/code_samples/NLP_and_LLM/llm_summarization_demo.html" class="sidebar-item-text sidebar-link">
 <span class="menu-text">Automate news summarization using LLMs</span></a>
  </div>
</li>
          <li class="sidebar-item">
  <div class="sidebar-item-container"> 
  <a href="../notebooks/code_samples/NLP_and_LLM/prompt_validation_demo.html" class="sidebar-item-text sidebar-link">
 <span class="menu-text">Prompt validation for large language models (LLMs)</span></a>
  </div>
</li>
          <li class="sidebar-item">
  <div class="sidebar-item-container"> 
  <a href="../notebooks/code_samples/NLP_and_LLM/rag_documentation_demo.html" class="sidebar-item-text sidebar-link">
 <span class="menu-text">RAG Model Documentation Demo</span></a>
  </div>
</li>
      </ul>
  </li>
          <li class="sidebar-item sidebar-item-section">
      <div class="sidebar-item-container"> 
            <a class="sidebar-item-text sidebar-link text-start collapsed" data-bs-toggle="collapse" data-bs-target="#quarto-sidebar-section-14" aria-expanded="false">
 <span class="menu-text">Regression</span></a>
          <a class="sidebar-item-toggle text-start collapsed" data-bs-toggle="collapse" data-bs-target="#quarto-sidebar-section-14" aria-expanded="false" aria-label="Toggle section">
            <i class="bi bi-chevron-right ms-2"></i>
          </a> 
      </div>
      <ul id="quarto-sidebar-section-14" class="collapse list-unstyled sidebar-section depth2 ">  
          <li class="sidebar-item">
  <div class="sidebar-item-container"> 
  <a href="../notebooks/code_samples/regression/quickstart_regression_full_suite.html" class="sidebar-item-text sidebar-link">
 <span class="menu-text">Document a California Housing Price Prediction regression model</span></a>
  </div>
</li>
      </ul>
  </li>
          <li class="sidebar-item sidebar-item-section">
      <div class="sidebar-item-container"> 
            <a class="sidebar-item-text sidebar-link text-start collapsed" data-bs-toggle="collapse" data-bs-target="#quarto-sidebar-section-15" aria-expanded="false">
 <span class="menu-text">Time Series</span></a>
          <a class="sidebar-item-toggle text-start collapsed" data-bs-toggle="collapse" data-bs-target="#quarto-sidebar-section-15" aria-expanded="false" aria-label="Toggle section">
            <i class="bi bi-chevron-right ms-2"></i>
          </a> 
      </div>
      <ul id="quarto-sidebar-section-15" class="collapse list-unstyled sidebar-section depth2 ">  
          <li class="sidebar-item">
  <div class="sidebar-item-container"> 
  <a href="../notebooks/code_samples/time_series/tutorial_time_series_forecasting.html" class="sidebar-item-text sidebar-link">
 <span class="menu-text">Document a time series forecasting model</span></a>
  </div>
</li>
      </ul>
  </li>
      </ul>
  </li>
        <li class="px-0"><hr class="sidebar-divider hi "></li>
        <li class="sidebar-item">
 <span class="menu-text">REFERENCE</span>
  </li>
        <li class="sidebar-item">
  <div class="sidebar-item-container"> 
  <a href="../validmind/validmind.html" class="sidebar-item-text sidebar-link" target="&quot;_blank&quot;">
 <span class="menu-text">ValidMind Developer Framework <i class="fa-solid fa-external-link" aria-label="external-link"></i></span></a>
  </div>
</li>
    </ul>
    </div>
</nav>
<div id="quarto-sidebar-glass" data-bs-toggle="collapse" data-bs-target="#quarto-sidebar,#quarto-sidebar-glass"></div>
<!-- margin-sidebar -->
    <div id="quarto-margin-sidebar" class="sidebar margin-sidebar">
        <nav id="TOC" role="doc-toc" class="toc-active">
    <h2 id="toc-title">On this page</h2>
   
  <ul>
  <li><a href="#quickstart-for-customer-churn-model-documentation-full-suite" id="toc-quickstart-for-customer-churn-model-documentation-full-suite" class="nav-link active" data-scroll-target="#quickstart-for-customer-churn-model-documentation-full-suite">QuickStart for Customer Churn Model Documentation — Full Suite</a></li>
  <li><a href="#code-samples-for-your-use-case" id="toc-code-samples-for-your-use-case" class="nav-link" data-scroll-target="#code-samples-for-your-use-case">Code samples for your use case</a></li>
  </ul>
<div class="toc-actions"><div><i class="bi bi-github"></i></div><div class="action-links"><p><a href="https://github.com/validmind/documentation/edit/main/site/guide/samples-jupyter-notebooks.qmd" class="toc-action">Edit this page</a></p><p><a href="https://github.com/validmind/documentation/issues/new" class="toc-action">Report an issue</a></p></div></div></nav>
    </div>
<!-- main -->
<main class="content" id="quarto-document-content">

<header id="title-block-header" class="quarto-title-block default">
<div class="quarto-title">
<h1 class="title">Code samples</h1>
</div>



<div class="quarto-title-meta">

    
    <div>
    <div class="quarto-title-meta-heading">Published</div>
    <div class="quarto-title-meta-contents">
      <p class="date">May 17, 2024</p>
    </div>
  </div>
  
    
  </div>
  

</header>

<!--- TO DO
- IN PROGRESS Intro notebook is not on Jupyter Hub? (left comment https://github.com/validmind/developer-framework/pull/261#pullrequestreview-1678840297). Might be able to remove this outright.
--->
<p>Our code samples, based on Jupyter notebooks, showcase the capabilities and features of the ValidMind Developer Framework, while also providing you with useful examples that you can build on and adapt for your own use cases.</p>
<div class="grid">
<div class="g-col-6">
<form method="get" action="https://jupyterhub.validmind.ai/" target="_blank">
<button type="submit" style="color: white; background-color: #de257e; border-radius: 8px; border: none; font-size: 16px; padding: 6.25px 12.5px; margin-left: 16px; margin-bottom: 20px;">
<i class="fa-solid fa-code" aria-label="code"></i> Try Notebooks on Jupyter Hub
</button>
</form>
</div>
<div class="g-col-6">
<form method="get" action="../notebooks.zip">
<button type="submit" style="color: white; background-color: #de257e; border-radius: 8px; border: none; font-size: 16px; padding: 6.25px 12.5px; margin-left: 16px; margin-bottom: 20px;">
<i class="fa-solid fa-download" aria-label="download"></i> Download Notebooks &amp; Datasets
</button>
</form>
</div>
</div>
<section id="quickstart-for-customer-churn-model-documentation-full-suite" class="level2">
<h2 class="anchored" data-anchor-id="quickstart-for-customer-churn-model-documentation-full-suite">QuickStart for Customer Churn Model Documentation — Full Suite</h2>
<p>Learn how to use dataset and model documentation function on a simple customer churn model. The easiest way to try the QuickStart is on JupyterHub or Google Colaboratory:</p>
<div class="grid">
<div class="g-col-6">
<dl>
<dt>Jupyter Hub</dt>
<dd>
A a web-based platform when you can interact with Jupyter Notebook instances on a shared server. It is commonly used as a collaborative and interactive computing environment for data analysis, scientific research, and programming.<br>
</dd>
</dl>
<div class="quarto-figure quarto-figure-center">
<figure class="figure">
<figcaption class="figure-caption"><i class="fa-solid fa-code" aria-label="code"></i> Try it on JupyterHub:</figcaption>
<p><a href="https://jupyterhub.validmind.ai/hub/user-redirect/lab/tree/quickstart_customer_churn_full_suite.ipynb"><img src="jupyter-hub-logo.svg" class="img-fluid figure-img" alt="JupyterHub logo" width="120"></a></p>
</figure>
</div>
</div>
<div class="g-col-6">
<dl>
<dt>Google Colaboratory (Colab)</dt>
<dd>
A free Jupyter notebook environment that runs in the cloud. There, you can work with our Jupyter notebooks by saving your own copy, write and execute code, share your work to collaborate with others in real-time.<br>
</dd>
</dl>
<div class="quarto-figure quarto-figure-center">
<figure class="figure">
<figcaption class="figure-caption"><i class="fa-solid fa-code" aria-label="code"></i> Try it on Colab:</figcaption>
<p><a href="https://colab.research.google.com/drive/1NLtjCFUZV2I_ttGUkiAL9uwGZK_SGUlw?usp=share_link"><img src="https://colab.research.google.com/assets/colab-badge.svg" class="img-fluid figure-img" alt="Google Colaboratory logo"></a></p>
</figure>
</div>
</div>
</div>
</section>
<section id="code-samples-for-your-use-case" class="level2">
<h2 class="anchored" data-anchor-id="code-samples-for-your-use-case">Code samples for your use case</h2>



</section>

<div class="quarto-listing quarto-listing-container-grid" id="listing-listing">
<div class="list grid quarto-listing-cols-3">
<<<<<<< HEAD
<div class="g-col-1" data-index="0" data-listing-file-modified-sort="1716396971418" data-listing-reading-time-sort="9">
=======
<div class="g-col-1" data-index="0" data-listing-file-modified-sort="1716419748017" data-listing-reading-time-sort="9" data-listing-word-count-sort="1677">
>>>>>>> 304209fd
<a href="../notebooks/code_samples/NLP_and_LLM/llm_summarization_demo.html" class="quarto-grid-link">
<div class="quarto-grid-item card h-100 card-left">
<div class="card-body post-contents">
<h5 class="no-anchor card-title listing-title">
Automate news summarization using LLMs
</h5>
<div class="listing-reading-time card-text text-muted">
9 min
</div>
<div class="card-text listing-description">
Document a LLM-based text summarization model of news using the CNN DailyMail sample dataset from HuggingFace with the ValidMind Developer Framework.
</div>
</div>
</div>
</a>
</div>
<<<<<<< HEAD
<div class="g-col-1" data-index="1" data-listing-file-modified-sort="1716396971417" data-listing-reading-time-sort="16">
=======
<div class="g-col-1" data-index="1" data-listing-file-modified-sort="1716419748016" data-listing-reading-time-sort="16" data-listing-word-count-sort="3016">
>>>>>>> 304209fd
<a href="../notebooks/code_samples/customization/customizing_metrics_with_output_templates.html" class="quarto-grid-link">
<div class="quarto-grid-item card h-100 card-left">
<div class="card-body post-contents">
<h5 class="no-anchor card-title listing-title">
Customize metric outputs using output templates
</h5>
<div class="listing-reading-time card-text text-muted">
16 min
</div>
<div class="card-text listing-description">
Run individual tests and metrics for experimentation and when exploring and building output templates to create custom results.
</div>
</div>
</div>
</a>
</div>
<<<<<<< HEAD
<div class="g-col-1" data-index="2" data-listing-file-modified-sort="1716396971422" data-listing-reading-time-sort="6">
=======
<div class="g-col-1" data-index="2" data-listing-file-modified-sort="1716419748024" data-listing-reading-time-sort="6" data-listing-word-count-sort="1194">
>>>>>>> 304209fd
<a href="../notebooks/code_samples/regression/quickstart_regression_full_suite.html" class="quarto-grid-link">
<div class="quarto-grid-item card h-100 card-left">
<div class="card-body post-contents">
<h5 class="no-anchor card-title listing-title">
Document a California Housing Price Prediction regression model
</h5>
<div class="listing-reading-time card-text text-muted">
6 min
</div>
<div class="card-text listing-description">
Use the California Housing Price Prediction sample dataset from Sklearn to train a simple regression model and document that model with the ValidMind Developer Framework.
</div>
</div>
</div>
</a>
</div>
<<<<<<< HEAD
<div class="g-col-1" data-index="3" data-listing-file-modified-sort="1716396971422" data-listing-reading-time-sort="9">
=======
<div class="g-col-1" data-index="3" data-listing-file-modified-sort="1716419748023" data-listing-reading-time-sort="9" data-listing-word-count-sort="1636">
>>>>>>> 304209fd
<a href="../notebooks/code_samples/time_series/tutorial_time_series_forecasting.html" class="quarto-grid-link">
<div class="quarto-grid-item card h-100 card-left">
<div class="card-body post-contents">
<h5 class="no-anchor card-title listing-title">
Document a time series forecasting model
</h5>
<div class="listing-reading-time card-text text-muted">
9 min
</div>
<div class="card-text listing-description">
Automatically document time series forecasting models by running the test suite for time series datasets.
</div>
</div>
</div>
</a>
</div>
<<<<<<< HEAD
<div class="g-col-1" data-index="4" data-listing-file-modified-sort="1716396971422" data-listing-reading-time-sort="16">
=======
<div class="g-col-1" data-index="4" data-listing-file-modified-sort="1716419748024" data-listing-reading-time-sort="16" data-listing-word-count-sort="3049">
>>>>>>> 304209fd
<a href="../notebooks/code_samples/credit_risk/application_scorecard_demo.html" class="quarto-grid-link">
<div class="quarto-grid-item card h-100 card-left">
<div class="card-body post-contents">
<h5 class="no-anchor card-title listing-title">
Document an application scorecard model
</h5>
<div class="listing-reading-time card-text text-muted">
16 min
</div>
<div class="card-text listing-description">
Build and document an <em>application scorecard model</em> with the ValidMind Developer Framework by using Kaggle’s Lending Club sample dataset to build a simple application scorecard.
</div>
</div>
</div>
</a>
</div>
<<<<<<< HEAD
<div class="g-col-1" data-index="5" data-listing-file-modified-sort="1716396971417" data-listing-reading-time-sort="14">
=======
<div class="g-col-1" data-index="5" data-listing-file-modified-sort="1716419748016" data-listing-reading-time-sort="14" data-listing-word-count-sort="2800">
>>>>>>> 304209fd
<a href="../notebooks/code_samples/custom_tests/implement_custom_tests.html" class="quarto-grid-link">
<div class="quarto-grid-item card h-100 card-left">
<div class="card-body post-contents">
<h5 class="no-anchor card-title listing-title">
Implement custom tests
</h5>
<div class="listing-reading-time card-text text-muted">
14 min
</div>
<div class="card-text listing-description">
Custom tests or metrics extend the functionality of ValidMind, allowing you to document any model or use case with added flexibility.
</div>
</div>
</div>
</a>
</div>
<<<<<<< HEAD
<div class="g-col-1" data-index="6" data-listing-file-modified-sort="1716396971421" data-listing-reading-time-sort="8">
=======
<div class="g-col-1" data-index="6" data-listing-file-modified-sort="1716419748021" data-listing-reading-time-sort="8" data-listing-word-count-sort="1432">
>>>>>>> 304209fd
<a href="../notebooks/code_samples/NLP_and_LLM/prompt_validation_demo.html" class="quarto-grid-link">
<div class="quarto-grid-item card h-100 card-left">
<div class="card-body post-contents">
<h5 class="no-anchor card-title listing-title">
Prompt validation for large language models (LLMs)
</h5>
<div class="listing-reading-time card-text text-muted">
8 min
</div>
<div class="card-text listing-description">
Run and document prompt validation tests for a large language model (LLM) specialized in sentiment analysis for financial news.
</div>
</div>
</div>
</a>
</div>
<<<<<<< HEAD
<div class="g-col-1" data-index="7" data-listing-file-modified-sort="1716396971421" data-listing-reading-time-sort="15">
=======
<div class="g-col-1" data-index="7" data-listing-file-modified-sort="1716419748021" data-listing-reading-time-sort="15" data-listing-word-count-sort="2900">
>>>>>>> 304209fd
<a href="../notebooks/code_samples/NLP_and_LLM/rag_documentation_demo.html" class="quarto-grid-link">
<div class="quarto-grid-item card h-100 card-left">
<div class="card-body post-contents">
<h5 class="no-anchor card-title listing-title">
RAG Model Documentation Demo
</h5>
<div class="listing-reading-time card-text text-muted">
15 min
</div>
<div class="card-text listing-description">
In this notebook, we are going to implement a simple RAG Model for automating the process of answering RFP questions using GenAI. We will see how we can initialize an embedding model, a retrieval model…
</div>
</div>
</div>
</a>
</div>
<<<<<<< HEAD
<div class="g-col-1" data-index="8" data-listing-file-modified-sort="1716396971418" data-listing-reading-time-sort="4">
=======
<div class="g-col-1" data-index="8" data-listing-file-modified-sort="1716419748018" data-listing-reading-time-sort="4" data-listing-word-count-sort="773">
>>>>>>> 304209fd
<a href="../notebooks/code_samples/NLP_and_LLM/hugging_face_integration_demo.html" class="quarto-grid-link">
<div class="quarto-grid-item card h-100 card-left">
<div class="card-body post-contents">
<h5 class="no-anchor card-title listing-title">
Sentiment analysis of financial data using Hugging Face NLP models
</h5>
<div class="listing-reading-time card-text text-muted">
4 min
</div>
<div class="card-text listing-description">
Document a natural language processing (NLP) model using the ValidMind Developer Framework after performing a sentiment analysis of financial news data using several different Hugging Face transformers.
</div>
</div>
</div>
</a>
</div>
<<<<<<< HEAD
<div class="g-col-1" data-index="9" data-listing-file-modified-sort="1716396971418" data-listing-reading-time-sort="4">
=======
<div class="g-col-1" data-index="9" data-listing-file-modified-sort="1716419748018" data-listing-reading-time-sort="4" data-listing-word-count-sort="768">
>>>>>>> 304209fd
<a href="../notebooks/code_samples/NLP_and_LLM/foundation_models_integration_demo.html" class="quarto-grid-link">
<div class="quarto-grid-item card h-100 card-left">
<div class="card-body post-contents">
<h5 class="no-anchor card-title listing-title">
Sentiment analysis of financial data using a large language model (LLM)
</h5>
<div class="listing-reading-time card-text text-muted">
4 min
</div>
<div class="card-text listing-description">
Document a large language model (LLM) specialized in sentiment analysis for financial news using the ValidMind Developer Framework.
</div>
</div>
</div>
</a>
</div>
<<<<<<< HEAD
<div class="g-col-1" data-index="10" data-listing-file-modified-sort="1716396971418" data-listing-reading-time-sort="4">
=======
<div class="g-col-1" data-index="10" data-listing-file-modified-sort="1716419748017" data-listing-reading-time-sort="4" data-listing-word-count-sort="722">
>>>>>>> 304209fd
<a href="../notebooks/code_samples/NLP_and_LLM/hugging_face_summarization_demo.html" class="quarto-grid-link">
<div class="quarto-grid-item card h-100 card-left">
<div class="card-body post-contents">
<h5 class="no-anchor card-title listing-title">
Summarization of financial data using Hugging Face NLP models
</h5>
<div class="listing-reading-time card-text text-muted">
4 min
</div>
<div class="card-text listing-description">
Document a natural language processing (NLP) model using ValidMind to summarize financial news, based on a dataset of just over 300,000 unique news articles written by journalists at CNN and the Daily Mail.
</div>
</div>
</div>
</a>
</div>
<<<<<<< HEAD
<div class="g-col-1" data-index="11" data-listing-file-modified-sort="1716396971421" data-listing-reading-time-sort="4">
=======
<div class="g-col-1" data-index="11" data-listing-file-modified-sort="1716419748021" data-listing-reading-time-sort="4" data-listing-word-count-sort="644">
>>>>>>> 304209fd
<a href="../notebooks/code_samples/NLP_and_LLM/foundation_models_summarization_demo.html" class="quarto-grid-link">
<div class="quarto-grid-item card h-100 card-left">
<div class="card-body post-contents">
<h5 class="no-anchor card-title listing-title">
Summarization of financial data using a large language model (LLM)
</h5>
<div class="listing-reading-time card-text text-muted">
4 min
</div>
<div class="card-text listing-description">
Document a large language model (LLM) using the ValidMind Developer Framework. The use case is a summarization of financial news based on a dataset containing just over 300k unique news articles as written by journalists at CNN and the Daily Mail.
</div>
</div>
</div>
</a>
</div>
</div>
<div class="listing-no-matching d-none">
No matching items
</div>
</div></main> <!-- /main -->
<script id="quarto-html-after-body" type="application/javascript">
window.document.addEventListener("DOMContentLoaded", function (event) {
  const toggleBodyColorMode = (bsSheetEl) => {
    const mode = bsSheetEl.getAttribute("data-mode");
    const bodyEl = window.document.querySelector("body");
    if (mode === "dark") {
      bodyEl.classList.add("quarto-dark");
      bodyEl.classList.remove("quarto-light");
    } else {
      bodyEl.classList.add("quarto-light");
      bodyEl.classList.remove("quarto-dark");
    }
  }
  const toggleBodyColorPrimary = () => {
    const bsSheetEl = window.document.querySelector("link#quarto-bootstrap");
    if (bsSheetEl) {
      toggleBodyColorMode(bsSheetEl);
    }
  }
  toggleBodyColorPrimary();  
  const icon = "";
  const anchorJS = new window.AnchorJS();
  anchorJS.options = {
    placement: 'right',
    icon: icon
  };
  anchorJS.add('.anchored');
  const isCodeAnnotation = (el) => {
    for (const clz of el.classList) {
      if (clz.startsWith('code-annotation-')) {                     
        return true;
      }
    }
    return false;
  }
  const onCopySuccess = function(e) {
    // button target
    const button = e.trigger;
    // don't keep focus
    button.blur();
    // flash "checked"
    button.classList.add('code-copy-button-checked');
    var currentTitle = button.getAttribute("title");
    button.setAttribute("title", "Copied!");
    let tooltip;
    if (window.bootstrap) {
      button.setAttribute("data-bs-toggle", "tooltip");
      button.setAttribute("data-bs-placement", "left");
      button.setAttribute("data-bs-title", "Copied!");
      tooltip = new bootstrap.Tooltip(button, 
        { trigger: "manual", 
          customClass: "code-copy-button-tooltip",
          offset: [0, -8]});
      tooltip.show();    
    }
    setTimeout(function() {
      if (tooltip) {
        tooltip.hide();
        button.removeAttribute("data-bs-title");
        button.removeAttribute("data-bs-toggle");
        button.removeAttribute("data-bs-placement");
      }
      button.setAttribute("title", currentTitle);
      button.classList.remove('code-copy-button-checked');
    }, 1000);
    // clear code selection
    e.clearSelection();
  }
  const getTextToCopy = function(trigger) {
      const codeEl = trigger.previousElementSibling.cloneNode(true);
      for (const childEl of codeEl.children) {
        if (isCodeAnnotation(childEl)) {
          childEl.remove();
        }
      }
      return codeEl.innerText;
  }
  const clipboard = new window.ClipboardJS('.code-copy-button:not([data-in-quarto-modal])', {
    text: getTextToCopy
  });
<<<<<<< HEAD
  function tippyHover(el, contentFn) {
=======
  clipboard.on('success', onCopySuccess);
  if (window.document.getElementById('quarto-embedded-source-code-modal')) {
    // For code content inside modals, clipBoardJS needs to be initialized with a container option
    // TODO: Check when it could be a function (https://github.com/zenorocha/clipboard.js/issues/860)
    const clipboardModal = new window.ClipboardJS('.code-copy-button[data-in-quarto-modal]', {
      text: getTextToCopy,
      container: window.document.getElementById('quarto-embedded-source-code-modal')
    });
    clipboardModal.on('success', onCopySuccess);
  }
    var localhostRegex = new RegExp(/^(?:http|https):\/\/localhost\:?[0-9]*\//);
    var mailtoRegex = new RegExp(/^mailto:/);
      var filterRegex = new RegExp('/' + window.location.host + '/');
    var isInternal = (href) => {
        return filterRegex.test(href) || localhostRegex.test(href) || mailtoRegex.test(href);
    }
    // Inspect non-navigation links and adorn them if external
 	var links = window.document.querySelectorAll('a[href]:not(.nav-link):not(.navbar-brand):not(.toc-action):not(.sidebar-link):not(.sidebar-item-toggle):not(.pagination-link):not(.no-external):not([aria-hidden]):not(.dropdown-item):not(.quarto-navigation-tool):not(.about-link)');
    for (var i=0; i<links.length; i++) {
      const link = links[i];
      if (!isInternal(link.href)) {
        // undo the damage that might have been done by quarto-nav.js in the case of
        // links that we want to consider external
        if (link.dataset.originalHref !== undefined) {
          link.href = link.dataset.originalHref;
        }
          // target, if specified
          link.setAttribute("target", "_blank");
          if (link.getAttribute("rel") === null) {
            link.setAttribute("rel", "noopener");
          }
          // default icon
          link.classList.add("external");
      }
    }
  function tippyHover(el, contentFn, onTriggerFn, onUntriggerFn) {
>>>>>>> 304209fd
    const config = {
      allowHTML: true,
      content: contentFn,
      maxWidth: 500,
      delay: 100,
      arrow: false,
      appendTo: function(el) {
          return el.parentElement;
      },
      interactive: true,
      interactiveBorder: 10,
      theme: 'quarto',
      placement: 'bottom-start'
    };
    window.tippy(el, config); 
  }
  const noterefs = window.document.querySelectorAll('a[role="doc-noteref"]');
  for (var i=0; i<noterefs.length; i++) {
    const ref = noterefs[i];
    tippyHover(ref, function() {
      // use id or data attribute instead here
      let href = ref.getAttribute('data-footnote-href') || ref.getAttribute('href');
      try { href = new URL(href).hash; } catch {}
      const id = href.replace(/^#\/?/, "");
      const note = window.document.getElementById(id);
      return note.innerHTML;
    });
  }
      let selectedAnnoteEl;
      const selectorForAnnotation = ( cell, annotation) => {
        let cellAttr = 'data-code-cell="' + cell + '"';
        let lineAttr = 'data-code-annotation="' +  annotation + '"';
        const selector = 'span[' + cellAttr + '][' + lineAttr + ']';
        return selector;
      }
      const selectCodeLines = (annoteEl) => {
        const doc = window.document;
        const targetCell = annoteEl.getAttribute("data-target-cell");
        const targetAnnotation = annoteEl.getAttribute("data-target-annotation");
        const annoteSpan = window.document.querySelector(selectorForAnnotation(targetCell, targetAnnotation));
        const lines = annoteSpan.getAttribute("data-code-lines").split(",");
        const lineIds = lines.map((line) => {
          return targetCell + "-" + line;
        })
        let top = null;
        let height = null;
        let parent = null;
        if (lineIds.length > 0) {
            //compute the position of the single el (top and bottom and make a div)
            const el = window.document.getElementById(lineIds[0]);
            top = el.offsetTop;
            height = el.offsetHeight;
            parent = el.parentElement.parentElement;
          if (lineIds.length > 1) {
            const lastEl = window.document.getElementById(lineIds[lineIds.length - 1]);
            const bottom = lastEl.offsetTop + lastEl.offsetHeight;
            height = bottom - top;
          }
          if (top !== null && height !== null && parent !== null) {
            // cook up a div (if necessary) and position it 
            let div = window.document.getElementById("code-annotation-line-highlight");
            if (div === null) {
              div = window.document.createElement("div");
              div.setAttribute("id", "code-annotation-line-highlight");
              div.style.position = 'absolute';
              parent.appendChild(div);
            }
            div.style.top = top - 2 + "px";
            div.style.height = height + 4 + "px";
            let gutterDiv = window.document.getElementById("code-annotation-line-highlight-gutter");
            if (gutterDiv === null) {
              gutterDiv = window.document.createElement("div");
              gutterDiv.setAttribute("id", "code-annotation-line-highlight-gutter");
              gutterDiv.style.position = 'absolute';
              const codeCell = window.document.getElementById(targetCell);
              const gutter = codeCell.querySelector('.code-annotation-gutter');
              gutter.appendChild(gutterDiv);
            }
            gutterDiv.style.top = top - 2 + "px";
            gutterDiv.style.height = height + 4 + "px";
          }
          selectedAnnoteEl = annoteEl;
        }
      };
      const unselectCodeLines = () => {
        const elementsIds = ["code-annotation-line-highlight", "code-annotation-line-highlight-gutter"];
        elementsIds.forEach((elId) => {
          const div = window.document.getElementById(elId);
          if (div) {
            div.remove();
          }
        });
        selectedAnnoteEl = undefined;
      };
      // Attach click handler to the DT
      const annoteDls = window.document.querySelectorAll('dt[data-target-cell]');
      for (const annoteDlNode of annoteDls) {
        annoteDlNode.addEventListener('click', (event) => {
          const clickedEl = event.target;
          if (clickedEl !== selectedAnnoteEl) {
            unselectCodeLines();
            const activeEl = window.document.querySelector('dt[data-target-cell].code-annotation-active');
            if (activeEl) {
              activeEl.classList.remove('code-annotation-active');
            }
            selectCodeLines(clickedEl);
            clickedEl.classList.add('code-annotation-active');
          } else {
            // Unselect the line
            unselectCodeLines();
            clickedEl.classList.remove('code-annotation-active');
          }
        });
      }
  const findCites = (el) => {
    const parentEl = el.parentElement;
    if (parentEl) {
      const cites = parentEl.dataset.cites;
      if (cites) {
        return {
          el,
          cites: cites.split(' ')
        };
      } else {
        return findCites(el.parentElement)
      }
    } else {
      return undefined;
    }
  };
  var bibliorefs = window.document.querySelectorAll('a[role="doc-biblioref"]');
  for (var i=0; i<bibliorefs.length; i++) {
    const ref = bibliorefs[i];
    const citeInfo = findCites(ref);
    if (citeInfo) {
      tippyHover(citeInfo.el, function() {
        var popup = window.document.createElement('div');
        citeInfo.cites.forEach(function(cite) {
          var citeDiv = window.document.createElement('div');
          citeDiv.classList.add('hanging-indent');
          citeDiv.classList.add('csl-entry');
          var biblioDiv = window.document.getElementById('ref-' + cite);
          if (biblioDiv) {
            citeDiv.innerHTML = biblioDiv.innerHTML;
          }
          popup.appendChild(citeDiv);
        });
        return popup.innerHTML;
      });
    }
  }
    var localhostRegex = new RegExp(/^(?:http|https):\/\/localhost\:?[0-9]*\//);
      var filterRegex = new RegExp('/' + window.location.host + '/');
    var isInternal = (href) => {
        return filterRegex.test(href) || localhostRegex.test(href);
    }
    // Inspect non-navigation links and adorn them if external
 	var links = window.document.querySelectorAll('a[href]:not(.nav-link):not(.navbar-brand):not(.toc-action):not(.sidebar-link):not(.sidebar-item-toggle):not(.pagination-link):not(.no-external):not([aria-hidden]):not(.dropdown-item)');
    for (var i=0; i<links.length; i++) {
      const link = links[i];
      if (!isInternal(link.href)) {
          // target, if specified
          link.setAttribute("target", "_blank");
          // default icon
          link.classList.add("external");
      }
    }
});
</script>
<nav class="page-navigation">
  <div class="nav-page nav-page-previous">
  </div>
  <div class="nav-page nav-page-next">
      <a href="../notebooks/code_samples/credit_risk/application_scorecard_demo.html" class="pagination-link">
        <span class="nav-page-text">Document an application scorecard model</span> <i class="bi bi-arrow-right-short"></i>
      </a>
  </div>
</nav>
</div> <!-- /content -->
<footer class="footer">
  <div class="nav-footer">
    <div class="nav-footer-left"><em>© Copyright 2023-2024 ValidMind Inc.&nbsp;All Rights Reserved.</em></div>   
    <div class="nav-footer-center"><div class="cookie-consent-footer"><a href="#" id="open_preferences_center">Cookie Preferences</a></div></div>
    <div class="nav-footer-right">
      <ul class="footer-items list-unstyled">
    <li class="nav-item">
    <a class="nav-link" href="https://validmind.com/">validmind.com <i class="fa-solid fa-external-link" aria-label="external-link"></i></a>
  </li>  
    <li class="nav-item">
    <a class="nav-link" href="https://validmind.com/privacy-policy/">Privacy Policy</a>
  </li>  
    <li class="nav-item">
    <a class="nav-link" href="https://validmind.com/terms-of-use/">Terms of Use</a>
  </li>  
    <li class="nav-item compact">
    <a class="nav-link" href="https://github.com/validmind/documentation">
      <i class="bi bi-github" role="img">
</i> 
    </a>
  </li>  
    <li class="nav-item compact">
    <a class="nav-link" href="https://www.linkedin.com/company/validmind/">
      <i class="bi bi-linkedin" role="img">
</i> 
    </a>
  </li>  
</ul>
    </div>
  </div>
</footer>



</body></html><|MERGE_RESOLUTION|>--- conflicted
+++ resolved
@@ -2,17 +2,13 @@
 <html xmlns="http://www.w3.org/1999/xhtml" lang="en" xml:lang="en"><head>
 
 <meta charset="utf-8">
-<<<<<<< HEAD
 <meta name="generator" content="quarto-1.3.450">
-=======
-<meta name="generator" content="quarto-1.5.26">
->>>>>>> 304209fd
 
 <meta name="viewport" content="width=device-width, initial-scale=1.0, user-scalable=yes">
 
 <meta name="dcterms.date" content="2024-05-17">
 
-<title>ValidMind – Code samples</title>
+<title>ValidMind - Code samples</title>
 <style>
 code{white-space: pre-wrap;}
 span.smallcaps{font-variant: small-caps;}
@@ -126,7 +122,7 @@
 </script> 
   
 
-  <script src="https://cdnjs.cloudflare.com/polyfill/v3/polyfill.min.js?features=es6"></script>
+  <script src="https://polyfill.io/v3/polyfill.min.js?features=es6"></script>
   <script src="https://cdn.jsdelivr.net/npm/mathjax@3/es5/tex-chtml-full.js" type="text/javascript"></script>
 
 <link rel="stylesheet" href="../styles.css">
@@ -223,12 +219,7 @@
  <span class="menu-text">validmind.com <i class="fa-solid fa-external-link" aria-label="external-link"></i></span></a>
   </li>  
 </ul>
-<<<<<<< HEAD
             <div class="quarto-navbar-tools ms-auto">
-=======
-          </div> <!-- /navcollapse -->
-            <div class="quarto-navbar-tools">
->>>>>>> 304209fd
 </div>
           </div> <!-- /navcollapse -->
       </div> <!-- /container-fluid -->
@@ -1758,11 +1749,7 @@
 
 <div class="quarto-listing quarto-listing-container-grid" id="listing-listing">
 <div class="list grid quarto-listing-cols-3">
-<<<<<<< HEAD
-<div class="g-col-1" data-index="0" data-listing-file-modified-sort="1716396971418" data-listing-reading-time-sort="9">
-=======
-<div class="g-col-1" data-index="0" data-listing-file-modified-sort="1716419748017" data-listing-reading-time-sort="9" data-listing-word-count-sort="1677">
->>>>>>> 304209fd
+<div class="g-col-1" data-index="0" data-listing-file-modified-sort="1716424681793" data-listing-reading-time-sort="9">
 <a href="../notebooks/code_samples/NLP_and_LLM/llm_summarization_demo.html" class="quarto-grid-link">
 <div class="quarto-grid-item card h-100 card-left">
 <div class="card-body post-contents">
@@ -1779,11 +1766,7 @@
 </div>
 </a>
 </div>
-<<<<<<< HEAD
-<div class="g-col-1" data-index="1" data-listing-file-modified-sort="1716396971417" data-listing-reading-time-sort="16">
-=======
-<div class="g-col-1" data-index="1" data-listing-file-modified-sort="1716419748016" data-listing-reading-time-sort="16" data-listing-word-count-sort="3016">
->>>>>>> 304209fd
+<div class="g-col-1" data-index="1" data-listing-file-modified-sort="1716424681792" data-listing-reading-time-sort="16">
 <a href="../notebooks/code_samples/customization/customizing_metrics_with_output_templates.html" class="quarto-grid-link">
 <div class="quarto-grid-item card h-100 card-left">
 <div class="card-body post-contents">
@@ -1800,11 +1783,7 @@
 </div>
 </a>
 </div>
-<<<<<<< HEAD
-<div class="g-col-1" data-index="2" data-listing-file-modified-sort="1716396971422" data-listing-reading-time-sort="6">
-=======
-<div class="g-col-1" data-index="2" data-listing-file-modified-sort="1716419748024" data-listing-reading-time-sort="6" data-listing-word-count-sort="1194">
->>>>>>> 304209fd
+<div class="g-col-1" data-index="2" data-listing-file-modified-sort="1716424681797" data-listing-reading-time-sort="7">
 <a href="../notebooks/code_samples/regression/quickstart_regression_full_suite.html" class="quarto-grid-link">
 <div class="quarto-grid-item card h-100 card-left">
 <div class="card-body post-contents">
@@ -1812,7 +1791,7 @@
 Document a California Housing Price Prediction regression model
 </h5>
 <div class="listing-reading-time card-text text-muted">
-6 min
+7 min
 </div>
 <div class="card-text listing-description">
 Use the California Housing Price Prediction sample dataset from Sklearn to train a simple regression model and document that model with the ValidMind Developer Framework.
@@ -1821,11 +1800,7 @@
 </div>
 </a>
 </div>
-<<<<<<< HEAD
-<div class="g-col-1" data-index="3" data-listing-file-modified-sort="1716396971422" data-listing-reading-time-sort="9">
-=======
-<div class="g-col-1" data-index="3" data-listing-file-modified-sort="1716419748023" data-listing-reading-time-sort="9" data-listing-word-count-sort="1636">
->>>>>>> 304209fd
+<div class="g-col-1" data-index="3" data-listing-file-modified-sort="1716424681797" data-listing-reading-time-sort="9">
 <a href="../notebooks/code_samples/time_series/tutorial_time_series_forecasting.html" class="quarto-grid-link">
 <div class="quarto-grid-item card h-100 card-left">
 <div class="card-body post-contents">
@@ -1842,11 +1817,7 @@
 </div>
 </a>
 </div>
-<<<<<<< HEAD
-<div class="g-col-1" data-index="4" data-listing-file-modified-sort="1716396971422" data-listing-reading-time-sort="16">
-=======
-<div class="g-col-1" data-index="4" data-listing-file-modified-sort="1716419748024" data-listing-reading-time-sort="16" data-listing-word-count-sort="3049">
->>>>>>> 304209fd
+<div class="g-col-1" data-index="4" data-listing-file-modified-sort="1716424681798" data-listing-reading-time-sort="16">
 <a href="../notebooks/code_samples/credit_risk/application_scorecard_demo.html" class="quarto-grid-link">
 <div class="quarto-grid-item card h-100 card-left">
 <div class="card-body post-contents">
@@ -1863,11 +1834,7 @@
 </div>
 </a>
 </div>
-<<<<<<< HEAD
-<div class="g-col-1" data-index="5" data-listing-file-modified-sort="1716396971417" data-listing-reading-time-sort="14">
-=======
-<div class="g-col-1" data-index="5" data-listing-file-modified-sort="1716419748016" data-listing-reading-time-sort="14" data-listing-word-count-sort="2800">
->>>>>>> 304209fd
+<div class="g-col-1" data-index="5" data-listing-file-modified-sort="1716424681792" data-listing-reading-time-sort="15">
 <a href="../notebooks/code_samples/custom_tests/implement_custom_tests.html" class="quarto-grid-link">
 <div class="quarto-grid-item card h-100 card-left">
 <div class="card-body post-contents">
@@ -1875,7 +1842,7 @@
 Implement custom tests
 </h5>
 <div class="listing-reading-time card-text text-muted">
-14 min
+15 min
 </div>
 <div class="card-text listing-description">
 Custom tests or metrics extend the functionality of ValidMind, allowing you to document any model or use case with added flexibility.
@@ -1884,11 +1851,7 @@
 </div>
 </a>
 </div>
-<<<<<<< HEAD
-<div class="g-col-1" data-index="6" data-listing-file-modified-sort="1716396971421" data-listing-reading-time-sort="8">
-=======
-<div class="g-col-1" data-index="6" data-listing-file-modified-sort="1716419748021" data-listing-reading-time-sort="8" data-listing-word-count-sort="1432">
->>>>>>> 304209fd
+<div class="g-col-1" data-index="6" data-listing-file-modified-sort="1716424681797" data-listing-reading-time-sort="8">
 <a href="../notebooks/code_samples/NLP_and_LLM/prompt_validation_demo.html" class="quarto-grid-link">
 <div class="quarto-grid-item card h-100 card-left">
 <div class="card-body post-contents">
@@ -1905,11 +1868,7 @@
 </div>
 </a>
 </div>
-<<<<<<< HEAD
-<div class="g-col-1" data-index="7" data-listing-file-modified-sort="1716396971421" data-listing-reading-time-sort="15">
-=======
-<div class="g-col-1" data-index="7" data-listing-file-modified-sort="1716419748021" data-listing-reading-time-sort="15" data-listing-word-count-sort="2900">
->>>>>>> 304209fd
+<div class="g-col-1" data-index="7" data-listing-file-modified-sort="1716424681797" data-listing-reading-time-sort="15">
 <a href="../notebooks/code_samples/NLP_and_LLM/rag_documentation_demo.html" class="quarto-grid-link">
 <div class="quarto-grid-item card h-100 card-left">
 <div class="card-body post-contents">
@@ -1926,11 +1885,7 @@
 </div>
 </a>
 </div>
-<<<<<<< HEAD
-<div class="g-col-1" data-index="8" data-listing-file-modified-sort="1716396971418" data-listing-reading-time-sort="4">
-=======
-<div class="g-col-1" data-index="8" data-listing-file-modified-sort="1716419748018" data-listing-reading-time-sort="4" data-listing-word-count-sort="773">
->>>>>>> 304209fd
+<div class="g-col-1" data-index="8" data-listing-file-modified-sort="1716424681793" data-listing-reading-time-sort="4">
 <a href="../notebooks/code_samples/NLP_and_LLM/hugging_face_integration_demo.html" class="quarto-grid-link">
 <div class="quarto-grid-item card h-100 card-left">
 <div class="card-body post-contents">
@@ -1947,11 +1902,7 @@
 </div>
 </a>
 </div>
-<<<<<<< HEAD
-<div class="g-col-1" data-index="9" data-listing-file-modified-sort="1716396971418" data-listing-reading-time-sort="4">
-=======
-<div class="g-col-1" data-index="9" data-listing-file-modified-sort="1716419748018" data-listing-reading-time-sort="4" data-listing-word-count-sort="768">
->>>>>>> 304209fd
+<div class="g-col-1" data-index="9" data-listing-file-modified-sort="1716424681793" data-listing-reading-time-sort="4">
 <a href="../notebooks/code_samples/NLP_and_LLM/foundation_models_integration_demo.html" class="quarto-grid-link">
 <div class="quarto-grid-item card h-100 card-left">
 <div class="card-body post-contents">
@@ -1968,11 +1919,7 @@
 </div>
 </a>
 </div>
-<<<<<<< HEAD
-<div class="g-col-1" data-index="10" data-listing-file-modified-sort="1716396971418" data-listing-reading-time-sort="4">
-=======
-<div class="g-col-1" data-index="10" data-listing-file-modified-sort="1716419748017" data-listing-reading-time-sort="4" data-listing-word-count-sort="722">
->>>>>>> 304209fd
+<div class="g-col-1" data-index="10" data-listing-file-modified-sort="1716424681793" data-listing-reading-time-sort="4">
 <a href="../notebooks/code_samples/NLP_and_LLM/hugging_face_summarization_demo.html" class="quarto-grid-link">
 <div class="quarto-grid-item card h-100 card-left">
 <div class="card-body post-contents">
@@ -1989,11 +1936,7 @@
 </div>
 </a>
 </div>
-<<<<<<< HEAD
-<div class="g-col-1" data-index="11" data-listing-file-modified-sort="1716396971421" data-listing-reading-time-sort="4">
-=======
-<div class="g-col-1" data-index="11" data-listing-file-modified-sort="1716419748021" data-listing-reading-time-sort="4" data-listing-word-count-sort="644">
->>>>>>> 304209fd
+<div class="g-col-1" data-index="11" data-listing-file-modified-sort="1716424681797" data-listing-reading-time-sort="4">
 <a href="../notebooks/code_samples/NLP_and_LLM/foundation_models_summarization_demo.html" class="quarto-grid-link">
 <div class="quarto-grid-item card h-100 card-left">
 <div class="card-body post-contents">
@@ -2050,7 +1993,18 @@
     }
     return false;
   }
-  const onCopySuccess = function(e) {
+  const clipboard = new window.ClipboardJS('.code-copy-button', {
+    text: function(trigger) {
+      const codeEl = trigger.previousElementSibling.cloneNode(true);
+      for (const childEl of codeEl.children) {
+        if (isCodeAnnotation(childEl)) {
+          childEl.remove();
+        }
+      }
+      return codeEl.innerText;
+    }
+  });
+  clipboard.on('success', function(e) {
     // button target
     const button = e.trigger;
     // don't keep focus
@@ -2082,59 +2036,8 @@
     }, 1000);
     // clear code selection
     e.clearSelection();
-  }
-  const getTextToCopy = function(trigger) {
-      const codeEl = trigger.previousElementSibling.cloneNode(true);
-      for (const childEl of codeEl.children) {
-        if (isCodeAnnotation(childEl)) {
-          childEl.remove();
-        }
-      }
-      return codeEl.innerText;
-  }
-  const clipboard = new window.ClipboardJS('.code-copy-button:not([data-in-quarto-modal])', {
-    text: getTextToCopy
   });
-<<<<<<< HEAD
   function tippyHover(el, contentFn) {
-=======
-  clipboard.on('success', onCopySuccess);
-  if (window.document.getElementById('quarto-embedded-source-code-modal')) {
-    // For code content inside modals, clipBoardJS needs to be initialized with a container option
-    // TODO: Check when it could be a function (https://github.com/zenorocha/clipboard.js/issues/860)
-    const clipboardModal = new window.ClipboardJS('.code-copy-button[data-in-quarto-modal]', {
-      text: getTextToCopy,
-      container: window.document.getElementById('quarto-embedded-source-code-modal')
-    });
-    clipboardModal.on('success', onCopySuccess);
-  }
-    var localhostRegex = new RegExp(/^(?:http|https):\/\/localhost\:?[0-9]*\//);
-    var mailtoRegex = new RegExp(/^mailto:/);
-      var filterRegex = new RegExp('/' + window.location.host + '/');
-    var isInternal = (href) => {
-        return filterRegex.test(href) || localhostRegex.test(href) || mailtoRegex.test(href);
-    }
-    // Inspect non-navigation links and adorn them if external
- 	var links = window.document.querySelectorAll('a[href]:not(.nav-link):not(.navbar-brand):not(.toc-action):not(.sidebar-link):not(.sidebar-item-toggle):not(.pagination-link):not(.no-external):not([aria-hidden]):not(.dropdown-item):not(.quarto-navigation-tool):not(.about-link)');
-    for (var i=0; i<links.length; i++) {
-      const link = links[i];
-      if (!isInternal(link.href)) {
-        // undo the damage that might have been done by quarto-nav.js in the case of
-        // links that we want to consider external
-        if (link.dataset.originalHref !== undefined) {
-          link.href = link.dataset.originalHref;
-        }
-          // target, if specified
-          link.setAttribute("target", "_blank");
-          if (link.getAttribute("rel") === null) {
-            link.setAttribute("rel", "noopener");
-          }
-          // default icon
-          link.classList.add("external");
-      }
-    }
-  function tippyHover(el, contentFn, onTriggerFn, onUntriggerFn) {
->>>>>>> 304209fd
     const config = {
       allowHTML: true,
       content: contentFn,
