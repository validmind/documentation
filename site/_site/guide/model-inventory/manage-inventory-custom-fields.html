--- conflicted
+++ resolved
@@ -6,11 +6,7 @@
 
 <meta name="viewport" content="width=device-width, initial-scale=1.0, user-scalable=yes">
 
-<<<<<<< HEAD
-<meta name="dcterms.date" content="2024-08-07">
-=======
-<meta name="dcterms.date" content="2024-08-16">
->>>>>>> 088ced26
+<meta name="dcterms.date" content="2024-08-23">
 
 <title>Manage model inventory custom fields – ValidMind</title>
 <style>
@@ -34,7 +30,7 @@
 <script src="../../site_libs/quarto-search/fuse.min.js"></script>
 <script src="../../site_libs/quarto-search/quarto-search.js"></script>
 <meta name="quarto:offset" content="../../">
-<link href="../../guide/model-inventory/edit-model-inventory-fields.html" rel="prev">
+<link href="../../guide/model-inventory/configure-model-interdependencies.html" rel="prev">
 <link href="../../validmind.png" rel="icon" type="image/png">
 <script src="../../site_libs/cookie-consent/cookie-consent.js"></script>
 <link href="../../site_libs/cookie-consent/cookie-consent.css" rel="stylesheet">
@@ -153,6 +149,10 @@
     <a class="dropdown-item" href="../../developer/model-documentation/supported-models.html">
  <span class="dropdown-text"><i class="fa-solid fa-cubes" aria-label="cubes"></i> Supported Models</span></a>
   </li>  
+        <li>
+    <a class="dropdown-item" href="../../developer/model-documentation/documenting-models.html">
+ <span class="dropdown-text"><i class="fa-solid fa-book-medical" aria-label="book-medical"></i> Documenting Models</span></a>
+  </li>  
         <li><hr class="dropdown-divider"></li>
         <li class="dropdown-header"><i class="fa-solid fa-vial" aria-label="vial"></i> TESTING</li>
         <li>
@@ -212,7 +212,7 @@
       <button type="button" class="quarto-btn-toggle btn" data-bs-toggle="collapse" role="button" data-bs-target=".quarto-sidebar-collapse-item" aria-controls="quarto-sidebar" aria-expanded="false" aria-label="Toggle sidebar navigation" onclick="if (window.quartoToggleHeadroom) { window.quartoToggleHeadroom(); }">
         <i class="bi bi-layout-text-sidebar-reverse"></i>
       </button>
-        <nav class="quarto-page-breadcrumbs" aria-label="breadcrumb"><ol class="breadcrumb"><li class="breadcrumb-item"><a href="../../guide/model-inventory/manage-inventory-custom-fields.html">Manage inventory custom fields</a></li></ol></nav>
+        <nav class="quarto-page-breadcrumbs" aria-label="breadcrumb"><ol class="breadcrumb"><li class="breadcrumb-item"><a href="../../guide/model-inventory/managing-model-inventory.html">Managing the model inventory</a></li><li class="breadcrumb-item"><a href="../../guide/model-inventory/manage-inventory-custom-fields.html">Manage inventory custom fields</a></li></ol></nav>
         <a class="flex-grow-1" role="navigation" data-bs-toggle="collapse" data-bs-target=".quarto-sidebar-collapse-item" aria-controls="quarto-sidebar" aria-expanded="false" aria-label="Toggle sidebar navigation" onclick="if (window.quartoToggleHeadroom) { window.quartoToggleHeadroom(); }">      
         </a>
       <button type="button" class="btn quarto-search-button" aria-label="Search" onclick="window.quartoOpenSearch();">
@@ -353,8 +353,8 @@
       <ul id="" class="collapse list-unstyled sidebar-section depth1 ">  
           <li class="sidebar-item">
   <div class="sidebar-item-container"> 
-  <a href="../../guide/model-workflows/customize-resource-statuses.html" class="sidebar-item-text sidebar-link">
- <span class="menu-text">Customize resource statuses</span></a>
+  <a href="../../guide/model-workflows/customize-model-lifecycle-statuses.html" class="sidebar-item-text sidebar-link">
+ <span class="menu-text">Customize lifecycle statuses</span></a>
   </div>
 </li>
           <li class="sidebar-item">
@@ -398,12 +398,29 @@
 </li>
       </ul>
   </li>
-        <li class="sidebar-item">
+        <li class="sidebar-item sidebar-item-section">
+      <div class="sidebar-item-container"> 
+            <a href="../../guide/model-inventory/managing-model-inventory.html" class="sidebar-item-text sidebar-link">
+ <span class="menu-text">Managing the model inventory</span></a>
+          <a class="sidebar-item-toggle text-start" data-bs-toggle="collapse" data-bs-target="#" role="navigation" aria-expanded="true" aria-label="Toggle section">
+            <i class="bi bi-chevron-right ms-2"></i>
+          </a> 
+      </div>
+      <ul id="" class="collapse list-unstyled sidebar-section depth1 show">  
+          <li class="sidebar-item">
+  <div class="sidebar-item-container"> 
+  <a href="../../guide/model-inventory/configure-model-interdependencies.html" class="sidebar-item-text sidebar-link">
+ <span class="menu-text">Configure model interdependencies</span></a>
+  </div>
+</li>
+          <li class="sidebar-item">
   <div class="sidebar-item-container"> 
   <a href="../../guide/model-inventory/manage-inventory-custom-fields.html" class="sidebar-item-text sidebar-link active">
  <span class="menu-text">Manage inventory custom fields</span></a>
   </div>
 </li>
+      </ul>
+  </li>
         <li class="px-0"><hr class="sidebar-divider hi "></li>
         <li class="sidebar-item">
  <span class="menu-text">MODEL DOCUMENTATION</span>
@@ -494,6 +511,12 @@
         <li class="sidebar-item">
  <span class="menu-text">MODEL VALIDATION</span>
   </li>
+        <li class="sidebar-item">
+  <div class="sidebar-item-container"> 
+  <a href="../../guide/model-validation/manage-validation-guidelines.html" class="sidebar-item-text sidebar-link">
+ <span class="menu-text">Manage validation guidelines</span></a>
+  </div>
+</li>
         <li class="sidebar-item sidebar-item-section">
       <div class="sidebar-item-container"> 
             <a href="../../guide/model-validation/preparing-validation-reports.html" class="sidebar-item-text sidebar-link">
@@ -503,12 +526,6 @@
           </a> 
       </div>
       <ul id="" class="collapse list-unstyled sidebar-section depth1 ">  
-          <li class="sidebar-item">
-  <div class="sidebar-item-container"> 
-  <a href="../../guide/model-validation/view-validation-guidelines.html" class="sidebar-item-text sidebar-link">
- <span class="menu-text">View validation guidelines</span></a>
-  </div>
-</li>
           <li class="sidebar-item">
   <div class="sidebar-item-container"> 
   <a href="../../guide/model-validation/review-model-documentation.html" class="sidebar-item-text sidebar-link">
@@ -606,7 +623,7 @@
 <!-- main -->
 <main class="content page-columns page-full" id="quarto-document-content">
 
-<header id="title-block-header" class="quarto-title-block default">
+<header id="title-block-header" class="quarto-title-block default"><nav class="quarto-page-breadcrumbs quarto-title-breadcrumbs d-none d-lg-block" aria-label="breadcrumb"><ol class="breadcrumb"><li class="breadcrumb-item"><a href="../../guide/model-inventory/managing-model-inventory.html">Managing the model inventory</a></li><li class="breadcrumb-item"><a href="../../guide/model-inventory/manage-inventory-custom-fields.html">Manage inventory custom fields</a></li></ol></nav>
 <div class="quarto-title">
 <h1 class="title">Manage model inventory custom fields</h1>
 </div>
@@ -619,11 +636,7 @@
     <div>
     <div class="quarto-title-meta-heading">Published</div>
     <div class="quarto-title-meta-contents">
-<<<<<<< HEAD
-      <p class="date">August 7, 2024</p>
-=======
-      <p class="date">August 16, 2024</p>
->>>>>>> 088ced26
+      <p class="date">August 23, 2024</p>
     </div>
   </div>
   
@@ -635,7 +648,7 @@
 </header>
 
 
-<p>Create and edit custom fields that appear on all models in your model inventory.</p>
+<p>Create and edit custom fields that appear on all models in your model inventory. Choose from an array of custom field types with different properties and use cases.</p>
 <section id="prerequisites" class="level2 prereq page-columns page-full">
 <h2 class="anchored" data-anchor-id="prerequisites">Prerequisites</h2>
 <ul class="task-list">
@@ -646,16 +659,10 @@
 <section id="add-or-edit-custom-fields" class="level2 page-columns page-full">
 <h2 class="anchored" data-anchor-id="add-or-edit-custom-fields">Add or edit custom fields</h2>
 <ol type="1">
-<<<<<<< HEAD
-<li><p><a href="../../guide/configuration/log-in-to-validmind.html">Log in to ValidMind</a>.</p></li>
-<li><p>Click <strong><i class="fa-solid fa-gear" aria-label="gear"></i> Settings</strong>.</p></li>
-<li><p>Under Workspace Settings, click <strong>Custom Fields</strong>. Here you can edit existing custom fields, or add a new one:</p>
-=======
 <li><p>In the left sidebar, click <strong><i class="fa-solid fa-gear" aria-label="gear"></i> Settings</strong>.</p></li>
 <li><p>Under Workspace Settings, select <strong>Custom Fields</strong>. Here you can edit existing custom fields, or add a new one:</p>
->>>>>>> 088ced26
 <ul>
-<li>To add a new field, click <strong>+ Add New Field</strong>.</li>
+<li>To add a new field, click <strong><i class="fa-solid fa-plus" aria-label="plus"></i> Add New Field</strong>.</li>
 <li>To edit an existing field, select <strong><i class="fa-solid fa-pencil" aria-label="pencil"></i> Edit</strong> under the Actions column for the desired field.</li>
 </ul>
 <p>You can also choose to indicate that a field is <strong>required on registration</strong>.</p></li>
@@ -685,11 +692,11 @@
 </tr>
 <tr class="odd">
 <td style="text-align: right;">Single Select</td>
-<td>Click <strong>+ Add Option</strong> to define a list of options.</td>
+<td>Click <strong><i class="fa-solid fa-plus" aria-label="plus"></i> Add Option</strong> to define a list of options.</td>
 </tr>
 <tr class="even">
 <td style="text-align: right;">Multiple Select</td>
-<td>Click <strong>+ Add Option</strong> to define a list of options.</td>
+<td>Click <strong><i class="fa-solid fa-plus" aria-label="plus"></i> Add Option</strong> to define a list of options.</td>
 </tr>
 <tr class="odd">
 <td style="text-align: right;">Checkbox</td>
@@ -726,14 +733,8 @@
 <section id="delete-custom-fields" class="level2">
 <h2 class="anchored" data-anchor-id="delete-custom-fields">Delete custom fields</h2>
 <ol type="1">
-<<<<<<< HEAD
-<li><p><a href="../../guide/configuration/log-in-to-validmind.html">Log in to ValidMind</a>.</p></li>
-<li><p>Click <strong><i class="fa-solid fa-gear" aria-label="gear"></i> Settings</strong>.</p></li>
-<li><p>Under Workspace Settings, click <strong>Custom Fields</strong>.</p></li>
-=======
 <li><p>In the left sidebar, click <strong><i class="fa-solid fa-gear" aria-label="gear"></i> Settings</strong>.</p></li>
 <li><p>Under Workspace Settings, select <strong>Custom Fields</strong>.</p></li>
->>>>>>> 088ced26
 <li><p>Select <strong><i class="fa-solid fa-pencil" aria-label="pencil"></i> Edit</strong> under the Actions column for the field you’d like to delete.</p></li>
 <li><p>Click <strong>Delete</strong>.</p>
 <p>After you confirm, the field will be removed.</p></li>
@@ -742,9 +743,7 @@
 <section id="whats-next" class="level2">
 <h2 class="anchored" data-anchor-id="whats-next">What’s next</h2>
 <ul>
-<li><a href="../../guide/model-inventory/register-models-in-inventory.html">Register models in the inventory</a></li>
-<li><a href="../../guide/model-inventory/edit-model-inventory-fields.html">Edit model inventory fields</a></li>
-<li><a href="../../guide/model-documentation/working-with-model-documentation.html">Work with model documentation</a></li>
+<li><a href="../../guide/model-inventory/working-with-model-inventory.html">Working with the model inventory</a></li>
 </ul>
 <!-- FOOTNOTES -->
 
@@ -1182,8 +1181,8 @@
 </script>
 <nav class="page-navigation">
   <div class="nav-page nav-page-previous">
-      <a href="../../guide/model-inventory/edit-model-inventory-fields.html" class="pagination-link" aria-label="Edit model inventory fields">
-        <i class="bi bi-arrow-left-short"></i> <span class="nav-page-text">Edit model inventory fields</span>
+      <a href="../../guide/model-inventory/configure-model-interdependencies.html" class="pagination-link" aria-label="Configure model interdependencies">
+        <i class="bi bi-arrow-left-short"></i> <span class="nav-page-text">Configure model interdependencies</span>
       </a>          
   </div>
   <div class="nav-page nav-page-next">
