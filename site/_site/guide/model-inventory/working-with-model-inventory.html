<!DOCTYPE html>
<html xmlns="http://www.w3.org/1999/xhtml" lang="en" xml:lang="en"><head>

<meta charset="utf-8">
<meta name="generator" content="quarto-1.5.56">

<meta name="viewport" content="width=device-width, initial-scale=1.0, user-scalable=yes">

<<<<<<< HEAD
<meta name="dcterms.date" content="2024-08-07">
=======
<meta name="dcterms.date" content="2024-08-16">
>>>>>>> 088ced26

<title>Working with the model inventory – ValidMind</title>
<style>
code{white-space: pre-wrap;}
span.smallcaps{font-variant: small-caps;}
div.columns{display: flex; gap: min(4vw, 1.5em);}
div.column{flex: auto; overflow-x: auto;}
div.hanging-indent{margin-left: 1.5em; text-indent: -1.5em;}
ul.task-list{list-style: none;}
ul.task-list li input[type="checkbox"] {
  width: 0.8em;
  margin: 0 0.8em 0.2em -1em; /* quarto-specific, see https://github.com/quarto-dev/quarto-cli/issues/4556 */ 
  vertical-align: middle;
}
</style>


<script src="../../site_libs/quarto-nav/quarto-nav.js"></script>
<script src="../../site_libs/clipboard/clipboard.min.js"></script>
<script src="../../site_libs/quarto-search/autocomplete.umd.js"></script>
<script src="../../site_libs/quarto-search/fuse.min.js"></script>
<script src="../../site_libs/quarto-search/quarto-search.js"></script>
<meta name="quarto:offset" content="../../">
<link href="../../guide/model-inventory/register-models-in-inventory.html" rel="next">
<link href="../../validmind.png" rel="icon" type="image/png">
<script src="../../site_libs/quarto-listing/list.min.js"></script>
<script src="../../site_libs/quarto-listing/quarto-listing.js"></script>
<script src="../../site_libs/cookie-consent/cookie-consent.js"></script>
<link href="../../site_libs/cookie-consent/cookie-consent.css" rel="stylesheet">
<script src="../../site_libs/quarto-html/quarto.js"></script>
<script src="../../site_libs/quarto-html/popper.min.js"></script>
<script src="../../site_libs/quarto-html/tippy.umd.min.js"></script>
<script src="../../site_libs/quarto-html/anchor.min.js"></script>
<link href="../../site_libs/quarto-html/tippy.css" rel="stylesheet">
<link href="../../site_libs/quarto-html/quarto-syntax-highlighting.css" rel="stylesheet" id="quarto-text-highlighting-styles">
<script src="../../site_libs/bootstrap/bootstrap.min.js"></script>
<link href="../../site_libs/bootstrap/bootstrap-icons.css" rel="stylesheet">
<link href="../../site_libs/bootstrap/bootstrap.min.css" rel="stylesheet" id="quarto-bootstrap" data-mode="light">
<link href="../../site_libs/quarto-contrib/fontawesome6-0.1.0/all.css" rel="stylesheet">
<link href="../../site_libs/quarto-contrib/fontawesome6-0.1.0/latex-fontsize.css" rel="stylesheet">
<script id="quarto-search-options" type="application/json">{
  "location": "sidebar",
  "copy-button": false,
  "collapse-after": 3,
  "panel-placement": "start",
  "type": "textbox",
  "limit": 50,
  "keyboard-shortcut": [
    "f",
    "/",
    "s"
  ],
  "show-item-context": true,
  "language": {
    "search-no-results-text": "No results",
    "search-matching-documents-text": "matching documents",
    "search-copy-link-title": "Copy link to search",
    "search-hide-matches-text": "Hide additional matches",
    "search-more-match-text": "more match in this document",
    "search-more-matches-text": "more matches in this document",
    "search-clear-button-title": "Clear",
    "search-text-placeholder": "",
    "search-detached-cancel-button-title": "Cancel",
    "search-submit-button-title": "Submit",
    "search-label": "Search"
  }
}</script>
<script>

  window.document.addEventListener("DOMContentLoaded", function (_event) {
    const listingTargetEl = window.document.querySelector('#listing-whats-next-listing .list');
    if (!listingTargetEl) {
      // No listing discovered, do not attach.
      return; 
    }

    const options = {
      valueNames: ['listing-title','listing-description',{ data: ['index'] },{ data: ['categories'] },{ data: ['listing-date-sort'] },{ data: ['listing-file-modified-sort'] }],
      
      searchColumns: ["listing-title","listing-author","listing-date","listing-image","listing-description"],
    };

    window['quarto-listings'] = window['quarto-listings'] || {};
    window['quarto-listings']['listing-whats-next-listing'] = new List('listing-whats-next-listing', options);

    if (window['quarto-listing-loaded']) {
      window['quarto-listing-loaded']();
    }
  });

  window.addEventListener('hashchange',() => {
    if (window['quarto-listing-loaded']) {
      window['quarto-listing-loaded']();
    }
  })
  </script>
<script async="" src="https://www.googletagmanager.com/gtag/js?id=G-S46CKWPNSS"></script>

<script type="text/plain" cookie-consent="tracking">

window.dataLayer = window.dataLayer || [];
function gtag(){dataLayer.push(arguments);}
gtag('js', new Date());
gtag('config', 'G-S46CKWPNSS', { 'anonymize_ip': true});
</script>

<script type="text/javascript" charset="UTF-8">
document.addEventListener('DOMContentLoaded', function () {
cookieconsent.run({
  "notice_banner_type":"simple",
  "consent_type":"express",
  "palette":"light",
  "language":"en",
  "page_load_consent_levels":["strictly-necessary"],
  "notice_banner_reject_button_hide":false,
  "preferences_center_close_button_hide":false,
  "website_name":""
  ,
"language":"en"
  });
});
</script> 
  
<script type="text/javascript">
  window.heapReadyCb=window.heapReadyCb||[],window.heap=window.heap||[],heap.load=function(e,t){window.heap.envId=e,window.heap.clientConfig=t=t||{},window.heap.clientConfig.shouldFetchServerConfig=!1;var a=document.createElement("script");a.type="text/javascript",a.async=!0,a.src="https://cdn.us.heap-api.com/config/"+e+"/heap_config.js";var r=document.getElementsByTagName("script")[0];r.parentNode.insertBefore(a,r);var n=["init","startTracking","stopTracking","track","resetIdentity","identify","getSessionId","getUserId","getIdentity","addUserProperties","addEventProperties","removeEventProperty","clearEventProperties","addAccountProperties","addAdapter","addTransformer","addTransformerFn","onReady","addPageviewProperties","removePageviewProperty","clearPageviewProperties","trackPageview"],i=function(e){return function(){var t=Array.prototype.slice.call(arguments,0);window.heapReadyCb.push({name:e,fn:function(){heap[e]&&heap[e].apply(heap,t)}})}};for(var p=0;p<n.length;p++)heap[n[p]]=i(n[p])};
  heap.load("2282992095");
</script>

  <script src="https://cdnjs.cloudflare.com/polyfill/v3/polyfill.min.js?features=es6"></script>
  <script src="https://cdn.jsdelivr.net/npm/mathjax@3/es5/tex-chtml-full.js" type="text/javascript"></script>

<script type="text/javascript">
const typesetMath = (el) => {
  if (window.MathJax) {
    // MathJax Typeset
    window.MathJax.typeset([el]);
  } else if (window.katex) {
    // KaTeX Render
    var mathElements = el.getElementsByClassName("math");
    var macros = [];
    for (var i = 0; i < mathElements.length; i++) {
      var texText = mathElements[i].firstChild;
      if (mathElements[i].tagName == "SPAN") {
        window.katex.render(texText.data, mathElements[i], {
          displayMode: mathElements[i].classList.contains('display'),
          throwOnError: false,
          macros: macros,
          fleqn: false
        });
      }
    }
  }
}
window.Quarto = {
  typesetMath
};
</script>

<link rel="stylesheet" href="../../styles.css">
</head>

<body class="nav-sidebar docked nav-fixed slimcontent">

<div id="quarto-search-results"></div>
  <header id="quarto-header" class="headroom fixed-top">
    <nav class="navbar navbar-expand-xl " data-bs-theme="dark">
      <div class="navbar-container container-fluid">
      <div class="navbar-brand-container mx-auto">
    <a href="../../index.html" class="navbar-brand navbar-brand-logo">
    <img src="../../about/ValidMind-logo-color.svg" alt="" class="navbar-logo">
    </a>
  </div>
          <button class="navbar-toggler" type="button" data-bs-toggle="collapse" data-bs-target="#navbarCollapse" aria-controls="navbarCollapse" role="menu" aria-expanded="false" aria-label="Toggle navigation" onclick="if (window.quartoToggleHeadroom) { window.quartoToggleHeadroom(); }">
  <span class="navbar-toggler-icon"></span>
</button>
          <div class="collapse navbar-collapse" id="navbarCollapse">
            <ul class="navbar-nav navbar-nav-scroll me-auto">
  <li class="nav-item">
    <a class="nav-link" href="../../about/overview.html"> 
<span class="menu-text">About</span></a>
  </li>  
  <li class="nav-item">
    <a class="nav-link" href="../../get-started/get-started.html"> 
<span class="menu-text">Get Started</span></a>
  </li>  
  <li class="nav-item">
    <a class="nav-link active" href="../../guide/guides.html" aria-current="page"> 
<span class="menu-text">Guides</span></a>
  </li>  
  <li class="nav-item dropdown ">
    <a class="nav-link dropdown-toggle" href="#" id="nav-menu-fa-cube--developer-framework" role="link" data-bs-toggle="dropdown" aria-expanded="false">
 <span class="menu-text"><i class="fa-solid fa-cube" aria-label="cube"></i> Developer Framework</span>
    </a>
    <ul class="dropdown-menu" aria-labelledby="nav-menu-fa-cube--developer-framework">    
        <li>
    <a class="dropdown-item" href="../../developer/get-started-developer-framework.html">
 <span class="dropdown-text"><i class="fa-solid fa-rocket" aria-label="rocket"></i> Get Started</span></a>
  </li>  
        <li>
    <a class="dropdown-item" href="../../developer/model-documentation/supported-models.html">
 <span class="dropdown-text"><i class="fa-solid fa-cubes" aria-label="cubes"></i> Supported Models</span></a>
  </li>  
        <li><hr class="dropdown-divider"></li>
        <li class="dropdown-header"><i class="fa-solid fa-vial" aria-label="vial"></i> TESTING</li>
        <li>
    <a class="dropdown-item" href="../../developer/model-testing/testing-overview.html">
 <span class="dropdown-text"><i class="fa-solid fa-flask-vial" aria-label="flask-vial"></i> Run Tests &amp; Test Suites</span></a>
  </li>  
        <li>
    <a class="dropdown-item" href="../../developer/model-testing/test-descriptions.html">
 <span class="dropdown-text"><i class="fa-solid fa-microscope" aria-label="microscope"></i> Test Descriptions</span></a>
  </li>  
        <li>
    <a class="dropdown-item" href="../../developer/model-testing/test-sandbox.html">
 <span class="dropdown-text"><i class="fa-solid fa-toolbox" aria-label="toolbox"></i> Test Sandbox (BETA)</span></a>
  </li>  
        <li><hr class="dropdown-divider"></li>
        <li class="dropdown-header"><i class="fa-solid fa-code" aria-label="code"></i> CODE SAMPLES</li>
        <li>
    <a class="dropdown-item" href="../../developer/samples-jupyter-notebooks.html">
 <span class="dropdown-text"><i class="fa-solid fa-book-open-reader" aria-label="book-open-reader"></i> All Code Samples · <code>LLM</code> · <code>NLP</code> · <code>Time Series</code> · <code>Etc.</code></span></a>
  </li>  
        <li>
    <a class="dropdown-item" href="../../notebooks.zip">
 <span class="dropdown-text"><i class="fa-solid fa-download" aria-label="download"></i> Download Code Samples · <code>notebooks.zip</code></span></a>
  </li>  
        <li>
    <a class="dropdown-item" href="https://jupyterhub.validmind.ai/">
 <span class="dropdown-text"><i class="fa-solid fa-hand-point-right" aria-label="hand-point-right"></i> Try it on Jupyter Hub <i class="fa-solid fa-hand-point-left" aria-label="hand-point-left"></i></span></a>
  </li>  
        <li><hr class="dropdown-divider"></li>
        <li class="dropdown-header"><i class="fa-solid fa-book" aria-label="book"></i> REFERENCE</li>
        <li>
    <a class="dropdown-item" href="../../validmind/validmind.html" target="_blank">
 <span class="dropdown-text"><i class="fa-solid fa-external-link" aria-label="external-link"></i> ValidMind Developer Framework</span></a>
  </li>  
    </ul>
  </li>
  <li class="nav-item">
    <a class="nav-link" href="../../faq/faq.html"> 
<span class="menu-text">FAQ</span></a>
  </li>  
  <li class="nav-item">
    <a class="nav-link" href="../../support/support.html"> 
<span class="menu-text">Support</span></a>
  </li>  
  <li class="nav-item">
    <a class="nav-link" href="https://validmind.com/" target="_blank"> 
<span class="menu-text">validmind.com <i class="fa-solid fa-external-link" aria-label="external-link"></i></span></a>
  </li>  
</ul>
          </div> <!-- /navcollapse -->
            <div class="quarto-navbar-tools">
</div>
      </div> <!-- /container-fluid -->
    </nav>
  <nav class="quarto-secondary-nav">
    <div class="container-fluid d-flex">
      <button type="button" class="quarto-btn-toggle btn" data-bs-toggle="collapse" role="button" data-bs-target=".quarto-sidebar-collapse-item" aria-controls="quarto-sidebar" aria-expanded="false" aria-label="Toggle sidebar navigation" onclick="if (window.quartoToggleHeadroom) { window.quartoToggleHeadroom(); }">
        <i class="bi bi-layout-text-sidebar-reverse"></i>
      </button>
        <nav class="quarto-page-breadcrumbs" aria-label="breadcrumb"><ol class="breadcrumb"><li class="breadcrumb-item"><a href="../../guide/model-inventory/working-with-model-inventory.html">Working with the model inventory</a></li></ol></nav>
        <a class="flex-grow-1" role="navigation" data-bs-toggle="collapse" data-bs-target=".quarto-sidebar-collapse-item" aria-controls="quarto-sidebar" aria-expanded="false" aria-label="Toggle sidebar navigation" onclick="if (window.quartoToggleHeadroom) { window.quartoToggleHeadroom(); }">      
        </a>
      <button type="button" class="btn quarto-search-button" aria-label="Search" onclick="window.quartoOpenSearch();">
        <i class="bi bi-search"></i>
      </button>
    </div>
  </nav>
  <div id="quarto-announcement" data-announcement-id="0f1a11ac13955650cb4bf3cb8718c185" class="alert alert-primary hidden"><div class="quarto-announcement-content">
<p><a href="../../training/training-overview.html"><strong><i class="fa-solid fa-graduation-cap" aria-label="graduation-cap"></i> ValidMind Academy</strong></a> — Try our training environment to explore what ValidMind has to offer</p>
</div><i class="bi bi-x-lg quarto-announcement-action"></i></div>
</header>
<!-- content -->
<div id="quarto-content" class="quarto-container page-columns page-rows-contents page-layout-article page-navbar">
<!-- sidebar -->
  <nav id="quarto-sidebar" class="sidebar collapse collapse-horizontal quarto-sidebar-collapse-item sidebar-navigation docked overflow-auto">
        <div class="mt-2 flex-shrink-0 align-items-center">
        <div class="sidebar-search">
        <div id="quarto-search" class="" title="Search"></div>
        </div>
        </div>
    <div class="sidebar-menu-container"> 
    <ul class="list-unstyled mt-1">
        <li class="sidebar-item">
  <div class="sidebar-item-container"> 
  <a href="../../guide/guides.html" class="sidebar-item-text sidebar-link">
 <span class="menu-text">Guides</span></a>
  </div>
</li>
        <li class="px-0"><hr class="sidebar-divider hi "></li>
        <li class="sidebar-item">
 <span class="menu-text">CONFIGURATION</span>
  </li>
        <li class="sidebar-item">
  <div class="sidebar-item-container"> 
  <a href="../../guide/configuration/log-in-to-validmind.html" class="sidebar-item-text sidebar-link">
 <span class="menu-text">Log in to ValidMind</span></a>
  </div>
</li>
        <li class="sidebar-item sidebar-item-section">
      <div class="sidebar-item-container"> 
            <a href="../../guide/configuration/managing-your-organization.html" class="sidebar-item-text sidebar-link">
 <span class="menu-text">Managing your organization</span></a>
          <a class="sidebar-item-toggle text-start collapsed" data-bs-toggle="collapse" data-bs-target="#" role="navigation" aria-expanded="false" aria-label="Toggle section">
            <i class="bi bi-chevron-right ms-2"></i>
          </a> 
      </div>
      <ul id="" class="collapse list-unstyled sidebar-section depth1 ">  
          <li class="sidebar-item">
  <div class="sidebar-item-container"> 
  <a href="../../guide/configuration/set-up-your-organization.html" class="sidebar-item-text sidebar-link">
 <span class="menu-text">Set up your organization</span></a>
  </div>
</li>
          <li class="sidebar-item">
  <div class="sidebar-item-container"> 
  <a href="../../guide/configuration/configure-aws-privatelink.html" class="sidebar-item-text sidebar-link">
 <span class="menu-text">Configure AWS PrivateLink</span></a>
  </div>
</li>
          <li class="sidebar-item">
  <div class="sidebar-item-container"> 
  <a href="../../guide/configuration/configure-google-private-service-connect.html" class="sidebar-item-text sidebar-link">
 <span class="menu-text">Configure Google Cloud Private Service Connect</span></a>
  </div>
</li>
      </ul>
  </li>
        <li class="sidebar-item sidebar-item-section">
      <div class="sidebar-item-container"> 
            <a href="../../guide/configuration/managing-users.html" class="sidebar-item-text sidebar-link">
 <span class="menu-text">Managing users</span></a>
          <a class="sidebar-item-toggle text-start collapsed" data-bs-toggle="collapse" data-bs-target="#" role="navigation" aria-expanded="false" aria-label="Toggle section">
            <i class="bi bi-chevron-right ms-2"></i>
          </a> 
      </div>
      <ul id="" class="collapse list-unstyled sidebar-section depth1 ">  
          <li class="sidebar-item">
  <div class="sidebar-item-container"> 
  <a href="../../guide/configuration/manage-users.html" class="sidebar-item-text sidebar-link">
 <span class="menu-text">Manage users</span></a>
  </div>
</li>
          <li class="sidebar-item">
  <div class="sidebar-item-container"> 
  <a href="../../guide/configuration/manage-groups.html" class="sidebar-item-text sidebar-link">
 <span class="menu-text">Manage groups</span></a>
  </div>
</li>
          <li class="sidebar-item">
  <div class="sidebar-item-container"> 
  <a href="../../guide/configuration/manage-roles.html" class="sidebar-item-text sidebar-link">
 <span class="menu-text">Manage roles</span></a>
  </div>
</li>
          <li class="sidebar-item">
  <div class="sidebar-item-container"> 
  <a href="../../guide/configuration/manage-permissions.html" class="sidebar-item-text sidebar-link">
 <span class="menu-text">Manage permissions</span></a>
  </div>
</li>
      </ul>
  </li>
        <li class="sidebar-item sidebar-item-section">
      <div class="sidebar-item-container"> 
            <a href="../../guide/configuration/personalize-validmind.html" class="sidebar-item-text sidebar-link">
 <span class="menu-text">Personalize ValidMind</span></a>
          <a class="sidebar-item-toggle text-start collapsed" data-bs-toggle="collapse" data-bs-target="#" role="navigation" aria-expanded="false" aria-label="Toggle section">
            <i class="bi bi-chevron-right ms-2"></i>
          </a> 
      </div>
      <ul id="" class="collapse list-unstyled sidebar-section depth1 ">  
          <li class="sidebar-item">
  <div class="sidebar-item-container"> 
  <a href="../../guide/configuration/manage-your-profile.html" class="sidebar-item-text sidebar-link">
 <span class="menu-text">Manage your profile</span></a>
  </div>
</li>
          <li class="sidebar-item">
  <div class="sidebar-item-container"> 
  <a href="../../guide/configuration/customize-your-dashboard.html" class="sidebar-item-text sidebar-link">
 <span class="menu-text">Customize your dashboard</span></a>
  </div>
</li>
      </ul>
  </li>
        <li class="px-0"><hr class="sidebar-divider hi "></li>
        <li class="sidebar-item">
 <span class="menu-text">MODEL WORKFLOWS</span>
  </li>
        <li class="sidebar-item sidebar-item-section">
      <div class="sidebar-item-container"> 
            <a href="../../guide/model-workflows/working-with-model-workflows.html" class="sidebar-item-text sidebar-link">
 <span class="menu-text">Working with workflows</span></a>
          <a class="sidebar-item-toggle text-start collapsed" data-bs-toggle="collapse" data-bs-target="#" role="navigation" aria-expanded="false" aria-label="Toggle section">
            <i class="bi bi-chevron-right ms-2"></i>
          </a> 
      </div>
      <ul id="" class="collapse list-unstyled sidebar-section depth1 ">  
          <li class="sidebar-item">
  <div class="sidebar-item-container"> 
  <a href="../../guide/model-workflows/customize-resource-statuses.html" class="sidebar-item-text sidebar-link">
 <span class="menu-text">Customize resource statuses</span></a>
  </div>
</li>
          <li class="sidebar-item">
  <div class="sidebar-item-container"> 
  <a href="../../guide/model-workflows/set-up-model-workflows.html" class="sidebar-item-text sidebar-link">
 <span class="menu-text">Set up workflows</span></a>
  </div>
</li>
      </ul>
  </li>
        <li class="px-0"><hr class="sidebar-divider hi "></li>
        <li class="sidebar-item">
 <span class="menu-text">MODEL INVENTORY</span>
  </li>
        <li class="sidebar-item sidebar-item-section">
      <div class="sidebar-item-container"> 
            <a href="../../guide/model-inventory/working-with-model-inventory.html" class="sidebar-item-text sidebar-link active">
 <span class="menu-text">Working with the model inventory</span></a>
          <a class="sidebar-item-toggle text-start" data-bs-toggle="collapse" data-bs-target="#" role="navigation" aria-expanded="true" aria-label="Toggle section">
            <i class="bi bi-chevron-right ms-2"></i>
          </a> 
      </div>
      <ul id="" class="collapse list-unstyled sidebar-section depth1 show">  
          <li class="sidebar-item">
  <div class="sidebar-item-container"> 
  <a href="../../guide/model-inventory/register-models-in-inventory.html" class="sidebar-item-text sidebar-link">
 <span class="menu-text">Register models in the inventory</span></a>
  </div>
</li>
          <li class="sidebar-item">
  <div class="sidebar-item-container"> 
  <a href="../../guide/model-inventory/customize-model-inventory-layout.html" class="sidebar-item-text sidebar-link">
 <span class="menu-text">Customize model inventory layout</span></a>
  </div>
</li>
          <li class="sidebar-item">
  <div class="sidebar-item-container"> 
  <a href="../../guide/model-inventory/edit-model-inventory-fields.html" class="sidebar-item-text sidebar-link">
 <span class="menu-text">Edit model inventory fields</span></a>
  </div>
</li>
      </ul>
  </li>
        <li class="sidebar-item">
  <div class="sidebar-item-container"> 
  <a href="../../guide/model-inventory/manage-inventory-custom-fields.html" class="sidebar-item-text sidebar-link">
 <span class="menu-text">Manage inventory custom fields</span></a>
  </div>
</li>
        <li class="px-0"><hr class="sidebar-divider hi "></li>
        <li class="sidebar-item">
 <span class="menu-text">MODEL DOCUMENTATION</span>
  </li>
        <li class="sidebar-item sidebar-item-section">
      <div class="sidebar-item-container"> 
            <a href="../../guide/model-documentation/working-with-documentation-templates.html" class="sidebar-item-text sidebar-link">
 <span class="menu-text">Working with documentation templates</span></a>
          <a class="sidebar-item-toggle text-start collapsed" data-bs-toggle="collapse" data-bs-target="#" role="navigation" aria-expanded="false" aria-label="Toggle section">
            <i class="bi bi-chevron-right ms-2"></i>
          </a> 
      </div>
      <ul id="" class="collapse list-unstyled sidebar-section depth1 ">  
          <li class="sidebar-item">
  <div class="sidebar-item-container"> 
  <a href="../../guide/model-documentation/view-documentation-templates.html" class="sidebar-item-text sidebar-link">
 <span class="menu-text">View documentation templates</span></a>
  </div>
</li>
          <li class="sidebar-item">
  <div class="sidebar-item-container"> 
  <a href="../../guide/model-documentation/customize-documentation-templates.html" class="sidebar-item-text sidebar-link">
 <span class="menu-text">Customize documentation templates</span></a>
  </div>
</li>
          <li class="sidebar-item">
  <div class="sidebar-item-container"> 
  <a href="../../guide/model-documentation/swap-documentation-templates.html" class="sidebar-item-text sidebar-link">
 <span class="menu-text">Swap documentation templates</span></a>
  </div>
</li>
      </ul>
  </li>
        <li class="sidebar-item sidebar-item-section">
      <div class="sidebar-item-container"> 
            <a href="../../guide/model-documentation/working-with-model-documentation.html" class="sidebar-item-text sidebar-link">
 <span class="menu-text">Working with model documentation</span></a>
          <a class="sidebar-item-toggle text-start collapsed" data-bs-toggle="collapse" data-bs-target="#" role="navigation" aria-expanded="false" aria-label="Toggle section">
            <i class="bi bi-chevron-right ms-2"></i>
          </a> 
      </div>
      <ul id="" class="collapse list-unstyled sidebar-section depth1 ">  
          <li class="sidebar-item">
  <div class="sidebar-item-container"> 
  <a href="../../guide/model-documentation/view-documentation-guidelines.html" class="sidebar-item-text sidebar-link">
 <span class="menu-text">View documentation guidelines</span></a>
  </div>
</li>
          <li class="sidebar-item">
  <div class="sidebar-item-container"> 
  <a href="../../guide/model-documentation/work-with-content-blocks.html" class="sidebar-item-text sidebar-link">
 <span class="menu-text">Work with content blocks</span></a>
  </div>
</li>
          <li class="sidebar-item">
  <div class="sidebar-item-container"> 
  <a href="../../guide/model-documentation/assign-documentation-section-statuses.html" class="sidebar-item-text sidebar-link">
 <span class="menu-text">Assign section statuses</span></a>
  </div>
</li>
          <li class="sidebar-item">
  <div class="sidebar-item-container"> 
  <a href="../../guide/model-documentation/collaborate-with-others.html" class="sidebar-item-text sidebar-link">
 <span class="menu-text">Collaborate with others</span></a>
  </div>
</li>
          <li class="sidebar-item">
  <div class="sidebar-item-container"> 
  <a href="../../guide/model-documentation/view-documentation-activity.html" class="sidebar-item-text sidebar-link">
 <span class="menu-text">View documentation activity</span></a>
  </div>
</li>
          <li class="sidebar-item">
  <div class="sidebar-item-container"> 
  <a href="../../guide/model-documentation/submit-for-approval.html" class="sidebar-item-text sidebar-link">
 <span class="menu-text">Submit for approval</span></a>
  </div>
</li>
      </ul>
  </li>
        <li class="sidebar-item">
  <div class="sidebar-item-container"> 
  <a href="../../guide/model-documentation/export-documentation.html" class="sidebar-item-text sidebar-link">
 <span class="menu-text">Export documentation</span></a>
  </div>
</li>
        <li class="px-0"><hr class="sidebar-divider hi "></li>
        <li class="sidebar-item">
 <span class="menu-text">MODEL VALIDATION</span>
  </li>
        <li class="sidebar-item sidebar-item-section">
      <div class="sidebar-item-container"> 
            <a href="../../guide/model-validation/preparing-validation-reports.html" class="sidebar-item-text sidebar-link">
 <span class="menu-text">Preparing validation reports</span></a>
          <a class="sidebar-item-toggle text-start collapsed" data-bs-toggle="collapse" data-bs-target="#" role="navigation" aria-expanded="false" aria-label="Toggle section">
            <i class="bi bi-chevron-right ms-2"></i>
          </a> 
      </div>
      <ul id="" class="collapse list-unstyled sidebar-section depth1 ">  
          <li class="sidebar-item">
  <div class="sidebar-item-container"> 
  <a href="../../guide/model-validation/view-validation-guidelines.html" class="sidebar-item-text sidebar-link">
 <span class="menu-text">View validation guidelines</span></a>
  </div>
</li>
          <li class="sidebar-item">
  <div class="sidebar-item-container"> 
  <a href="../../guide/model-validation/review-model-documentation.html" class="sidebar-item-text sidebar-link">
 <span class="menu-text">Review model documentation</span></a>
  </div>
</li>
          <li class="sidebar-item">
  <div class="sidebar-item-container"> 
  <a href="../../guide/model-validation/assess-compliance.html" class="sidebar-item-text sidebar-link">
 <span class="menu-text">Assess compliance</span></a>
  </div>
</li>
          <li class="sidebar-item">
  <div class="sidebar-item-container"> 
  <a href="../../guide/model-documentation/work-with-content-blocks.html" class="sidebar-item-text sidebar-link">
 <span class="menu-text">Work with content blocks</span></a>
  </div>
</li>
          <li class="sidebar-item">
  <div class="sidebar-item-container"> 
  <a href="../../guide/model-documentation/collaborate-with-others.html" class="sidebar-item-text sidebar-link">
 <span class="menu-text">Collaborate with others</span></a>
  </div>
</li>
          <li class="sidebar-item">
  <div class="sidebar-item-container"> 
  <a href="../../guide/model-documentation/submit-for-approval.html" class="sidebar-item-text sidebar-link">
 <span class="menu-text">Submit for approval</span></a>
  </div>
</li>
      </ul>
  </li>
        <li class="sidebar-item">
  <div class="sidebar-item-container"> 
  <a href="../../guide/model-validation/work-with-model-findings.html" class="sidebar-item-text sidebar-link">
 <span class="menu-text">Work with model findings</span></a>
  </div>
</li>
        <li class="sidebar-item">
  <div class="sidebar-item-container"> 
  <a href="../../guide/model-validation/view-reports.html" class="sidebar-item-text sidebar-link">
 <span class="menu-text">View reports</span></a>
  </div>
</li>
        <li class="sidebar-item">
  <div class="sidebar-item-container"> 
  <a href="../../guide/model-documentation/export-documentation.html" class="sidebar-item-text sidebar-link">
 <span class="menu-text">Export documentation</span></a>
  </div>
</li>
        <li class="px-0"><hr class="sidebar-divider hi "></li>
        <li class="sidebar-item">
 <span class="menu-text">MONITORING</span>
  </li>
        <li class="sidebar-item sidebar-item-section">
      <div class="sidebar-item-container"> 
            <a href="../../guide/monitoring/ongoing-monitoring.html" class="sidebar-item-text sidebar-link">
 <span class="menu-text">Ongoing monitoring</span></a>
          <a class="sidebar-item-toggle text-start collapsed" data-bs-toggle="collapse" data-bs-target="#" role="navigation" aria-expanded="false" aria-label="Toggle section">
            <i class="bi bi-chevron-right ms-2"></i>
          </a> 
      </div>
      <ul id="" class="collapse list-unstyled sidebar-section depth1 ">  
          <li class="sidebar-item">
  <div class="sidebar-item-container"> 
  <a href="../../guide/monitoring/enable-monitoring.html" class="sidebar-item-text sidebar-link">
 <span class="menu-text">Enable monitoring</span></a>
  </div>
</li>
          <li class="sidebar-item">
  <div class="sidebar-item-container"> 
  <a href="../../guide/monitoring/review-monitoring-results.html" class="sidebar-item-text sidebar-link">
 <span class="menu-text">Review monitoring results</span></a>
  </div>
</li>
      </ul>
  </li>
    </ul>
    </div>
</nav>
<div id="quarto-sidebar-glass" class="quarto-sidebar-collapse-item" data-bs-toggle="collapse" data-bs-target=".quarto-sidebar-collapse-item"></div>
<!-- margin-sidebar -->
    <div id="quarto-margin-sidebar" class="sidebar margin-sidebar">
        <nav id="TOC" role="doc-toc" class="toc-active">
    <h2 id="toc-title">On this page</h2>
   
  <ul>
  <li><a href="#prerequisites" id="toc-prerequisites" class="nav-link active" data-scroll-target="#prerequisites">Prerequisites</a></li>
  <li><a href="#search-filter-and-sort-models" id="toc-search-filter-and-sort-models" class="nav-link" data-scroll-target="#search-filter-and-sort-models">Search, filter, and sort models</a></li>
  <li><a href="#whats-next" id="toc-whats-next" class="nav-link" data-scroll-target="#whats-next">What’s next</a></li>
  </ul>
<div class="toc-actions"><ul><li><a href="https://github.com/validmind/documentation/edit/main/site/guide/model-inventory/working-with-model-inventory.qmd" class="toc-action"><i class="bi bi-github"></i>Edit this page</a></li><li><a href="https://github.com/validmind/documentation/issues/new" class="toc-action"><i class="bi empty"></i>Report an issue</a></li></ul></div></nav>
    </div>
<!-- main -->
<main class="content page-columns page-full" id="quarto-document-content">

<header id="title-block-header" class="quarto-title-block default">
<div class="quarto-title">
<h1 class="title">Working with the model inventory</h1>
</div>



<div class="quarto-title-meta">

    
    <div>
    <div class="quarto-title-meta-heading">Published</div>
    <div class="quarto-title-meta-contents">
<<<<<<< HEAD
      <p class="date">August 7, 2024</p>
=======
      <p class="date">August 16, 2024</p>
>>>>>>> 088ced26
    </div>
  </div>
  
    
  </div>
  


</header>


<p>Use the model inventory within the ValidMind Platform UI to easily track comprehensive details for all your models throughout the model lifecycle. The model inventory is customizable and extensible, and can be configured to suit your unique needs.</p>
<section id="prerequisites" class="level2 prereq page-columns page-full">
<h2 class="anchored" data-anchor-id="prerequisites">Prerequisites</h2>
<ul class="task-list">
<li><label><input type="checkbox" checked=""><a href="../../guide/configuration/log-in-to-validmind.html">You are logged in to ValidMind.</a></label></li>
<li><label><input type="checkbox" checked="">There are models registered in the model inventory.<a href="#fn1" class="footnote-ref" id="fnref1" role="doc-noteref"><sup>1</sup></a></label></li>
</ul>
<div class="no-row-height column-margin column-container"><div id="fn1"><p><sup>1</sup>&nbsp;<a href="../../guide/model-inventory/register-models-in-inventory.html">Register models in the inventory</a></p></div></div></section>
<section id="search-filter-and-sort-models" class="level2">
<h2 class="anchored" data-anchor-id="search-filter-and-sort-models">Search, filter, and sort models</h2>
<ol type="1">
<<<<<<< HEAD
<li><p><a href="../../guide/configuration/log-in-to-validmind.html">Log in to ValidMind</a>.</p></li>
<li><p>Click <strong>Model Inventory</strong> in the left sidebar.</p></li>
=======
<li><p>In the left sidebar, click <strong>Model Inventory</strong>.</p></li>
>>>>>>> 088ced26
<li><p>Use the top buttons to organize the model inventory to your preference:</p>
<ul>
<li>Search for models using <strong><i class="fa-solid fa-magnifying-glass" aria-label="magnifying-glass"></i> Search</strong>.</li>
<li>Use <strong><i class="fa-solid fa-filter" aria-label="filter"></i> Filter</strong> to filter models by business units, developers, model tiering, model status, owners, use, validators, or vendor model.</li>
<li>Use <strong><i class="fa-solid fa-arrow-up-wide-short" aria-label="arrow-up-wide-short"></i> Sort</strong> to sort results by certain criteria.</li>
</ul></li>
</ol>
<div class="callout callout-style-simple callout-none no-icon">
<div class="callout-body d-flex">
<div class="callout-icon-container">
<i class="callout-icon no-icon"></i>
</div>
<div class="callout-body-container">
<p>Changes are automatically saved and will affect only your account.</p>
</div>
</div>
</div>
</section>
<section id="whats-next" class="level2">
<h2 class="anchored" data-anchor-id="whats-next">What’s next</h2>
<div id="listing-whats-next-listing" class="quarto-listing quarto-listing-container-grid">
<div class="list grid quarto-listing-cols-3">
<<<<<<< HEAD
<div class="g-col-1" data-index="0" data-listing-date-sort="1723067158000" data-listing-file-modified-sort="1723067158207" data-listing-date-modified-sort="NaN" data-listing-reading-time-sort="2" data-listing-word-count-sort="360">
=======
<div class="g-col-1" data-index="0" data-listing-date-sort="1723846545000" data-listing-file-modified-sort="1723846545704" data-listing-date-modified-sort="NaN" data-listing-reading-time-sort="2" data-listing-word-count-sort="372">
>>>>>>> 088ced26
<a href="../../guide/model-inventory/register-models-in-inventory.html" class="quarto-grid-link">
<div class="quarto-grid-item card h-100 card-left">
<div class="card-body post-contents">
<h5 class="no-anchor card-title listing-title">
Register models in the inventory
</h5>
<div class="card-text listing-description">
To be able to document models using ValidMind’s model documentation and validation features, you need to register them in the model inventory first.
</div>
</div>
</div>
</a>
</div>
<<<<<<< HEAD
<div class="g-col-1" data-index="1" data-listing-file-modified-sort="1723067158207" data-listing-reading-time-sort="1" data-listing-word-count-sort="147">
=======
<div class="g-col-1" data-index="1" data-listing-file-modified-sort="1723846545704" data-listing-reading-time-sort="1" data-listing-word-count-sort="151">
>>>>>>> 088ced26
<a href="../../guide/model-inventory/customize-model-inventory-layout.html" class="quarto-grid-link">
<div class="quarto-grid-item card h-100 card-left">
<div class="card-body post-contents">
<h5 class="no-anchor card-title listing-title">
Customize model inventory layout
</h5>
<div class="card-text listing-description">
Configure the information that displays on the model inventory, and swap between inventory views.
</div>
</div>
</div>
</a>
</div>
<<<<<<< HEAD
<div class="g-col-1" data-index="2" data-listing-date-sort="1723067158000" data-listing-file-modified-sort="1723067158207" data-listing-date-modified-sort="NaN" data-listing-reading-time-sort="1" data-listing-word-count-sort="187">
=======
<div class="g-col-1" data-index="2" data-listing-date-sort="1723846545000" data-listing-file-modified-sort="1723846545704" data-listing-date-modified-sort="NaN" data-listing-reading-time-sort="2" data-listing-word-count-sort="202">
>>>>>>> 088ced26
<a href="../../guide/model-inventory/edit-model-inventory-fields.html" class="quarto-grid-link">
<div class="quarto-grid-item card h-100 card-left">
<div class="card-body post-contents">
<h5 class="no-anchor card-title listing-title">
Edit model inventory fields
</h5>
<div class="card-text listing-description">
Edit individual model detailed fields in the model inventory to customize them to your needs or to ensure that model details are accurate and up to date.
</div>
</div>
</div>
</a>
</div>
</div>
<div class="listing-no-matching d-none">
No matching items
</div>
</div>
<!-- - [Customize model inventory layout](customize-model-inventory-layout.qmd)
- [Edit model inventory fields](edit-model-inventory-fields.qmd)
- [Manage inventory custom fields](manage-inventory-custom-fields.qmd) -->
<!-- FOOTNOTES -->



</section>


</main> <!-- /main -->
<script id="quarto-html-after-body" type="application/javascript">
window.document.addEventListener("DOMContentLoaded", function (event) {
  const toggleBodyColorMode = (bsSheetEl) => {
    const mode = bsSheetEl.getAttribute("data-mode");
    const bodyEl = window.document.querySelector("body");
    if (mode === "dark") {
      bodyEl.classList.add("quarto-dark");
      bodyEl.classList.remove("quarto-light");
    } else {
      bodyEl.classList.add("quarto-light");
      bodyEl.classList.remove("quarto-dark");
    }
  }
  const toggleBodyColorPrimary = () => {
    const bsSheetEl = window.document.querySelector("link#quarto-bootstrap");
    if (bsSheetEl) {
      toggleBodyColorMode(bsSheetEl);
    }
  }
  toggleBodyColorPrimary();  
  const icon = "";
  const anchorJS = new window.AnchorJS();
  anchorJS.options = {
    placement: 'right',
    icon: icon
  };
  anchorJS.add('.anchored');
  const isCodeAnnotation = (el) => {
    for (const clz of el.classList) {
      if (clz.startsWith('code-annotation-')) {                     
        return true;
      }
    }
    return false;
  }
  const onCopySuccess = function(e) {
    // button target
    const button = e.trigger;
    // don't keep focus
    button.blur();
    // flash "checked"
    button.classList.add('code-copy-button-checked');
    var currentTitle = button.getAttribute("title");
    button.setAttribute("title", "Copied!");
    let tooltip;
    if (window.bootstrap) {
      button.setAttribute("data-bs-toggle", "tooltip");
      button.setAttribute("data-bs-placement", "left");
      button.setAttribute("data-bs-title", "Copied!");
      tooltip = new bootstrap.Tooltip(button, 
        { trigger: "manual", 
          customClass: "code-copy-button-tooltip",
          offset: [0, -8]});
      tooltip.show();    
    }
    setTimeout(function() {
      if (tooltip) {
        tooltip.hide();
        button.removeAttribute("data-bs-title");
        button.removeAttribute("data-bs-toggle");
        button.removeAttribute("data-bs-placement");
      }
      button.setAttribute("title", currentTitle);
      button.classList.remove('code-copy-button-checked');
    }, 1000);
    // clear code selection
    e.clearSelection();
  }
  const getTextToCopy = function(trigger) {
      const codeEl = trigger.previousElementSibling.cloneNode(true);
      for (const childEl of codeEl.children) {
        if (isCodeAnnotation(childEl)) {
          childEl.remove();
        }
      }
      return codeEl.innerText;
  }
  const clipboard = new window.ClipboardJS('.code-copy-button:not([data-in-quarto-modal])', {
    text: getTextToCopy
  });
  clipboard.on('success', onCopySuccess);
  if (window.document.getElementById('quarto-embedded-source-code-modal')) {
    // For code content inside modals, clipBoardJS needs to be initialized with a container option
    // TODO: Check when it could be a function (https://github.com/zenorocha/clipboard.js/issues/860)
    const clipboardModal = new window.ClipboardJS('.code-copy-button[data-in-quarto-modal]', {
      text: getTextToCopy,
      container: window.document.getElementById('quarto-embedded-source-code-modal')
    });
    clipboardModal.on('success', onCopySuccess);
  }
    var localhostRegex = new RegExp(/^(?:http|https):\/\/localhost\:?[0-9]*\//);
    var mailtoRegex = new RegExp(/^mailto:/);
      var filterRegex = new RegExp('/' + window.location.host + '/');
    var isInternal = (href) => {
        return filterRegex.test(href) || localhostRegex.test(href) || mailtoRegex.test(href);
    }
    // Inspect non-navigation links and adorn them if external
 	var links = window.document.querySelectorAll('a[href]:not(.nav-link):not(.navbar-brand):not(.toc-action):not(.sidebar-link):not(.sidebar-item-toggle):not(.pagination-link):not(.no-external):not([aria-hidden]):not(.dropdown-item):not(.quarto-navigation-tool):not(.about-link)');
    for (var i=0; i<links.length; i++) {
      const link = links[i];
      if (!isInternal(link.href)) {
        // undo the damage that might have been done by quarto-nav.js in the case of
        // links that we want to consider external
        if (link.dataset.originalHref !== undefined) {
          link.href = link.dataset.originalHref;
        }
          // target, if specified
          link.setAttribute("target", "_blank");
          if (link.getAttribute("rel") === null) {
            link.setAttribute("rel", "noopener");
          }
          // default icon
          link.classList.add("external");
      }
    }
  function tippyHover(el, contentFn, onTriggerFn, onUntriggerFn) {
    const config = {
      allowHTML: true,
      maxWidth: 500,
      delay: 100,
      arrow: false,
      appendTo: function(el) {
          return el.parentElement;
      },
      interactive: true,
      interactiveBorder: 10,
      theme: 'quarto',
      placement: 'bottom-start',
    };
    if (contentFn) {
      config.content = contentFn;
    }
    if (onTriggerFn) {
      config.onTrigger = onTriggerFn;
    }
    if (onUntriggerFn) {
      config.onUntrigger = onUntriggerFn;
    }
    window.tippy(el, config); 
  }
  const noterefs = window.document.querySelectorAll('a[role="doc-noteref"]');
  for (var i=0; i<noterefs.length; i++) {
    const ref = noterefs[i];
    tippyHover(ref, function() {
      // use id or data attribute instead here
      let href = ref.getAttribute('data-footnote-href') || ref.getAttribute('href');
      try { href = new URL(href).hash; } catch {}
      const id = href.replace(/^#\/?/, "");
      const note = window.document.getElementById(id);
      if (note) {
        return note.innerHTML;
      } else {
        return "";
      }
    });
  }
  const xrefs = window.document.querySelectorAll('a.quarto-xref');
  const processXRef = (id, note) => {
    // Strip column container classes
    const stripColumnClz = (el) => {
      el.classList.remove("page-full", "page-columns");
      if (el.children) {
        for (const child of el.children) {
          stripColumnClz(child);
        }
      }
    }
    stripColumnClz(note)
    if (id === null || id.startsWith('sec-')) {
      // Special case sections, only their first couple elements
      const container = document.createElement("div");
      if (note.children && note.children.length > 2) {
        container.appendChild(note.children[0].cloneNode(true));
        for (let i = 1; i < note.children.length; i++) {
          const child = note.children[i];
          if (child.tagName === "P" && child.innerText === "") {
            continue;
          } else {
            container.appendChild(child.cloneNode(true));
            break;
          }
        }
        if (window.Quarto?.typesetMath) {
          window.Quarto.typesetMath(container);
        }
        return container.innerHTML
      } else {
        if (window.Quarto?.typesetMath) {
          window.Quarto.typesetMath(note);
        }
        return note.innerHTML;
      }
    } else {
      // Remove any anchor links if they are present
      const anchorLink = note.querySelector('a.anchorjs-link');
      if (anchorLink) {
        anchorLink.remove();
      }
      if (window.Quarto?.typesetMath) {
        window.Quarto.typesetMath(note);
      }
      // TODO in 1.5, we should make sure this works without a callout special case
      if (note.classList.contains("callout")) {
        return note.outerHTML;
      } else {
        return note.innerHTML;
      }
    }
  }
  for (var i=0; i<xrefs.length; i++) {
    const xref = xrefs[i];
    tippyHover(xref, undefined, function(instance) {
      instance.disable();
      let url = xref.getAttribute('href');
      let hash = undefined; 
      if (url.startsWith('#')) {
        hash = url;
      } else {
        try { hash = new URL(url).hash; } catch {}
      }
      if (hash) {
        const id = hash.replace(/^#\/?/, "");
        const note = window.document.getElementById(id);
        if (note !== null) {
          try {
            const html = processXRef(id, note.cloneNode(true));
            instance.setContent(html);
          } finally {
            instance.enable();
            instance.show();
          }
        } else {
          // See if we can fetch this
          fetch(url.split('#')[0])
          .then(res => res.text())
          .then(html => {
            const parser = new DOMParser();
            const htmlDoc = parser.parseFromString(html, "text/html");
            const note = htmlDoc.getElementById(id);
            if (note !== null) {
              const html = processXRef(id, note);
              instance.setContent(html);
            } 
          }).finally(() => {
            instance.enable();
            instance.show();
          });
        }
      } else {
        // See if we can fetch a full url (with no hash to target)
        // This is a special case and we should probably do some content thinning / targeting
        fetch(url)
        .then(res => res.text())
        .then(html => {
          const parser = new DOMParser();
          const htmlDoc = parser.parseFromString(html, "text/html");
          const note = htmlDoc.querySelector('main.content');
          if (note !== null) {
            // This should only happen for chapter cross references
            // (since there is no id in the URL)
            // remove the first header
            if (note.children.length > 0 && note.children[0].tagName === "HEADER") {
              note.children[0].remove();
            }
            const html = processXRef(null, note);
            instance.setContent(html);
          } 
        }).finally(() => {
          instance.enable();
          instance.show();
        });
      }
    }, function(instance) {
    });
  }
      let selectedAnnoteEl;
      const selectorForAnnotation = ( cell, annotation) => {
        let cellAttr = 'data-code-cell="' + cell + '"';
        let lineAttr = 'data-code-annotation="' +  annotation + '"';
        const selector = 'span[' + cellAttr + '][' + lineAttr + ']';
        return selector;
      }
      const selectCodeLines = (annoteEl) => {
        const doc = window.document;
        const targetCell = annoteEl.getAttribute("data-target-cell");
        const targetAnnotation = annoteEl.getAttribute("data-target-annotation");
        const annoteSpan = window.document.querySelector(selectorForAnnotation(targetCell, targetAnnotation));
        const lines = annoteSpan.getAttribute("data-code-lines").split(",");
        const lineIds = lines.map((line) => {
          return targetCell + "-" + line;
        })
        let top = null;
        let height = null;
        let parent = null;
        if (lineIds.length > 0) {
            //compute the position of the single el (top and bottom and make a div)
            const el = window.document.getElementById(lineIds[0]);
            top = el.offsetTop;
            height = el.offsetHeight;
            parent = el.parentElement.parentElement;
          if (lineIds.length > 1) {
            const lastEl = window.document.getElementById(lineIds[lineIds.length - 1]);
            const bottom = lastEl.offsetTop + lastEl.offsetHeight;
            height = bottom - top;
          }
          if (top !== null && height !== null && parent !== null) {
            // cook up a div (if necessary) and position it 
            let div = window.document.getElementById("code-annotation-line-highlight");
            if (div === null) {
              div = window.document.createElement("div");
              div.setAttribute("id", "code-annotation-line-highlight");
              div.style.position = 'absolute';
              parent.appendChild(div);
            }
            div.style.top = top - 2 + "px";
            div.style.height = height + 4 + "px";
            div.style.left = 0;
            let gutterDiv = window.document.getElementById("code-annotation-line-highlight-gutter");
            if (gutterDiv === null) {
              gutterDiv = window.document.createElement("div");
              gutterDiv.setAttribute("id", "code-annotation-line-highlight-gutter");
              gutterDiv.style.position = 'absolute';
              const codeCell = window.document.getElementById(targetCell);
              const gutter = codeCell.querySelector('.code-annotation-gutter');
              gutter.appendChild(gutterDiv);
            }
            gutterDiv.style.top = top - 2 + "px";
            gutterDiv.style.height = height + 4 + "px";
          }
          selectedAnnoteEl = annoteEl;
        }
      };
      const unselectCodeLines = () => {
        const elementsIds = ["code-annotation-line-highlight", "code-annotation-line-highlight-gutter"];
        elementsIds.forEach((elId) => {
          const div = window.document.getElementById(elId);
          if (div) {
            div.remove();
          }
        });
        selectedAnnoteEl = undefined;
      };
        // Handle positioning of the toggle
    window.addEventListener(
      "resize",
      throttle(() => {
        elRect = undefined;
        if (selectedAnnoteEl) {
          selectCodeLines(selectedAnnoteEl);
        }
      }, 10)
    );
    function throttle(fn, ms) {
    let throttle = false;
    let timer;
      return (...args) => {
        if(!throttle) { // first call gets through
            fn.apply(this, args);
            throttle = true;
        } else { // all the others get throttled
            if(timer) clearTimeout(timer); // cancel #2
            timer = setTimeout(() => {
              fn.apply(this, args);
              timer = throttle = false;
            }, ms);
        }
      };
    }
      // Attach click handler to the DT
      const annoteDls = window.document.querySelectorAll('dt[data-target-cell]');
      for (const annoteDlNode of annoteDls) {
        annoteDlNode.addEventListener('click', (event) => {
          const clickedEl = event.target;
          if (clickedEl !== selectedAnnoteEl) {
            unselectCodeLines();
            const activeEl = window.document.querySelector('dt[data-target-cell].code-annotation-active');
            if (activeEl) {
              activeEl.classList.remove('code-annotation-active');
            }
            selectCodeLines(clickedEl);
            clickedEl.classList.add('code-annotation-active');
          } else {
            // Unselect the line
            unselectCodeLines();
            clickedEl.classList.remove('code-annotation-active');
          }
        });
      }
  const findCites = (el) => {
    const parentEl = el.parentElement;
    if (parentEl) {
      const cites = parentEl.dataset.cites;
      if (cites) {
        return {
          el,
          cites: cites.split(' ')
        };
      } else {
        return findCites(el.parentElement)
      }
    } else {
      return undefined;
    }
  };
  var bibliorefs = window.document.querySelectorAll('a[role="doc-biblioref"]');
  for (var i=0; i<bibliorefs.length; i++) {
    const ref = bibliorefs[i];
    const citeInfo = findCites(ref);
    if (citeInfo) {
      tippyHover(citeInfo.el, function() {
        var popup = window.document.createElement('div');
        citeInfo.cites.forEach(function(cite) {
          var citeDiv = window.document.createElement('div');
          citeDiv.classList.add('hanging-indent');
          citeDiv.classList.add('csl-entry');
          var biblioDiv = window.document.getElementById('ref-' + cite);
          if (biblioDiv) {
            citeDiv.innerHTML = biblioDiv.innerHTML;
          }
          popup.appendChild(citeDiv);
        });
        return popup.innerHTML;
      });
    }
  }
});
</script>
<nav class="page-navigation">
  <div class="nav-page nav-page-previous">
  </div>
  <div class="nav-page nav-page-next">
      <a href="../../guide/model-inventory/register-models-in-inventory.html" class="pagination-link" aria-label="Register models in the inventory">
        <span class="nav-page-text">Register models in the inventory</span> <i class="bi bi-arrow-right-short"></i>
      </a>
  </div>
</nav>
</div> <!-- /content -->
<footer class="footer">
  <div class="nav-footer">
    <div class="nav-footer-left">
<p>© Copyright 2023-2024 ValidMind Inc.&nbsp;All Rights Reserved.</p>
</div>   
    <div class="nav-footer-center">

<div class="toc-actions d-sm-block d-md-none"><ul><li><a href="https://github.com/validmind/documentation/edit/main/site/guide/model-inventory/working-with-model-inventory.qmd" class="toc-action"><i class="bi bi-github"></i>Edit this page</a></li><li><a href="https://github.com/validmind/documentation/issues/new" class="toc-action"><i class="bi empty"></i>Report an issue</a></li></ul></div><div class="cookie-consent-footer"><a href="#" id="open_preferences_center">Cookie Preferences</a></div></div>
    <div class="nav-footer-right">
      <ul class="footer-items list-unstyled">
    <li class="nav-item">
    <a class="nav-link" href="https://validmind.com/" target="_blank">
<p>validmind.com <i class="fa-solid fa-external-link" aria-label="external-link"></i></p>
</a>
  </li>  
    <li class="nav-item">
    <a class="nav-link" href="https://validmind.com/privacy-policy/">
<p>Privacy Policy</p>
</a>
  </li>  
    <li class="nav-item">
    <a class="nav-link" href="https://validmind.com/terms-of-use/">
<p>Terms of Use</p>
</a>
  </li>  
    <li class="nav-item compact">
    <a class="nav-link" href="https://github.com/validmind/documentation">
      <i class="bi bi-github" role="img">
</i> 
    </a>
  </li>  
    <li class="nav-item compact">
    <a class="nav-link" href="https://www.linkedin.com/company/validmind/">
      <i class="bi bi-linkedin" role="img">
</i> 
    </a>
  </li>  
</ul>
    </div>
  </div>
</footer>




</body></html><|MERGE_RESOLUTION|>--- conflicted
+++ resolved
@@ -6,11 +6,7 @@
 
 <meta name="viewport" content="width=device-width, initial-scale=1.0, user-scalable=yes">
 
-<<<<<<< HEAD
-<meta name="dcterms.date" content="2024-08-07">
-=======
-<meta name="dcterms.date" content="2024-08-16">
->>>>>>> 088ced26
+<meta name="dcterms.date" content="2024-08-23">
 
 <title>Working with the model inventory – ValidMind</title>
 <style>
@@ -213,6 +209,10 @@
     <a class="dropdown-item" href="../../developer/model-documentation/supported-models.html">
  <span class="dropdown-text"><i class="fa-solid fa-cubes" aria-label="cubes"></i> Supported Models</span></a>
   </li>  
+        <li>
+    <a class="dropdown-item" href="../../developer/model-documentation/documenting-models.html">
+ <span class="dropdown-text"><i class="fa-solid fa-book-medical" aria-label="book-medical"></i> Documenting Models</span></a>
+  </li>  
         <li><hr class="dropdown-divider"></li>
         <li class="dropdown-header"><i class="fa-solid fa-vial" aria-label="vial"></i> TESTING</li>
         <li>
@@ -413,8 +413,8 @@
       <ul id="" class="collapse list-unstyled sidebar-section depth1 ">  
           <li class="sidebar-item">
   <div class="sidebar-item-container"> 
-  <a href="../../guide/model-workflows/customize-resource-statuses.html" class="sidebar-item-text sidebar-link">
- <span class="menu-text">Customize resource statuses</span></a>
+  <a href="../../guide/model-workflows/customize-model-lifecycle-statuses.html" class="sidebar-item-text sidebar-link">
+ <span class="menu-text">Customize lifecycle statuses</span></a>
   </div>
 </li>
           <li class="sidebar-item">
@@ -458,12 +458,29 @@
 </li>
       </ul>
   </li>
-        <li class="sidebar-item">
+        <li class="sidebar-item sidebar-item-section">
+      <div class="sidebar-item-container"> 
+            <a href="../../guide/model-inventory/managing-model-inventory.html" class="sidebar-item-text sidebar-link">
+ <span class="menu-text">Managing the model inventory</span></a>
+          <a class="sidebar-item-toggle text-start collapsed" data-bs-toggle="collapse" data-bs-target="#" role="navigation" aria-expanded="false" aria-label="Toggle section">
+            <i class="bi bi-chevron-right ms-2"></i>
+          </a> 
+      </div>
+      <ul id="" class="collapse list-unstyled sidebar-section depth1 ">  
+          <li class="sidebar-item">
+  <div class="sidebar-item-container"> 
+  <a href="../../guide/model-inventory/configure-model-interdependencies.html" class="sidebar-item-text sidebar-link">
+ <span class="menu-text">Configure model interdependencies</span></a>
+  </div>
+</li>
+          <li class="sidebar-item">
   <div class="sidebar-item-container"> 
   <a href="../../guide/model-inventory/manage-inventory-custom-fields.html" class="sidebar-item-text sidebar-link">
  <span class="menu-text">Manage inventory custom fields</span></a>
   </div>
 </li>
+      </ul>
+  </li>
         <li class="px-0"><hr class="sidebar-divider hi "></li>
         <li class="sidebar-item">
  <span class="menu-text">MODEL DOCUMENTATION</span>
@@ -554,6 +571,12 @@
         <li class="sidebar-item">
  <span class="menu-text">MODEL VALIDATION</span>
   </li>
+        <li class="sidebar-item">
+  <div class="sidebar-item-container"> 
+  <a href="../../guide/model-validation/manage-validation-guidelines.html" class="sidebar-item-text sidebar-link">
+ <span class="menu-text">Manage validation guidelines</span></a>
+  </div>
+</li>
         <li class="sidebar-item sidebar-item-section">
       <div class="sidebar-item-container"> 
             <a href="../../guide/model-validation/preparing-validation-reports.html" class="sidebar-item-text sidebar-link">
@@ -563,12 +586,6 @@
           </a> 
       </div>
       <ul id="" class="collapse list-unstyled sidebar-section depth1 ">  
-          <li class="sidebar-item">
-  <div class="sidebar-item-container"> 
-  <a href="../../guide/model-validation/view-validation-guidelines.html" class="sidebar-item-text sidebar-link">
- <span class="menu-text">View validation guidelines</span></a>
-  </div>
-</li>
           <li class="sidebar-item">
   <div class="sidebar-item-container"> 
   <a href="../../guide/model-validation/review-model-documentation.html" class="sidebar-item-text sidebar-link">
@@ -678,11 +695,7 @@
     <div>
     <div class="quarto-title-meta-heading">Published</div>
     <div class="quarto-title-meta-contents">
-<<<<<<< HEAD
-      <p class="date">August 7, 2024</p>
-=======
-      <p class="date">August 16, 2024</p>
->>>>>>> 088ced26
+      <p class="date">August 23, 2024</p>
     </div>
   </div>
   
@@ -694,7 +707,7 @@
 </header>
 
 
-<p>Use the model inventory within the ValidMind Platform UI to easily track comprehensive details for all your models throughout the model lifecycle. The model inventory is customizable and extensible, and can be configured to suit your unique needs.</p>
+<p>Get started with the ValidMind model inventory, which tracks comprehensive details for all your models throughout the model lifecycle. The model inventory is customizable and extensible, with a layout that can be configured to suit each user’s needs.</p>
 <section id="prerequisites" class="level2 prereq page-columns page-full">
 <h2 class="anchored" data-anchor-id="prerequisites">Prerequisites</h2>
 <ul class="task-list">
@@ -705,12 +718,7 @@
 <section id="search-filter-and-sort-models" class="level2">
 <h2 class="anchored" data-anchor-id="search-filter-and-sort-models">Search, filter, and sort models</h2>
 <ol type="1">
-<<<<<<< HEAD
-<li><p><a href="../../guide/configuration/log-in-to-validmind.html">Log in to ValidMind</a>.</p></li>
-<li><p>Click <strong>Model Inventory</strong> in the left sidebar.</p></li>
-=======
 <li><p>In the left sidebar, click <strong>Model Inventory</strong>.</p></li>
->>>>>>> 088ced26
 <li><p>Use the top buttons to organize the model inventory to your preference:</p>
 <ul>
 <li>Search for models using <strong><i class="fa-solid fa-magnifying-glass" aria-label="magnifying-glass"></i> Search</strong>.</li>
@@ -733,11 +741,7 @@
 <h2 class="anchored" data-anchor-id="whats-next">What’s next</h2>
 <div id="listing-whats-next-listing" class="quarto-listing quarto-listing-container-grid">
 <div class="list grid quarto-listing-cols-3">
-<<<<<<< HEAD
-<div class="g-col-1" data-index="0" data-listing-date-sort="1723067158000" data-listing-file-modified-sort="1723067158207" data-listing-date-modified-sort="NaN" data-listing-reading-time-sort="2" data-listing-word-count-sort="360">
-=======
-<div class="g-col-1" data-index="0" data-listing-date-sort="1723846545000" data-listing-file-modified-sort="1723846545704" data-listing-date-modified-sort="NaN" data-listing-reading-time-sort="2" data-listing-word-count-sort="372">
->>>>>>> 088ced26
+<div class="g-col-1" data-index="0" data-listing-date-sort="1724455509000" data-listing-file-modified-sort="1724455509429" data-listing-date-modified-sort="NaN" data-listing-reading-time-sort="2" data-listing-word-count-sort="375">
 <a href="../../guide/model-inventory/register-models-in-inventory.html" class="quarto-grid-link">
 <div class="quarto-grid-item card h-100 card-left">
 <div class="card-body post-contents">
@@ -751,11 +755,7 @@
 </div>
 </a>
 </div>
-<<<<<<< HEAD
-<div class="g-col-1" data-index="1" data-listing-file-modified-sort="1723067158207" data-listing-reading-time-sort="1" data-listing-word-count-sort="147">
-=======
-<div class="g-col-1" data-index="1" data-listing-file-modified-sort="1723846545704" data-listing-reading-time-sort="1" data-listing-word-count-sort="151">
->>>>>>> 088ced26
+<div class="g-col-1" data-index="1" data-listing-date-sort="1724455509000" data-listing-file-modified-sort="1724455509428" data-listing-date-modified-sort="NaN" data-listing-reading-time-sort="1" data-listing-word-count-sort="152">
 <a href="../../guide/model-inventory/customize-model-inventory-layout.html" class="quarto-grid-link">
 <div class="quarto-grid-item card h-100 card-left">
 <div class="card-body post-contents">
@@ -769,11 +769,7 @@
 </div>
 </a>
 </div>
-<<<<<<< HEAD
-<div class="g-col-1" data-index="2" data-listing-date-sort="1723067158000" data-listing-file-modified-sort="1723067158207" data-listing-date-modified-sort="NaN" data-listing-reading-time-sort="1" data-listing-word-count-sort="187">
-=======
-<div class="g-col-1" data-index="2" data-listing-date-sort="1723846545000" data-listing-file-modified-sort="1723846545704" data-listing-date-modified-sort="NaN" data-listing-reading-time-sort="2" data-listing-word-count-sort="202">
->>>>>>> 088ced26
+<div class="g-col-1" data-index="2" data-listing-date-sort="1724455509000" data-listing-file-modified-sort="1724455509429" data-listing-date-modified-sort="NaN" data-listing-reading-time-sort="1" data-listing-word-count-sort="167">
 <a href="../../guide/model-inventory/edit-model-inventory-fields.html" class="quarto-grid-link">
 <div class="quarto-grid-item card h-100 card-left">
 <div class="card-body post-contents">
