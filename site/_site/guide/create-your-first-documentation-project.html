--- conflicted
+++ resolved
@@ -6,11 +6,7 @@
 
 <meta name="viewport" content="width=device-width, initial-scale=1.0, user-scalable=yes">
 
-<<<<<<< HEAD
 <meta name="dcterms.date" content="2024-01-25">
-=======
-<meta name="dcterms.date" content="2024-01-16">
->>>>>>> 6dc71cb8
 <meta name="keywords" content="explore, ai risk, model risk management, ValidMind">
 
 <title>ValidMind - Create Your First Documentation Project</title>
@@ -106,7 +102,7 @@
  <span class="menu-text">Get Started</span></a>
   </li>  
   <li class="nav-item">
-    <a class="nav-link" href="../guide/guide.html" rel="" target="">
+    <a class="nav-link" href="../guide/guides.html" rel="" target="">
  <span class="menu-text">Guides</span></a>
   </li>  
   <li class="nav-item dropdown ">
@@ -212,7 +208,7 @@
         <li class="sidebar-item">
   <div class="sidebar-item-container"> 
   <a href="../guide/quickstart.html" class="sidebar-item-text sidebar-link">
- <span class="menu-text">Quickstart &nbsp; 👈</span></a>
+ <span class="menu-text">Quickstart</span></a>
   </div>
 </li>
         <li class="sidebar-item sidebar-item-section">
@@ -280,33 +276,153 @@
   </div>
 </li>
         <li class="px-0"><hr class="sidebar-divider hi "></li>
-        <li class="sidebar-item">
- <span class="menu-text">OVERVIEW</span>
+        <li class="sidebar-item sidebar-item-section">
+      <div class="sidebar-item-container"> 
+            <a class="sidebar-item-text sidebar-link text-start" data-bs-toggle="collapse" data-bs-target="#" aria-expanded="true">
+ <span class="menu-text">OVERVIEW</span></a>
+          <a class="sidebar-item-toggle text-start" data-bs-toggle="collapse" data-bs-target="#" aria-expanded="true" aria-label="Toggle section">
+            <i class="bi bi-chevron-right ms-2"></i>
+          </a> 
+      </div>
+      <ul id="" class="collapse list-unstyled sidebar-section depth1 show">  
+          <li class="sidebar-item">
+  <div class="sidebar-item-container"> 
+  <a href="../guide/overview.html" class="sidebar-item-text sidebar-link">
+ <span class="menu-text">What is ValidMind?</span></a>
+  </div>
+</li>
+          <li class="sidebar-item">
+  <div class="sidebar-item-container"> 
+  <a href="../guide/overview-model-documentation.html" class="sidebar-item-text sidebar-link">
+ <span class="menu-text">Automated model testing &amp; documentation</span></a>
+  </div>
+</li>
+          <li class="sidebar-item">
+  <div class="sidebar-item-container"> 
+  <a href="../guide/overview-model-risk-management.html" class="sidebar-item-text sidebar-link">
+ <span class="menu-text">Model risk governance management</span></a>
+  </div>
+</li>
+          <li class="sidebar-item">
+  <div class="sidebar-item-container"> 
+  <a href="../guide/license-agreement.html" class="sidebar-item-text sidebar-link">
+ <span class="menu-text">Software license agreement</span></a>
+  </div>
+</li>
+      </ul>
   </li>
         <li class="sidebar-item">
   <div class="sidebar-item-container"> 
-  <a href="../guide/overview.html" class="sidebar-item-text sidebar-link">
- <span class="menu-text">What is ValidMind?</span></a>
-  </div>
-</li>
-        <li class="sidebar-item">
-  <div class="sidebar-item-container"> 
-  <a href="../guide/overview-model-documentation.html" class="sidebar-item-text sidebar-link">
- <span class="menu-text">Automated model testing &amp; documentation</span></a>
-  </div>
-</li>
-        <li class="sidebar-item">
-  <div class="sidebar-item-container"> 
-  <a href="../guide/overview-model-risk-management.html" class="sidebar-item-text sidebar-link">
- <span class="menu-text">Model risk governance management</span></a>
-  </div>
-</li>
-        <li class="sidebar-item">
-  <div class="sidebar-item-container"> 
-  <a href="../guide/license-agreement.html" class="sidebar-item-text sidebar-link">
- <span class="menu-text">Software license agreement</span></a>
-  </div>
-</li>
+  <a href="../guide/join-closed-beta.html" class="sidebar-item-text sidebar-link">
+ <span class="menu-text">Join our closed beta!</span></a>
+  </div>
+</li>
+        <li class="sidebar-item sidebar-item-section">
+      <div class="sidebar-item-container"> 
+            <a class="sidebar-item-text sidebar-link text-start" data-bs-toggle="collapse" data-bs-target="#" aria-expanded="true">
+ <span class="menu-text">Releases</span></a>
+          <a class="sidebar-item-toggle text-start" data-bs-toggle="collapse" data-bs-target="#" aria-expanded="true" aria-label="Toggle section">
+            <i class="bi bi-chevron-right ms-2"></i>
+          </a> 
+      </div>
+      <ul id="" class="collapse list-unstyled sidebar-section depth1 show">  
+          <li class="sidebar-item">
+  <div class="sidebar-item-container"> 
+  <a href="../releases/2024-jan-18/highlights.html" class="sidebar-item-text sidebar-link">
+ <span class="menu-text">January 18, 2024</span></a>
+  </div>
+</li>
+          <li class="sidebar-item">
+  <div class="sidebar-item-container"> 
+  <a href="../releases/2023-dec-13/highlights.html" class="sidebar-item-text sidebar-link">
+ <span class="menu-text">December 13, 2023</span></a>
+  </div>
+</li>
+          <li class="sidebar-item">
+  <div class="sidebar-item-container"> 
+  <a href="../releases/2023-nov-09/highlights.html" class="sidebar-item-text sidebar-link">
+ <span class="menu-text">November 9, 2023</span></a>
+  </div>
+</li>
+          <li class="sidebar-item sidebar-item-section">
+      <div class="sidebar-item-container"> 
+            <a href="../releases/2023-oct-25/highlights.html" class="sidebar-item-text sidebar-link">
+ <span class="menu-text">October 25, 2023</span></a>
+          <a class="sidebar-item-toggle text-start collapsed" data-bs-toggle="collapse" data-bs-target="#" aria-expanded="false" aria-label="Toggle section">
+            <i class="bi bi-chevron-right ms-2"></i>
+          </a> 
+      </div>
+      <ul id="" class="collapse list-unstyled sidebar-section depth2 ">  
+          <li class="sidebar-item">
+  <div class="sidebar-item-container"> 
+  <a href="../releases/2023-oct-25/enhancement.html" class="sidebar-item-text sidebar-link">
+ <span class="menu-text">Enhancements</span></a>
+  </div>
+</li>
+          <li class="sidebar-item">
+  <div class="sidebar-item-container"> 
+  <a href="../releases/2023-oct-25/bug.html" class="sidebar-item-text sidebar-link">
+ <span class="menu-text">Bug fixes</span></a>
+  </div>
+</li>
+          <li class="sidebar-item">
+  <div class="sidebar-item-container"> 
+  <a href="../releases/2023-oct-25/documentation.html" class="sidebar-item-text sidebar-link">
+ <span class="menu-text">Documentation updates</span></a>
+  </div>
+</li>
+      </ul>
+  </li>
+          <li class="sidebar-item sidebar-item-section">
+      <div class="sidebar-item-container"> 
+            <a href="../releases/2023-sep-27/highlights.html" class="sidebar-item-text sidebar-link">
+ <span class="menu-text">September 27, 2023</span></a>
+          <a class="sidebar-item-toggle text-start collapsed" data-bs-toggle="collapse" data-bs-target="#" aria-expanded="false" aria-label="Toggle section">
+            <i class="bi bi-chevron-right ms-2"></i>
+          </a> 
+      </div>
+      <ul id="" class="collapse list-unstyled sidebar-section depth2 ">  
+          <li class="sidebar-item">
+  <div class="sidebar-item-container"> 
+  <a href="../releases/2023-sep-27/enhancement.html" class="sidebar-item-text sidebar-link">
+ <span class="menu-text">Enhancements</span></a>
+  </div>
+</li>
+          <li class="sidebar-item">
+  <div class="sidebar-item-container"> 
+  <a href="../releases/2023-sep-27/documentation.html" class="sidebar-item-text sidebar-link">
+ <span class="menu-text">Documentation</span></a>
+  </div>
+</li>
+      </ul>
+  </li>
+          <li class="sidebar-item">
+  <div class="sidebar-item-container"> 
+  <a href="../releases/2023-aug-15/highlights.html" class="sidebar-item-text sidebar-link">
+ <span class="menu-text">August 15, 2023</span></a>
+  </div>
+</li>
+          <li class="sidebar-item">
+  <div class="sidebar-item-container"> 
+  <a href="../guide/release-notes-2023-jul-24.html" class="sidebar-item-text sidebar-link">
+ <span class="menu-text">July 24, 2023</span></a>
+  </div>
+</li>
+          <li class="sidebar-item">
+  <div class="sidebar-item-container"> 
+  <a href="../guide/release-notes-2023-jun-22.html" class="sidebar-item-text sidebar-link">
+ <span class="menu-text">June 22, 2023</span></a>
+  </div>
+</li>
+          <li class="sidebar-item">
+  <div class="sidebar-item-container"> 
+  <a href="../guide/release-notes-2023-may-30.html" class="sidebar-item-text sidebar-link">
+ <span class="menu-text">May 30, 2023</span></a>
+  </div>
+</li>
+      </ul>
+  </li>
+        <li class="px-0"><hr class="sidebar-divider hi "></li>
         <li class="sidebar-item">
   <div class="sidebar-item-container"> 
   <a href="../guide/glossary.html" class="sidebar-item-text sidebar-link">
@@ -334,21 +450,6 @@
       <ul id="" class="collapse list-unstyled sidebar-section depth1 show">  
           <li class="sidebar-item">
   <div class="sidebar-item-container"> 
-<<<<<<< HEAD
-=======
-  <a href="../releases/2024-jan-18/highlights.html" class="sidebar-item-text sidebar-link">
- <span class="menu-text">January 18, 2024</span></a>
-  </div>
-</li>
-          <li class="sidebar-item">
-  <div class="sidebar-item-container"> 
-  <a href="../releases/2023-dec-13/highlights.html" class="sidebar-item-text sidebar-link">
- <span class="menu-text">December 13, 2023</span></a>
-  </div>
-</li>
-          <li class="sidebar-item">
-  <div class="sidebar-item-container"> 
->>>>>>> 6dc71cb8
   <a href="../releases/2023-nov-09/highlights.html" class="sidebar-item-text sidebar-link">
  <span class="menu-text">November 9, 2023</span></a>
   </div>
@@ -462,11 +563,7 @@
     <div>
     <div class="quarto-title-meta-heading">Published</div>
     <div class="quarto-title-meta-contents">
-<<<<<<< HEAD
       <p class="date">January 25, 2024</p>
-=======
-      <p class="date">January 16, 2024</p>
->>>>>>> 6dc71cb8
     </div>
   </div>
   
