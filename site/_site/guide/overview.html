--- conflicted
+++ resolved
@@ -6,12 +6,7 @@
 
 <meta name="viewport" content="width=device-width, initial-scale=1.0, user-scalable=yes">
 
-<<<<<<< HEAD
-<meta name="dcterms.date" content="2024-02-06">
-=======
 <meta name="dcterms.date" content="2024-02-07">
-<meta name="keywords" content="overview, platform, Developer Framework, cloud, ai risk, model risk management, ValidMind">
->>>>>>> c52f6e76
 
 <title>ValidMind - What is ValidMind?</title>
 <style>
@@ -111,11 +106,7 @@
 <span class="menu-text">Get Started</span></a>
   </li>  
   <li class="nav-item">
-<<<<<<< HEAD
     <a class="nav-link" href="../guide/guides.html"> 
-=======
-    <a class="nav-link" href="../guide/guide.html"> 
->>>>>>> c52f6e76
 <span class="menu-text">Guides</span></a>
   </li>  
   <li class="nav-item dropdown ">
@@ -182,10 +173,7 @@
 </ul>
           </div> <!-- /navcollapse -->
           <div class="quarto-navbar-tools">
-<<<<<<< HEAD
   <a href="" class="quarto-color-scheme-toggle quarto-navigation-tool  px-1" onclick="window.quartoToggleColorScheme(); return false;" title="Toggle dark mode"><i class="bi"></i></a>
-=======
->>>>>>> c52f6e76
 </div>
       </div> <!-- /container-fluid -->
     </nav>
@@ -194,11 +182,7 @@
       <button type="button" class="quarto-btn-toggle btn" data-bs-toggle="collapse" data-bs-target=".quarto-sidebar-collapse-item" aria-controls="quarto-sidebar" aria-expanded="false" aria-label="Toggle sidebar navigation" onclick="if (window.quartoToggleHeadroom) { window.quartoToggleHeadroom(); }">
         <i class="bi bi-layout-text-sidebar-reverse"></i>
       </button>
-<<<<<<< HEAD
         <nav class="quarto-page-breadcrumbs" aria-label="breadcrumb"><ol class="breadcrumb"><li class="breadcrumb-item"><a href="../guide/overview.html">What is ValidMind?</a></li></ol></nav>
-=======
-        <nav class="quarto-page-breadcrumbs" aria-label="breadcrumb"><ol class="breadcrumb"><li class="breadcrumb-item"><a href="../guide/overview.html">Overview</a></li><li class="breadcrumb-item"><a href="../guide/overview.html">What is ValidMind?</a></li></ol></nav>
->>>>>>> c52f6e76
         <a class="flex-grow-1" role="button" data-bs-toggle="collapse" data-bs-target=".quarto-sidebar-collapse-item" aria-controls="quarto-sidebar" aria-expanded="false" aria-label="Toggle sidebar navigation" onclick="if (window.quartoToggleHeadroom) { window.quartoToggleHeadroom(); }">      
         </a>
       <button type="button" class="btn quarto-search-button" aria-label="" onclick="window.quartoOpenSearch();">
@@ -472,7 +456,7 @@
 <!-- main -->
 <main class="content" id="quarto-document-content">
 
-<header id="title-block-header" class="quarto-title-block default"><nav class="quarto-page-breadcrumbs quarto-title-breadcrumbs d-none d-lg-block" aria-label="breadcrumb"><ol class="breadcrumb"><li class="breadcrumb-item"><a href="../guide/overview.html">Overview</a></li><li class="breadcrumb-item"><a href="../guide/overview.html">What is ValidMind?</a></li></ol></nav>
+<header id="title-block-header" class="quarto-title-block default">
 <div class="quarto-title">
 <h1 class="title">What is ValidMind?</h1>
 </div>
@@ -485,11 +469,7 @@
     <div>
     <div class="quarto-title-meta-heading">Published</div>
     <div class="quarto-title-meta-contents">
-<<<<<<< HEAD
-      <p class="date">February 6, 2024</p>
-=======
       <p class="date">February 7, 2024</p>
->>>>>>> c52f6e76
     </div>
   </div>
   
@@ -497,15 +477,6 @@
   </div>
   
 
-<<<<<<< HEAD
-=======
-<div>
-  <div class="keywords">
-    <div class="block-title">Keywords</div>
-    <p>overview, platform, Developer Framework, cloud, ai risk, model risk management, ValidMind</p>
-  </div>
-</div>
->>>>>>> c52f6e76
 
 </header>
 
@@ -1150,11 +1121,7 @@
 <footer class="footer">
   <div class="nav-footer">
     <div class="nav-footer-left">
-<<<<<<< HEAD
-<p><em>© Copyright 2023 ValidMind Inc All Rights Reserved.</em></p>
-=======
 <p><em>© Copyright 2023-24 ValidMind Inc All Rights Reserved.</em></p>
->>>>>>> c52f6e76
 </div>   
     <div class="nav-footer-center">
       &nbsp;
@@ -1175,15 +1142,12 @@
     <a class="nav-link" href="https://validmind.com/terms-of-use/">
 <p>Terms of Use</p>
 </a>
-<<<<<<< HEAD
   </li>  
     <li class="nav-item compact">
     <a class="nav-link" href="https://github.com/validmind/documentation">
       <i class="bi bi-github" role="img">
 </i> 
     </a>
-=======
->>>>>>> c52f6e76
   </li>  
     <li class="nav-item compact">
     <a class="nav-link" href="https://www.linkedin.com/company/validmind/">
