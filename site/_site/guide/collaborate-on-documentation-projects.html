--- conflicted
+++ resolved
@@ -6,11 +6,7 @@
 
 <meta name="viewport" content="width=device-width, initial-scale=1.0, user-scalable=yes">
 
-<<<<<<< HEAD
-<meta name="dcterms.date" content="2023-11-06">
-=======
-<meta name="dcterms.date" content="2023-11-09">
->>>>>>> 008da9f8
+<meta name="dcterms.date" content="2023-11-24">
 <meta name="keywords" content="Collaborate on documentation projects, ai risk, model risk management, ValidMind">
 
 <title>ValidMind - Collaborate on documentation projects</title>
@@ -357,9 +353,6 @@
 <div id="quarto-sidebar-glass" data-bs-toggle="collapse" data-bs-target="#quarto-sidebar,#quarto-sidebar-glass"></div>
 <!-- margin-sidebar -->
     <div id="quarto-margin-sidebar" class="sidebar margin-sidebar">
-<<<<<<< HEAD
-        
-=======
         <nav id="TOC" role="doc-toc" class="toc-active">
     <h2 id="toc-title">On this page</h2>
    
@@ -388,7 +381,6 @@
   <li><a href="#related-topics" id="toc-related-topics" class="nav-link" data-scroll-target="#related-topics">Related topics</a></li>
   </ul>
 <div class="toc-actions"><div><i class="bi bi-github"></i></div><div class="action-links"><p><a href="https://github.com/validmind/documentation/edit/main/site/guide/collaborate-on-documentation-projects.qmd" class="toc-action">Edit this page</a></p><p><a href="https://github.com/validmind/documentation/issues/new" class="toc-action">Report an issue</a></p></div></div></nav>
->>>>>>> 008da9f8
     </div>
 <!-- main -->
 <main class="content page-columns page-full" id="quarto-document-content">
@@ -406,11 +398,7 @@
     <div>
     <div class="quarto-title-meta-heading">Published</div>
     <div class="quarto-title-meta-contents">
-<<<<<<< HEAD
-      <p class="date">November 6, 2023</p>
-=======
-      <p class="date">November 9, 2023</p>
->>>>>>> 008da9f8
+      <p class="date">November 24, 2023</p>
     </div>
   </div>
   
@@ -929,7 +917,7 @@
     <div class="nav-footer-left"><em>© Copyright 2023 ValidMind Inc All Rights Reserved.</em></div>   
     <div class="nav-footer-center">
       &nbsp;
-    <div class="toc-actions"><div><i class="bi bi-github"></i></div><div class="action-links"><p><a href="https://github.com/validmind/documentation/edit/main/site/guide/collaborate-on-documentation-projects.qmd" class="toc-action">Edit this page</a></p><p><a href="https://github.com/validmind/documentation/issues/new" class="toc-action">Report an issue</a></p></div></div></div>
+    </div>
     <div class="nav-footer-right">
       <ul class="footer-items list-unstyled">
     <li class="nav-item">
