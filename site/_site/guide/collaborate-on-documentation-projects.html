<!DOCTYPE html>
<html xmlns="http://www.w3.org/1999/xhtml" lang="en" xml:lang="en"><head>

<meta charset="utf-8">
<meta name="generator" content="quarto-1.4.550">

<meta name="viewport" content="width=device-width, initial-scale=1.0, user-scalable=yes">

<<<<<<< HEAD
<meta name="dcterms.date" content="2024-02-08">
=======
<meta name="dcterms.date" content="2024-02-16">
<meta name="keywords" content="Collaborate on documentation projects, ai risk, model risk management, ValidMind">
>>>>>>> 8c3e8b08

<title>ValidMind - Collaborate on documentation projects</title>
<style>
code{white-space: pre-wrap;}
span.smallcaps{font-variant: small-caps;}
div.columns{display: flex; gap: min(4vw, 1.5em);}
div.column{flex: auto; overflow-x: auto;}
div.hanging-indent{margin-left: 1.5em; text-indent: -1.5em;}
ul.task-list{list-style: none;}
ul.task-list li input[type="checkbox"] {
  width: 0.8em;
  margin: 0 0.8em 0.2em -1em; /* quarto-specific, see https://github.com/quarto-dev/quarto-cli/issues/4556 */ 
  vertical-align: middle;
}
</style>


<script src="../site_libs/quarto-nav/quarto-nav.js"></script>
<script src="../site_libs/clipboard/clipboard.min.js"></script>
<script src="../site_libs/quarto-search/autocomplete.umd.js"></script>
<script src="../site_libs/quarto-search/fuse.min.js"></script>
<script src="../site_libs/quarto-search/quarto-search.js"></script>
<meta name="quarto:offset" content="../">
<link href="../guide/link-to-evidence.html" rel="next">
<link href="../guide/view-validation-guidelines.html" rel="prev">
<link href="../validmind.png" rel="icon" type="image/png">
<script src="../site_libs/quarto-html/quarto.js"></script>
<script src="../site_libs/quarto-html/popper.min.js"></script>
<script src="../site_libs/quarto-html/tippy.umd.min.js"></script>
<script src="../site_libs/quarto-html/anchor.min.js"></script>
<link href="../site_libs/quarto-html/tippy.css" rel="stylesheet">
<link href="../site_libs/quarto-html/quarto-syntax-highlighting.css" rel="stylesheet" class="quarto-color-scheme" id="quarto-text-highlighting-styles">
<link href="../site_libs/quarto-html/quarto-syntax-highlighting-dark.css" rel="prefetch" class="quarto-color-scheme quarto-color-alternate" id="quarto-text-highlighting-styles">
<script src="../site_libs/bootstrap/bootstrap.min.js"></script>
<link href="../site_libs/bootstrap/bootstrap-icons.css" rel="stylesheet">
<link href="../site_libs/bootstrap/bootstrap.min.css" rel="stylesheet" class="quarto-color-scheme" id="quarto-bootstrap" data-mode="light">
<link href="../site_libs/bootstrap/bootstrap-dark.min.css" rel="prefetch" class="quarto-color-scheme quarto-color-alternate" id="quarto-bootstrap" data-mode="dark">
<link href="../site_libs/quarto-contrib/fontawesome6-0.1.0/all.css" rel="stylesheet">
<link href="../site_libs/quarto-contrib/fontawesome6-0.1.0/latex-fontsize.css" rel="stylesheet">
<script id="quarto-search-options" type="application/json">{
  "location": "sidebar",
  "copy-button": false,
  "collapse-after": 3,
  "panel-placement": "start",
  "type": "textbox",
  "limit": 50,
  "keyboard-shortcut": [
    "f",
    "/",
    "s"
  ],
  "language": {
    "search-no-results-text": "No results",
    "search-matching-documents-text": "matching documents",
    "search-copy-link-title": "Copy link to search",
    "search-hide-matches-text": "Hide additional matches",
    "search-more-match-text": "more match in this document",
    "search-more-matches-text": "more matches in this document",
    "search-clear-button-title": "Clear",
    "search-text-placeholder": "",
    "search-detached-cancel-button-title": "Cancel",
    "search-submit-button-title": "Submit",
    "search-label": "Search"
  }
}</script>
<script async="" src="https://www.googletagmanager.com/gtag/js?id=G-S46CKWPNSS"></script>

<script type="text/javascript">

window.dataLayer = window.dataLayer || [];
function gtag(){dataLayer.push(arguments);}
gtag('js', new Date());
gtag('config', 'G-S46CKWPNSS', { 'anonymize_ip': true});
</script>


<link rel="stylesheet" href="../styles.css">
</head>

<body class="nav-sidebar docked nav-fixed">

<div id="quarto-search-results"></div>
  <header id="quarto-header" class="headroom fixed-top">
    <nav class="navbar navbar-expand-lg " data-bs-theme="dark">
      <div class="navbar-container container-fluid">
      <div class="navbar-brand-container mx-auto">
    <a href="../index.html" class="navbar-brand navbar-brand-logo">
    <img src="../guide/ValidMind-logo-color.svg" alt="" class="navbar-logo">
    </a>
  </div>
          <button class="navbar-toggler" type="button" data-bs-toggle="collapse" data-bs-target="#navbarCollapse" aria-controls="navbarCollapse" aria-expanded="false" aria-label="Toggle navigation" onclick="if (window.quartoToggleHeadroom) { window.quartoToggleHeadroom(); }">
  <span class="navbar-toggler-icon"></span>
</button>
          <div class="collapse navbar-collapse" id="navbarCollapse">
            <ul class="navbar-nav navbar-nav-scroll me-auto">
  <li class="nav-item">
    <a class="nav-link" href="../guide/get-started.html"> 
<span class="menu-text">Get Started</span></a>
  </li>  
  <li class="nav-item">
    <a class="nav-link active" href="../guide/guides.html" aria-current="page"> 
<span class="menu-text">Guides</span></a>
  </li>  
  <li class="nav-item dropdown ">
    <a class="nav-link dropdown-toggle" href="#" id="nav-menu-fa-cube--developer-framework" role="button" data-bs-toggle="dropdown" aria-expanded="false">
 <span class="menu-text"><i class="fa-solid fa-cube" aria-label="cube"></i> Developer Framework</span>
    </a>
    <ul class="dropdown-menu" aria-labelledby="nav-menu-fa-cube--developer-framework">    
        <li>
    <a class="dropdown-item" href="../guide/get-started-developer-framework.html">
 <span class="dropdown-text"><i class="fa-solid fa-rocket" aria-label="rocket"></i> Get Started</span></a>
  </li>  
        <li>
    <a class="dropdown-item" href="../guide/supported-models.html">
 <span class="dropdown-text"><i class="fa-solid fa-cubes" aria-label="cubes"></i> Supported Models</span></a>
  </li>  
        <li><hr class="dropdown-divider"></li>
        <li class="dropdown-header"><i class="fa-solid fa-code" aria-label="code"></i> CODE SAMPLES</li>
        <li>
    <a class="dropdown-item" href="../notebooks/quickstart_customer_churn_full_suite.html">
 <span class="dropdown-text"><i class="fa-solid fa-book" aria-label="book"></i> Quickstart · <code>Customer Churn</code> · <code>Binary Classification</code></span></a>
  </li>  
        <li>
    <a class="dropdown-item" href="../guide/samples-jupyter-notebooks.html">
 <span class="dropdown-text"><i class="fa-solid fa-book-open-reader" aria-label="book-open-reader"></i> More Samples · <code>LLM</code> · <code>NLP</code> · <code>Time Series</code> · <code>Etc.</code></span></a>
  </li>  
        <li>
    <a class="dropdown-item" href="../notebooks.zip">
 <span class="dropdown-text"><i class="fa-solid fa-download" aria-label="download"></i> Download Samples · <code>notebooks.zip</code></span></a>
  </li>  
        <li>
    <a class="dropdown-item" href="https://jupyterhub.validmind.com/">
 <span class="dropdown-text"><i class="fa-solid fa-hand-point-right" aria-label="hand-point-right"></i> Try it on Jupyter Hub <i class="fa-solid fa-hand-point-left" aria-label="hand-point-left"></i></span></a>
  </li>  
        <li><hr class="dropdown-divider"></li>
        <li class="dropdown-header"><i class="fa-solid fa-vial" aria-label="vial"></i> TESTING</li>
        <li>
    <a class="dropdown-item" href="../guide/testing-overview.html">
 <span class="dropdown-text"><i class="fa-solid fa-flask-vial" aria-label="flask-vial"></i> Run Tests &amp; Test Suites</span></a>
  </li>  
        <li>
    <a class="dropdown-item" href="../guide/test-descriptions.html">
 <span class="dropdown-text"><i class="fa-solid fa-microscope" aria-label="microscope"></i> Test Descriptions</span></a>
  </li>  
        <li><hr class="dropdown-divider"></li>
        <li class="dropdown-header"><i class="fa-solid fa-book" aria-label="book"></i> REFERENCE</li>
        <li>
    <a class="dropdown-item" href="../validmind/validmind.html" target="_blank">
 <span class="dropdown-text"><i class="fa-solid fa-external-link" aria-label="external-link"></i> Developer Framework</span></a>
  </li>  
    </ul>
  </li>
  <li class="nav-item">
    <a class="nav-link" href="../guide/faq.html"> 
<span class="menu-text">FAQ</span></a>
  </li>  
  <li class="nav-item">
    <a class="nav-link" href="../guide/support.html"> 
<span class="menu-text">Support</span></a>
  </li>  
  <li class="nav-item">
    <a class="nav-link" href="https://validmind.com/" target="_blank"> 
<span class="menu-text">validmind.com <i class="fa-solid fa-external-link" aria-label="external-link"></i></span></a>
  </li>  
</ul>
          </div> <!-- /navcollapse -->
          <div class="quarto-navbar-tools">
  <a href="" class="quarto-color-scheme-toggle quarto-navigation-tool  px-1" onclick="window.quartoToggleColorScheme(); return false;" title="Toggle dark mode"><i class="bi"></i></a>
</div>
      </div> <!-- /container-fluid -->
    </nav>
  <nav class="quarto-secondary-nav">
    <div class="container-fluid d-flex">
      <button type="button" class="quarto-btn-toggle btn" data-bs-toggle="collapse" data-bs-target=".quarto-sidebar-collapse-item" aria-controls="quarto-sidebar" aria-expanded="false" aria-label="Toggle sidebar navigation" onclick="if (window.quartoToggleHeadroom) { window.quartoToggleHeadroom(); }">
        <i class="bi bi-layout-text-sidebar-reverse"></i>
      </button>
        <nav class="quarto-page-breadcrumbs" aria-label="breadcrumb"><ol class="breadcrumb"><li class="breadcrumb-item"><a href="../guide/preparing-validation-reports.html">Preparing validation reports</a></li><li class="breadcrumb-item"><a href="../guide/collaborate-on-documentation-projects.html">Collaborate on documentation projects</a></li></ol></nav>
        <a class="flex-grow-1" role="button" data-bs-toggle="collapse" data-bs-target=".quarto-sidebar-collapse-item" aria-controls="quarto-sidebar" aria-expanded="false" aria-label="Toggle sidebar navigation" onclick="if (window.quartoToggleHeadroom) { window.quartoToggleHeadroom(); }">      
        </a>
      <button type="button" class="btn quarto-search-button" aria-label="" onclick="window.quartoOpenSearch();">
        <i class="bi bi-search"></i>
      </button>
    </div>
  </nav>
</header>
<!-- content -->
<div id="quarto-content" class="quarto-container page-columns page-rows-contents page-layout-article page-navbar">
<!-- sidebar -->
  <nav id="quarto-sidebar" class="sidebar collapse collapse-horizontal quarto-sidebar-collapse-item sidebar-navigation docked overflow-auto">
        <div class="mt-2 flex-shrink-0 align-items-center">
        <div class="sidebar-search">
        <div id="quarto-search" class="" title="Search"></div>
        </div>
        </div>
    <div class="sidebar-menu-container"> 
    <ul class="list-unstyled mt-1">
        <li class="sidebar-item">
  <div class="sidebar-item-container"> 
  <a href="../guide/guides.html" class="sidebar-item-text sidebar-link">
 <span class="menu-text">Guides</span></a>
  </div>
</li>
        <li class="px-0"><hr class="sidebar-divider hi "></li>
        <li class="sidebar-item">
 <span class="menu-text">ONBOARDING</span>
  </li>
        <li class="sidebar-item">
  <div class="sidebar-item-container"> 
  <a href="../guide/set-up-your-organization.html" class="sidebar-item-text sidebar-link">
 <span class="menu-text">Set up your organization</span></a>
  </div>
</li>
        <li class="sidebar-item">
  <div class="sidebar-item-container"> 
  <a href="../guide/configure-the-platform.html" class="sidebar-item-text sidebar-link">
 <span class="menu-text">Configure the platform</span></a>
  </div>
</li>
        <li class="sidebar-item sidebar-item-section">
      <div class="sidebar-item-container"> 
            <a href="../guide/onboarding-users.html" class="sidebar-item-text sidebar-link">
 <span class="menu-text">Onboarding users</span></a>
          <a class="sidebar-item-toggle text-start collapsed" data-bs-toggle="collapse" data-bs-target="#" aria-expanded="false" aria-label="Toggle section">
            <i class="bi bi-chevron-right ms-2"></i>
          </a> 
      </div>
      <ul id="" class="collapse list-unstyled sidebar-section depth1 ">  
          <li class="sidebar-item">
  <div class="sidebar-item-container"> 
  <a href="../guide/manage-users.html" class="sidebar-item-text sidebar-link">
 <span class="menu-text">Manage users</span></a>
  </div>
</li>
          <li class="sidebar-item">
  <div class="sidebar-item-container"> 
  <a href="../guide/manage-groups.html" class="sidebar-item-text sidebar-link">
 <span class="menu-text">Manage groups</span></a>
  </div>
</li>
          <li class="sidebar-item">
  <div class="sidebar-item-container"> 
  <a href="../guide/manage-roles-and-permissions.html" class="sidebar-item-text sidebar-link">
 <span class="menu-text">Manage roles &amp; permissions</span></a>
  </div>
</li>
      </ul>
  </li>
        <li class="sidebar-item">
  <div class="sidebar-item-container"> 
  <a href="../guide/configure-aws-privatelink.html" class="sidebar-item-text sidebar-link">
 <span class="menu-text">Configure AWS PrivateLink</span></a>
  </div>
</li>
        <li class="px-0"><hr class="sidebar-divider hi "></li>
        <li class="sidebar-item">
 <span class="menu-text">MODEL INVENTORY</span>
  </li>
        <li class="sidebar-item">
  <div class="sidebar-item-container"> 
  <a href="../guide/customize-model-inventory-fields.html" class="sidebar-item-text sidebar-link">
 <span class="menu-text">Customize model inventory fields</span></a>
  </div>
</li>
        <li class="sidebar-item">
  <div class="sidebar-item-container"> 
  <a href="../guide/customize-model-registration-form.html" class="sidebar-item-text sidebar-link">
 <span class="menu-text">Customize model registration form</span></a>
  </div>
</li>
        <li class="sidebar-item">
  <div class="sidebar-item-container"> 
  <a href="../guide/register-models-in-model-inventory.html" class="sidebar-item-text sidebar-link">
 <span class="menu-text">Register models in the inventory</span></a>
  </div>
</li>
        <li class="px-0"><hr class="sidebar-divider hi "></li>
        <li class="sidebar-item">
 <span class="menu-text">MODEL DOCUMENTATION</span>
  </li>
        <li class="sidebar-item">
  <div class="sidebar-item-container"> 
  <a href="../guide/create-documentation-projects.html" class="sidebar-item-text sidebar-link">
 <span class="menu-text">Create documentation projects</span></a>
  </div>
</li>
        <li class="sidebar-item sidebar-item-section">
      <div class="sidebar-item-container"> 
            <a href="../guide/working-with-documentation-project-templates.html" class="sidebar-item-text sidebar-link">
 <span class="menu-text">Working with documentation project templates</span></a>
          <a class="sidebar-item-toggle text-start collapsed" data-bs-toggle="collapse" data-bs-target="#" aria-expanded="false" aria-label="Toggle section">
            <i class="bi bi-chevron-right ms-2"></i>
          </a> 
      </div>
      <ul id="" class="collapse list-unstyled sidebar-section depth1 ">  
          <li class="sidebar-item">
  <div class="sidebar-item-container"> 
  <a href="../guide/view-documentation-project-templates.html" class="sidebar-item-text sidebar-link">
 <span class="menu-text">View documentation project templates</span></a>
  </div>
</li>
          <li class="sidebar-item">
  <div class="sidebar-item-container"> 
  <a href="../guide/import-documentation-templates.html" class="sidebar-item-text sidebar-link">
 <span class="menu-text">Import documentation templates</span></a>
  </div>
</li>
          <li class="sidebar-item">
  <div class="sidebar-item-container"> 
  <a href="../guide/customize-documentation-project-templates.html" class="sidebar-item-text sidebar-link">
 <span class="menu-text">Customize documentation project templates</span></a>
  </div>
</li>
          <li class="sidebar-item">
  <div class="sidebar-item-container"> 
  <a href="../guide/swap-documentation-project-templates.html" class="sidebar-item-text sidebar-link">
 <span class="menu-text">Swap documentation project templates</span></a>
  </div>
</li>
      </ul>
  </li>
        <li class="sidebar-item sidebar-item-section">
      <div class="sidebar-item-container"> 
            <a href="../guide/working-with-model-documentation.html" class="sidebar-item-text sidebar-link">
 <span class="menu-text">Working with model documentation</span></a>
          <a class="sidebar-item-toggle text-start collapsed" data-bs-toggle="collapse" data-bs-target="#" aria-expanded="false" aria-label="Toggle section">
            <i class="bi bi-chevron-right ms-2"></i>
          </a> 
      </div>
      <ul id="" class="collapse list-unstyled sidebar-section depth1 ">  
          <li class="sidebar-item">
  <div class="sidebar-item-container"> 
  <a href="../guide/view-documentation-guidelines.html" class="sidebar-item-text sidebar-link">
 <span class="menu-text">View documentation guidelines</span></a>
  </div>
</li>
          <li class="sidebar-item">
  <div class="sidebar-item-container"> 
  <a href="../guide/work-with-content-blocks.html" class="sidebar-item-text sidebar-link">
 <span class="menu-text">Work with content blocks</span></a>
  </div>
</li>
          <li class="sidebar-item">
  <div class="sidebar-item-container"> 
  <a href="../guide/view-documentation-project-activity.html" class="sidebar-item-text sidebar-link">
 <span class="menu-text">View documentation project activity</span></a>
  </div>
</li>
          <li class="sidebar-item">
  <div class="sidebar-item-container"> 
  <a href="../guide/comment-on-documentation-projects.html" class="sidebar-item-text sidebar-link">
 <span class="menu-text">Comment on document projects</span></a>
  </div>
</li>
          <li class="sidebar-item">
  <div class="sidebar-item-container"> 
  <a href="../guide/submit-for-approval.html" class="sidebar-item-text sidebar-link">
 <span class="menu-text">Submit for approval</span></a>
  </div>
</li>
      </ul>
  </li>
        <li class="sidebar-item">
  <div class="sidebar-item-container"> 
  <a href="../guide/export-documentation.html" class="sidebar-item-text sidebar-link">
 <span class="menu-text">Export documentation</span></a>
  </div>
</li>
        <li class="px-0"><hr class="sidebar-divider hi "></li>
        <li class="sidebar-item">
 <span class="menu-text">MODEL VALIDATION</span>
  </li>
        <li class="sidebar-item">
  <div class="sidebar-item-container"> 
  <a href="../guide/set-up-approval-workflows.html" class="sidebar-item-text sidebar-link">
 <span class="menu-text">Set up approval workflows</span></a>
  </div>
</li>
        <li class="sidebar-item">
  <div class="sidebar-item-container"> 
  <a href="../guide/customize-validation-report-templates.html" class="sidebar-item-text sidebar-link">
 <span class="menu-text">Customize validation report templates</span></a>
  </div>
</li>
        <li class="sidebar-item sidebar-item-section">
      <div class="sidebar-item-container"> 
            <a href="../guide/preparing-validation-reports.html" class="sidebar-item-text sidebar-link">
 <span class="menu-text">Preparing validation reports</span></a>
          <a class="sidebar-item-toggle text-start" data-bs-toggle="collapse" data-bs-target="#" aria-expanded="true" aria-label="Toggle section">
            <i class="bi bi-chevron-right ms-2"></i>
          </a> 
      </div>
      <ul id="" class="collapse list-unstyled sidebar-section depth1 show">  
          <li class="sidebar-item">
  <div class="sidebar-item-container"> 
  <a href="../guide/view-validation-guidelines.html" class="sidebar-item-text sidebar-link">
 <span class="menu-text">View validation guidelines</span></a>
  </div>
</li>
          <li class="sidebar-item">
  <div class="sidebar-item-container"> 
  <a href="../guide/collaborate-on-documentation-projects.html" class="sidebar-item-text sidebar-link active">
 <span class="menu-text">Collaborate on documentation projects</span></a>
  </div>
</li>
          <li class="sidebar-item">
  <div class="sidebar-item-container"> 
  <a href="../guide/link-to-evidence.html" class="sidebar-item-text sidebar-link">
 <span class="menu-text">Link evidence</span></a>
  </div>
</li>
          <li class="sidebar-item">
  <div class="sidebar-item-container"> 
  <a href="../guide/work-with-project-findings.html" class="sidebar-item-text sidebar-link">
 <span class="menu-text">Work with project findings</span></a>
  </div>
</li>
          <li class="sidebar-item">
  <div class="sidebar-item-container"> 
  <a href="../guide/submit-for-approval.html" class="sidebar-item-text sidebar-link">
 <span class="menu-text">Submit for approval</span></a>
  </div>
</li>
      </ul>
  </li>
        <li class="sidebar-item">
  <div class="sidebar-item-container"> 
  <a href="../guide/export-documentation.html" class="sidebar-item-text sidebar-link">
 <span class="menu-text">Export documentation</span></a>
  </div>
</li>
        <li class="sidebar-item">
  <div class="sidebar-item-container"> 
  <a href="../guide/view-reporting.html" class="sidebar-item-text sidebar-link">
 <span class="menu-text">View reporting</span></a>
  </div>
</li>
    </ul>
    </div>
</nav>
<div id="quarto-sidebar-glass" class="quarto-sidebar-collapse-item" data-bs-toggle="collapse" data-bs-target=".quarto-sidebar-collapse-item"></div>
<!-- margin-sidebar -->
    <div id="quarto-margin-sidebar" class="sidebar margin-sidebar">
        <nav id="TOC" role="doc-toc" class="toc-active">
    <h2 id="toc-title">On this page</h2>
   
  <ul>
  <li><a href="#prerequisites" id="toc-prerequisites" class="nav-link active" data-scroll-target="#prerequisites">Prerequisites</a></li>
  <li><a href="#tracking-changes" id="toc-tracking-changes" class="nav-link" data-scroll-target="#tracking-changes">Tracking changes</a>
  <ul class="collapse">
  <li><a href="#suggesting-a-change" id="toc-suggesting-a-change" class="nav-link" data-scroll-target="#suggesting-a-change">Suggesting a change</a></li>
  <li><a href="#resolving-changes" id="toc-resolving-changes" class="nav-link" data-scroll-target="#resolving-changes">Resolving changes</a></li>
  </ul></li>
  <li><a href="#revision-history" id="toc-revision-history" class="nav-link" data-scroll-target="#revision-history">Revision history</a>
  <ul class="collapse">
  <li><a href="#saving-a-version" id="toc-saving-a-version" class="nav-link" data-scroll-target="#saving-a-version">Saving a version</a></li>
  <li><a href="#viewing-revision-history" id="toc-viewing-revision-history" class="nav-link" data-scroll-target="#viewing-revision-history">Viewing revision history</a></li>
  <li><a href="#restoring-a-version" id="toc-restoring-a-version" class="nav-link" data-scroll-target="#restoring-a-version">Restoring a version</a></li>
  </ul></li>
  <li><a href="#real-time-collaboration" id="toc-real-time-collaboration" class="nav-link" data-scroll-target="#real-time-collaboration">Real-time collaboration</a></li>
  <li><a href="#additional-features" id="toc-additional-features" class="nav-link" data-scroll-target="#additional-features">Additional features</a></li>
  <li><a href="#related-topics" id="toc-related-topics" class="nav-link" data-scroll-target="#related-topics">Related topics</a></li>
  </ul>
<div class="toc-actions"><ul><li><a href="https://github.com/validmind/documentation/edit/main/site/guide/collaborate-on-documentation-projects.qmd" class="toc-action"><i class="bi bi-github"></i>Edit this page</a></li><li><a href="https://github.com/validmind/documentation/issues/new" class="toc-action"><i class="bi empty"></i>Report an issue</a></li></ul></div></nav>
    </div>
<!-- main -->
<main class="content" id="quarto-document-content">

<header id="title-block-header" class="quarto-title-block default"><nav class="quarto-page-breadcrumbs quarto-title-breadcrumbs d-none d-lg-block" aria-label="breadcrumb"><ol class="breadcrumb"><li class="breadcrumb-item"><a href="../guide/preparing-validation-reports.html">Preparing validation reports</a></li><li class="breadcrumb-item"><a href="../guide/collaborate-on-documentation-projects.html">Collaborate on documentation projects</a></li></ol></nav>
<div class="quarto-title">
<h1 class="title">Collaborate on documentation projects</h1>
</div>



<div class="quarto-title-meta">

    
    <div>
    <div class="quarto-title-meta-heading">Published</div>
    <div class="quarto-title-meta-contents">
<<<<<<< HEAD
      <p class="date">February 8, 2024</p>
=======
      <p class="date">February 16, 2024</p>
>>>>>>> 8c3e8b08
    </div>
  </div>
  
    
  </div>
  


</header>


<p>Learn how ValidMind enhances collaboration between model validators and developers on documentation projects. This topic is relevant for model validators who want to track changes across projects, add comments, and access revision history for real-time collaboration with model developers.</p>
<section id="prerequisites" class="level2">
<h2 class="anchored" data-anchor-id="prerequisites">Prerequisites</h2>
<ul>
<li>The model you are documenting is registered in the model inventory</li>
<li>A documentation project has submitted for review or validation by the model validation team</li>
<li>You are logged into the ValidMind Platform</li>
</ul>
</section>
<section id="tracking-changes" class="level2">
<h2 class="anchored" data-anchor-id="tracking-changes">Tracking changes</h2>
<section id="suggesting-a-change" class="level3">
<h3 class="anchored" data-anchor-id="suggesting-a-change">Suggesting a change</h3>
<ol type="1">
<li><p>Click the <strong>Track changes</strong> button in the toolbar to turn on suggestion mode.</p></li>
<li><p>Make your changes to the documentation project. When changes tracking is enabled, other project contributers can accept or decline the suggested changes.</p></li>
</ol>
</section>
<section id="resolving-changes" class="level3">
<h3 class="anchored" data-anchor-id="resolving-changes">Resolving changes</h3>
<ol type="1">
<li><p>Suggested changes appear in green or red highlighted text, depending on if the change is adding or removing content. To accept or decline a change, click the highlighted text, then click <span style="color: green"><i class="fa-solid fa-check" aria-label="check"></i></span> or <span style="color: red"><i class="fa-solid fa-xmark" aria-label="xmark"></i></span>. You can also reply to a suggested change.</p></li>
<li><p>To mass accept or decline suggestions, click the dropdown arror next to the <strong>Track changes</strong> button and click the desired option.</p></li>
</ol>
</section>
</section>
<section id="revision-history" class="level2">
<h2 class="anchored" data-anchor-id="revision-history">Revision history</h2>
<section id="saving-a-version" class="level3">
<h3 class="anchored" data-anchor-id="saving-a-version">Saving a version</h3>
<ol type="1">
<li><p>Click the <strong>Revision history</strong> button in the toolbar.</p></li>
<li><p>In the dropdown, click <strong>Save current version</strong>. Optionally, enter a version name. The default name is the date and time the latest change was made.</p></li>
</ol>
</section>
<section id="viewing-revision-history" class="level3">
<h3 class="anchored" data-anchor-id="viewing-revision-history">Viewing revision history</h3>
<ol type="1">
<li><p>Click the <strong>Revision history button</strong> in the toolbar, then click <strong>Open revision history</strong>. Here, you can view a history of all saved versions and your current version.</p></li>
<li><p>To see the the change made with each version, select the version in the right sidebar. Changes made in that version are highlighted. Hover over the highlighted content to see who made the change.</p></li>
</ol>
</section>
<section id="restoring-a-version" class="level3">
<h3 class="anchored" data-anchor-id="restoring-a-version">Restoring a version</h3>
<ol type="1">
<li><p>To restore a version, select the desired version and click <strong>Restore this version</strong>.</p></li>
<li><p>The restored version will now appear under revision history with the name: “Restored: ‘version name’”. To exit revision history without restoring a version, click <strong>Back to editing</strong>.</p></li>
</ol>
</section>
</section>
<section id="real-time-collaboration" class="level2">
<h2 class="anchored" data-anchor-id="real-time-collaboration">Real-time collaboration</h2>
<p>Users can simultaneously edit the documentation project, leave and respond to comments suggestions, and access revision history. Changes to the documentation project are also automatically added to ValidMind’s activity feed.</p>
</section>
<section id="additional-features" class="level2">
<h2 class="anchored" data-anchor-id="additional-features">Additional features</h2>
<ul>
<li><p><strong>Spell and grammar checker</strong>.</p></li>
<li><p><strong>Math formulas</strong>. Add math formulas to documentation by clicking the <strong>MathType</strong> button and using the toolbar, or switch to handwriting.</p></li>
</ul>
<!---
## Troubleshooting

[Include any common issues or errors that may arise during the task and how to resolve them.]
--->
</section>
<section id="related-topics" class="level2">
<h2 class="anchored" data-anchor-id="related-topics">Related topics</h2>
<ul>
<li><a href="../guide/preparing-validation-reports.html">Work with Validation Reports</a> <!---* [Create project findings](create-project-findings.qmd)
* [Manage project findings](manage-project-findings.qmd)---></li>
<li><a href="../guide/comment-on-documentation-projects.html">Comment on Documentation Projects</a></li>
</ul>


</section>

</main> <!-- /main -->
<script id="quarto-html-after-body" type="application/javascript">
window.document.addEventListener("DOMContentLoaded", function (event) {
  const toggleBodyColorMode = (bsSheetEl) => {
    const mode = bsSheetEl.getAttribute("data-mode");
    const bodyEl = window.document.querySelector("body");
    if (mode === "dark") {
      bodyEl.classList.add("quarto-dark");
      bodyEl.classList.remove("quarto-light");
    } else {
      bodyEl.classList.add("quarto-light");
      bodyEl.classList.remove("quarto-dark");
    }
  }
  const toggleBodyColorPrimary = () => {
    const bsSheetEl = window.document.querySelector("link#quarto-bootstrap");
    if (bsSheetEl) {
      toggleBodyColorMode(bsSheetEl);
    }
  }
  toggleBodyColorPrimary();  
  const disableStylesheet = (stylesheets) => {
    for (let i=0; i < stylesheets.length; i++) {
      const stylesheet = stylesheets[i];
      stylesheet.rel = 'prefetch';
    }
  }
  const enableStylesheet = (stylesheets) => {
    for (let i=0; i < stylesheets.length; i++) {
      const stylesheet = stylesheets[i];
      stylesheet.rel = 'stylesheet';
    }
  }
  const manageTransitions = (selector, allowTransitions) => {
    const els = window.document.querySelectorAll(selector);
    for (let i=0; i < els.length; i++) {
      const el = els[i];
      if (allowTransitions) {
        el.classList.remove('notransition');
      } else {
        el.classList.add('notransition');
      }
    }
  }
  const toggleGiscusIfUsed = (isAlternate, darkModeDefault) => {
    const baseTheme = document.querySelector('#giscus-base-theme')?.value ?? 'light';
    const alternateTheme = document.querySelector('#giscus-alt-theme')?.value ?? 'dark';
    let newTheme = '';
    if(darkModeDefault) {
      newTheme = isAlternate ? baseTheme : alternateTheme;
    } else {
      newTheme = isAlternate ? alternateTheme : baseTheme;
    }
    const changeGiscusTheme = () => {
      // From: https://github.com/giscus/giscus/issues/336
      const sendMessage = (message) => {
        const iframe = document.querySelector('iframe.giscus-frame');
        if (!iframe) return;
        iframe.contentWindow.postMessage({ giscus: message }, 'https://giscus.app');
      }
      sendMessage({
        setConfig: {
          theme: newTheme
        }
      });
    }
    const isGiscussLoaded = window.document.querySelector('iframe.giscus-frame') !== null;
    if (isGiscussLoaded) {
      changeGiscusTheme();
    }
  }
  const toggleColorMode = (alternate) => {
    // Switch the stylesheets
    const alternateStylesheets = window.document.querySelectorAll('link.quarto-color-scheme.quarto-color-alternate');
    manageTransitions('#quarto-margin-sidebar .nav-link', false);
    if (alternate) {
      enableStylesheet(alternateStylesheets);
      for (const sheetNode of alternateStylesheets) {
        if (sheetNode.id === "quarto-bootstrap") {
          toggleBodyColorMode(sheetNode);
        }
      }
    } else {
      disableStylesheet(alternateStylesheets);
      toggleBodyColorPrimary();
    }
    manageTransitions('#quarto-margin-sidebar .nav-link', true);
    // Switch the toggles
    const toggles = window.document.querySelectorAll('.quarto-color-scheme-toggle');
    for (let i=0; i < toggles.length; i++) {
      const toggle = toggles[i];
      if (toggle) {
        if (alternate) {
          toggle.classList.add("alternate");     
        } else {
          toggle.classList.remove("alternate");
        }
      }
    }
    // Hack to workaround the fact that safari doesn't
    // properly recolor the scrollbar when toggling (#1455)
    if (navigator.userAgent.indexOf('Safari') > 0 && navigator.userAgent.indexOf('Chrome') == -1) {
      manageTransitions("body", false);
      window.scrollTo(0, 1);
      setTimeout(() => {
        window.scrollTo(0, 0);
        manageTransitions("body", true);
      }, 40);  
    }
  }
  const isFileUrl = () => { 
    return window.location.protocol === 'file:';
  }
  const hasAlternateSentinel = () => {  
    let styleSentinel = getColorSchemeSentinel();
    if (styleSentinel !== null) {
      return styleSentinel === "alternate";
    } else {
      return false;
    }
  }
  const setStyleSentinel = (alternate) => {
    const value = alternate ? "alternate" : "default";
    if (!isFileUrl()) {
      window.localStorage.setItem("quarto-color-scheme", value);
    } else {
      localAlternateSentinel = value;
    }
  }
  const getColorSchemeSentinel = () => {
    if (!isFileUrl()) {
      const storageValue = window.localStorage.getItem("quarto-color-scheme");
      return storageValue != null ? storageValue : localAlternateSentinel;
    } else {
      return localAlternateSentinel;
    }
  }
  const darkModeDefault = false;
  let localAlternateSentinel = darkModeDefault ? 'alternate' : 'default';
  // Dark / light mode switch
  window.quartoToggleColorScheme = () => {
    // Read the current dark / light value 
    let toAlternate = !hasAlternateSentinel();
    toggleColorMode(toAlternate);
    setStyleSentinel(toAlternate);
    toggleGiscusIfUsed(toAlternate, darkModeDefault);
  };
  // Ensure there is a toggle, if there isn't float one in the top right
  if (window.document.querySelector('.quarto-color-scheme-toggle') === null) {
    const a = window.document.createElement('a');
    a.classList.add('top-right');
    a.classList.add('quarto-color-scheme-toggle');
    a.href = "";
    a.onclick = function() { try { window.quartoToggleColorScheme(); } catch {} return false; };
    const i = window.document.createElement("i");
    i.classList.add('bi');
    a.appendChild(i);
    window.document.body.appendChild(a);
  }
  // Switch to dark mode if need be
  if (hasAlternateSentinel()) {
    toggleColorMode(true);
  } else {
    toggleColorMode(false);
  }
  const icon = "";
  const anchorJS = new window.AnchorJS();
  anchorJS.options = {
    placement: 'right',
    icon: icon
  };
  anchorJS.add('.anchored');
  const isCodeAnnotation = (el) => {
    for (const clz of el.classList) {
      if (clz.startsWith('code-annotation-')) {                     
        return true;
      }
    }
    return false;
  }
  const clipboard = new window.ClipboardJS('.code-copy-button', {
    text: function(trigger) {
      const codeEl = trigger.previousElementSibling.cloneNode(true);
      for (const childEl of codeEl.children) {
        if (isCodeAnnotation(childEl)) {
          childEl.remove();
        }
      }
      return codeEl.innerText;
    }
  });
  clipboard.on('success', function(e) {
    // button target
    const button = e.trigger;
    // don't keep focus
    button.blur();
    // flash "checked"
    button.classList.add('code-copy-button-checked');
    var currentTitle = button.getAttribute("title");
    button.setAttribute("title", "Copied!");
    let tooltip;
    if (window.bootstrap) {
      button.setAttribute("data-bs-toggle", "tooltip");
      button.setAttribute("data-bs-placement", "left");
      button.setAttribute("data-bs-title", "Copied!");
      tooltip = new bootstrap.Tooltip(button, 
        { trigger: "manual", 
          customClass: "code-copy-button-tooltip",
          offset: [0, -8]});
      tooltip.show();    
    }
    setTimeout(function() {
      if (tooltip) {
        tooltip.hide();
        button.removeAttribute("data-bs-title");
        button.removeAttribute("data-bs-toggle");
        button.removeAttribute("data-bs-placement");
      }
      button.setAttribute("title", currentTitle);
      button.classList.remove('code-copy-button-checked');
    }, 1000);
    // clear code selection
    e.clearSelection();
  });
    var localhostRegex = new RegExp(/^(?:http|https):\/\/localhost\:?[0-9]*\//);
    var mailtoRegex = new RegExp(/^mailto:/);
      var filterRegex = new RegExp('/' + window.location.host + '/');
    var isInternal = (href) => {
        return filterRegex.test(href) || localhostRegex.test(href) || mailtoRegex.test(href);
    }
    // Inspect non-navigation links and adorn them if external
 	var links = window.document.querySelectorAll('a[href]:not(.nav-link):not(.navbar-brand):not(.toc-action):not(.sidebar-link):not(.sidebar-item-toggle):not(.pagination-link):not(.no-external):not([aria-hidden]):not(.dropdown-item):not(.quarto-navigation-tool)');
    for (var i=0; i<links.length; i++) {
      const link = links[i];
      if (!isInternal(link.href)) {
          // target, if specified
          link.setAttribute("target", "_blank");
          if (link.getAttribute("rel") === null) {
            link.setAttribute("rel", "noopener");
          }
          // default icon
          link.classList.add("external");
      }
    }
  function tippyHover(el, contentFn, onTriggerFn, onUntriggerFn) {
    const config = {
      allowHTML: true,
      maxWidth: 500,
      delay: 100,
      arrow: false,
      appendTo: function(el) {
          return el.parentElement;
      },
      interactive: true,
      interactiveBorder: 10,
      theme: 'quarto',
      placement: 'bottom-start',
    };
    if (contentFn) {
      config.content = contentFn;
    }
    if (onTriggerFn) {
      config.onTrigger = onTriggerFn;
    }
    if (onUntriggerFn) {
      config.onUntrigger = onUntriggerFn;
    }
    window.tippy(el, config); 
  }
  const noterefs = window.document.querySelectorAll('a[role="doc-noteref"]');
  for (var i=0; i<noterefs.length; i++) {
    const ref = noterefs[i];
    tippyHover(ref, function() {
      // use id or data attribute instead here
      let href = ref.getAttribute('data-footnote-href') || ref.getAttribute('href');
      try { href = new URL(href).hash; } catch {}
      const id = href.replace(/^#\/?/, "");
      const note = window.document.getElementById(id);
      return note.innerHTML;
    });
  }
  const xrefs = window.document.querySelectorAll('a.quarto-xref');
  const processXRef = (id, note) => {
    // Strip column container classes
    const stripColumnClz = (el) => {
      el.classList.remove("page-full", "page-columns");
      if (el.children) {
        for (const child of el.children) {
          stripColumnClz(child);
        }
      }
    }
    stripColumnClz(note)
    if (id === null || id.startsWith('sec-')) {
      // Special case sections, only their first couple elements
      const container = document.createElement("div");
      if (note.children && note.children.length > 2) {
        container.appendChild(note.children[0].cloneNode(true));
        for (let i = 1; i < note.children.length; i++) {
          const child = note.children[i];
          if (child.tagName === "P" && child.innerText === "") {
            continue;
          } else {
            container.appendChild(child.cloneNode(true));
            break;
          }
        }
        if (window.Quarto?.typesetMath) {
          window.Quarto.typesetMath(container);
        }
        return container.innerHTML
      } else {
        if (window.Quarto?.typesetMath) {
          window.Quarto.typesetMath(note);
        }
        return note.innerHTML;
      }
    } else {
      // Remove any anchor links if they are present
      const anchorLink = note.querySelector('a.anchorjs-link');
      if (anchorLink) {
        anchorLink.remove();
      }
      if (window.Quarto?.typesetMath) {
        window.Quarto.typesetMath(note);
      }
      // TODO in 1.5, we should make sure this works without a callout special case
      if (note.classList.contains("callout")) {
        return note.outerHTML;
      } else {
        return note.innerHTML;
      }
    }
  }
  for (var i=0; i<xrefs.length; i++) {
    const xref = xrefs[i];
    tippyHover(xref, undefined, function(instance) {
      instance.disable();
      let url = xref.getAttribute('href');
      let hash = undefined; 
      if (url.startsWith('#')) {
        hash = url;
      } else {
        try { hash = new URL(url).hash; } catch {}
      }
      if (hash) {
        const id = hash.replace(/^#\/?/, "");
        const note = window.document.getElementById(id);
        if (note !== null) {
          try {
            const html = processXRef(id, note.cloneNode(true));
            instance.setContent(html);
          } finally {
            instance.enable();
            instance.show();
          }
        } else {
          // See if we can fetch this
          fetch(url.split('#')[0])
          .then(res => res.text())
          .then(html => {
            const parser = new DOMParser();
            const htmlDoc = parser.parseFromString(html, "text/html");
            const note = htmlDoc.getElementById(id);
            if (note !== null) {
              const html = processXRef(id, note);
              instance.setContent(html);
            } 
          }).finally(() => {
            instance.enable();
            instance.show();
          });
        }
      } else {
        // See if we can fetch a full url (with no hash to target)
        // This is a special case and we should probably do some content thinning / targeting
        fetch(url)
        .then(res => res.text())
        .then(html => {
          const parser = new DOMParser();
          const htmlDoc = parser.parseFromString(html, "text/html");
          const note = htmlDoc.querySelector('main.content');
          if (note !== null) {
            // This should only happen for chapter cross references
            // (since there is no id in the URL)
            // remove the first header
            if (note.children.length > 0 && note.children[0].tagName === "HEADER") {
              note.children[0].remove();
            }
            const html = processXRef(null, note);
            instance.setContent(html);
          } 
        }).finally(() => {
          instance.enable();
          instance.show();
        });
      }
    }, function(instance) {
    });
  }
      let selectedAnnoteEl;
      const selectorForAnnotation = ( cell, annotation) => {
        let cellAttr = 'data-code-cell="' + cell + '"';
        let lineAttr = 'data-code-annotation="' +  annotation + '"';
        const selector = 'span[' + cellAttr + '][' + lineAttr + ']';
        return selector;
      }
      const selectCodeLines = (annoteEl) => {
        const doc = window.document;
        const targetCell = annoteEl.getAttribute("data-target-cell");
        const targetAnnotation = annoteEl.getAttribute("data-target-annotation");
        const annoteSpan = window.document.querySelector(selectorForAnnotation(targetCell, targetAnnotation));
        const lines = annoteSpan.getAttribute("data-code-lines").split(",");
        const lineIds = lines.map((line) => {
          return targetCell + "-" + line;
        })
        let top = null;
        let height = null;
        let parent = null;
        if (lineIds.length > 0) {
            //compute the position of the single el (top and bottom and make a div)
            const el = window.document.getElementById(lineIds[0]);
            top = el.offsetTop;
            height = el.offsetHeight;
            parent = el.parentElement.parentElement;
          if (lineIds.length > 1) {
            const lastEl = window.document.getElementById(lineIds[lineIds.length - 1]);
            const bottom = lastEl.offsetTop + lastEl.offsetHeight;
            height = bottom - top;
          }
          if (top !== null && height !== null && parent !== null) {
            // cook up a div (if necessary) and position it 
            let div = window.document.getElementById("code-annotation-line-highlight");
            if (div === null) {
              div = window.document.createElement("div");
              div.setAttribute("id", "code-annotation-line-highlight");
              div.style.position = 'absolute';
              parent.appendChild(div);
            }
            div.style.top = top - 2 + "px";
            div.style.height = height + 4 + "px";
            div.style.left = 0;
            let gutterDiv = window.document.getElementById("code-annotation-line-highlight-gutter");
            if (gutterDiv === null) {
              gutterDiv = window.document.createElement("div");
              gutterDiv.setAttribute("id", "code-annotation-line-highlight-gutter");
              gutterDiv.style.position = 'absolute';
              const codeCell = window.document.getElementById(targetCell);
              const gutter = codeCell.querySelector('.code-annotation-gutter');
              gutter.appendChild(gutterDiv);
            }
            gutterDiv.style.top = top - 2 + "px";
            gutterDiv.style.height = height + 4 + "px";
          }
          selectedAnnoteEl = annoteEl;
        }
      };
      const unselectCodeLines = () => {
        const elementsIds = ["code-annotation-line-highlight", "code-annotation-line-highlight-gutter"];
        elementsIds.forEach((elId) => {
          const div = window.document.getElementById(elId);
          if (div) {
            div.remove();
          }
        });
        selectedAnnoteEl = undefined;
      };
        // Handle positioning of the toggle
    window.addEventListener(
      "resize",
      throttle(() => {
        elRect = undefined;
        if (selectedAnnoteEl) {
          selectCodeLines(selectedAnnoteEl);
        }
      }, 10)
    );
    function throttle(fn, ms) {
    let throttle = false;
    let timer;
      return (...args) => {
        if(!throttle) { // first call gets through
            fn.apply(this, args);
            throttle = true;
        } else { // all the others get throttled
            if(timer) clearTimeout(timer); // cancel #2
            timer = setTimeout(() => {
              fn.apply(this, args);
              timer = throttle = false;
            }, ms);
        }
      };
    }
      // Attach click handler to the DT
      const annoteDls = window.document.querySelectorAll('dt[data-target-cell]');
      for (const annoteDlNode of annoteDls) {
        annoteDlNode.addEventListener('click', (event) => {
          const clickedEl = event.target;
          if (clickedEl !== selectedAnnoteEl) {
            unselectCodeLines();
            const activeEl = window.document.querySelector('dt[data-target-cell].code-annotation-active');
            if (activeEl) {
              activeEl.classList.remove('code-annotation-active');
            }
            selectCodeLines(clickedEl);
            clickedEl.classList.add('code-annotation-active');
          } else {
            // Unselect the line
            unselectCodeLines();
            clickedEl.classList.remove('code-annotation-active');
          }
        });
      }
  const findCites = (el) => {
    const parentEl = el.parentElement;
    if (parentEl) {
      const cites = parentEl.dataset.cites;
      if (cites) {
        return {
          el,
          cites: cites.split(' ')
        };
      } else {
        return findCites(el.parentElement)
      }
    } else {
      return undefined;
    }
  };
  var bibliorefs = window.document.querySelectorAll('a[role="doc-biblioref"]');
  for (var i=0; i<bibliorefs.length; i++) {
    const ref = bibliorefs[i];
    const citeInfo = findCites(ref);
    if (citeInfo) {
      tippyHover(citeInfo.el, function() {
        var popup = window.document.createElement('div');
        citeInfo.cites.forEach(function(cite) {
          var citeDiv = window.document.createElement('div');
          citeDiv.classList.add('hanging-indent');
          citeDiv.classList.add('csl-entry');
          var biblioDiv = window.document.getElementById('ref-' + cite);
          if (biblioDiv) {
            citeDiv.innerHTML = biblioDiv.innerHTML;
          }
          popup.appendChild(citeDiv);
        });
        return popup.innerHTML;
      });
    }
  }
});
</script>
<nav class="page-navigation">
  <div class="nav-page nav-page-previous">
      <a href="../guide/view-validation-guidelines.html" class="pagination-link  aria-label=" view="" validation="" guidelines"="">
        <i class="bi bi-arrow-left-short"></i> <span class="nav-page-text">View validation guidelines</span>
      </a>          
  </div>
  <div class="nav-page nav-page-next">
      <a href="../guide/link-to-evidence.html" class="pagination-link" aria-label="Link evidence">
        <span class="nav-page-text">Link evidence</span> <i class="bi bi-arrow-right-short"></i>
      </a>
  </div>
</nav>
</div> <!-- /content -->
<footer class="footer">
  <div class="nav-footer">
    <div class="nav-footer-left">
<p><em>© Copyright 2023-2024 ValidMind Inc.&nbsp;All Rights Reserved.</em></p>
</div>   
    <div class="nav-footer-center">
      &nbsp;
    <div class="toc-actions d-sm-block d-md-none"><ul><li><a href="https://github.com/validmind/documentation/edit/main/site/guide/collaborate-on-documentation-projects.qmd" class="toc-action"><i class="bi bi-github"></i>Edit this page</a></li><li><a href="https://github.com/validmind/documentation/issues/new" class="toc-action"><i class="bi empty"></i>Report an issue</a></li></ul></div></div>
    <div class="nav-footer-right">
      <ul class="footer-items list-unstyled">
    <li class="nav-item">
    <a class="nav-link" href="https://validmind.com/" target="_blank">
<p>validmind.com <i class="fa-solid fa-external-link" aria-label="external-link"></i></p>
</a>
  </li>  
    <li class="nav-item">
    <a class="nav-link" href="https://validmind.com/privacy-policy/">
<p>Privacy Policy</p>
</a>
  </li>  
    <li class="nav-item">
    <a class="nav-link" href="https://validmind.com/terms-of-use/">
<p>Terms of Use</p>
</a>
  </li>  
    <li class="nav-item compact">
    <a class="nav-link" href="https://github.com/validmind/documentation">
      <i class="bi bi-github" role="img">
</i> 
    </a>
  </li>  
    <li class="nav-item compact">
    <a class="nav-link" href="https://www.linkedin.com/company/validmind/">
      <i class="bi bi-linkedin" role="img">
</i> 
    </a>
  </li>  
</ul>
    </div>
  </div>
</footer>




</body></html><|MERGE_RESOLUTION|>--- conflicted
+++ resolved
@@ -6,12 +6,7 @@
 
 <meta name="viewport" content="width=device-width, initial-scale=1.0, user-scalable=yes">
 
-<<<<<<< HEAD
-<meta name="dcterms.date" content="2024-02-08">
-=======
-<meta name="dcterms.date" content="2024-02-16">
-<meta name="keywords" content="Collaborate on documentation projects, ai risk, model risk management, ValidMind">
->>>>>>> 8c3e8b08
+<meta name="dcterms.date" content="2024-02-21">
 
 <title>ValidMind - Collaborate on documentation projects</title>
 <style>
@@ -492,11 +487,7 @@
     <div>
     <div class="quarto-title-meta-heading">Published</div>
     <div class="quarto-title-meta-contents">
-<<<<<<< HEAD
-      <p class="date">February 8, 2024</p>
-=======
-      <p class="date">February 16, 2024</p>
->>>>>>> 8c3e8b08
+      <p class="date">February 21, 2024</p>
     </div>
   </div>
   
@@ -1139,7 +1130,7 @@
 </script>
 <nav class="page-navigation">
   <div class="nav-page nav-page-previous">
-      <a href="../guide/view-validation-guidelines.html" class="pagination-link  aria-label=" view="" validation="" guidelines"="">
+      <a href="../guide/view-validation-guidelines.html" class="pagination-link" aria-label="View validation guidelines">
         <i class="bi bi-arrow-left-short"></i> <span class="nav-page-text">View validation guidelines</span>
       </a>          
   </div>
