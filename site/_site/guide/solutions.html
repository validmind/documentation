--- conflicted
+++ resolved
@@ -104,13 +104,8 @@
 <span class="menu-text">Get Started</span></a>
   </li>  
   <li class="nav-item">
-<<<<<<< HEAD
-    <a class="nav-link" href="../guide/guides.html" rel="" target="">
- <span class="menu-text">Guides</span></a>
-=======
-    <a class="nav-link" href="../guide/guide.html"> 
+    <a class="nav-link" href="../guide/guides.html"> 
 <span class="menu-text">Guides</span></a>
->>>>>>> c52f6e76
   </li>  
   <li class="nav-item dropdown ">
     <a class="nav-link dropdown-toggle" href="#" id="nav-menu-fa-cube--developer-framework" role="button" data-bs-toggle="dropdown" aria-expanded="false">
@@ -174,14 +169,9 @@
 <span class="menu-text">validmind.com <i class="fa-solid fa-external-link" aria-label="external-link"></i></span></a>
   </li>  
 </ul>
-<<<<<<< HEAD
-            <div class="quarto-navbar-tools ms-auto">
-  <a href="" class="quarto-color-scheme-toggle quarto-navigation-tool  px-1" onclick="window.quartoToggleColorScheme(); return false;" title="Toggle dark mode"><i class="bi"></i></a>
-</div>
-=======
->>>>>>> c52f6e76
           </div> <!-- /navcollapse -->
           <div class="quarto-navbar-tools">
+  <a href="" class="quarto-color-scheme-toggle quarto-navigation-tool  px-1" onclick="window.quartoToggleColorScheme(); return false;" title="Toggle dark mode"><i class="bi"></i></a>
 </div>
       </div> <!-- /container-fluid -->
     </nav>
@@ -288,6 +278,33 @@
       }
     }
   }
+  const toggleGiscusIfUsed = (isAlternate, darkModeDefault) => {
+    const baseTheme = document.querySelector('#giscus-base-theme')?.value ?? 'light';
+    const alternateTheme = document.querySelector('#giscus-alt-theme')?.value ?? 'dark';
+    let newTheme = '';
+    if(darkModeDefault) {
+      newTheme = isAlternate ? baseTheme : alternateTheme;
+    } else {
+      newTheme = isAlternate ? alternateTheme : baseTheme;
+    }
+    const changeGiscusTheme = () => {
+      // From: https://github.com/giscus/giscus/issues/336
+      const sendMessage = (message) => {
+        const iframe = document.querySelector('iframe.giscus-frame');
+        if (!iframe) return;
+        iframe.contentWindow.postMessage({ giscus: message }, 'https://giscus.app');
+      }
+      sendMessage({
+        setConfig: {
+          theme: newTheme
+        }
+      });
+    }
+    const isGiscussLoaded = window.document.querySelector('iframe.giscus-frame') !== null;
+    if (isGiscussLoaded) {
+      changeGiscusTheme();
+    }
+  }
   const toggleColorMode = (alternate) => {
     // Switch the stylesheets
     const alternateStylesheets = window.document.querySelectorAll('link.quarto-color-scheme.quarto-color-alternate');
@@ -354,13 +371,15 @@
       return localAlternateSentinel;
     }
   }
-  let localAlternateSentinel = 'default';
+  const darkModeDefault = false;
+  let localAlternateSentinel = darkModeDefault ? 'alternate' : 'default';
   // Dark / light mode switch
   window.quartoToggleColorScheme = () => {
     // Read the current dark / light value 
     let toAlternate = !hasAlternateSentinel();
     toggleColorMode(toAlternate);
     setStyleSentinel(toAlternate);
+    toggleGiscusIfUsed(toAlternate, darkModeDefault);
   };
   // Ensure there is a toggle, if there isn't float one in the top right
   if (window.document.querySelector('.quarto-color-scheme-toggle') === null) {
