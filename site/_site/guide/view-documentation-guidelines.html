--- conflicted
+++ resolved
@@ -6,11 +6,7 @@
 
 <meta name="viewport" content="width=device-width, initial-scale=1.0, user-scalable=yes">
 
-<<<<<<< HEAD
 <meta name="dcterms.date" content="2024-02-01">
-=======
-<meta name="dcterms.date" content="2024-01-26">
->>>>>>> 55c5dc98
 <meta name="keywords" content="View documentation guidelines, ai risk, model risk management, ValidMind">
 
 <title>ValidMind - View documentation guidelines</title>
@@ -123,78 +119,42 @@
  <span class="dropdown-text"><i class="fa-solid fa-rocket" aria-label="rocket"></i> Get Started</span></a>
   </li>  
         <li>
-<<<<<<< HEAD
     <a class="dropdown-item" href="../guide/supported-models.html">
- <span class="dropdown-text"><i class="fa-solid fa-cube" aria-label="cube"></i> Supported Models</span></a>
-=======
-    <a class="dropdown-item" href="../guide/supported-models.html" rel="" target="">
  <span class="dropdown-text"><i class="fa-solid fa-cubes" aria-label="cubes"></i> Supported Models</span></a>
->>>>>>> 55c5dc98
   </li>  
         <li><hr class="dropdown-divider"></li>
         <li class="dropdown-header"><i class="fa-solid fa-code" aria-label="code"></i> CODE SAMPLES</li>
         <li>
-<<<<<<< HEAD
     <a class="dropdown-item" href="../notebooks/quickstart_customer_churn_full_suite.html">
- <span class="dropdown-text"><i class="fa-solid fa-book" aria-label="book"></i> QuickStart · <code>Customer Churn</code> · <code>Binary Classification</code></span></a>
+ <span class="dropdown-text"><i class="fa-solid fa-book" aria-label="book"></i> Quickstart · <code>Customer Churn</code> · <code>Binary Classification</code></span></a>
   </li>  
         <li>
-    <a class="dropdown-item" href="../notebooks/Introduction_Customer_Churn.html">
- <span class="dropdown-text"><i class="fa-solid fa-book" aria-label="book"></i> Full Introduction · <code>Customer Churn</code> · <code>Binary Classification</code></span></a>
+    <a class="dropdown-item" href="../guide/samples-jupyter-notebooks.html">
+ <span class="dropdown-text"><i class="fa-solid fa-book-open-reader" aria-label="book-open-reader"></i> More Samples · <code>LLM</code> · <code>NLP</code> · <code>Time Series</code> · <code>Etc.</code></span></a>
   </li>  
         <li>
-    <a class="dropdown-item" href="../notebooks/time_series/tutorial_time_series_forecasting.html">
- <span class="dropdown-text"><i class="fa-solid fa-book" aria-label="book"></i> Forecasting · <code>Credit Risk Scorecard</code> · <code>Time Series</code></span></a>
+    <a class="dropdown-item" href="../notebooks.zip">
+ <span class="dropdown-text"><i class="fa-solid fa-download" aria-label="download"></i> Download Samples · <code>notebooks.zip</code></span></a>
   </li>  
         <li>
-    <a class="dropdown-item" href="../notebooks/nlp/nlp_sentiment_analysis_catboost_demo.html">
- <span class="dropdown-text"><i class="fa-solid fa-book" aria-label="book"></i> Natural Language Processing · <code>Sensitivity Analysis</code> · <code>Binary Classification</code></span></a>
-  </li>  
-        <li>
-    <a class="dropdown-item" href="https://jupyterhub.validmind.ai/">
- <span class="dropdown-text"><i class="fa-solid fa-code" aria-label="code"></i> Try it on Jupyter Hub!</span></a>
-=======
-    <a class="dropdown-item" href="../notebooks/quickstart_customer_churn_full_suite.html" rel="" target="">
- <span class="dropdown-text"><i class="fa-solid fa-book" aria-label="book"></i> Quickstart · <code>Customer Churn</code> · <code>Binary Classification</code></span></a>
-  </li>  
-        <li>
-    <a class="dropdown-item" href="../guide/samples-jupyter-notebooks.html" rel="" target="">
- <span class="dropdown-text"><i class="fa-solid fa-book-open-reader" aria-label="book-open-reader"></i> More Samples · <code>LLM</code> · <code>NLP</code> · <code>Time Series</code> · <code>Etc.</code></span></a>
-  </li>  
-        <li>
-    <a class="dropdown-item" href="../notebooks.zip" rel="" target="">
- <span class="dropdown-text"><i class="fa-solid fa-download" aria-label="download"></i> Download Samples · <code>notebooks.zip</code></span></a>
-  </li>  
-        <li>
-    <a class="dropdown-item" href="https://jupyterhub.validmind.com/" rel="" target="">
+    <a class="dropdown-item" href="https://jupyterhub.validmind.com/">
  <span class="dropdown-text"><i class="fa-solid fa-hand-point-right" aria-label="hand-point-right"></i> Try it on Jupyter Hub <i class="fa-solid fa-hand-point-left" aria-label="hand-point-left"></i></span></a>
->>>>>>> 55c5dc98
   </li>  
         <li><hr class="dropdown-divider"></li>
         <li class="dropdown-header"><i class="fa-solid fa-vial" aria-label="vial"></i> TESTING</li>
         <li>
-<<<<<<< HEAD
     <a class="dropdown-item" href="../guide/testing-overview.html">
- <span class="dropdown-text"><i class="fa-solid fa-vials" aria-label="vials"></i> Run Tests &amp; Test Suites</span></a>
-=======
-    <a class="dropdown-item" href="../guide/testing-overview.html" rel="" target="">
  <span class="dropdown-text"><i class="fa-solid fa-flask-vial" aria-label="flask-vial"></i> Run Tests &amp; Test Suites</span></a>
   </li>  
         <li>
-    <a class="dropdown-item" href="../guide/test-descriptions.html" rel="" target="">
+    <a class="dropdown-item" href="../guide/test-descriptions.html">
  <span class="dropdown-text"><i class="fa-solid fa-microscope" aria-label="microscope"></i> Test Descriptions</span></a>
->>>>>>> 55c5dc98
   </li>  
         <li><hr class="dropdown-divider"></li>
         <li class="dropdown-header"><i class="fa-solid fa-book" aria-label="book"></i> REFERENCE</li>
         <li>
-<<<<<<< HEAD
     <a class="dropdown-item" href="../validmind/validmind.html" target="_blank">
- <span class="dropdown-text">Developer Framework <i class="fa-solid fa-external-link" aria-label="external-link"></i></span></a>
-=======
-    <a class="dropdown-item" href="../validmind/validmind.html" rel="" target="_blank">
  <span class="dropdown-text"><i class="fa-solid fa-external-link" aria-label="external-link"></i> Developer Framework</span></a>
->>>>>>> 55c5dc98
   </li>  
     </ul>
   </li>
@@ -207,8 +167,8 @@
 <span class="menu-text">Support</span></a>
   </li>  
   <li class="nav-item">
-    <a class="nav-link" href="https://validmind.com/" rel="" target="_blank">
- <span class="menu-text">validmind.com <i class="fa-solid fa-external-link" aria-label="external-link"></i></span></a>
+    <a class="nav-link" href="https://validmind.com/" target="_blank"> 
+<span class="menu-text">validmind.com <i class="fa-solid fa-external-link" aria-label="external-link"></i></span></a>
   </li>  
 </ul>
           </div> <!-- /navcollapse -->
@@ -268,11 +228,11 @@
       <div class="sidebar-item-container"> 
             <a href="../guide/user-management.html" class="sidebar-item-text sidebar-link">
  <span class="menu-text">User management</span></a>
-          <a class="sidebar-item-toggle text-start" data-bs-toggle="collapse" data-bs-target="#" aria-expanded="true" aria-label="Toggle section">
+          <a class="sidebar-item-toggle text-start collapsed" data-bs-toggle="collapse" data-bs-target="#" aria-expanded="false" aria-label="Toggle section">
             <i class="bi bi-chevron-right ms-2"></i>
           </a> 
       </div>
-      <ul id="" class="collapse list-unstyled sidebar-section depth2 show">  
+      <ul id="" class="collapse list-unstyled sidebar-section depth2 ">  
           <li class="sidebar-item">
   <div class="sidebar-item-container"> 
   <a href="../guide/manage-users.html" class="sidebar-item-text sidebar-link">
@@ -489,11 +449,7 @@
     <div>
     <div class="quarto-title-meta-heading">Published</div>
     <div class="quarto-title-meta-contents">
-<<<<<<< HEAD
       <p class="date">February 1, 2024</p>
-=======
-      <p class="date">January 26, 2024</p>
->>>>>>> 55c5dc98
     </div>
   </div>
   
@@ -971,52 +927,36 @@
 </script>
 <nav class="page-navigation">
   <div class="nav-page nav-page-previous">
-<<<<<<< HEAD
-      <a href="../guide/review-data-streams-and-audit-trails.html" class="pagination-link  aria-label=" review="" audit="" trail"="">
-        <i class="bi bi-arrow-left-short"></i> <span class="nav-page-text">Review Audit Trail</span>
-      </a>          
-  </div>
-  <div class="nav-page nav-page-next">
-      <a href="../guide/review-documentation-project.html" class="pagination-link" aria-label="Review and comment on documentation projects">
-        <span class="nav-page-text">Review and comment on documentation projects</span> <i class="bi bi-arrow-right-short"></i>
-=======
-      <a href="../guide/swap-documentation-project-templates.html" class="pagination-link">
+      <a href="../guide/swap-documentation-project-templates.html" class="pagination-link  aria-label=" swap="" documentation="" project="" templates"="">
         <i class="bi bi-arrow-left-short"></i> <span class="nav-page-text">Swap Documentation Project Templates</span>
       </a>          
   </div>
   <div class="nav-page nav-page-next">
-      <a href="../guide/review-data-streams-and-audit-trails.html" class="pagination-link">
+      <a href="../guide/review-data-streams-and-audit-trails.html" class="pagination-link" aria-label="Review Audit Trail">
         <span class="nav-page-text">Review Audit Trail</span> <i class="bi bi-arrow-right-short"></i>
->>>>>>> 55c5dc98
       </a>
   </div>
 </nav>
 </div> <!-- /content -->
 <footer class="footer">
   <div class="nav-footer">
-<<<<<<< HEAD
     <div class="nav-footer-left">
-<p><em>© Copyright 2023 ValidMind Inc All Rights Reserved.</em></p>
+<p><em>© Copyright 2023-24 ValidMind Inc All Rights Reserved.</em></p>
 </div>   
-=======
-    <div class="nav-footer-left"><em>© Copyright 2023-24 ValidMind Inc All Rights Reserved.</em></div>   
->>>>>>> 55c5dc98
     <div class="nav-footer-center">
       &nbsp;
     <div class="toc-actions d-sm-block d-md-none"><ul><li><a href="https://github.com/validmind/documentation/edit/main/site/guide/view-documentation-guidelines.qmd" class="toc-action"><i class="bi bi-github"></i>Edit this page</a></li><li><a href="https://github.com/validmind/documentation/issues/new" class="toc-action"><i class="bi empty"></i>Report an issue</a></li></ul></div></div>
     <div class="nav-footer-right">
       <ul class="footer-items list-unstyled">
     <li class="nav-item">
-<<<<<<< HEAD
+    <a class="nav-link" href="https://validmind.com/" target="_blank">
+<p>validmind.com <i class="fa-solid fa-external-link" aria-label="external-link"></i></p>
+</a>
+  </li>  
+    <li class="nav-item">
     <a class="nav-link" href="https://validmind.com/privacy-policy/">
 <p>Privacy Policy</p>
 </a>
-=======
-    <a class="nav-link" href="https://validmind.com/">validmind.com <i class="fa-solid fa-external-link" aria-label="external-link"></i></a>
-  </li>  
-    <li class="nav-item">
-    <a class="nav-link" href="https://validmind.com/privacy-policy/">Privacy Policy</a>
->>>>>>> 55c5dc98
   </li>  
     <li class="nav-item">
     <a class="nav-link" href="https://validmind.com/terms-of-use/">
