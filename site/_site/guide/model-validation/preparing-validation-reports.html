<!DOCTYPE html>
<html xmlns="http://www.w3.org/1999/xhtml" lang="en" xml:lang="en"><head>

<meta charset="utf-8">
<meta name="generator" content="quarto-1.5.56">

<meta name="viewport" content="width=device-width, initial-scale=1.0, user-scalable=yes">

<<<<<<< HEAD
<meta name="dcterms.date" content="2024-08-15">
=======
<meta name="dcterms.date" content="2024-08-14">
>>>>>>> 288b4b4d

<title>Preparing validation reports – ValidMind</title>
<style>
code{white-space: pre-wrap;}
span.smallcaps{font-variant: small-caps;}
div.columns{display: flex; gap: min(4vw, 1.5em);}
div.column{flex: auto; overflow-x: auto;}
div.hanging-indent{margin-left: 1.5em; text-indent: -1.5em;}
ul.task-list{list-style: none;}
ul.task-list li input[type="checkbox"] {
  width: 0.8em;
  margin: 0 0.8em 0.2em -1em; /* quarto-specific, see https://github.com/quarto-dev/quarto-cli/issues/4556 */ 
  vertical-align: middle;
}
</style>


<script src="../../site_libs/quarto-nav/quarto-nav.js"></script>
<script src="../../site_libs/clipboard/clipboard.min.js"></script>
<script src="../../site_libs/quarto-search/autocomplete.umd.js"></script>
<script src="../../site_libs/quarto-search/fuse.min.js"></script>
<script src="../../site_libs/quarto-search/quarto-search.js"></script>
<meta name="quarto:offset" content="../../">
<link href="../../guide/model-validation/view-validation-guidelines.html" rel="next">
<link href="../../validmind.png" rel="icon" type="image/png">
<script src="../../site_libs/quarto-listing/list.min.js"></script>
<script src="../../site_libs/quarto-listing/quarto-listing.js"></script>
<script src="../../site_libs/cookie-consent/cookie-consent.js"></script>
<link href="../../site_libs/cookie-consent/cookie-consent.css" rel="stylesheet">
<script src="../../site_libs/quarto-html/quarto.js"></script>
<script src="../../site_libs/quarto-html/popper.min.js"></script>
<script src="../../site_libs/quarto-html/tippy.umd.min.js"></script>
<script src="../../site_libs/quarto-html/anchor.min.js"></script>
<link href="../../site_libs/quarto-html/tippy.css" rel="stylesheet">
<link href="../../site_libs/quarto-html/quarto-syntax-highlighting.css" rel="stylesheet" id="quarto-text-highlighting-styles">
<script src="../../site_libs/bootstrap/bootstrap.min.js"></script>
<link href="../../site_libs/bootstrap/bootstrap-icons.css" rel="stylesheet">
<link href="../../site_libs/bootstrap/bootstrap.min.css" rel="stylesheet" id="quarto-bootstrap" data-mode="light">
<link href="../../site_libs/quarto-contrib/tachyons-4.12.0/tachyons.min.css" rel="stylesheet">
<link href="../../site_libs/quarto-contrib/fontawesome6-0.1.0/all.css" rel="stylesheet">
<link href="../../site_libs/quarto-contrib/fontawesome6-0.1.0/latex-fontsize.css" rel="stylesheet">
<script id="quarto-search-options" type="application/json">{
  "location": "sidebar",
  "copy-button": false,
  "collapse-after": 3,
  "panel-placement": "start",
  "type": "textbox",
  "limit": 50,
  "keyboard-shortcut": [
    "f",
    "/",
    "s"
  ],
  "show-item-context": true,
  "language": {
    "search-no-results-text": "No results",
    "search-matching-documents-text": "matching documents",
    "search-copy-link-title": "Copy link to search",
    "search-hide-matches-text": "Hide additional matches",
    "search-more-match-text": "more match in this document",
    "search-more-matches-text": "more matches in this document",
    "search-clear-button-title": "Clear",
    "search-text-placeholder": "",
    "search-detached-cancel-button-title": "Cancel",
    "search-submit-button-title": "Submit",
    "search-label": "Search"
  }
}</script>
<script>

  window.document.addEventListener("DOMContentLoaded", function (_event) {
    const listingTargetEl = window.document.querySelector('#listing-validation-reports-listing .list');
    if (!listingTargetEl) {
      // No listing discovered, do not attach.
      return; 
    }

    const options = {
      valueNames: ['listing-title','listing-description',{ data: ['index'] },{ data: ['categories'] },{ data: ['listing-date-sort'] },{ data: ['listing-file-modified-sort'] }],
      
      searchColumns: ["listing-title","listing-author","listing-date","listing-image","listing-description"],
    };

    window['quarto-listings'] = window['quarto-listings'] || {};
    window['quarto-listings']['listing-validation-reports-listing'] = new List('listing-validation-reports-listing', options);

    if (window['quarto-listing-loaded']) {
      window['quarto-listing-loaded']();
    }
  });

  window.addEventListener('hashchange',() => {
    if (window['quarto-listing-loaded']) {
      window['quarto-listing-loaded']();
    }
  })
  </script>
<script async="" src="https://www.googletagmanager.com/gtag/js?id=G-S46CKWPNSS"></script>

<script type="text/plain" cookie-consent="tracking">

window.dataLayer = window.dataLayer || [];
function gtag(){dataLayer.push(arguments);}
gtag('js', new Date());
gtag('config', 'G-S46CKWPNSS', { 'anonymize_ip': true});
</script>

<script type="text/javascript" charset="UTF-8">
document.addEventListener('DOMContentLoaded', function () {
cookieconsent.run({
  "notice_banner_type":"simple",
  "consent_type":"express",
  "palette":"light",
  "language":"en",
  "page_load_consent_levels":["strictly-necessary"],
  "notice_banner_reject_button_hide":false,
  "preferences_center_close_button_hide":false,
  "website_name":""
  ,
"language":"en"
  });
});
</script> 
  
<script type="text/javascript">
  window.heapReadyCb=window.heapReadyCb||[],window.heap=window.heap||[],heap.load=function(e,t){window.heap.envId=e,window.heap.clientConfig=t=t||{},window.heap.clientConfig.shouldFetchServerConfig=!1;var a=document.createElement("script");a.type="text/javascript",a.async=!0,a.src="https://cdn.us.heap-api.com/config/"+e+"/heap_config.js";var r=document.getElementsByTagName("script")[0];r.parentNode.insertBefore(a,r);var n=["init","startTracking","stopTracking","track","resetIdentity","identify","getSessionId","getUserId","getIdentity","addUserProperties","addEventProperties","removeEventProperty","clearEventProperties","addAccountProperties","addAdapter","addTransformer","addTransformerFn","onReady","addPageviewProperties","removePageviewProperty","clearPageviewProperties","trackPageview"],i=function(e){return function(){var t=Array.prototype.slice.call(arguments,0);window.heapReadyCb.push({name:e,fn:function(){heap[e]&&heap[e].apply(heap,t)}})}};for(var p=0;p<n.length;p++)heap[n[p]]=i(n[p])};
  heap.load("2282992095");
</script>

  <script src="https://cdnjs.cloudflare.com/polyfill/v3/polyfill.min.js?features=es6"></script>
  <script src="https://cdn.jsdelivr.net/npm/mathjax@3/es5/tex-chtml-full.js" type="text/javascript"></script>

<script type="text/javascript">
const typesetMath = (el) => {
  if (window.MathJax) {
    // MathJax Typeset
    window.MathJax.typeset([el]);
  } else if (window.katex) {
    // KaTeX Render
    var mathElements = el.getElementsByClassName("math");
    var macros = [];
    for (var i = 0; i < mathElements.length; i++) {
      var texText = mathElements[i].firstChild;
      if (mathElements[i].tagName == "SPAN") {
        window.katex.render(texText.data, mathElements[i], {
          displayMode: mathElements[i].classList.contains('display'),
          throwOnError: false,
          macros: macros,
          fleqn: false
        });
      }
    }
  }
}
window.Quarto = {
  typesetMath
};
</script>

<link rel="stylesheet" href="../../styles.css">
</head>

<body class="nav-sidebar docked nav-fixed slimcontent">

<div id="quarto-search-results"></div>
  <header id="quarto-header" class="headroom fixed-top">
    <nav class="navbar navbar-expand-xl " data-bs-theme="dark">
      <div class="navbar-container container-fluid">
      <div class="navbar-brand-container mx-auto">
    <a href="../../index.html" class="navbar-brand navbar-brand-logo">
    <img src="../../about/ValidMind-logo-color.svg" alt="" class="navbar-logo">
    </a>
  </div>
          <button class="navbar-toggler" type="button" data-bs-toggle="collapse" data-bs-target="#navbarCollapse" aria-controls="navbarCollapse" role="menu" aria-expanded="false" aria-label="Toggle navigation" onclick="if (window.quartoToggleHeadroom) { window.quartoToggleHeadroom(); }">
  <span class="navbar-toggler-icon"></span>
</button>
          <div class="collapse navbar-collapse" id="navbarCollapse">
            <ul class="navbar-nav navbar-nav-scroll me-auto">
  <li class="nav-item">
    <a class="nav-link" href="../../about/overview.html"> 
<span class="menu-text">About</span></a>
  </li>  
  <li class="nav-item">
    <a class="nav-link" href="../../get-started/get-started.html"> 
<span class="menu-text">Get Started</span></a>
  </li>  
  <li class="nav-item">
    <a class="nav-link active" href="../../guide/guides.html" aria-current="page"> 
<span class="menu-text">Guides</span></a>
  </li>  
  <li class="nav-item dropdown ">
    <a class="nav-link dropdown-toggle" href="#" id="nav-menu-fa-cube--developer-framework" role="link" data-bs-toggle="dropdown" aria-expanded="false">
 <span class="menu-text"><i class="fa-solid fa-cube" aria-label="cube"></i> Developer Framework</span>
    </a>
    <ul class="dropdown-menu" aria-labelledby="nav-menu-fa-cube--developer-framework">    
        <li>
    <a class="dropdown-item" href="../../developer/get-started-developer-framework.html">
 <span class="dropdown-text"><i class="fa-solid fa-rocket" aria-label="rocket"></i> Get Started</span></a>
  </li>  
        <li>
    <a class="dropdown-item" href="../../developer/model-documentation/supported-models.html">
 <span class="dropdown-text"><i class="fa-solid fa-cubes" aria-label="cubes"></i> Supported Models</span></a>
  </li>  
        <li><hr class="dropdown-divider"></li>
        <li class="dropdown-header"><i class="fa-solid fa-vial" aria-label="vial"></i> TESTING</li>
        <li>
    <a class="dropdown-item" href="../../developer/model-testing/testing-overview.html">
 <span class="dropdown-text"><i class="fa-solid fa-flask-vial" aria-label="flask-vial"></i> Run Tests &amp; Test Suites</span></a>
  </li>  
        <li>
    <a class="dropdown-item" href="../../developer/model-testing/test-descriptions.html">
 <span class="dropdown-text"><i class="fa-solid fa-microscope" aria-label="microscope"></i> Test Descriptions</span></a>
  </li>  
        <li>
    <a class="dropdown-item" href="../../developer/model-testing/test-sandbox.html">
 <span class="dropdown-text"><i class="fa-solid fa-toolbox" aria-label="toolbox"></i> Test Sandbox (BETA)</span></a>
  </li>  
        <li><hr class="dropdown-divider"></li>
        <li class="dropdown-header"><i class="fa-solid fa-code" aria-label="code"></i> CODE SAMPLES</li>
        <li>
    <a class="dropdown-item" href="../../developer/samples-jupyter-notebooks.html">
 <span class="dropdown-text"><i class="fa-solid fa-book-open-reader" aria-label="book-open-reader"></i> All Code Samples · <code>LLM</code> · <code>NLP</code> · <code>Time Series</code> · <code>Etc.</code></span></a>
  </li>  
        <li>
    <a class="dropdown-item" href="../../notebooks.zip">
 <span class="dropdown-text"><i class="fa-solid fa-download" aria-label="download"></i> Download Code Samples · <code>notebooks.zip</code></span></a>
  </li>  
        <li>
    <a class="dropdown-item" href="https://jupyterhub.validmind.ai/">
 <span class="dropdown-text"><i class="fa-solid fa-hand-point-right" aria-label="hand-point-right"></i> Try it on Jupyter Hub <i class="fa-solid fa-hand-point-left" aria-label="hand-point-left"></i></span></a>
  </li>  
        <li><hr class="dropdown-divider"></li>
        <li class="dropdown-header"><i class="fa-solid fa-book" aria-label="book"></i> REFERENCE</li>
        <li>
    <a class="dropdown-item" href="../../validmind/validmind.html" target="_blank">
 <span class="dropdown-text"><i class="fa-solid fa-external-link" aria-label="external-link"></i> ValidMind Developer Framework</span></a>
  </li>  
    </ul>
  </li>
  <li class="nav-item">
    <a class="nav-link" href="../../faq/faq.html"> 
<span class="menu-text">FAQ</span></a>
  </li>  
  <li class="nav-item">
    <a class="nav-link" href="../../support/support.html"> 
<span class="menu-text">Support</span></a>
  </li>  
  <li class="nav-item">
    <a class="nav-link" href="https://validmind.com/" target="_blank"> 
<span class="menu-text">validmind.com <i class="fa-solid fa-external-link" aria-label="external-link"></i></span></a>
  </li>  
</ul>
          </div> <!-- /navcollapse -->
            <div class="quarto-navbar-tools">
</div>
      </div> <!-- /container-fluid -->
    </nav>
  <nav class="quarto-secondary-nav">
    <div class="container-fluid d-flex">
      <button type="button" class="quarto-btn-toggle btn" data-bs-toggle="collapse" role="button" data-bs-target=".quarto-sidebar-collapse-item" aria-controls="quarto-sidebar" aria-expanded="false" aria-label="Toggle sidebar navigation" onclick="if (window.quartoToggleHeadroom) { window.quartoToggleHeadroom(); }">
        <i class="bi bi-layout-text-sidebar-reverse"></i>
      </button>
        <nav class="quarto-page-breadcrumbs" aria-label="breadcrumb"><ol class="breadcrumb"><li class="breadcrumb-item"><a href="../../guide/model-validation/preparing-validation-reports.html">Preparing validation reports</a></li></ol></nav>
        <a class="flex-grow-1" role="navigation" data-bs-toggle="collapse" data-bs-target=".quarto-sidebar-collapse-item" aria-controls="quarto-sidebar" aria-expanded="false" aria-label="Toggle sidebar navigation" onclick="if (window.quartoToggleHeadroom) { window.quartoToggleHeadroom(); }">      
        </a>
      <button type="button" class="btn quarto-search-button" aria-label="Search" onclick="window.quartoOpenSearch();">
        <i class="bi bi-search"></i>
      </button>
    </div>
  </nav>
  <div id="quarto-announcement" data-announcement-id="0f1a11ac13955650cb4bf3cb8718c185" class="alert alert-primary hidden"><div class="quarto-announcement-content">
<p><a href="../../training/training-overview.html"><strong><i class="fa-solid fa-graduation-cap" aria-label="graduation-cap"></i> ValidMind Academy</strong></a> — Try our training environment to explore what ValidMind has to offer</p>
</div><i class="bi bi-x-lg quarto-announcement-action"></i></div>
</header>
<!-- content -->
<div id="quarto-content" class="quarto-container page-columns page-rows-contents page-layout-article page-navbar">
<!-- sidebar -->
  <nav id="quarto-sidebar" class="sidebar collapse collapse-horizontal quarto-sidebar-collapse-item sidebar-navigation docked overflow-auto">
        <div class="mt-2 flex-shrink-0 align-items-center">
        <div class="sidebar-search">
        <div id="quarto-search" class="" title="Search"></div>
        </div>
        </div>
    <div class="sidebar-menu-container"> 
    <ul class="list-unstyled mt-1">
        <li class="sidebar-item">
  <div class="sidebar-item-container"> 
  <a href="../../guide/guides.html" class="sidebar-item-text sidebar-link">
 <span class="menu-text">Guides</span></a>
  </div>
</li>
        <li class="px-0"><hr class="sidebar-divider hi "></li>
        <li class="sidebar-item">
 <span class="menu-text">CONFIGURATION</span>
  </li>
        <li class="sidebar-item">
  <div class="sidebar-item-container"> 
  <a href="../../guide/configuration/log-in-to-validmind.html" class="sidebar-item-text sidebar-link">
 <span class="menu-text">Log in to ValidMind</span></a>
  </div>
</li>
        <li class="sidebar-item sidebar-item-section">
      <div class="sidebar-item-container"> 
            <a href="../../guide/configuration/managing-your-organization.html" class="sidebar-item-text sidebar-link">
 <span class="menu-text">Managing your organization</span></a>
          <a class="sidebar-item-toggle text-start collapsed" data-bs-toggle="collapse" data-bs-target="#" role="navigation" aria-expanded="false" aria-label="Toggle section">
            <i class="bi bi-chevron-right ms-2"></i>
          </a> 
      </div>
      <ul id="" class="collapse list-unstyled sidebar-section depth1 ">  
          <li class="sidebar-item">
  <div class="sidebar-item-container"> 
  <a href="../../guide/configuration/set-up-your-organization.html" class="sidebar-item-text sidebar-link">
 <span class="menu-text">Set up your organization</span></a>
  </div>
</li>
          <li class="sidebar-item">
  <div class="sidebar-item-container"> 
  <a href="../../guide/configuration/configure-aws-privatelink.html" class="sidebar-item-text sidebar-link">
 <span class="menu-text">Configure AWS PrivateLink</span></a>
  </div>
</li>
          <li class="sidebar-item">
  <div class="sidebar-item-container"> 
  <a href="../../guide/configuration/configure-google-private-service-connect.html" class="sidebar-item-text sidebar-link">
 <span class="menu-text">Configure Google Cloud Private Service Connect</span></a>
  </div>
</li>
      </ul>
  </li>
        <li class="sidebar-item sidebar-item-section">
      <div class="sidebar-item-container"> 
            <a href="../../guide/configuration/managing-users.html" class="sidebar-item-text sidebar-link">
 <span class="menu-text">Managing users</span></a>
          <a class="sidebar-item-toggle text-start collapsed" data-bs-toggle="collapse" data-bs-target="#" role="navigation" aria-expanded="false" aria-label="Toggle section">
            <i class="bi bi-chevron-right ms-2"></i>
          </a> 
      </div>
      <ul id="" class="collapse list-unstyled sidebar-section depth1 ">  
          <li class="sidebar-item">
  <div class="sidebar-item-container"> 
  <a href="../../guide/configuration/manage-users.html" class="sidebar-item-text sidebar-link">
 <span class="menu-text">Manage users</span></a>
  </div>
</li>
          <li class="sidebar-item">
  <div class="sidebar-item-container"> 
  <a href="../../guide/configuration/manage-groups.html" class="sidebar-item-text sidebar-link">
 <span class="menu-text">Manage groups</span></a>
  </div>
</li>
          <li class="sidebar-item">
  <div class="sidebar-item-container"> 
  <a href="../../guide/configuration/manage-roles.html" class="sidebar-item-text sidebar-link">
 <span class="menu-text">Manage roles</span></a>
  </div>
</li>
          <li class="sidebar-item">
  <div class="sidebar-item-container"> 
  <a href="../../guide/configuration/manage-permissions.html" class="sidebar-item-text sidebar-link">
 <span class="menu-text">Manage permissions</span></a>
  </div>
</li>
      </ul>
  </li>
        <li class="sidebar-item sidebar-item-section">
      <div class="sidebar-item-container"> 
            <a href="../../guide/configuration/personalize-validmind.html" class="sidebar-item-text sidebar-link">
 <span class="menu-text">Personalize ValidMind</span></a>
          <a class="sidebar-item-toggle text-start collapsed" data-bs-toggle="collapse" data-bs-target="#" role="navigation" aria-expanded="false" aria-label="Toggle section">
            <i class="bi bi-chevron-right ms-2"></i>
          </a> 
      </div>
      <ul id="" class="collapse list-unstyled sidebar-section depth1 ">  
          <li class="sidebar-item">
<<<<<<< HEAD
  <div class="sidebar-item-container"> 
  <a href="../../guide/configuration/manage-your-profile.html" class="sidebar-item-text sidebar-link">
 <span class="menu-text">Manage your profile</span></a>
  </div>
</li>
          <li class="sidebar-item">
  <div class="sidebar-item-container"> 
  <a href="../../guide/configuration/customize-your-dashboard.html" class="sidebar-item-text sidebar-link">
 <span class="menu-text">Customize your dashboard</span></a>
  </div>
</li>
=======
  <div class="sidebar-item-container"> 
  <a href="../../guide/configuration/manage-your-profile.html" class="sidebar-item-text sidebar-link">
 <span class="menu-text">Manage your profile</span></a>
  </div>
</li>
          <li class="sidebar-item">
  <div class="sidebar-item-container"> 
  <a href="../../guide/configuration/customize-your-dashboard.html" class="sidebar-item-text sidebar-link">
 <span class="menu-text">Customize your dashboard</span></a>
  </div>
</li>
>>>>>>> 288b4b4d
      </ul>
  </li>
        <li class="px-0"><hr class="sidebar-divider hi "></li>
        <li class="sidebar-item">
 <span class="menu-text">MODEL WORKFLOWS</span>
  </li>
        <li class="sidebar-item sidebar-item-section">
      <div class="sidebar-item-container"> 
            <a href="../../guide/model-workflows/working-with-model-workflows.html" class="sidebar-item-text sidebar-link">
 <span class="menu-text">Working with workflows</span></a>
          <a class="sidebar-item-toggle text-start collapsed" data-bs-toggle="collapse" data-bs-target="#" role="navigation" aria-expanded="false" aria-label="Toggle section">
            <i class="bi bi-chevron-right ms-2"></i>
          </a> 
      </div>
      <ul id="" class="collapse list-unstyled sidebar-section depth1 ">  
          <li class="sidebar-item">
  <div class="sidebar-item-container"> 
  <a href="../../guide/model-workflows/customize-resource-statuses.html" class="sidebar-item-text sidebar-link">
 <span class="menu-text">Customize resource statuses</span></a>
  </div>
</li>
          <li class="sidebar-item">
  <div class="sidebar-item-container"> 
  <a href="../../guide/model-workflows/set-up-model-workflows.html" class="sidebar-item-text sidebar-link">
 <span class="menu-text">Set up workflows</span></a>
  </div>
</li>
      </ul>
  </li>
        <li class="px-0"><hr class="sidebar-divider hi "></li>
        <li class="sidebar-item">
 <span class="menu-text">MODEL INVENTORY</span>
  </li>
        <li class="sidebar-item sidebar-item-section">
      <div class="sidebar-item-container"> 
            <a href="../../guide/model-inventory/working-with-model-inventory.html" class="sidebar-item-text sidebar-link">
 <span class="menu-text">Working with the model inventory</span></a>
          <a class="sidebar-item-toggle text-start collapsed" data-bs-toggle="collapse" data-bs-target="#" role="navigation" aria-expanded="false" aria-label="Toggle section">
            <i class="bi bi-chevron-right ms-2"></i>
          </a> 
      </div>
      <ul id="" class="collapse list-unstyled sidebar-section depth1 ">  
          <li class="sidebar-item">
  <div class="sidebar-item-container"> 
  <a href="../../guide/model-inventory/register-models-in-inventory.html" class="sidebar-item-text sidebar-link">
 <span class="menu-text">Register models in the inventory</span></a>
  </div>
</li>
          <li class="sidebar-item">
  <div class="sidebar-item-container"> 
  <a href="../../guide/model-inventory/customize-model-inventory-layout.html" class="sidebar-item-text sidebar-link">
 <span class="menu-text">Customize model inventory layout</span></a>
  </div>
</li>
          <li class="sidebar-item">
  <div class="sidebar-item-container"> 
  <a href="../../guide/model-inventory/edit-model-inventory-fields.html" class="sidebar-item-text sidebar-link">
 <span class="menu-text">Edit model inventory fields</span></a>
  </div>
</li>
      </ul>
  </li>
        <li class="sidebar-item">
  <div class="sidebar-item-container"> 
  <a href="../../guide/model-inventory/manage-inventory-custom-fields.html" class="sidebar-item-text sidebar-link">
 <span class="menu-text">Manage inventory custom fields</span></a>
  </div>
</li>
        <li class="px-0"><hr class="sidebar-divider hi "></li>
        <li class="sidebar-item">
 <span class="menu-text">MODEL DOCUMENTATION</span>
  </li>
        <li class="sidebar-item sidebar-item-section">
      <div class="sidebar-item-container"> 
            <a href="../../guide/model-documentation/working-with-documentation-templates.html" class="sidebar-item-text sidebar-link">
 <span class="menu-text">Working with documentation templates</span></a>
          <a class="sidebar-item-toggle text-start collapsed" data-bs-toggle="collapse" data-bs-target="#" role="navigation" aria-expanded="false" aria-label="Toggle section">
            <i class="bi bi-chevron-right ms-2"></i>
          </a> 
      </div>
      <ul id="" class="collapse list-unstyled sidebar-section depth1 ">  
          <li class="sidebar-item">
  <div class="sidebar-item-container"> 
  <a href="../../guide/model-documentation/view-documentation-templates.html" class="sidebar-item-text sidebar-link">
 <span class="menu-text">View documentation templates</span></a>
  </div>
</li>
          <li class="sidebar-item">
  <div class="sidebar-item-container"> 
  <a href="../../guide/model-documentation/customize-documentation-templates.html" class="sidebar-item-text sidebar-link">
 <span class="menu-text">Customize documentation templates</span></a>
  </div>
</li>
          <li class="sidebar-item">
  <div class="sidebar-item-container"> 
  <a href="../../guide/model-documentation/swap-documentation-templates.html" class="sidebar-item-text sidebar-link">
 <span class="menu-text">Swap documentation templates</span></a>
  </div>
</li>
      </ul>
  </li>
        <li class="sidebar-item sidebar-item-section">
      <div class="sidebar-item-container"> 
            <a href="../../guide/model-documentation/working-with-model-documentation.html" class="sidebar-item-text sidebar-link">
 <span class="menu-text">Working with model documentation</span></a>
          <a class="sidebar-item-toggle text-start collapsed" data-bs-toggle="collapse" data-bs-target="#" role="navigation" aria-expanded="false" aria-label="Toggle section">
            <i class="bi bi-chevron-right ms-2"></i>
          </a> 
      </div>
      <ul id="" class="collapse list-unstyled sidebar-section depth1 ">  
          <li class="sidebar-item">
  <div class="sidebar-item-container"> 
  <a href="../../guide/model-documentation/view-documentation-guidelines.html" class="sidebar-item-text sidebar-link">
 <span class="menu-text">View documentation guidelines</span></a>
  </div>
</li>
          <li class="sidebar-item">
  <div class="sidebar-item-container"> 
  <a href="../../guide/model-documentation/work-with-content-blocks.html" class="sidebar-item-text sidebar-link">
 <span class="menu-text">Work with content blocks</span></a>
  </div>
</li>
          <li class="sidebar-item">
  <div class="sidebar-item-container"> 
  <a href="../../guide/model-documentation/assign-documentation-section-statuses.html" class="sidebar-item-text sidebar-link">
 <span class="menu-text">Assign section statuses</span></a>
  </div>
</li>
          <li class="sidebar-item">
  <div class="sidebar-item-container"> 
  <a href="../../guide/model-documentation/collaborate-with-others.html" class="sidebar-item-text sidebar-link">
 <span class="menu-text">Collaborate with others</span></a>
  </div>
</li>
          <li class="sidebar-item">
  <div class="sidebar-item-container"> 
  <a href="../../guide/model-documentation/view-documentation-activity.html" class="sidebar-item-text sidebar-link">
 <span class="menu-text">View documentation activity</span></a>
  </div>
</li>
          <li class="sidebar-item">
  <div class="sidebar-item-container"> 
  <a href="../../guide/model-documentation/submit-for-approval.html" class="sidebar-item-text sidebar-link">
 <span class="menu-text">Submit for approval</span></a>
  </div>
</li>
      </ul>
  </li>
        <li class="sidebar-item">
  <div class="sidebar-item-container"> 
  <a href="../../guide/model-documentation/export-documentation.html" class="sidebar-item-text sidebar-link">
 <span class="menu-text">Export documentation</span></a>
  </div>
</li>
        <li class="px-0"><hr class="sidebar-divider hi "></li>
        <li class="sidebar-item">
 <span class="menu-text">MODEL VALIDATION</span>
  </li>
        <li class="sidebar-item sidebar-item-section">
      <div class="sidebar-item-container"> 
            <a href="../../guide/model-validation/preparing-validation-reports.html" class="sidebar-item-text sidebar-link active">
 <span class="menu-text">Preparing validation reports</span></a>
          <a class="sidebar-item-toggle text-start" data-bs-toggle="collapse" data-bs-target="#" role="navigation" aria-expanded="true" aria-label="Toggle section">
            <i class="bi bi-chevron-right ms-2"></i>
          </a> 
      </div>
      <ul id="" class="collapse list-unstyled sidebar-section depth1 show">  
          <li class="sidebar-item">
  <div class="sidebar-item-container"> 
  <a href="../../guide/model-validation/view-validation-guidelines.html" class="sidebar-item-text sidebar-link">
 <span class="menu-text">View validation guidelines</span></a>
  </div>
</li>
          <li class="sidebar-item">
  <div class="sidebar-item-container"> 
  <a href="../../guide/model-validation/review-model-documentation.html" class="sidebar-item-text sidebar-link">
 <span class="menu-text">Review model documentation</span></a>
  </div>
</li>
          <li class="sidebar-item">
  <div class="sidebar-item-container"> 
  <a href="../../guide/model-validation/assess-compliance.html" class="sidebar-item-text sidebar-link">
 <span class="menu-text">Assess compliance</span></a>
  </div>
</li>
          <li class="sidebar-item">
  <div class="sidebar-item-container"> 
  <a href="../../guide/model-documentation/work-with-content-blocks.html" class="sidebar-item-text sidebar-link">
 <span class="menu-text">Work with content blocks</span></a>
  </div>
</li>
          <li class="sidebar-item">
  <div class="sidebar-item-container"> 
  <a href="../../guide/model-documentation/collaborate-with-others.html" class="sidebar-item-text sidebar-link">
 <span class="menu-text">Collaborate with others</span></a>
  </div>
</li>
          <li class="sidebar-item">
  <div class="sidebar-item-container"> 
  <a href="../../guide/model-documentation/submit-for-approval.html" class="sidebar-item-text sidebar-link">
 <span class="menu-text">Submit for approval</span></a>
  </div>
</li>
      </ul>
  </li>
        <li class="sidebar-item">
  <div class="sidebar-item-container"> 
  <a href="../../guide/model-validation/work-with-model-findings.html" class="sidebar-item-text sidebar-link">
 <span class="menu-text">Work with model findings</span></a>
  </div>
</li>
        <li class="sidebar-item">
  <div class="sidebar-item-container"> 
  <a href="../../guide/model-validation/view-reports.html" class="sidebar-item-text sidebar-link">
 <span class="menu-text">View reports</span></a>
  </div>
</li>
        <li class="sidebar-item">
  <div class="sidebar-item-container"> 
  <a href="../../guide/model-documentation/export-documentation.html" class="sidebar-item-text sidebar-link">
 <span class="menu-text">Export documentation</span></a>
  </div>
</li>
        <li class="px-0"><hr class="sidebar-divider hi "></li>
        <li class="sidebar-item">
 <span class="menu-text">MONITORING</span>
  </li>
        <li class="sidebar-item">
  <div class="sidebar-item-container"> 
  <a href="../../guide/monitoring/ongoing-monitoring.html" class="sidebar-item-text sidebar-link">
 <span class="menu-text">Ongoing monitoring</span></a>
  </div>
</li>
    </ul>
    </div>
</nav>
<div id="quarto-sidebar-glass" class="quarto-sidebar-collapse-item" data-bs-toggle="collapse" data-bs-target=".quarto-sidebar-collapse-item"></div>
<!-- margin-sidebar -->
    <div id="quarto-margin-sidebar" class="sidebar margin-sidebar">
        <nav id="TOC" role="doc-toc" class="toc-active">
    <h2 id="toc-title">On this page</h2>
   
  <ul>
  <li><a href="#prerequisites" id="toc-prerequisites" class="nav-link active" data-scroll-target="#prerequisites">Prerequisites</a></li>
  <li><a href="#key-concepts" id="toc-key-concepts" class="nav-link" data-scroll-target="#key-concepts">Key concepts</a></li>
  <li><a href="#get-started" id="toc-get-started" class="nav-link" data-scroll-target="#get-started">Get started</a></li>
  <li><a href="#whats-next" id="toc-whats-next" class="nav-link" data-scroll-target="#whats-next">What’s next</a></li>
  </ul>
<div class="toc-actions"><ul><li><a href="https://github.com/validmind/documentation/edit/main/site/guide/model-validation/preparing-validation-reports.qmd" class="toc-action"><i class="bi bi-github"></i>Edit this page</a></li><li><a href="https://github.com/validmind/documentation/issues/new" class="toc-action"><i class="bi empty"></i>Report an issue</a></li></ul></div></nav>
    </div>
<!-- main -->
<main class="content page-columns page-full" id="quarto-document-content">

<header id="title-block-header" class="quarto-title-block default">
<div class="quarto-title">
<h1 class="title">Preparing validation reports</h1>
</div>



<div class="quarto-title-meta">

    
    <div>
    <div class="quarto-title-meta-heading">Published</div>
    <div class="quarto-title-meta-contents">
<<<<<<< HEAD
      <p class="date">August 15, 2024</p>
=======
      <p class="date">August 14, 2024</p>
>>>>>>> 288b4b4d
    </div>
  </div>
  
    
  </div>
  


</header>


<p>As part of preparing validation reports, you can view the guidelines, collaborate with model developers, add or edit content to your draft validation report, link to evidence, or work with project findings.</p>
<section id="prerequisites" class="level2 page-columns page-full">
<h2 class="anchored" data-anchor-id="prerequisites">Prerequisites</h2>
<ul>
<li>You hold the <code>Validator</code> role.<a href="#fn1" class="footnote-ref" id="fnref1" role="doc-noteref"><sup>1</sup></a></li>
<li>The model you are documenting is registered in the model inventory.<a href="#fn2" class="footnote-ref" id="fnref2" role="doc-noteref"><sup>2</sup></a></li>
<li>A model developer has marked their model documentation as <strong>Ready for Validation</strong>.<a href="#fn3" class="footnote-ref" id="fnref3" role="doc-noteref"><sup>3</sup></a></li>
</ul>
<div class="no-row-height column-margin column-container"><div id="fn1"><p><sup>1</sup>&nbsp;<a href="../../guide/configuration/managing-users.html#supported-roles">Managing users (Supported roles)</a></p></div><div id="fn2"><p><sup>2</sup>&nbsp;<a href="../../guide/model-inventory/register-models-in-inventory.html">Register models in the inventory</a></p></div><div id="fn3"><p><sup>3</sup>&nbsp;<a href="../../guide/model-documentation/working-with-model-documentation.html">Working with model documentation</a></p></div></div></section>
<section id="key-concepts" class="level2">
<h2 class="anchored" data-anchor-id="key-concepts">Key concepts</h2>
<!-- TO EDIT THESE KEY CONCEPTS, SEE `about/glossary/_validation-reports.qmd` -->
<p>A validation report is a comprehensive review that evaluates a model’s accuracy, performance, and suitability for its intended purpose. It encompasses the process of model risk assessment, identifying areas of potential error or risk within the model’s components, such as data inputs and algorithms. The report follows established validation guidelines to ensure consistency and adherence to internal and regulatory standards.</p>
<div class="flex flex-wrap justify-around">
<div class="w-50-ns">
<dl>
<dt>model risk assessment</dt>
<dd>
The process of identifying and evaluating risks associated with the use and potential errors in a financial model.
</dd>
<dt>model risk areas</dt>
<dd>
Specific components or aspects of a model where risk might be present, such as data inputs, algorithms, or implementation.
</dd>
<dt>validation guidelines</dt>
<dd>
Established standards or procedures for conducting thorough and consistent model validations, usually aligned with principles within specific models or AI risk frameworks.
</dd>
<dt>findings</dt>
<dd>
Observations or issues identified during model validation, including any deviations from expected performance or standards.
</dd>
</dl>
</div>
<div class="w-40-ns">
<dl>
<dt>actions</dt>
<dd>
Recommended steps or measures to address findings from model validation or risk assessments.
</dd>
<dt>evidence</dt>
<dd>
Material provided by the developer and reviewed by the validator, such as model documentation, source code, datasets, monitoring reports or previous validation reports.
</dd>
<dt>ongoing monitoring</dt>
<dd>
A periodic report assessing the model’s performance and compliance over time, ensuring it remains valid under changing conditions.
</dd>
</dl>
</div>
</div>
</section>
<section id="get-started" class="level2 page-columns page-full">
<h2 class="anchored" data-anchor-id="get-started">Get started</h2>
<ol type="1">
<li><p><a href="../../guide/configuration/log-in-to-validmind.html">Log in to ValidMind</a>.</p></li>
<li><p>In the left sidebar, click <strong>Model Inventory</strong>.</p></li>
<li><p>Select a model by clicking on it or find your model by applying a filter or searching for it.<a href="#fn4" class="footnote-ref" id="fnref4" role="doc-noteref"><sup>4</sup></a></p></li>
<li><p>In the left sidebar that appears for your model, click <strong>Validation Report</strong>.</p>
<p>You can now jump to any section of the validation report by expanding the table of contents on the left and selecting the relevant section you would like to view.</p></li>
<li><p>In any section of the documentation, click the <i class="fa-solid fa-edit" aria-label="edit"></i> edit icon that appears on the right of the textbox.</p>
<p>You can now use the text editor functions to edit the content of the section. Whenever you make a change, an activity log entry is recorded under <strong>Section activity</strong> on the page, just below the section you are editing.</p></li>
<li><p>Save your edits:</p>
<ol type="a">
<li>Clicking on the <i class="fa-solid fa-clock-rotate-left" aria-label="clock-rotate-left"></i> icon in the editor toolbar.</li>
<li>Select <strong>Save current revision</strong> and enter a name.</li>
<li>Click <i class="fa-solid fa-check" aria-label="check"></i> to save the revision.</li>
</ol></li>
</ol>
<div class="no-row-height column-margin column-container"><div id="fn4"><p><sup>4</sup>&nbsp;<a href="../../guide/model-inventory/working-with-model-inventory.html#search-filter-and-sort-models">Working with the model inventory</a></p></div></div></section>
<section id="whats-next" class="level2">
<h2 class="anchored" data-anchor-id="whats-next">What’s next</h2>
<div id="listing-validation-reports-listing" class="quarto-listing quarto-listing-container-grid">
<div class="list grid quarto-listing-cols-3">
<div class="g-col-1" data-index="0" data-listing-date-sort="1723648796000" data-listing-file-modified-sort="1723648796997" data-listing-date-modified-sort="NaN" data-listing-reading-time-sort="2" data-listing-word-count-sort="218">
<a href="../../guide/model-validation/view-validation-guidelines.html" class="quarto-grid-link">
<div class="quarto-grid-item card h-100 card-left">
<div class="card-body post-contents">
<h5 class="no-anchor card-title listing-title">
View validation guidelines
</h5>
<div class="card-text listing-description">
View the guidelines for validation reports associated with a template to ensure that you are compliant with the requirements for validation reports.
</div>
</div>
</div>
</a>
</div>
<div class="g-col-1" data-index="1" data-listing-date-sort="1723648796000" data-listing-file-modified-sort="1723648796997" data-listing-date-modified-sort="NaN" data-listing-reading-time-sort="1" data-listing-word-count-sort="183">
<a href="../../guide/model-validation/review-model-documentation.html" class="quarto-grid-link">
<div class="quarto-grid-item card h-100 card-left">
<div class="card-body post-contents">
<h5 class="no-anchor card-title listing-title">
Review model documentation
</h5>
<div class="card-text listing-description">
You review the model documentation provided by a model developer as part of the formal validation process.
</div>
</div>
</div>
</a>
</div>
<div class="g-col-1" data-index="2" data-listing-date-sort="1723648796000" data-listing-file-modified-sort="1723648796997" data-listing-date-modified-sort="NaN" data-listing-reading-time-sort="1" data-listing-word-count-sort="122">
<a href="../../guide/model-validation/assess-compliance.html" class="quarto-grid-link">
<div class="quarto-grid-item card h-100 card-left">
<div class="card-body post-contents">
<h5 class="no-anchor card-title listing-title">
Assess compliance
</h5>
<div class="card-text listing-description">
To provide an unbiased starting point that enables more efficient discussions between validators and developers, you assess compliance with guidelines based on analyzing evidence and findings.
</div>
</div>
</div>
</a>
</div>
</div>
<div class="listing-no-matching d-none">
No matching items
</div>
</div>
<!-- FOOTNOTES -->



</section>


</main> <!-- /main -->
<script id="quarto-html-after-body" type="application/javascript">
window.document.addEventListener("DOMContentLoaded", function (event) {
  const toggleBodyColorMode = (bsSheetEl) => {
    const mode = bsSheetEl.getAttribute("data-mode");
    const bodyEl = window.document.querySelector("body");
    if (mode === "dark") {
      bodyEl.classList.add("quarto-dark");
      bodyEl.classList.remove("quarto-light");
    } else {
      bodyEl.classList.add("quarto-light");
      bodyEl.classList.remove("quarto-dark");
    }
  }
  const toggleBodyColorPrimary = () => {
    const bsSheetEl = window.document.querySelector("link#quarto-bootstrap");
    if (bsSheetEl) {
      toggleBodyColorMode(bsSheetEl);
    }
  }
  toggleBodyColorPrimary();  
  const icon = "";
  const anchorJS = new window.AnchorJS();
  anchorJS.options = {
    placement: 'right',
    icon: icon
  };
  anchorJS.add('.anchored');
  const isCodeAnnotation = (el) => {
    for (const clz of el.classList) {
      if (clz.startsWith('code-annotation-')) {                     
        return true;
      }
    }
    return false;
  }
  const onCopySuccess = function(e) {
    // button target
    const button = e.trigger;
    // don't keep focus
    button.blur();
    // flash "checked"
    button.classList.add('code-copy-button-checked');
    var currentTitle = button.getAttribute("title");
    button.setAttribute("title", "Copied!");
    let tooltip;
    if (window.bootstrap) {
      button.setAttribute("data-bs-toggle", "tooltip");
      button.setAttribute("data-bs-placement", "left");
      button.setAttribute("data-bs-title", "Copied!");
      tooltip = new bootstrap.Tooltip(button, 
        { trigger: "manual", 
          customClass: "code-copy-button-tooltip",
          offset: [0, -8]});
      tooltip.show();    
    }
    setTimeout(function() {
      if (tooltip) {
        tooltip.hide();
        button.removeAttribute("data-bs-title");
        button.removeAttribute("data-bs-toggle");
        button.removeAttribute("data-bs-placement");
      }
      button.setAttribute("title", currentTitle);
      button.classList.remove('code-copy-button-checked');
    }, 1000);
    // clear code selection
    e.clearSelection();
  }
  const getTextToCopy = function(trigger) {
      const codeEl = trigger.previousElementSibling.cloneNode(true);
      for (const childEl of codeEl.children) {
        if (isCodeAnnotation(childEl)) {
          childEl.remove();
        }
      }
      return codeEl.innerText;
  }
  const clipboard = new window.ClipboardJS('.code-copy-button:not([data-in-quarto-modal])', {
    text: getTextToCopy
  });
  clipboard.on('success', onCopySuccess);
  if (window.document.getElementById('quarto-embedded-source-code-modal')) {
    // For code content inside modals, clipBoardJS needs to be initialized with a container option
    // TODO: Check when it could be a function (https://github.com/zenorocha/clipboard.js/issues/860)
    const clipboardModal = new window.ClipboardJS('.code-copy-button[data-in-quarto-modal]', {
      text: getTextToCopy,
      container: window.document.getElementById('quarto-embedded-source-code-modal')
    });
    clipboardModal.on('success', onCopySuccess);
  }
    var localhostRegex = new RegExp(/^(?:http|https):\/\/localhost\:?[0-9]*\//);
    var mailtoRegex = new RegExp(/^mailto:/);
      var filterRegex = new RegExp('/' + window.location.host + '/');
    var isInternal = (href) => {
        return filterRegex.test(href) || localhostRegex.test(href) || mailtoRegex.test(href);
    }
    // Inspect non-navigation links and adorn them if external
 	var links = window.document.querySelectorAll('a[href]:not(.nav-link):not(.navbar-brand):not(.toc-action):not(.sidebar-link):not(.sidebar-item-toggle):not(.pagination-link):not(.no-external):not([aria-hidden]):not(.dropdown-item):not(.quarto-navigation-tool):not(.about-link)');
    for (var i=0; i<links.length; i++) {
      const link = links[i];
      if (!isInternal(link.href)) {
        // undo the damage that might have been done by quarto-nav.js in the case of
        // links that we want to consider external
        if (link.dataset.originalHref !== undefined) {
          link.href = link.dataset.originalHref;
        }
          // target, if specified
          link.setAttribute("target", "_blank");
          if (link.getAttribute("rel") === null) {
            link.setAttribute("rel", "noopener");
          }
          // default icon
          link.classList.add("external");
      }
    }
  function tippyHover(el, contentFn, onTriggerFn, onUntriggerFn) {
    const config = {
      allowHTML: true,
      maxWidth: 500,
      delay: 100,
      arrow: false,
      appendTo: function(el) {
          return el.parentElement;
      },
      interactive: true,
      interactiveBorder: 10,
      theme: 'quarto',
      placement: 'bottom-start',
    };
    if (contentFn) {
      config.content = contentFn;
    }
    if (onTriggerFn) {
      config.onTrigger = onTriggerFn;
    }
    if (onUntriggerFn) {
      config.onUntrigger = onUntriggerFn;
    }
    window.tippy(el, config); 
  }
  const noterefs = window.document.querySelectorAll('a[role="doc-noteref"]');
  for (var i=0; i<noterefs.length; i++) {
    const ref = noterefs[i];
    tippyHover(ref, function() {
      // use id or data attribute instead here
      let href = ref.getAttribute('data-footnote-href') || ref.getAttribute('href');
      try { href = new URL(href).hash; } catch {}
      const id = href.replace(/^#\/?/, "");
      const note = window.document.getElementById(id);
      if (note) {
        return note.innerHTML;
      } else {
        return "";
      }
    });
  }
  const xrefs = window.document.querySelectorAll('a.quarto-xref');
  const processXRef = (id, note) => {
    // Strip column container classes
    const stripColumnClz = (el) => {
      el.classList.remove("page-full", "page-columns");
      if (el.children) {
        for (const child of el.children) {
          stripColumnClz(child);
        }
      }
    }
    stripColumnClz(note)
    if (id === null || id.startsWith('sec-')) {
      // Special case sections, only their first couple elements
      const container = document.createElement("div");
      if (note.children && note.children.length > 2) {
        container.appendChild(note.children[0].cloneNode(true));
        for (let i = 1; i < note.children.length; i++) {
          const child = note.children[i];
          if (child.tagName === "P" && child.innerText === "") {
            continue;
          } else {
            container.appendChild(child.cloneNode(true));
            break;
          }
        }
        if (window.Quarto?.typesetMath) {
          window.Quarto.typesetMath(container);
        }
        return container.innerHTML
      } else {
        if (window.Quarto?.typesetMath) {
          window.Quarto.typesetMath(note);
        }
        return note.innerHTML;
      }
    } else {
      // Remove any anchor links if they are present
      const anchorLink = note.querySelector('a.anchorjs-link');
      if (anchorLink) {
        anchorLink.remove();
      }
      if (window.Quarto?.typesetMath) {
        window.Quarto.typesetMath(note);
      }
      // TODO in 1.5, we should make sure this works without a callout special case
      if (note.classList.contains("callout")) {
        return note.outerHTML;
      } else {
        return note.innerHTML;
      }
    }
  }
  for (var i=0; i<xrefs.length; i++) {
    const xref = xrefs[i];
    tippyHover(xref, undefined, function(instance) {
      instance.disable();
      let url = xref.getAttribute('href');
      let hash = undefined; 
      if (url.startsWith('#')) {
        hash = url;
      } else {
        try { hash = new URL(url).hash; } catch {}
      }
      if (hash) {
        const id = hash.replace(/^#\/?/, "");
        const note = window.document.getElementById(id);
        if (note !== null) {
          try {
            const html = processXRef(id, note.cloneNode(true));
            instance.setContent(html);
          } finally {
            instance.enable();
            instance.show();
          }
        } else {
          // See if we can fetch this
          fetch(url.split('#')[0])
          .then(res => res.text())
          .then(html => {
            const parser = new DOMParser();
            const htmlDoc = parser.parseFromString(html, "text/html");
            const note = htmlDoc.getElementById(id);
            if (note !== null) {
              const html = processXRef(id, note);
              instance.setContent(html);
            } 
          }).finally(() => {
            instance.enable();
            instance.show();
          });
        }
      } else {
        // See if we can fetch a full url (with no hash to target)
        // This is a special case and we should probably do some content thinning / targeting
        fetch(url)
        .then(res => res.text())
        .then(html => {
          const parser = new DOMParser();
          const htmlDoc = parser.parseFromString(html, "text/html");
          const note = htmlDoc.querySelector('main.content');
          if (note !== null) {
            // This should only happen for chapter cross references
            // (since there is no id in the URL)
            // remove the first header
            if (note.children.length > 0 && note.children[0].tagName === "HEADER") {
              note.children[0].remove();
            }
            const html = processXRef(null, note);
            instance.setContent(html);
          } 
        }).finally(() => {
          instance.enable();
          instance.show();
        });
      }
    }, function(instance) {
    });
  }
      let selectedAnnoteEl;
      const selectorForAnnotation = ( cell, annotation) => {
        let cellAttr = 'data-code-cell="' + cell + '"';
        let lineAttr = 'data-code-annotation="' +  annotation + '"';
        const selector = 'span[' + cellAttr + '][' + lineAttr + ']';
        return selector;
      }
      const selectCodeLines = (annoteEl) => {
        const doc = window.document;
        const targetCell = annoteEl.getAttribute("data-target-cell");
        const targetAnnotation = annoteEl.getAttribute("data-target-annotation");
        const annoteSpan = window.document.querySelector(selectorForAnnotation(targetCell, targetAnnotation));
        const lines = annoteSpan.getAttribute("data-code-lines").split(",");
        const lineIds = lines.map((line) => {
          return targetCell + "-" + line;
        })
        let top = null;
        let height = null;
        let parent = null;
        if (lineIds.length > 0) {
            //compute the position of the single el (top and bottom and make a div)
            const el = window.document.getElementById(lineIds[0]);
            top = el.offsetTop;
            height = el.offsetHeight;
            parent = el.parentElement.parentElement;
          if (lineIds.length > 1) {
            const lastEl = window.document.getElementById(lineIds[lineIds.length - 1]);
            const bottom = lastEl.offsetTop + lastEl.offsetHeight;
            height = bottom - top;
          }
          if (top !== null && height !== null && parent !== null) {
            // cook up a div (if necessary) and position it 
            let div = window.document.getElementById("code-annotation-line-highlight");
            if (div === null) {
              div = window.document.createElement("div");
              div.setAttribute("id", "code-annotation-line-highlight");
              div.style.position = 'absolute';
              parent.appendChild(div);
            }
            div.style.top = top - 2 + "px";
            div.style.height = height + 4 + "px";
            div.style.left = 0;
            let gutterDiv = window.document.getElementById("code-annotation-line-highlight-gutter");
            if (gutterDiv === null) {
              gutterDiv = window.document.createElement("div");
              gutterDiv.setAttribute("id", "code-annotation-line-highlight-gutter");
              gutterDiv.style.position = 'absolute';
              const codeCell = window.document.getElementById(targetCell);
              const gutter = codeCell.querySelector('.code-annotation-gutter');
              gutter.appendChild(gutterDiv);
            }
            gutterDiv.style.top = top - 2 + "px";
            gutterDiv.style.height = height + 4 + "px";
          }
          selectedAnnoteEl = annoteEl;
        }
      };
      const unselectCodeLines = () => {
        const elementsIds = ["code-annotation-line-highlight", "code-annotation-line-highlight-gutter"];
        elementsIds.forEach((elId) => {
          const div = window.document.getElementById(elId);
          if (div) {
            div.remove();
          }
        });
        selectedAnnoteEl = undefined;
      };
        // Handle positioning of the toggle
    window.addEventListener(
      "resize",
      throttle(() => {
        elRect = undefined;
        if (selectedAnnoteEl) {
          selectCodeLines(selectedAnnoteEl);
        }
      }, 10)
    );
    function throttle(fn, ms) {
    let throttle = false;
    let timer;
      return (...args) => {
        if(!throttle) { // first call gets through
            fn.apply(this, args);
            throttle = true;
        } else { // all the others get throttled
            if(timer) clearTimeout(timer); // cancel #2
            timer = setTimeout(() => {
              fn.apply(this, args);
              timer = throttle = false;
            }, ms);
        }
      };
    }
      // Attach click handler to the DT
      const annoteDls = window.document.querySelectorAll('dt[data-target-cell]');
      for (const annoteDlNode of annoteDls) {
        annoteDlNode.addEventListener('click', (event) => {
          const clickedEl = event.target;
          if (clickedEl !== selectedAnnoteEl) {
            unselectCodeLines();
            const activeEl = window.document.querySelector('dt[data-target-cell].code-annotation-active');
            if (activeEl) {
              activeEl.classList.remove('code-annotation-active');
            }
            selectCodeLines(clickedEl);
            clickedEl.classList.add('code-annotation-active');
          } else {
            // Unselect the line
            unselectCodeLines();
            clickedEl.classList.remove('code-annotation-active');
          }
        });
      }
  const findCites = (el) => {
    const parentEl = el.parentElement;
    if (parentEl) {
      const cites = parentEl.dataset.cites;
      if (cites) {
        return {
          el,
          cites: cites.split(' ')
        };
      } else {
        return findCites(el.parentElement)
      }
    } else {
      return undefined;
    }
  };
  var bibliorefs = window.document.querySelectorAll('a[role="doc-biblioref"]');
  for (var i=0; i<bibliorefs.length; i++) {
    const ref = bibliorefs[i];
    const citeInfo = findCites(ref);
    if (citeInfo) {
      tippyHover(citeInfo.el, function() {
        var popup = window.document.createElement('div');
        citeInfo.cites.forEach(function(cite) {
          var citeDiv = window.document.createElement('div');
          citeDiv.classList.add('hanging-indent');
          citeDiv.classList.add('csl-entry');
          var biblioDiv = window.document.getElementById('ref-' + cite);
          if (biblioDiv) {
            citeDiv.innerHTML = biblioDiv.innerHTML;
          }
          popup.appendChild(citeDiv);
        });
        return popup.innerHTML;
      });
    }
  }
});
</script>
<nav class="page-navigation">
  <div class="nav-page nav-page-previous">
  </div>
  <div class="nav-page nav-page-next">
      <a href="../../guide/model-validation/view-validation-guidelines.html" class="pagination-link" aria-label="View validation guidelines">
        <span class="nav-page-text">View validation guidelines</span> <i class="bi bi-arrow-right-short"></i>
      </a>
  </div>
</nav>
</div> <!-- /content -->
<footer class="footer">
  <div class="nav-footer">
    <div class="nav-footer-left">
<p>© Copyright 2023-2024 ValidMind Inc.&nbsp;All Rights Reserved.</p>
</div>   
    <div class="nav-footer-center">

<div class="toc-actions d-sm-block d-md-none"><ul><li><a href="https://github.com/validmind/documentation/edit/main/site/guide/model-validation/preparing-validation-reports.qmd" class="toc-action"><i class="bi bi-github"></i>Edit this page</a></li><li><a href="https://github.com/validmind/documentation/issues/new" class="toc-action"><i class="bi empty"></i>Report an issue</a></li></ul></div><div class="cookie-consent-footer"><a href="#" id="open_preferences_center">Cookie Preferences</a></div></div>
    <div class="nav-footer-right">
      <ul class="footer-items list-unstyled">
    <li class="nav-item">
    <a class="nav-link" href="https://validmind.com/" target="_blank">
<p>validmind.com <i class="fa-solid fa-external-link" aria-label="external-link"></i></p>
</a>
  </li>  
    <li class="nav-item">
    <a class="nav-link" href="https://validmind.com/privacy-policy/">
<p>Privacy Policy</p>
</a>
  </li>  
    <li class="nav-item">
    <a class="nav-link" href="https://validmind.com/terms-of-use/">
<p>Terms of Use</p>
</a>
  </li>  
    <li class="nav-item compact">
    <a class="nav-link" href="https://github.com/validmind/documentation">
      <i class="bi bi-github" role="img">
</i> 
    </a>
  </li>  
    <li class="nav-item compact">
    <a class="nav-link" href="https://www.linkedin.com/company/validmind/">
      <i class="bi bi-linkedin" role="img">
</i> 
    </a>
  </li>  
</ul>
    </div>
  </div>
</footer>




</body></html><|MERGE_RESOLUTION|>--- conflicted
+++ resolved
@@ -6,11 +6,7 @@
 
 <meta name="viewport" content="width=device-width, initial-scale=1.0, user-scalable=yes">
 
-<<<<<<< HEAD
 <meta name="dcterms.date" content="2024-08-15">
-=======
-<meta name="dcterms.date" content="2024-08-14">
->>>>>>> 288b4b4d
 
 <title>Preparing validation reports – ValidMind</title>
 <style>
@@ -386,7 +382,6 @@
       </div>
       <ul id="" class="collapse list-unstyled sidebar-section depth1 ">  
           <li class="sidebar-item">
-<<<<<<< HEAD
   <div class="sidebar-item-container"> 
   <a href="../../guide/configuration/manage-your-profile.html" class="sidebar-item-text sidebar-link">
  <span class="menu-text">Manage your profile</span></a>
@@ -398,19 +393,6 @@
  <span class="menu-text">Customize your dashboard</span></a>
   </div>
 </li>
-=======
-  <div class="sidebar-item-container"> 
-  <a href="../../guide/configuration/manage-your-profile.html" class="sidebar-item-text sidebar-link">
- <span class="menu-text">Manage your profile</span></a>
-  </div>
-</li>
-          <li class="sidebar-item">
-  <div class="sidebar-item-container"> 
-  <a href="../../guide/configuration/customize-your-dashboard.html" class="sidebar-item-text sidebar-link">
- <span class="menu-text">Customize your dashboard</span></a>
-  </div>
-</li>
->>>>>>> 288b4b4d
       </ul>
   </li>
         <li class="px-0"><hr class="sidebar-divider hi "></li>
@@ -638,12 +620,29 @@
         <li class="sidebar-item">
  <span class="menu-text">MONITORING</span>
   </li>
-        <li class="sidebar-item">
-  <div class="sidebar-item-container"> 
-  <a href="../../guide/monitoring/ongoing-monitoring.html" class="sidebar-item-text sidebar-link">
+        <li class="sidebar-item sidebar-item-section">
+      <div class="sidebar-item-container"> 
+            <a href="../../guide/monitoring/ongoing-monitoring.html" class="sidebar-item-text sidebar-link">
  <span class="menu-text">Ongoing monitoring</span></a>
-  </div>
-</li>
+          <a class="sidebar-item-toggle text-start collapsed" data-bs-toggle="collapse" data-bs-target="#" role="navigation" aria-expanded="false" aria-label="Toggle section">
+            <i class="bi bi-chevron-right ms-2"></i>
+          </a> 
+      </div>
+      <ul id="" class="collapse list-unstyled sidebar-section depth1 ">  
+          <li class="sidebar-item">
+  <div class="sidebar-item-container"> 
+  <a href="../../guide/monitoring/enable-monitoring.html" class="sidebar-item-text sidebar-link">
+ <span class="menu-text">Enable monitoring</span></a>
+  </div>
+</li>
+          <li class="sidebar-item">
+  <div class="sidebar-item-container"> 
+  <a href="../../guide/monitoring/review-monitoring-results.html" class="sidebar-item-text sidebar-link">
+ <span class="menu-text">Review monitoring results</span></a>
+  </div>
+</li>
+      </ul>
+  </li>
     </ul>
     </div>
 </nav>
@@ -677,11 +676,7 @@
     <div>
     <div class="quarto-title-meta-heading">Published</div>
     <div class="quarto-title-meta-contents">
-<<<<<<< HEAD
       <p class="date">August 15, 2024</p>
-=======
-      <p class="date">August 14, 2024</p>
->>>>>>> 288b4b4d
     </div>
   </div>
   
@@ -767,7 +762,7 @@
 <h2 class="anchored" data-anchor-id="whats-next">What’s next</h2>
 <div id="listing-validation-reports-listing" class="quarto-listing quarto-listing-container-grid">
 <div class="list grid quarto-listing-cols-3">
-<div class="g-col-1" data-index="0" data-listing-date-sort="1723648796000" data-listing-file-modified-sort="1723648796997" data-listing-date-modified-sort="NaN" data-listing-reading-time-sort="2" data-listing-word-count-sort="218">
+<div class="g-col-1" data-index="0" data-listing-date-sort="1723765277000" data-listing-file-modified-sort="1723765277251" data-listing-date-modified-sort="NaN" data-listing-reading-time-sort="2" data-listing-word-count-sort="218">
 <a href="../../guide/model-validation/view-validation-guidelines.html" class="quarto-grid-link">
 <div class="quarto-grid-item card h-100 card-left">
 <div class="card-body post-contents">
@@ -781,7 +776,7 @@
 </div>
 </a>
 </div>
-<div class="g-col-1" data-index="1" data-listing-date-sort="1723648796000" data-listing-file-modified-sort="1723648796997" data-listing-date-modified-sort="NaN" data-listing-reading-time-sort="1" data-listing-word-count-sort="183">
+<div class="g-col-1" data-index="1" data-listing-date-sort="1723765277000" data-listing-file-modified-sort="1723765277251" data-listing-date-modified-sort="NaN" data-listing-reading-time-sort="1" data-listing-word-count-sort="183">
 <a href="../../guide/model-validation/review-model-documentation.html" class="quarto-grid-link">
 <div class="quarto-grid-item card h-100 card-left">
 <div class="card-body post-contents">
@@ -795,7 +790,7 @@
 </div>
 </a>
 </div>
-<div class="g-col-1" data-index="2" data-listing-date-sort="1723648796000" data-listing-file-modified-sort="1723648796997" data-listing-date-modified-sort="NaN" data-listing-reading-time-sort="1" data-listing-word-count-sort="122">
+<div class="g-col-1" data-index="2" data-listing-date-sort="1723765277000" data-listing-file-modified-sort="1723765277250" data-listing-date-modified-sort="NaN" data-listing-reading-time-sort="1" data-listing-word-count-sort="122">
 <a href="../../guide/model-validation/assess-compliance.html" class="quarto-grid-link">
 <div class="quarto-grid-item card h-100 card-left">
 <div class="card-body post-contents">
