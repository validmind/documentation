--- conflicted
+++ resolved
@@ -6,11 +6,7 @@
 
 <meta name="viewport" content="width=device-width, initial-scale=1.0, user-scalable=yes">
 
-<<<<<<< HEAD
-<meta name="dcterms.date" content="2024-08-07">
-=======
-<meta name="dcterms.date" content="2024-08-16">
->>>>>>> 088ced26
+<meta name="dcterms.date" content="2024-08-23">
 
 <title>Assess compliance – ValidMind</title>
 <style>
@@ -154,6 +150,10 @@
     <a class="dropdown-item" href="../../developer/model-documentation/supported-models.html">
  <span class="dropdown-text"><i class="fa-solid fa-cubes" aria-label="cubes"></i> Supported Models</span></a>
   </li>  
+        <li>
+    <a class="dropdown-item" href="../../developer/model-documentation/documenting-models.html">
+ <span class="dropdown-text"><i class="fa-solid fa-book-medical" aria-label="book-medical"></i> Documenting Models</span></a>
+  </li>  
         <li><hr class="dropdown-divider"></li>
         <li class="dropdown-header"><i class="fa-solid fa-vial" aria-label="vial"></i> TESTING</li>
         <li>
@@ -354,8 +354,8 @@
       <ul id="" class="collapse list-unstyled sidebar-section depth1 ">  
           <li class="sidebar-item">
   <div class="sidebar-item-container"> 
-  <a href="../../guide/model-workflows/customize-resource-statuses.html" class="sidebar-item-text sidebar-link">
- <span class="menu-text">Customize resource statuses</span></a>
+  <a href="../../guide/model-workflows/customize-model-lifecycle-statuses.html" class="sidebar-item-text sidebar-link">
+ <span class="menu-text">Customize lifecycle statuses</span></a>
   </div>
 </li>
           <li class="sidebar-item">
@@ -399,12 +399,29 @@
 </li>
       </ul>
   </li>
-        <li class="sidebar-item">
+        <li class="sidebar-item sidebar-item-section">
+      <div class="sidebar-item-container"> 
+            <a href="../../guide/model-inventory/managing-model-inventory.html" class="sidebar-item-text sidebar-link">
+ <span class="menu-text">Managing the model inventory</span></a>
+          <a class="sidebar-item-toggle text-start collapsed" data-bs-toggle="collapse" data-bs-target="#" role="navigation" aria-expanded="false" aria-label="Toggle section">
+            <i class="bi bi-chevron-right ms-2"></i>
+          </a> 
+      </div>
+      <ul id="" class="collapse list-unstyled sidebar-section depth1 ">  
+          <li class="sidebar-item">
+  <div class="sidebar-item-container"> 
+  <a href="../../guide/model-inventory/configure-model-interdependencies.html" class="sidebar-item-text sidebar-link">
+ <span class="menu-text">Configure model interdependencies</span></a>
+  </div>
+</li>
+          <li class="sidebar-item">
   <div class="sidebar-item-container"> 
   <a href="../../guide/model-inventory/manage-inventory-custom-fields.html" class="sidebar-item-text sidebar-link">
  <span class="menu-text">Manage inventory custom fields</span></a>
   </div>
 </li>
+      </ul>
+  </li>
         <li class="px-0"><hr class="sidebar-divider hi "></li>
         <li class="sidebar-item">
  <span class="menu-text">MODEL DOCUMENTATION</span>
@@ -495,6 +512,12 @@
         <li class="sidebar-item">
  <span class="menu-text">MODEL VALIDATION</span>
   </li>
+        <li class="sidebar-item">
+  <div class="sidebar-item-container"> 
+  <a href="../../guide/model-validation/manage-validation-guidelines.html" class="sidebar-item-text sidebar-link">
+ <span class="menu-text">Manage validation guidelines</span></a>
+  </div>
+</li>
         <li class="sidebar-item sidebar-item-section">
       <div class="sidebar-item-container"> 
             <a href="../../guide/model-validation/preparing-validation-reports.html" class="sidebar-item-text sidebar-link">
@@ -504,12 +527,6 @@
           </a> 
       </div>
       <ul id="" class="collapse list-unstyled sidebar-section depth1 show">  
-          <li class="sidebar-item">
-  <div class="sidebar-item-container"> 
-  <a href="../../guide/model-validation/view-validation-guidelines.html" class="sidebar-item-text sidebar-link">
- <span class="menu-text">View validation guidelines</span></a>
-  </div>
-</li>
           <li class="sidebar-item">
   <div class="sidebar-item-container"> 
   <a href="../../guide/model-validation/review-model-documentation.html" class="sidebar-item-text sidebar-link">
@@ -601,6 +618,7 @@
   <li><a href="#link-evidence-to-reports" id="toc-link-evidence-to-reports" class="nav-link" data-scroll-target="#link-evidence-to-reports">Link evidence to reports</a></li>
   <li><a href="#link-findings-to-reports" id="toc-link-findings-to-reports" class="nav-link" data-scroll-target="#link-findings-to-reports">Link findings to reports</a></li>
   <li><a href="#provide-your-compliance-assessments" id="toc-provide-your-compliance-assessments" class="nav-link" data-scroll-target="#provide-your-compliance-assessments">Provide your compliance assessments</a></li>
+  <li><a href="#whats-next" id="toc-whats-next" class="nav-link" data-scroll-target="#whats-next">What’s next</a></li>
   </ul>
 <div class="toc-actions"><ul><li><a href="https://github.com/validmind/documentation/edit/main/site/guide/model-validation/assess-compliance.qmd" class="toc-action"><i class="bi bi-github"></i>Edit this page</a></li><li><a href="https://github.com/validmind/documentation/issues/new" class="toc-action"><i class="bi empty"></i>Report an issue</a></li></ul></div></nav>
     </div>
@@ -620,11 +638,7 @@
     <div>
     <div class="quarto-title-meta-heading">Published</div>
     <div class="quarto-title-meta-contents">
-<<<<<<< HEAD
-      <p class="date">August 7, 2024</p>
-=======
-      <p class="date">August 16, 2024</p>
->>>>>>> 088ced26
+      <p class="date">August 23, 2024</p>
     </div>
   </div>
   
@@ -649,10 +663,6 @@
 <section id="link-evidence-to-reports" class="level2">
 <h2 class="anchored" data-anchor-id="link-evidence-to-reports">Link evidence to reports</h2>
 <ol type="1">
-<<<<<<< HEAD
-<li><p><a href="../../guide/configuration/log-in-to-validmind.html">Log in to ValidMind</a>.</p></li>
-=======
->>>>>>> 088ced26
 <li><p>In the left sidebar, click <strong>Model Inventory</strong>.</p></li>
 <li><p>Select a model by clicking on it or <a href="../../guide/model-inventory/working-with-model-inventory.html#search-filter-and-sort-models">find your model by applying a filter or searching for it</a>.</p></li>
 <li><p>In the left sidebar that appears for your model, click <strong>Validation Report</strong> and then locate <strong>2. Validation</strong>.</p>
@@ -672,10 +682,6 @@
 <section id="link-findings-to-reports" class="level2">
 <h2 class="anchored" data-anchor-id="link-findings-to-reports">Link findings to reports</h2>
 <ol type="1">
-<<<<<<< HEAD
-<li><p><a href="../../guide/configuration/log-in-to-validmind.html">Log in to ValidMind</a>.</p></li>
-=======
->>>>>>> 088ced26
 <li><p>In the left sidebar, click <strong>Model Inventory</strong>.</p></li>
 <li><p>Select a model by clicking on it or <a href="../../guide/model-inventory/working-with-model-inventory.html#search-filter-and-sort-models">find your model by applying a filter or searching for it</a>.</p></li>
 <li><p>In the left sidebar that appears for your model, click <strong>Validation Report</strong> and then locate <strong>2. Validation</strong>.</p>
@@ -691,10 +697,6 @@
 <section id="provide-your-compliance-assessments" class="level2">
 <h2 class="anchored" data-anchor-id="provide-your-compliance-assessments">Provide your compliance assessments</h2>
 <ol type="1">
-<<<<<<< HEAD
-<li><p><a href="../../guide/configuration/log-in-to-validmind.html">Log in to ValidMind</a>.</p></li>
-=======
->>>>>>> 088ced26
 <li><p>In the left sidebar, click <strong>Model Inventory</strong>.</p></li>
 <li><p>Select a model by clicking on it or <a href="../../guide/model-inventory/working-with-model-inventory.html#search-filter-and-sort-models">find your model by applying a filter or searching for it</a>.</p></li>
 <li><p>In the left sidebar that appears for your model, click <strong>Validation Report</strong> and then locate <strong>2. Validation</strong>.</p>
@@ -714,6 +716,15 @@
 </ol>
 <p>A compliance summary gets shown for each subsection under <strong>2. Validation</strong> and provides a quick overview for current qualitative and quantitative risk assessments:</p>
 <p><img src="../../guide/model-validation/assess-compliance-summary.png" class="img-fluid" style="width:60.0%" alt="A screenshot of the risk assessment compliance summary"></p>
+</section>
+<section id="whats-next" class="level2">
+<h2 class="anchored" data-anchor-id="whats-next">What’s next</h2>
+<ul>
+<li><a href="../../guide/model-documentation/collaborate-with-others.html">Collaborate with others</a></li>
+<li><a href="../../guide/model-validation/work-with-model-findings.html">Work with model findings</a></li>
+<li><a href="../../guide/model-documentation/assign-documentation-section-statuses.html">Assign section statuses</a></li>
+<li><a href="../../guide/model-documentation/view-documentation-activity.html">View documentation activity</a></li>
+</ul>
 <!-- FOOTNOTES -->
 
 
