--- conflicted
+++ resolved
@@ -6,12 +6,7 @@
 
 <meta name="viewport" content="width=device-width, initial-scale=1.0, user-scalable=yes">
 
-<<<<<<< HEAD
-<meta name="dcterms.date" content="2024-02-07">
-=======
-<meta name="dcterms.date" content="2024-02-16">
-<meta name="keywords" content="faq, workflows and collaboration, ai risk, model risk management, ValidMind">
->>>>>>> 8c3e8b08
+<meta name="dcterms.date" content="2024-02-21">
 
 <title>ValidMind - Workflows</title>
 <style>
@@ -214,7 +209,7 @@
     <div>
     <div class="quarto-title-meta-heading">Published</div>
     <div class="quarto-title-meta-contents">
-      <p class="date">February 16, 2024</p>
+      <p class="date">February 21, 2024</p>
     </div>
   </div>
   
