<!DOCTYPE html>
<html xmlns="http://www.w3.org/1999/xhtml" lang="en" xml:lang="en"><head>

<meta charset="utf-8">
<meta name="generator" content="quarto-1.3.353">

<meta name="viewport" content="width=device-width, initial-scale=1.0, user-scalable=yes">

<meta name="keywords" content="view all test plans, model risk management, ValidMind">

<title>ValidMind - View all test plans</title>
<style>
code{white-space: pre-wrap;}
span.smallcaps{font-variant: small-caps;}
div.columns{display: flex; gap: min(4vw, 1.5em);}
div.column{flex: auto; overflow-x: auto;}
div.hanging-indent{margin-left: 1.5em; text-indent: -1.5em;}
ul.task-list{list-style: none;}
ul.task-list li input[type="checkbox"] {
  width: 0.8em;
  margin: 0 0.8em 0.2em -1em; /* quarto-specific, see https://github.com/quarto-dev/quarto-cli/issues/4556 */ 
  vertical-align: middle;
}
/* CSS for syntax highlighting */
pre > code.sourceCode { white-space: pre; position: relative; }
pre > code.sourceCode > span { display: inline-block; line-height: 1.25; }
pre > code.sourceCode > span:empty { height: 1.2em; }
.sourceCode { overflow: visible; }
code.sourceCode > span { color: inherit; text-decoration: inherit; }
div.sourceCode { margin: 1em 0; }
pre.sourceCode { margin: 0; }
@media screen {
div.sourceCode { overflow: auto; }
}
@media print {
pre > code.sourceCode { white-space: pre-wrap; }
pre > code.sourceCode > span { text-indent: -5em; padding-left: 5em; }
}
pre.numberSource code
  { counter-reset: source-line 0; }
pre.numberSource code > span
  { position: relative; left: -4em; counter-increment: source-line; }
pre.numberSource code > span > a:first-child::before
  { content: counter(source-line);
    position: relative; left: -1em; text-align: right; vertical-align: baseline;
    border: none; display: inline-block;
    -webkit-touch-callout: none; -webkit-user-select: none;
    -khtml-user-select: none; -moz-user-select: none;
    -ms-user-select: none; user-select: none;
    padding: 0 4px; width: 4em;
  }
pre.numberSource { margin-left: 3em;  padding-left: 4px; }
div.sourceCode
  {   }
@media screen {
pre > code.sourceCode > span > a:first-child::before { text-decoration: underline; }
}
</style>


<script src="../site_libs/quarto-nav/quarto-nav.js"></script>
<script src="../site_libs/clipboard/clipboard.min.js"></script>
<script src="../site_libs/quarto-search/autocomplete.umd.js"></script>
<script src="../site_libs/quarto-search/fuse.min.js"></script>
<script src="../site_libs/quarto-search/quarto-search.js"></script>
<meta name="quarto:offset" content="../">
<link href="../validmind.png" rel="icon" type="image/png">
<script src="../site_libs/quarto-html/quarto.js"></script>
<script src="../site_libs/quarto-html/popper.min.js"></script>
<script src="../site_libs/quarto-html/tippy.umd.min.js"></script>
<script src="../site_libs/quarto-html/anchor.min.js"></script>
<link href="../site_libs/quarto-html/tippy.css" rel="stylesheet">
<link href="../site_libs/quarto-html/quarto-syntax-highlighting.css" rel="stylesheet" id="quarto-text-highlighting-styles">
<script src="../site_libs/bootstrap/bootstrap.min.js"></script>
<link href="../site_libs/bootstrap/bootstrap-icons.css" rel="stylesheet">
<link href="../site_libs/bootstrap/bootstrap.min.css" rel="stylesheet" id="quarto-bootstrap" data-mode="light">
<script id="quarto-search-options" type="application/json">{
  "location": "sidebar",
  "copy-button": false,
  "collapse-after": 3,
  "panel-placement": "start",
  "type": "textbox",
  "limit": 20,
  "language": {
    "search-no-results-text": "No results",
    "search-matching-documents-text": "matching documents",
    "search-copy-link-title": "Copy link to search",
    "search-hide-matches-text": "Hide additional matches",
    "search-more-match-text": "more match in this document",
    "search-more-matches-text": "more matches in this document",
    "search-clear-button-title": "Clear",
    "search-detached-cancel-button-title": "Cancel",
    "search-submit-button-title": "Submit"
  }
}</script>
<script async="" src="https://www.googletagmanager.com/gtag/js?id=G-S46CKWPNSS"></script>

<script type="text/javascript">

window.dataLayer = window.dataLayer || [];
function gtag(){dataLayer.push(arguments);}
gtag('js', new Date());
gtag('config', 'G-S46CKWPNSS', { 'anonymize_ip': true});
</script>


<link rel="stylesheet" href="../styles.css">
</head>

<body class="nav-sidebar docked nav-fixed">

<div id="quarto-search-results"></div>
  <header id="quarto-header" class="headroom fixed-top">
    <nav class="navbar navbar-expand-lg navbar-dark ">
      <div class="navbar-container container-fluid">
      <div class="navbar-brand-container">
    <a href="../index.html" class="navbar-brand navbar-brand-logo">
    <img src="../guide/ValidMind-logo-color.svg" alt="" class="navbar-logo">
    </a>
  </div>
          <button class="navbar-toggler" type="button" data-bs-toggle="collapse" data-bs-target="#navbarCollapse" aria-controls="navbarCollapse" aria-expanded="false" aria-label="Toggle navigation" onclick="if (window.quartoToggleHeadroom) { window.quartoToggleHeadroom(); }">
  <span class="navbar-toggler-icon"></span>
</button>
          <div class="collapse navbar-collapse" id="navbarCollapse">
            <ul class="navbar-nav navbar-nav-scroll me-auto">
  <li class="nav-item">
    <a class="nav-link" href="../guide/get-started.html" rel="" target="">
 <span class="menu-text">Get Started</span></a>
  </li>  
  <li class="nav-item">
    <a class="nav-link active" href="../guide/guide.html" rel="" target="" aria-current="page">
 <span class="menu-text">Guides</span></a>
  </li>  
  <li class="nav-item">
    <a class="nav-link" href="../guide/developer-framework.html" rel="" target="">
 <span class="menu-text">Developer Framework</span></a>
  </li>  
  <li class="nav-item">
    <a class="nav-link" href="../guide/faq.html" rel="" target="">
 <span class="menu-text">FAQ</span></a>
  </li>  
  <li class="nav-item">
    <a class="nav-link" href="../guide/support.html" rel="" target="">
 <span class="menu-text">Support</span></a>
  </li>  
</ul>
            <div class="quarto-navbar-tools ms-auto">
</div>
          </div> <!-- /navcollapse -->
      </div> <!-- /container-fluid -->
    </nav>
  <nav class="quarto-secondary-nav">
    <div class="container-fluid d-flex">
      <button type="button" class="quarto-btn-toggle btn" data-bs-toggle="collapse" data-bs-target="#quarto-sidebar,#quarto-sidebar-glass" aria-controls="quarto-sidebar" aria-expanded="false" aria-label="Toggle sidebar navigation" onclick="if (window.quartoToggleHeadroom) { window.quartoToggleHeadroom(); }">
        <i class="bi bi-layout-text-sidebar-reverse"></i>
      </button>
      <nav class="quarto-page-breadcrumbs" aria-label="breadcrumb"><ol class="breadcrumb"><li class="breadcrumb-item"><a href="../guide/register-models.html">Model developers</a></li><li class="breadcrumb-item"><a href="../guide/view-all-test-plans.html">View all test plans</a></li></ol></nav>
      <a class="flex-grow-1" role="button" data-bs-toggle="collapse" data-bs-target="#quarto-sidebar,#quarto-sidebar-glass" aria-controls="quarto-sidebar" aria-expanded="false" aria-label="Toggle sidebar navigation" onclick="if (window.quartoToggleHeadroom) { window.quartoToggleHeadroom(); }">      
      </a>
      <button type="button" class="btn quarto-search-button" aria-label="Search" onclick="window.quartoOpenSearch();">
        <i class="bi bi-search"></i>
      </button>
    </div>
  </nav>
</header>
<!-- content -->
<div id="quarto-content" class="quarto-container page-columns page-rows-contents page-layout-article page-navbar">
<!-- sidebar -->
  <nav id="quarto-sidebar" class="sidebar collapse collapse-horizontal sidebar-navigation docked overflow-auto">
        <div class="mt-2 flex-shrink-0 align-items-center">
        <div class="sidebar-search">
        <div id="quarto-search" class="" title="Search"></div>
        </div>
        </div>
    <div class="sidebar-menu-container"> 
    <ul class="list-unstyled mt-1">
        <li class="sidebar-item">
  <div class="sidebar-item-container"> 
  <a href="../guide/guide.html" class="sidebar-item-text sidebar-link">
 <span class="menu-text">Guides</span></a>
  </div>
</li>
        <li class="px-0"><hr class="sidebar-divider hi "></li>
        <li class="sidebar-item">
  <div class="sidebar-item-container"> 
  <a href="../guide/login.html" class="sidebar-item-text sidebar-link">
 <span class="menu-text">Log into the ValidMind UI</span></a>
  </div>
</li>
        <li class="px-0"><hr class="sidebar-divider hi "></li>
        <li class="sidebar-item sidebar-item-section">
      <div class="sidebar-item-container"> 
            <a class="sidebar-item-text sidebar-link text-start" data-bs-toggle="collapse" data-bs-target="#" aria-expanded="true">
 <span class="menu-text">Administrators</span></a>
          <a class="sidebar-item-toggle text-start" data-bs-toggle="collapse" data-bs-target="#" aria-expanded="true" aria-label="Toggle section">
            <i class="bi bi-chevron-right ms-2"></i>
          </a> 
      </div>
      <ul id="" class="collapse list-unstyled sidebar-section depth1 show">  
          <li class="sidebar-item">
  <div class="sidebar-item-container"> 
  <a href="../guide/configure-aws-privatelink.html" class="sidebar-item-text sidebar-link">
 <span class="menu-text">Configure AWS PrivateLink</span></a>
<<<<<<< HEAD
  </div>
</li>
          <li class="sidebar-item">
  <div class="sidebar-item-container"> 
  <a href="../guide/edit-templates.html" class="sidebar-item-text sidebar-link">
 <span class="menu-text">Editing templates</span></a>
=======
>>>>>>> 58880975
  </div>
</li>
      </ul>
  </li>
        <li class="px-0"><hr class="sidebar-divider hi "></li>
        <li class="sidebar-item sidebar-item-section">
      <div class="sidebar-item-container"> 
            <a class="sidebar-item-text sidebar-link text-start" data-bs-toggle="collapse" data-bs-target="#" aria-expanded="true">
 <span class="menu-text">Model developers</span></a>
          <a class="sidebar-item-toggle text-start" data-bs-toggle="collapse" data-bs-target="#" aria-expanded="true" aria-label="Toggle section">
            <i class="bi bi-chevron-right ms-2"></i>
          </a> 
      </div>
      <ul id="" class="collapse list-unstyled sidebar-section depth1 show">  
          <li class="sidebar-item">
  <div class="sidebar-item-container"> 
  <a href="../guide/register-models.html" class="sidebar-item-text sidebar-link">
 <span class="menu-text">Register models in the inventory</span></a>
  </div>
</li>
          <li class="sidebar-item">
  <div class="sidebar-item-container"> 
  <a href="../guide/edit-model-inventory-fields.html" class="sidebar-item-text sidebar-link">
 <span class="menu-text">Edit model inventory fields</span></a>
  </div>
</li>
          <li class="sidebar-item">
  <div class="sidebar-item-container"> 
  <a href="../guide/create-documentation-project.html" class="sidebar-item-text sidebar-link">
 <span class="menu-text">Create documentation projects</span></a>
  </div>
</li>
          <li class="sidebar-item">
  <div class="sidebar-item-container"> 
  <a href="../guide/document-models-with-framework.html" class="sidebar-item-text sidebar-link">
 <span class="menu-text">Document models with the Developer Framework</span></a>
  </div>
</li>
          <li class="sidebar-item">
  <div class="sidebar-item-container"> 
  <a href="../guide/document-models-with-ui.html" class="sidebar-item-text sidebar-link">
 <span class="menu-text">Document models with the ValidMind UI</span></a>
  </div>
</li>
          <li class="sidebar-item">
  <div class="sidebar-item-container"> 
  <a href="../guide/view-all-test-plans.html" class="sidebar-item-text sidebar-link active">
 <span class="menu-text">View all test plans</span></a>
  </div>
</li>
          <li class="sidebar-item">
  <div class="sidebar-item-container"> 
  <a href="../guide/view-templates.html" class="sidebar-item-text sidebar-link">
 <span class="menu-text">View templates</span></a>
  </div>
</li>
          <li class="sidebar-item">
  <div class="sidebar-item-container"> 
  <a href="../guide/review-data-streams-and-audit-trails.html" class="sidebar-item-text sidebar-link">
 <span class="menu-text">Review Audit Trail</span></a>
  </div>
</li>
          <li class="sidebar-item">
  <div class="sidebar-item-container"> 
  <a href="../guide/view-documentation-guidelines.html" class="sidebar-item-text sidebar-link">
 <span class="menu-text">View documentation guidelines</span></a>
  </div>
</li>
          <li class="sidebar-item">
  <div class="sidebar-item-container"> 
  <a href="../guide/review-documentation-project.html" class="sidebar-item-text sidebar-link">
 <span class="menu-text">Review and comment on documentation projects</span></a>
  </div>
</li>
          <li class="sidebar-item">
  <div class="sidebar-item-container"> 
  <a href="../guide/submit-for-approval.html" class="sidebar-item-text sidebar-link">
 <span class="menu-text">Submit for approval</span></a>
  </div>
</li>
          <li class="sidebar-item">
  <div class="sidebar-item-container"> 
  <a href="../guide/export-documentation.html" class="sidebar-item-text sidebar-link">
 <span class="menu-text">Export documentation</span></a>
  </div>
</li>
      </ul>
  </li>
        <li class="px-0"><hr class="sidebar-divider hi "></li>
        <li class="sidebar-item sidebar-item-section">
      <div class="sidebar-item-container"> 
            <a class="sidebar-item-text sidebar-link text-start" data-bs-toggle="collapse" data-bs-target="#" aria-expanded="true">
 <span class="menu-text">Model validators</span></a>
          <a class="sidebar-item-toggle text-start" data-bs-toggle="collapse" data-bs-target="#" aria-expanded="true" aria-label="Toggle section">
            <i class="bi bi-chevron-right ms-2"></i>
          </a> 
      </div>
      <ul id="" class="collapse list-unstyled sidebar-section depth1 show">  
          <li class="sidebar-item">
  <div class="sidebar-item-container"> 
  <a href="../guide/comment-on-documentation-projects.html" class="sidebar-item-text sidebar-link">
 <span class="menu-text">Comment on document projects</span></a>
  </div>
</li>
          <li class="sidebar-item">
  <div class="sidebar-item-container"> 
  <a href="../guide/work-with-validation-reports.html" class="sidebar-item-text sidebar-link">
 <span class="menu-text">Work with validation reports</span></a>
  </div>
</li>
          <li class="sidebar-item">
  <div class="sidebar-item-container"> 
  <a href="../guide/view-validation-guidelines.html" class="sidebar-item-text sidebar-link">
 <span class="menu-text">View validation guidelines</span></a>
  </div>
</li>
          <li class="sidebar-item">
  <div class="sidebar-item-container"> 
  <a href="../guide/submit-for-approval.html" class="sidebar-item-text sidebar-link">
 <span class="menu-text">Submit for approval</span></a>
  </div>
</li>
      </ul>
  </li>
    </ul>
    </div>
</nav>
<div id="quarto-sidebar-glass" data-bs-toggle="collapse" data-bs-target="#quarto-sidebar,#quarto-sidebar-glass"></div>
<!-- margin-sidebar -->
    <div id="quarto-margin-sidebar" class="sidebar margin-sidebar">
        <nav id="TOC" role="doc-toc" class="toc-active" data-toc-expanded="2">
    <h2 id="toc-title">On this page</h2>
   
  <ul>
  <li><a href="#prerequisites" id="toc-prerequisites" class="nav-link active" data-scroll-target="#prerequisites">Prerequisites</a></li>
  <li><a href="#steps" id="toc-steps" class="nav-link" data-scroll-target="#steps">Steps</a></li>
  <li><a href="#related-topics" id="toc-related-topics" class="nav-link" data-scroll-target="#related-topics">Related topics</a></li>
  </ul>
</nav>
    </div>
<!-- main -->
<main class="content" id="quarto-document-content">

<header id="title-block-header" class="quarto-title-block default">
<div class="quarto-title">
<h1 class="title">View all test plans</h1>
</div>



<div class="quarto-title-meta">

    
  
    
  </div>
  

</header>

<p>Learn how to use <code>list_plans()</code>, <code>list_test()</code>, and <code>describe_plan()</code> methods to view and describe test plans and tests available in the Developer Framework.</p>
<section id="prerequisites" class="level2">
<h2 class="anchored" data-anchor-id="prerequisites">Prerequisites</h2>
<ul>
<li>You are a registered user on the ValidMind Platform</li>
<li>You are working on an active documentation project</li>
<li>You have already installed the ValidMind client library in your developer environment</li>
</ul>
</section>
<section id="steps" class="level2">
<h2 class="anchored" data-anchor-id="steps">Steps</h2>
<ol type="1">
<li><p><a href="../guide/install-and-initialize-developer-framework.html">Initialize the client library</a>.</p></li>
<li><p>Use <code>list_plans()</code> and <code>list_tests()</code> to view the list of all available test plans and tests.</p>
<p>Examples:</p>
<ul>
<li><p>List all available test plans currently available in the the Developer Framework:</p>
<div class="sourceCode" id="cb1"><pre class="sourceCode python code-with-copy"><code class="sourceCode python"><span id="cb1-1"><a href="#cb1-1" aria-hidden="true" tabindex="-1"></a>vm.test_plans.list_plans()</span></code><button title="Copy to Clipboard" class="code-copy-button"><i class="bi"></i></button></pre></div></li>
<li><p>List all available individual tests currently available in the Developer Framework:</p>
<div class="sourceCode" id="cb2"><pre class="sourceCode python code-with-copy"><code class="sourceCode python"><span id="cb2-1"><a href="#cb2-1" aria-hidden="true" tabindex="-1"></a>vm.test_plans.list_tests() </span></code><button title="Copy to Clipboard" class="code-copy-button"><i class="bi"></i></button></pre></div></li>
</ul></li>
<li><p>Use <code>describe_testplan()</code> to list all the tests included in a specific test plan:</p>
<p>Example: The following code will list tests included in the tabular_data_quality test plan:</p>
<div class="sourceCode" id="cb3"><pre class="sourceCode python code-with-copy"><code class="sourceCode python"><span id="cb3-1"><a href="#cb3-1" aria-hidden="true" tabindex="-1"></a>vm.test_plans.describe_plan(<span class="st">"tabular_data_quality"</span>) </span></code><button title="Copy to Clipboard" class="code-copy-button"><i class="bi"></i></button></pre></div></li>
</ol>
<!---
## Troubleshooting

[Include any common issues or errors that may arise during the task and how to resolve them.]
--->
</section>
<section id="related-topics" class="level2">
<h2 class="anchored" data-anchor-id="related-topics">Related topics</h2>
<ul>
<li><a href="../guide/document-models-with-framework.html">Document models with the Developer Framework</a></li>
</ul>


</section>

</main> <!-- /main -->
<script id="quarto-html-after-body" type="application/javascript">
window.document.addEventListener("DOMContentLoaded", function (event) {
  const toggleBodyColorMode = (bsSheetEl) => {
    const mode = bsSheetEl.getAttribute("data-mode");
    const bodyEl = window.document.querySelector("body");
    if (mode === "dark") {
      bodyEl.classList.add("quarto-dark");
      bodyEl.classList.remove("quarto-light");
    } else {
      bodyEl.classList.add("quarto-light");
      bodyEl.classList.remove("quarto-dark");
    }
  }
  const toggleBodyColorPrimary = () => {
    const bsSheetEl = window.document.querySelector("link#quarto-bootstrap");
    if (bsSheetEl) {
      toggleBodyColorMode(bsSheetEl);
    }
  }
  toggleBodyColorPrimary();  
  const icon = "";
  const anchorJS = new window.AnchorJS();
  anchorJS.options = {
    placement: 'right',
    icon: icon
  };
  anchorJS.add('.anchored');
  const isCodeAnnotation = (el) => {
    for (const clz of el.classList) {
      if (clz.startsWith('code-annotation-')) {                     
        return true;
      }
    }
    return false;
  }
  const clipboard = new window.ClipboardJS('.code-copy-button', {
    text: function(trigger) {
      const codeEl = trigger.previousElementSibling.cloneNode(true);
      for (const childEl of codeEl.children) {
        if (isCodeAnnotation(childEl)) {
          childEl.remove();
        }
      }
      return codeEl.innerText;
    }
  });
  clipboard.on('success', function(e) {
    // button target
    const button = e.trigger;
    // don't keep focus
    button.blur();
    // flash "checked"
    button.classList.add('code-copy-button-checked');
    var currentTitle = button.getAttribute("title");
    button.setAttribute("title", "Copied!");
    let tooltip;
    if (window.bootstrap) {
      button.setAttribute("data-bs-toggle", "tooltip");
      button.setAttribute("data-bs-placement", "left");
      button.setAttribute("data-bs-title", "Copied!");
      tooltip = new bootstrap.Tooltip(button, 
        { trigger: "manual", 
          customClass: "code-copy-button-tooltip",
          offset: [0, -8]});
      tooltip.show();    
    }
    setTimeout(function() {
      if (tooltip) {
        tooltip.hide();
        button.removeAttribute("data-bs-title");
        button.removeAttribute("data-bs-toggle");
        button.removeAttribute("data-bs-placement");
      }
      button.setAttribute("title", currentTitle);
      button.classList.remove('code-copy-button-checked');
    }, 1000);
    // clear code selection
    e.clearSelection();
  });
  function tippyHover(el, contentFn) {
    const config = {
      allowHTML: true,
      content: contentFn,
      maxWidth: 500,
      delay: 100,
      arrow: false,
      appendTo: function(el) {
          return el.parentElement;
      },
      interactive: true,
      interactiveBorder: 10,
      theme: 'quarto',
      placement: 'bottom-start'
    };
    window.tippy(el, config); 
  }
  const noterefs = window.document.querySelectorAll('a[role="doc-noteref"]');
  for (var i=0; i<noterefs.length; i++) {
    const ref = noterefs[i];
    tippyHover(ref, function() {
      // use id or data attribute instead here
      let href = ref.getAttribute('data-footnote-href') || ref.getAttribute('href');
      try { href = new URL(href).hash; } catch {}
      const id = href.replace(/^#\/?/, "");
      const note = window.document.getElementById(id);
      return note.innerHTML;
    });
  }
      let selectedAnnoteEl;
      const selectorForAnnotation = ( cell, annotation) => {
        let cellAttr = 'data-code-cell="' + cell + '"';
        let lineAttr = 'data-code-annotation="' +  annotation + '"';
        const selector = 'span[' + cellAttr + '][' + lineAttr + ']';
        return selector;
      }
      const selectCodeLines = (annoteEl) => {
        const doc = window.document;
        const targetCell = annoteEl.getAttribute("data-target-cell");
        const targetAnnotation = annoteEl.getAttribute("data-target-annotation");
        const annoteSpan = window.document.querySelector(selectorForAnnotation(targetCell, targetAnnotation));
        const lines = annoteSpan.getAttribute("data-code-lines").split(",");
        const lineIds = lines.map((line) => {
          return targetCell + "-" + line;
        })
        let top = null;
        let height = null;
        let parent = null;
        if (lineIds.length > 0) {
            //compute the position of the single el (top and bottom and make a div)
            const el = window.document.getElementById(lineIds[0]);
            top = el.offsetTop;
            height = el.offsetHeight;
            parent = el.parentElement.parentElement;
          if (lineIds.length > 1) {
            const lastEl = window.document.getElementById(lineIds[lineIds.length - 1]);
            const bottom = lastEl.offsetTop + lastEl.offsetHeight;
            height = bottom - top;
          }
          if (top !== null && height !== null && parent !== null) {
            // cook up a div (if necessary) and position it 
            let div = window.document.getElementById("code-annotation-line-highlight");
            if (div === null) {
              div = window.document.createElement("div");
              div.setAttribute("id", "code-annotation-line-highlight");
              div.style.position = 'absolute';
              parent.appendChild(div);
            }
            div.style.top = top - 2 + "px";
            div.style.height = height + 4 + "px";
            let gutterDiv = window.document.getElementById("code-annotation-line-highlight-gutter");
            if (gutterDiv === null) {
              gutterDiv = window.document.createElement("div");
              gutterDiv.setAttribute("id", "code-annotation-line-highlight-gutter");
              gutterDiv.style.position = 'absolute';
              const codeCell = window.document.getElementById(targetCell);
              const gutter = codeCell.querySelector('.code-annotation-gutter');
              gutter.appendChild(gutterDiv);
            }
            gutterDiv.style.top = top - 2 + "px";
            gutterDiv.style.height = height + 4 + "px";
          }
          selectedAnnoteEl = annoteEl;
        }
      };
      const unselectCodeLines = () => {
        const elementsIds = ["code-annotation-line-highlight", "code-annotation-line-highlight-gutter"];
        elementsIds.forEach((elId) => {
          const div = window.document.getElementById(elId);
          if (div) {
            div.remove();
          }
        });
        selectedAnnoteEl = undefined;
      };
      // Attach click handler to the DT
      const annoteDls = window.document.querySelectorAll('dt[data-target-cell]');
      for (const annoteDlNode of annoteDls) {
        annoteDlNode.addEventListener('click', (event) => {
          const clickedEl = event.target;
          if (clickedEl !== selectedAnnoteEl) {
            unselectCodeLines();
            const activeEl = window.document.querySelector('dt[data-target-cell].code-annotation-active');
            if (activeEl) {
              activeEl.classList.remove('code-annotation-active');
            }
            selectCodeLines(clickedEl);
            clickedEl.classList.add('code-annotation-active');
          } else {
            // Unselect the line
            unselectCodeLines();
            clickedEl.classList.remove('code-annotation-active');
          }
        });
      }
  const findCites = (el) => {
    const parentEl = el.parentElement;
    if (parentEl) {
      const cites = parentEl.dataset.cites;
      if (cites) {
        return {
          el,
          cites: cites.split(' ')
        };
      } else {
        return findCites(el.parentElement)
      }
    } else {
      return undefined;
    }
  };
  var bibliorefs = window.document.querySelectorAll('a[role="doc-biblioref"]');
  for (var i=0; i<bibliorefs.length; i++) {
    const ref = bibliorefs[i];
    const citeInfo = findCites(ref);
    if (citeInfo) {
      tippyHover(citeInfo.el, function() {
        var popup = window.document.createElement('div');
        citeInfo.cites.forEach(function(cite) {
          var citeDiv = window.document.createElement('div');
          citeDiv.classList.add('hanging-indent');
          citeDiv.classList.add('csl-entry');
          var biblioDiv = window.document.getElementById('ref-' + cite);
          if (biblioDiv) {
            citeDiv.innerHTML = biblioDiv.innerHTML;
          }
          popup.appendChild(citeDiv);
        });
        return popup.innerHTML;
      });
    }
  }
});
</script>
</div> <!-- /content -->
<footer class="footer">
  <div class="nav-footer">
    <div class="nav-footer-left"><em>© Copyright 2023 ValidMind Inc All Rights Reserved.</em></div>   
    <div class="nav-footer-center">
      &nbsp;
    </div>
    <div class="nav-footer-right">
      <ul class="footer-items list-unstyled">
    <li class="nav-item">
    <a class="nav-link" href="https://validmind.com/privacy-policy/">Privacy Policy</a>
  </li>  
    <li class="nav-item">
    <a class="nav-link" href="https://validmind.com/terms-of-use/">Terms of Use</a>
  </li>  
    <li class="nav-item compact">
    <a class="nav-link" href="https://www.linkedin.com/company/validmind/">
      <i class="bi bi-linkedin" role="img">
</i> 
    </a>
  </li>  
</ul>
    </div>
  </div>
</footer>



</body></html><|MERGE_RESOLUTION|>--- conflicted
+++ resolved
@@ -201,15 +201,12 @@
   <div class="sidebar-item-container"> 
   <a href="../guide/configure-aws-privatelink.html" class="sidebar-item-text sidebar-link">
  <span class="menu-text">Configure AWS PrivateLink</span></a>
-<<<<<<< HEAD
   </div>
 </li>
           <li class="sidebar-item">
   <div class="sidebar-item-container"> 
   <a href="../guide/edit-templates.html" class="sidebar-item-text sidebar-link">
  <span class="menu-text">Editing templates</span></a>
-=======
->>>>>>> 58880975
   </div>
 </li>
       </ul>
