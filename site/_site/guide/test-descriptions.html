<!DOCTYPE html>
<html xmlns="http://www.w3.org/1999/xhtml" lang="en" xml:lang="en"><head>

<meta charset="utf-8">
<meta name="generator" content="quarto-1.4.549">

<meta name="viewport" content="width=device-width, initial-scale=1.0, user-scalable=yes">

<<<<<<< HEAD
<meta name="dcterms.date" content="2024-02-06">
=======
<meta name="dcterms.date" content="2024-02-07">
<meta name="keywords" content="tests, test suites, ai risk, model risk management, ValidMind">
>>>>>>> c52f6e76

<title>ValidMind - Test descriptions</title>
<style>
code{white-space: pre-wrap;}
span.smallcaps{font-variant: small-caps;}
div.columns{display: flex; gap: min(4vw, 1.5em);}
div.column{flex: auto; overflow-x: auto;}
div.hanging-indent{margin-left: 1.5em; text-indent: -1.5em;}
ul.task-list{list-style: none;}
ul.task-list li input[type="checkbox"] {
  width: 0.8em;
  margin: 0 0.8em 0.2em -1em; /* quarto-specific, see https://github.com/quarto-dev/quarto-cli/issues/4556 */ 
  vertical-align: middle;
}
</style>


<script src="../site_libs/quarto-nav/quarto-nav.js"></script>
<script src="../site_libs/clipboard/clipboard.min.js"></script>
<script src="../site_libs/quarto-search/autocomplete.umd.js"></script>
<script src="../site_libs/quarto-search/fuse.min.js"></script>
<script src="../site_libs/quarto-search/quarto-search.js"></script>
<meta name="quarto:offset" content="../">
<link href="../tests/data_validation/ACFandPACFPlot.html" rel="next">
<link href="../notebooks/how_to/run_documentation_sections.html" rel="prev">
<link href="../validmind.png" rel="icon" type="image/png">
<script src="../site_libs/quarto-listing/list.min.js"></script>
<script src="../site_libs/quarto-listing/quarto-listing.js"></script>
<script src="../site_libs/quarto-html/quarto.js"></script>
<script src="../site_libs/quarto-html/popper.min.js"></script>
<script src="../site_libs/quarto-html/tippy.umd.min.js"></script>
<script src="../site_libs/quarto-html/anchor.min.js"></script>
<link href="../site_libs/quarto-html/tippy.css" rel="stylesheet">
<link href="../site_libs/quarto-html/quarto-syntax-highlighting.css" rel="stylesheet" class="quarto-color-scheme" id="quarto-text-highlighting-styles">
<link href="../site_libs/quarto-html/quarto-syntax-highlighting-dark.css" rel="prefetch" class="quarto-color-scheme quarto-color-alternate" id="quarto-text-highlighting-styles">
<script src="../site_libs/bootstrap/bootstrap.min.js"></script>
<link href="../site_libs/bootstrap/bootstrap-icons.css" rel="stylesheet">
<link href="../site_libs/bootstrap/bootstrap.min.css" rel="stylesheet" class="quarto-color-scheme" id="quarto-bootstrap" data-mode="light">
<link href="../site_libs/bootstrap/bootstrap-dark.min.css" rel="prefetch" class="quarto-color-scheme quarto-color-alternate" id="quarto-bootstrap" data-mode="dark">
<link href="../site_libs/quarto-contrib/fontawesome6-0.1.0/all.css" rel="stylesheet">
<link href="../site_libs/quarto-contrib/fontawesome6-0.1.0/latex-fontsize.css" rel="stylesheet">
<script id="quarto-search-options" type="application/json">{
  "location": "sidebar",
  "copy-button": false,
  "collapse-after": 3,
  "panel-placement": "start",
  "type": "textbox",
  "limit": 50,
  "keyboard-shortcut": [
    "f",
    "/",
    "s"
  ],
  "language": {
    "search-no-results-text": "No results",
    "search-matching-documents-text": "matching documents",
    "search-copy-link-title": "Copy link to search",
    "search-hide-matches-text": "Hide additional matches",
    "search-more-match-text": "more match in this document",
    "search-more-matches-text": "more matches in this document",
    "search-clear-button-title": "Clear",
    "search-text-placeholder": "",
    "search-detached-cancel-button-title": "Cancel",
    "search-submit-button-title": "Submit",
    "search-label": "Search"
  }
}</script>
<script>

  window.document.addEventListener("DOMContentLoaded", function (_event) {
    const listingTargetEl = window.document.querySelector('#listing-data-validation .list');
    if (!listingTargetEl) {
      // No listing discovered, do not attach.
      return; 
    }

    const options = {
      valueNames: ['listing-title','listing-description',{ data: ['index'] },{ data: ['categories'] },{ data: ['listing-date-sort'] },{ data: ['listing-file-modified-sort'] }],
      
      searchColumns: ["listing-title","listing-author","listing-image","listing-description"],
    };

    window['quarto-listings'] = window['quarto-listings'] || {};
    window['quarto-listings']['listing-data-validation'] = new List('listing-data-validation', options);

    if (window['quarto-listing-loaded']) {
      window['quarto-listing-loaded']();
    }
  });

  window.addEventListener('hashchange',() => {
    if (window['quarto-listing-loaded']) {
      window['quarto-listing-loaded']();
    }
  })
  

  window.document.addEventListener("DOMContentLoaded", function (_event) {
    const listingTargetEl = window.document.querySelector('#listing-model-validation .list');
    if (!listingTargetEl) {
      // No listing discovered, do not attach.
      return; 
    }

    const options = {
      valueNames: ['listing-title','listing-description',{ data: ['index'] },{ data: ['categories'] },{ data: ['listing-date-sort'] },{ data: ['listing-file-modified-sort'] }],
      
      searchColumns: ["listing-title","listing-author","listing-image","listing-description"],
    };

    window['quarto-listings'] = window['quarto-listings'] || {};
    window['quarto-listings']['listing-model-validation'] = new List('listing-model-validation', options);

    if (window['quarto-listing-loaded']) {
      window['quarto-listing-loaded']();
    }
  });

  window.addEventListener('hashchange',() => {
    if (window['quarto-listing-loaded']) {
      window['quarto-listing-loaded']();
    }
  })
  

  window.document.addEventListener("DOMContentLoaded", function (_event) {
    const listingTargetEl = window.document.querySelector('#listing-prompt-validation .list');
    if (!listingTargetEl) {
      // No listing discovered, do not attach.
      return; 
    }

    const options = {
      valueNames: ['listing-title','listing-description',{ data: ['index'] },{ data: ['categories'] },{ data: ['listing-date-sort'] },{ data: ['listing-file-modified-sort'] }],
      
      searchColumns: ["listing-title","listing-author","listing-image","listing-description"],
    };

    window['quarto-listings'] = window['quarto-listings'] || {};
    window['quarto-listings']['listing-prompt-validation'] = new List('listing-prompt-validation', options);

    if (window['quarto-listing-loaded']) {
      window['quarto-listing-loaded']();
    }
  });

  window.addEventListener('hashchange',() => {
    if (window['quarto-listing-loaded']) {
      window['quarto-listing-loaded']();
    }
  })
  </script>
<script async="" src="https://www.googletagmanager.com/gtag/js?id=G-S46CKWPNSS"></script>

<script type="text/javascript">

window.dataLayer = window.dataLayer || [];
function gtag(){dataLayer.push(arguments);}
gtag('js', new Date());
gtag('config', 'G-S46CKWPNSS', { 'anonymize_ip': true});
</script>

  <script src="https://polyfill.io/v3/polyfill.min.js?features=es6"></script>
  <script src="https://cdn.jsdelivr.net/npm/mathjax@3/es5/tex-chtml-full.js" type="text/javascript"></script>

<script type="text/javascript">
const typesetMath = (el) => {
  if (window.MathJax) {
    // MathJax Typeset
    window.MathJax.typeset([el]);
  } else if (window.katex) {
    // KaTeX Render
    var mathElements = el.getElementsByClassName("math");
    var macros = [];
    for (var i = 0; i < mathElements.length; i++) {
      var texText = mathElements[i].firstChild;
      if (mathElements[i].tagName == "SPAN") {
        window.katex.render(texText.data, mathElements[i], {
          displayMode: mathElements[i].classList.contains('display'),
          throwOnError: false,
          macros: macros,
          fleqn: false
        });
      }
    }
  }
}
window.Quarto = {
  typesetMath
};
</script>

<link rel="stylesheet" href="../styles.css">
</head>

<body class="nav-sidebar docked nav-fixed">

<div id="quarto-search-results"></div>
  <header id="quarto-header" class="headroom fixed-top">
    <nav class="navbar navbar-expand-lg " data-bs-theme="dark">
      <div class="navbar-container container-fluid">
      <div class="navbar-brand-container mx-auto">
    <a href="../index.html" class="navbar-brand navbar-brand-logo">
    <img src="../guide/ValidMind-logo-color.svg" alt="" class="navbar-logo">
    </a>
  </div>
          <button class="navbar-toggler" type="button" data-bs-toggle="collapse" data-bs-target="#navbarCollapse" aria-controls="navbarCollapse" aria-expanded="false" aria-label="Toggle navigation" onclick="if (window.quartoToggleHeadroom) { window.quartoToggleHeadroom(); }">
  <span class="navbar-toggler-icon"></span>
</button>
          <div class="collapse navbar-collapse" id="navbarCollapse">
            <ul class="navbar-nav navbar-nav-scroll me-auto">
  <li class="nav-item">
    <a class="nav-link" href="../guide/get-started.html"> 
<span class="menu-text">Get Started</span></a>
  </li>  
  <li class="nav-item">
<<<<<<< HEAD
    <a class="nav-link" href="../guide/guides.html"> 
=======
    <a class="nav-link" href="../guide/guide.html"> 
>>>>>>> c52f6e76
<span class="menu-text">Guides</span></a>
  </li>  
  <li class="nav-item dropdown ">
    <a class="nav-link dropdown-toggle" href="#" id="nav-menu-fa-cube--developer-framework" role="button" data-bs-toggle="dropdown" aria-expanded="false">
 <span class="menu-text"><i class="fa-solid fa-cube" aria-label="cube"></i> Developer Framework</span>
    </a>
    <ul class="dropdown-menu" aria-labelledby="nav-menu-fa-cube--developer-framework">    
        <li>
    <a class="dropdown-item" href="../guide/get-started-developer-framework.html">
 <span class="dropdown-text"><i class="fa-solid fa-rocket" aria-label="rocket"></i> Get Started</span></a>
  </li>  
        <li>
    <a class="dropdown-item" href="../guide/supported-models.html">
 <span class="dropdown-text"><i class="fa-solid fa-cubes" aria-label="cubes"></i> Supported Models</span></a>
  </li>  
        <li><hr class="dropdown-divider"></li>
        <li class="dropdown-header"><i class="fa-solid fa-code" aria-label="code"></i> CODE SAMPLES</li>
        <li>
    <a class="dropdown-item" href="../notebooks/quickstart_customer_churn_full_suite.html">
 <span class="dropdown-text"><i class="fa-solid fa-book" aria-label="book"></i> Quickstart · <code>Customer Churn</code> · <code>Binary Classification</code></span></a>
  </li>  
        <li>
    <a class="dropdown-item" href="../guide/samples-jupyter-notebooks.html">
 <span class="dropdown-text"><i class="fa-solid fa-book-open-reader" aria-label="book-open-reader"></i> More Samples · <code>LLM</code> · <code>NLP</code> · <code>Time Series</code> · <code>Etc.</code></span></a>
  </li>  
        <li>
    <a class="dropdown-item" href="../notebooks.zip">
 <span class="dropdown-text"><i class="fa-solid fa-download" aria-label="download"></i> Download Samples · <code>notebooks.zip</code></span></a>
  </li>  
        <li>
    <a class="dropdown-item" href="https://jupyterhub.validmind.com/">
 <span class="dropdown-text"><i class="fa-solid fa-hand-point-right" aria-label="hand-point-right"></i> Try it on Jupyter Hub <i class="fa-solid fa-hand-point-left" aria-label="hand-point-left"></i></span></a>
  </li>  
        <li><hr class="dropdown-divider"></li>
        <li class="dropdown-header"><i class="fa-solid fa-vial" aria-label="vial"></i> TESTING</li>
        <li>
    <a class="dropdown-item" href="../guide/testing-overview.html">
 <span class="dropdown-text"><i class="fa-solid fa-flask-vial" aria-label="flask-vial"></i> Run Tests &amp; Test Suites</span></a>
  </li>  
        <li>
    <a class="dropdown-item" href="../guide/test-descriptions.html">
 <span class="dropdown-text"><i class="fa-solid fa-microscope" aria-label="microscope"></i> Test Descriptions</span></a>
  </li>  
        <li><hr class="dropdown-divider"></li>
        <li class="dropdown-header"><i class="fa-solid fa-book" aria-label="book"></i> REFERENCE</li>
        <li>
    <a class="dropdown-item" href="../validmind/validmind.html" target="_blank">
 <span class="dropdown-text"><i class="fa-solid fa-external-link" aria-label="external-link"></i> Developer Framework</span></a>
  </li>  
    </ul>
  </li>
  <li class="nav-item">
    <a class="nav-link" href="../guide/faq.html"> 
<span class="menu-text">FAQ</span></a>
  </li>  
  <li class="nav-item">
    <a class="nav-link" href="../guide/support.html"> 
<span class="menu-text">Support</span></a>
  </li>  
  <li class="nav-item">
    <a class="nav-link" href="https://validmind.com/" target="_blank"> 
<span class="menu-text">validmind.com <i class="fa-solid fa-external-link" aria-label="external-link"></i></span></a>
  </li>  
</ul>
          </div> <!-- /navcollapse -->
          <div class="quarto-navbar-tools">
<<<<<<< HEAD
  <a href="" class="quarto-color-scheme-toggle quarto-navigation-tool  px-1" onclick="window.quartoToggleColorScheme(); return false;" title="Toggle dark mode"><i class="bi"></i></a>
=======
>>>>>>> c52f6e76
</div>
      </div> <!-- /container-fluid -->
    </nav>
  <nav class="quarto-secondary-nav">
    <div class="container-fluid d-flex">
      <button type="button" class="quarto-btn-toggle btn" data-bs-toggle="collapse" data-bs-target=".quarto-sidebar-collapse-item" aria-controls="quarto-sidebar" aria-expanded="false" aria-label="Toggle sidebar navigation" onclick="if (window.quartoToggleHeadroom) { window.quartoToggleHeadroom(); }">
        <i class="bi bi-layout-text-sidebar-reverse"></i>
      </button>
        <nav class="quarto-page-breadcrumbs" aria-label="breadcrumb"><ol class="breadcrumb"><li class="breadcrumb-item"><a href="../guide/test-descriptions.html">Test descriptions</a></li></ol></nav>
        <a class="flex-grow-1" role="button" data-bs-toggle="collapse" data-bs-target=".quarto-sidebar-collapse-item" aria-controls="quarto-sidebar" aria-expanded="false" aria-label="Toggle sidebar navigation" onclick="if (window.quartoToggleHeadroom) { window.quartoToggleHeadroom(); }">      
        </a>
      <button type="button" class="btn quarto-search-button" aria-label="" onclick="window.quartoOpenSearch();">
        <i class="bi bi-search"></i>
      </button>
    </div>
  </nav>
</header>
<!-- content -->
<div id="quarto-content" class="quarto-container page-columns page-rows-contents page-layout-article page-navbar">
<!-- sidebar -->
  <nav id="quarto-sidebar" class="sidebar collapse collapse-horizontal quarto-sidebar-collapse-item sidebar-navigation docked overflow-auto">
        <div class="mt-2 flex-shrink-0 align-items-center">
        <div class="sidebar-search">
        <div id="quarto-search" class="" title="Search"></div>
        </div>
        </div>
    <div class="sidebar-menu-container"> 
    <ul class="list-unstyled mt-1">
        <li class="sidebar-item">
  <div class="sidebar-item-container"> 
  <a href="../guide/get-started-developer-framework.html" class="sidebar-item-text sidebar-link">
 <span class="menu-text">Get started with the ValidMind Developer Framework</span></a>
  </div>
</li>
        <li class="sidebar-item">
  <div class="sidebar-item-container"> 
  <a href="../guide/supported-models.html" class="sidebar-item-text sidebar-link">
 <span class="menu-text">Supported models</span></a>
  </div>
</li>
        <li class="px-0"><hr class="sidebar-divider hi "></li>
        <li class="sidebar-item">
  <div class="sidebar-item-container"> 
  <a href="../guide/install-and-initialize-developer-framework.html" class="sidebar-item-text sidebar-link">
 <span class="menu-text">Install and initialize the Developer Framework</span></a>
  </div>
</li>
        <li class="px-0"><hr class="sidebar-divider hi "></li>
        <li class="sidebar-item sidebar-item-section">
      <div class="sidebar-item-container"> 
            <a href="../guide/testing-overview.html" class="sidebar-item-text sidebar-link">
 <span class="menu-text">Run tests &amp; test suites</span></a>
          <a class="sidebar-item-toggle text-start" data-bs-toggle="collapse" data-bs-target="#" aria-expanded="true" aria-label="Toggle section">
            <i class="bi bi-chevron-right ms-2"></i>
          </a> 
      </div>
      <ul id="" class="collapse list-unstyled sidebar-section depth1 show">  
          <li class="sidebar-item">
  <div class="sidebar-item-container"> 
  <a href="../notebooks/how_to/configure_dataset_features.html" class="sidebar-item-text sidebar-link">
 <span class="menu-text">Configuring and Using Dataset Features</span></a>
  </div>
</li>
          <li class="sidebar-item">
  <div class="sidebar-item-container"> 
  <a href="../notebooks/how_to/configure_parameters_demo.html" class="sidebar-item-text sidebar-link">
 <span class="menu-text">Configure Parameters for a Specific Test</span></a>
  </div>
</li>
          <li class="sidebar-item">
  <div class="sidebar-item-container"> 
  <a href="../notebooks/how_to/explore_test_suites.html" class="sidebar-item-text sidebar-link">
 <span class="menu-text">Viewing All Available Test Suites and Tests</span></a>
  </div>
</li>
          <li class="sidebar-item">
  <div class="sidebar-item-container"> 
  <a href="../notebooks/how_to/explore_tests.html" class="sidebar-item-text sidebar-link">
 <span class="menu-text">Exploring Tests in the Developer Framework:</span></a>
  </div>
</li>
          <li class="sidebar-item">
  <div class="sidebar-item-container"> 
  <a href="../notebooks/how_to/implementing_custom_tests.html" class="sidebar-item-text sidebar-link">
 <span class="menu-text">Implementing Custom Metrics and Threshold Tests</span></a>
  </div>
</li>
          <li class="sidebar-item">
  <div class="sidebar-item-container"> 
  <a href="../notebooks/how_to/run_a_test.html" class="sidebar-item-text sidebar-link">
 <span class="menu-text">Running an Individual Test</span></a>
  </div>
</li>
          <li class="sidebar-item">
  <div class="sidebar-item-container"> 
  <a href="../notebooks/how_to/run_a_test_suite.html" class="sidebar-item-text sidebar-link">
 <span class="menu-text">Running an Individual Test Suite</span></a>
  </div>
</li>
          <li class="sidebar-item">
  <div class="sidebar-item-container"> 
  <a href="../notebooks/how_to/run_documentation_sections.html" class="sidebar-item-text sidebar-link">
 <span class="menu-text">Running Individual Documentation Sections</span></a>
  </div>
</li>
      </ul>
  </li>
        <li class="sidebar-item sidebar-item-section">
      <div class="sidebar-item-container"> 
            <a href="../guide/test-descriptions.html" class="sidebar-item-text sidebar-link active">
 <span class="menu-text">Test descriptions</span></a>
          <a class="sidebar-item-toggle text-start" data-bs-toggle="collapse" data-bs-target="#" aria-expanded="true" aria-label="Toggle section">
            <i class="bi bi-chevron-right ms-2"></i>
          </a> 
      </div>
      <ul id="" class="collapse list-unstyled sidebar-section depth1 show">  
          <li class="sidebar-item sidebar-item-section">
      <div class="sidebar-item-container"> 
            <a class="sidebar-item-text sidebar-link text-start collapsed" data-bs-toggle="collapse" data-bs-target="#quarto-sidebar-section-1" aria-expanded="false">
 <span class="menu-text">Data Validation</span></a>
          <a class="sidebar-item-toggle text-start collapsed" data-bs-toggle="collapse" data-bs-target="#quarto-sidebar-section-1" aria-expanded="false" aria-label="Toggle section">
            <i class="bi bi-chevron-right ms-2"></i>
          </a> 
      </div>
      <ul id="quarto-sidebar-section-1" class="collapse list-unstyled sidebar-section depth2 ">  
          <li class="sidebar-item">
  <div class="sidebar-item-container"> 
  <a href="../tests/data_validation/ACFandPACFPlot.html" class="sidebar-item-text sidebar-link">
 <span class="menu-text">ACFandPACFPlot</span></a>
  </div>
</li>
          <li class="sidebar-item">
  <div class="sidebar-item-container"> 
  <a href="../tests/data_validation/ANOVAOneWayTable.html" class="sidebar-item-text sidebar-link">
 <span class="menu-text">ANOVAOneWayTable</span></a>
  </div>
</li>
          <li class="sidebar-item">
  <div class="sidebar-item-container"> 
  <a href="../tests/data_validation/AutoAR.html" class="sidebar-item-text sidebar-link">
 <span class="menu-text">AutoAR</span></a>
  </div>
</li>
          <li class="sidebar-item">
  <div class="sidebar-item-container"> 
  <a href="../tests/data_validation/AutoMA.html" class="sidebar-item-text sidebar-link">
 <span class="menu-text">AutoMA</span></a>
  </div>
</li>
          <li class="sidebar-item">
  <div class="sidebar-item-container"> 
  <a href="../tests/data_validation/AutoSeasonality.html" class="sidebar-item-text sidebar-link">
 <span class="menu-text">AutoSeasonality</span></a>
  </div>
</li>
          <li class="sidebar-item">
  <div class="sidebar-item-container"> 
  <a href="../tests/data_validation/AutoStationarity.html" class="sidebar-item-text sidebar-link">
 <span class="menu-text">AutoStationarity</span></a>
  </div>
</li>
          <li class="sidebar-item">
  <div class="sidebar-item-container"> 
  <a href="../tests/data_validation/BivariateFeaturesBarPlots.html" class="sidebar-item-text sidebar-link">
 <span class="menu-text">BivariateFeaturesBarPlots</span></a>
  </div>
</li>
          <li class="sidebar-item">
  <div class="sidebar-item-container"> 
  <a href="../tests/data_validation/BivariateHistograms.html" class="sidebar-item-text sidebar-link">
 <span class="menu-text">BivariateHistograms</span></a>
  </div>
</li>
          <li class="sidebar-item">
  <div class="sidebar-item-container"> 
  <a href="../tests/data_validation/BivariateScatterPlots.html" class="sidebar-item-text sidebar-link">
 <span class="menu-text">BivariateScatterPlots</span></a>
  </div>
</li>
          <li class="sidebar-item">
  <div class="sidebar-item-container"> 
  <a href="../tests/data_validation/ChiSquaredFeaturesTable.html" class="sidebar-item-text sidebar-link">
 <span class="menu-text">ChiSquaredFeaturesTable</span></a>
  </div>
</li>
          <li class="sidebar-item">
  <div class="sidebar-item-container"> 
  <a href="../tests/data_validation/ClassImbalance.html" class="sidebar-item-text sidebar-link">
 <span class="menu-text">ClassImbalance</span></a>
  </div>
</li>
          <li class="sidebar-item">
  <div class="sidebar-item-container"> 
  <a href="../tests/data_validation/DatasetCorrelations.html" class="sidebar-item-text sidebar-link">
 <span class="menu-text">DatasetCorrelations</span></a>
  </div>
</li>
          <li class="sidebar-item">
  <div class="sidebar-item-container"> 
  <a href="../tests/data_validation/DatasetDescription.html" class="sidebar-item-text sidebar-link">
 <span class="menu-text">DatasetDescription</span></a>
  </div>
</li>
          <li class="sidebar-item">
  <div class="sidebar-item-container"> 
  <a href="../tests/data_validation/DatasetMetadata.html" class="sidebar-item-text sidebar-link">
 <span class="menu-text">DatasetMetadata</span></a>
  </div>
</li>
          <li class="sidebar-item">
  <div class="sidebar-item-container"> 
  <a href="../tests/data_validation/DatasetSplit.html" class="sidebar-item-text sidebar-link">
 <span class="menu-text">DatasetSplit</span></a>
  </div>
</li>
          <li class="sidebar-item">
  <div class="sidebar-item-container"> 
  <a href="../tests/data_validation/DefaultRatesbyRiskBandPlot.html" class="sidebar-item-text sidebar-link">
 <span class="menu-text">DefaultRatesbyRiskBandPlot</span></a>
  </div>
</li>
          <li class="sidebar-item">
  <div class="sidebar-item-container"> 
  <a href="../tests/data_validation/DescriptiveStatistics.html" class="sidebar-item-text sidebar-link">
 <span class="menu-text">DescriptiveStatistics</span></a>
  </div>
</li>
          <li class="sidebar-item">
  <div class="sidebar-item-container"> 
  <a href="../tests/data_validation/Duplicates.html" class="sidebar-item-text sidebar-link">
 <span class="menu-text">Duplicates</span></a>
  </div>
</li>
          <li class="sidebar-item">
  <div class="sidebar-item-container"> 
  <a href="../tests/data_validation/EngleGrangerCoint.html" class="sidebar-item-text sidebar-link">
 <span class="menu-text">EngleGrangerCoint</span></a>
  </div>
</li>
          <li class="sidebar-item">
  <div class="sidebar-item-container"> 
  <a href="../tests/data_validation/FeatureTargetCorrelationPlot.html" class="sidebar-item-text sidebar-link">
 <span class="menu-text">FeatureTargetCorrelationPlot</span></a>
  </div>
</li>
          <li class="sidebar-item">
  <div class="sidebar-item-container"> 
  <a href="../tests/data_validation/HeatmapFeatureCorrelations.html" class="sidebar-item-text sidebar-link">
 <span class="menu-text">HeatmapFeatureCorrelations</span></a>
  </div>
</li>
          <li class="sidebar-item">
  <div class="sidebar-item-container"> 
  <a href="../tests/data_validation/HighCardinality.html" class="sidebar-item-text sidebar-link">
 <span class="menu-text">HighCardinality</span></a>
  </div>
</li>
          <li class="sidebar-item">
  <div class="sidebar-item-container"> 
  <a href="../tests/data_validation/HighPearsonCorrelation.html" class="sidebar-item-text sidebar-link">
 <span class="menu-text">HighPearsonCorrelation</span></a>
  </div>
</li>
          <li class="sidebar-item">
  <div class="sidebar-item-container"> 
  <a href="../tests/data_validation/IQROutliersBarPlot.html" class="sidebar-item-text sidebar-link">
 <span class="menu-text">IQROutliersBarPlot</span></a>
  </div>
</li>
          <li class="sidebar-item">
  <div class="sidebar-item-container"> 
  <a href="../tests/data_validation/IQROutliersTable.html" class="sidebar-item-text sidebar-link">
 <span class="menu-text">IQROutliersTable</span></a>
  </div>
</li>
          <li class="sidebar-item">
  <div class="sidebar-item-container"> 
  <a href="../tests/data_validation/IsolationForestOutliers.html" class="sidebar-item-text sidebar-link">
 <span class="menu-text">IsolationForestOutliers</span></a>
  </div>
</li>
          <li class="sidebar-item">
  <div class="sidebar-item-container"> 
  <a href="../tests/data_validation/LaggedCorrelationHeatmap.html" class="sidebar-item-text sidebar-link">
 <span class="menu-text">LaggedCorrelationHeatmap</span></a>
  </div>
</li>
          <li class="sidebar-item">
  <div class="sidebar-item-container"> 
  <a href="../tests/data_validation/MissingValues.html" class="sidebar-item-text sidebar-link">
 <span class="menu-text">MissingValues</span></a>
  </div>
</li>
          <li class="sidebar-item">
  <div class="sidebar-item-container"> 
  <a href="../tests/data_validation/MissingValuesBarPlot.html" class="sidebar-item-text sidebar-link">
 <span class="menu-text">MissingValuesBarPlot</span></a>
  </div>
</li>
          <li class="sidebar-item">
  <div class="sidebar-item-container"> 
  <a href="../tests/data_validation/MissingValuesRisk.html" class="sidebar-item-text sidebar-link">
 <span class="menu-text">MissingValuesRisk</span></a>
  </div>
</li>
          <li class="sidebar-item">
  <div class="sidebar-item-container"> 
  <a href="../tests/data_validation/PearsonCorrelationMatrix.html" class="sidebar-item-text sidebar-link">
 <span class="menu-text">PearsonCorrelationMatrix</span></a>
  </div>
</li>
          <li class="sidebar-item">
  <div class="sidebar-item-container"> 
  <a href="../tests/data_validation/PiTCreditScoresHistogram.html" class="sidebar-item-text sidebar-link">
 <span class="menu-text">PiTCreditScoresHistogram</span></a>
  </div>
</li>
          <li class="sidebar-item">
  <div class="sidebar-item-container"> 
  <a href="../tests/data_validation/PiTPDHistogram.html" class="sidebar-item-text sidebar-link">
 <span class="menu-text">PiTPDHistogram</span></a>
  </div>
</li>
          <li class="sidebar-item">
  <div class="sidebar-item-container"> 
  <a href="../tests/data_validation/RollingStatsPlot.html" class="sidebar-item-text sidebar-link">
 <span class="menu-text">RollingStatsPlot</span></a>
  </div>
</li>
          <li class="sidebar-item">
  <div class="sidebar-item-container"> 
  <a href="../tests/data_validation/ScatterPlot.html" class="sidebar-item-text sidebar-link">
 <span class="menu-text">ScatterPlot</span></a>
  </div>
</li>
          <li class="sidebar-item">
  <div class="sidebar-item-container"> 
  <a href="../tests/data_validation/SeasonalDecompose.html" class="sidebar-item-text sidebar-link">
 <span class="menu-text">SeasonalDecompose</span></a>
  </div>
</li>
          <li class="sidebar-item">
  <div class="sidebar-item-container"> 
  <a href="../tests/data_validation/Skewness.html" class="sidebar-item-text sidebar-link">
 <span class="menu-text">Skewness</span></a>
  </div>
</li>
          <li class="sidebar-item">
  <div class="sidebar-item-container"> 
  <a href="../tests/data_validation/SpreadPlot.html" class="sidebar-item-text sidebar-link">
 <span class="menu-text">SpreadPlot</span></a>
  </div>
</li>
          <li class="sidebar-item">
  <div class="sidebar-item-container"> 
  <a href="../tests/data_validation/TabularCategoricalBarPlots.html" class="sidebar-item-text sidebar-link">
 <span class="menu-text">TabularCategoricalBarPlots</span></a>
  </div>
</li>
          <li class="sidebar-item">
  <div class="sidebar-item-container"> 
  <a href="../tests/data_validation/TabularDateTimeHistograms.html" class="sidebar-item-text sidebar-link">
 <span class="menu-text">TabularDateTimeHistograms</span></a>
  </div>
</li>
          <li class="sidebar-item">
  <div class="sidebar-item-container"> 
  <a href="../tests/data_validation/TabularDescriptionTables.html" class="sidebar-item-text sidebar-link">
 <span class="menu-text">TabularDescriptionTables</span></a>
  </div>
</li>
          <li class="sidebar-item">
  <div class="sidebar-item-container"> 
  <a href="../tests/data_validation/TabularNumericalHistograms.html" class="sidebar-item-text sidebar-link">
 <span class="menu-text">TabularNumericalHistograms</span></a>
  </div>
</li>
          <li class="sidebar-item">
  <div class="sidebar-item-container"> 
  <a href="../tests/data_validation/TargetRateBarPlots.html" class="sidebar-item-text sidebar-link">
 <span class="menu-text">TargetRateBarPlots</span></a>
  </div>
</li>
          <li class="sidebar-item">
  <div class="sidebar-item-container"> 
  <a href="../tests/data_validation/TimeSeriesFrequency.html" class="sidebar-item-text sidebar-link">
 <span class="menu-text">TimeSeriesFrequency</span></a>
  </div>
</li>
          <li class="sidebar-item">
  <div class="sidebar-item-container"> 
  <a href="../tests/data_validation/TimeSeriesHistogram.html" class="sidebar-item-text sidebar-link">
 <span class="menu-text">TimeSeriesHistogram</span></a>
  </div>
</li>
          <li class="sidebar-item">
  <div class="sidebar-item-container"> 
  <a href="../tests/data_validation/TimeSeriesLinePlot.html" class="sidebar-item-text sidebar-link">
 <span class="menu-text">TimeSeriesLinePlot</span></a>
  </div>
</li>
          <li class="sidebar-item">
  <div class="sidebar-item-container"> 
  <a href="../tests/data_validation/TimeSeriesMissingValues.html" class="sidebar-item-text sidebar-link">
 <span class="menu-text">TimeSeriesMissingValues</span></a>
  </div>
</li>
          <li class="sidebar-item">
  <div class="sidebar-item-container"> 
  <a href="../tests/data_validation/TimeSeriesOutliers.html" class="sidebar-item-text sidebar-link">
 <span class="menu-text">TimeSeriesOutliers</span></a>
  </div>
</li>
          <li class="sidebar-item">
  <div class="sidebar-item-container"> 
  <a href="../tests/data_validation/TooManyZeroValues.html" class="sidebar-item-text sidebar-link">
 <span class="menu-text">TooManyZeroValues</span></a>
  </div>
</li>
          <li class="sidebar-item">
  <div class="sidebar-item-container"> 
  <a href="../tests/data_validation/UniqueRows.html" class="sidebar-item-text sidebar-link">
 <span class="menu-text">UniqueRows</span></a>
  </div>
</li>
          <li class="sidebar-item">
  <div class="sidebar-item-container"> 
  <a href="../tests/data_validation/WOEBinPlots.html" class="sidebar-item-text sidebar-link">
 <span class="menu-text">WOEBinPlots</span></a>
  </div>
</li>
          <li class="sidebar-item">
  <div class="sidebar-item-container"> 
  <a href="../tests/data_validation/WOEBinTable.html" class="sidebar-item-text sidebar-link">
 <span class="menu-text">WOEBinTable</span></a>
  </div>
</li>
          <li class="sidebar-item sidebar-item-section">
      <div class="sidebar-item-container"> 
            <a class="sidebar-item-text sidebar-link text-start collapsed" data-bs-toggle="collapse" data-bs-target="#quarto-sidebar-section-2" aria-expanded="false">
 <span class="menu-text">Nlp</span></a>
          <a class="sidebar-item-toggle text-start collapsed" data-bs-toggle="collapse" data-bs-target="#quarto-sidebar-section-2" aria-expanded="false" aria-label="Toggle section">
            <i class="bi bi-chevron-right ms-2"></i>
          </a> 
      </div>
      <ul id="quarto-sidebar-section-2" class="collapse list-unstyled sidebar-section depth3 ">  
          <li class="sidebar-item">
  <div class="sidebar-item-container"> 
  <a href="../tests/data_validation/nlp/CommonWords.html" class="sidebar-item-text sidebar-link">
 <span class="menu-text">CommonWords</span></a>
  </div>
</li>
          <li class="sidebar-item">
  <div class="sidebar-item-container"> 
  <a href="../tests/data_validation/nlp/Hashtags.html" class="sidebar-item-text sidebar-link">
 <span class="menu-text">Hashtags</span></a>
  </div>
</li>
          <li class="sidebar-item">
  <div class="sidebar-item-container"> 
  <a href="../tests/data_validation/nlp/Mentions.html" class="sidebar-item-text sidebar-link">
 <span class="menu-text">Mentions</span></a>
  </div>
</li>
          <li class="sidebar-item">
  <div class="sidebar-item-container"> 
  <a href="../tests/data_validation/nlp/Punctuations.html" class="sidebar-item-text sidebar-link">
 <span class="menu-text">Punctuations</span></a>
  </div>
</li>
          <li class="sidebar-item">
  <div class="sidebar-item-container"> 
  <a href="../tests/data_validation/nlp/StopWords.html" class="sidebar-item-text sidebar-link">
 <span class="menu-text">StopWords</span></a>
  </div>
</li>
          <li class="sidebar-item">
  <div class="sidebar-item-container"> 
  <a href="../tests/data_validation/nlp/TextDescription.html" class="sidebar-item-text sidebar-link">
 <span class="menu-text">TextDescription</span></a>
  </div>
</li>
      </ul>
  </li>
      </ul>
  </li>
          <li class="sidebar-item sidebar-item-section">
      <div class="sidebar-item-container"> 
            <a class="sidebar-item-text sidebar-link text-start collapsed" data-bs-toggle="collapse" data-bs-target="#quarto-sidebar-section-3" aria-expanded="false">
 <span class="menu-text">Model Validation</span></a>
          <a class="sidebar-item-toggle text-start collapsed" data-bs-toggle="collapse" data-bs-target="#quarto-sidebar-section-3" aria-expanded="false" aria-label="Toggle section">
            <i class="bi bi-chevron-right ms-2"></i>
          </a> 
      </div>
      <ul id="quarto-sidebar-section-3" class="collapse list-unstyled sidebar-section depth2 ">  
          <li class="sidebar-item">
  <div class="sidebar-item-container"> 
  <a href="../tests/model_validation/BertScore.html" class="sidebar-item-text sidebar-link">
 <span class="menu-text">BertScore</span></a>
  </div>
</li>
          <li class="sidebar-item">
  <div class="sidebar-item-container"> 
  <a href="../tests/model_validation/BertScoreAggregate.html" class="sidebar-item-text sidebar-link">
 <span class="menu-text">BertScoreAggregate</span></a>
  </div>
</li>
          <li class="sidebar-item">
  <div class="sidebar-item-container"> 
  <a href="../tests/model_validation/BleuScore.html" class="sidebar-item-text sidebar-link">
 <span class="menu-text">BleuScore</span></a>
  </div>
</li>
          <li class="sidebar-item">
  <div class="sidebar-item-container"> 
  <a href="../tests/model_validation/ClusterSizeDistribution.html" class="sidebar-item-text sidebar-link">
 <span class="menu-text">ClusterSizeDistribution</span></a>
  </div>
</li>
          <li class="sidebar-item">
  <div class="sidebar-item-container"> 
  <a href="../tests/model_validation/ContextualRecall.html" class="sidebar-item-text sidebar-link">
 <span class="menu-text">ContextualRecall</span></a>
  </div>
</li>
          <li class="sidebar-item">
  <div class="sidebar-item-container"> 
  <a href="../tests/model_validation/ModelMetadata.html" class="sidebar-item-text sidebar-link">
 <span class="menu-text">ModelMetadata</span></a>
  </div>
</li>
          <li class="sidebar-item">
  <div class="sidebar-item-container"> 
  <a href="../tests/model_validation/RegardHistogram.html" class="sidebar-item-text sidebar-link">
 <span class="menu-text">RegardHistogram</span></a>
  </div>
</li>
          <li class="sidebar-item">
  <div class="sidebar-item-container"> 
  <a href="../tests/model_validation/RegardScore.html" class="sidebar-item-text sidebar-link">
 <span class="menu-text">RegardScore</span></a>
  </div>
</li>
          <li class="sidebar-item">
  <div class="sidebar-item-container"> 
  <a href="../tests/model_validation/RougeMetrics.html" class="sidebar-item-text sidebar-link">
 <span class="menu-text">RougeMetrics</span></a>
  </div>
</li>
          <li class="sidebar-item">
  <div class="sidebar-item-container"> 
  <a href="../tests/model_validation/RougeMetricsAggregate.html" class="sidebar-item-text sidebar-link">
 <span class="menu-text">RougeMetricsAggregate</span></a>
  </div>
</li>
          <li class="sidebar-item">
  <div class="sidebar-item-container"> 
  <a href="../tests/model_validation/TokenDisparity.html" class="sidebar-item-text sidebar-link">
 <span class="menu-text">TokenDisparity</span></a>
  </div>
</li>
          <li class="sidebar-item">
  <div class="sidebar-item-container"> 
  <a href="../tests/model_validation/ToxicityHistogram.html" class="sidebar-item-text sidebar-link">
 <span class="menu-text">ToxicityHistogram</span></a>
  </div>
</li>
          <li class="sidebar-item">
  <div class="sidebar-item-container"> 
  <a href="../tests/model_validation/ToxicityScore.html" class="sidebar-item-text sidebar-link">
 <span class="menu-text">ToxicityScore</span></a>
  </div>
</li>
          <li class="sidebar-item sidebar-item-section">
      <div class="sidebar-item-container"> 
            <a class="sidebar-item-text sidebar-link text-start collapsed" data-bs-toggle="collapse" data-bs-target="#quarto-sidebar-section-4" aria-expanded="false">
 <span class="menu-text">Embeddings</span></a>
          <a class="sidebar-item-toggle text-start collapsed" data-bs-toggle="collapse" data-bs-target="#quarto-sidebar-section-4" aria-expanded="false" aria-label="Toggle section">
            <i class="bi bi-chevron-right ms-2"></i>
          </a> 
      </div>
      <ul id="quarto-sidebar-section-4" class="collapse list-unstyled sidebar-section depth3 ">  
          <li class="sidebar-item">
  <div class="sidebar-item-container"> 
  <a href="../tests/model_validation/embeddings/ClusterDistribution.html" class="sidebar-item-text sidebar-link">
 <span class="menu-text">ClusterDistribution</span></a>
  </div>
</li>
          <li class="sidebar-item">
  <div class="sidebar-item-container"> 
  <a href="../tests/model_validation/embeddings/CosineSimilarityDistribution.html" class="sidebar-item-text sidebar-link">
 <span class="menu-text">CosineSimilarityDistribution</span></a>
  </div>
</li>
          <li class="sidebar-item">
  <div class="sidebar-item-container"> 
  <a href="../tests/model_validation/embeddings/DescriptiveAnalytics.html" class="sidebar-item-text sidebar-link">
 <span class="menu-text">DescriptiveAnalytics</span></a>
  </div>
</li>
          <li class="sidebar-item">
  <div class="sidebar-item-container"> 
  <a href="../tests/model_validation/embeddings/EmbeddingsVisualization2D.html" class="sidebar-item-text sidebar-link">
 <span class="menu-text">EmbeddingsVisualization2D</span></a>
  </div>
</li>
          <li class="sidebar-item">
  <div class="sidebar-item-container"> 
  <a href="../tests/model_validation/embeddings/StabilityAnalysis.html" class="sidebar-item-text sidebar-link">
 <span class="menu-text">StabilityAnalysis</span></a>
  </div>
</li>
          <li class="sidebar-item">
  <div class="sidebar-item-container"> 
  <a href="../tests/model_validation/embeddings/StabilityAnalysisKeyword.html" class="sidebar-item-text sidebar-link">
 <span class="menu-text">StabilityAnalysisKeyword</span></a>
  </div>
</li>
          <li class="sidebar-item">
  <div class="sidebar-item-container"> 
  <a href="../tests/model_validation/embeddings/StabilityAnalysisRandomNoise.html" class="sidebar-item-text sidebar-link">
 <span class="menu-text">StabilityAnalysisRandomNoise</span></a>
  </div>
</li>
          <li class="sidebar-item">
  <div class="sidebar-item-container"> 
  <a href="../tests/model_validation/embeddings/StabilityAnalysisSynonyms.html" class="sidebar-item-text sidebar-link">
 <span class="menu-text">StabilityAnalysisSynonyms</span></a>
  </div>
</li>
          <li class="sidebar-item">
  <div class="sidebar-item-container"> 
  <a href="../tests/model_validation/embeddings/StabilityAnalysisTranslation.html" class="sidebar-item-text sidebar-link">
 <span class="menu-text">StabilityAnalysisTranslation</span></a>
  </div>
</li>
      </ul>
  </li>
          <li class="sidebar-item sidebar-item-section">
      <div class="sidebar-item-container"> 
            <a class="sidebar-item-text sidebar-link text-start collapsed" data-bs-toggle="collapse" data-bs-target="#quarto-sidebar-section-5" aria-expanded="false">
 <span class="menu-text">Sklearn</span></a>
          <a class="sidebar-item-toggle text-start collapsed" data-bs-toggle="collapse" data-bs-target="#quarto-sidebar-section-5" aria-expanded="false" aria-label="Toggle section">
            <i class="bi bi-chevron-right ms-2"></i>
          </a> 
      </div>
      <ul id="quarto-sidebar-section-5" class="collapse list-unstyled sidebar-section depth3 ">  
          <li class="sidebar-item">
  <div class="sidebar-item-container"> 
  <a href="../tests/model_validation/sklearn/AdjustedMutualInformation.html" class="sidebar-item-text sidebar-link">
 <span class="menu-text">AdjustedMutualInformation</span></a>
  </div>
</li>
          <li class="sidebar-item">
  <div class="sidebar-item-container"> 
  <a href="../tests/model_validation/sklearn/AdjustedRandIndex.html" class="sidebar-item-text sidebar-link">
 <span class="menu-text">AdjustedRandIndex</span></a>
  </div>
</li>
          <li class="sidebar-item">
  <div class="sidebar-item-container"> 
  <a href="../tests/model_validation/sklearn/ClassifierInSamplePerformance.html" class="sidebar-item-text sidebar-link">
 <span class="menu-text">ClassifierInSamplePerformance</span></a>
  </div>
</li>
          <li class="sidebar-item">
  <div class="sidebar-item-container"> 
  <a href="../tests/model_validation/sklearn/ClassifierOutOfSamplePerformance.html" class="sidebar-item-text sidebar-link">
 <span class="menu-text">ClassifierOutOfSamplePerformance</span></a>
  </div>
</li>
          <li class="sidebar-item">
  <div class="sidebar-item-container"> 
  <a href="../tests/model_validation/sklearn/ClassifierPerformance.html" class="sidebar-item-text sidebar-link">
 <span class="menu-text">ClassifierPerformance</span></a>
  </div>
</li>
          <li class="sidebar-item">
  <div class="sidebar-item-container"> 
  <a href="../tests/model_validation/sklearn/ClusterCosineSimilarity.html" class="sidebar-item-text sidebar-link">
 <span class="menu-text">ClusterCosineSimilarity</span></a>
  </div>
</li>
          <li class="sidebar-item">
  <div class="sidebar-item-container"> 
  <a href="../tests/model_validation/sklearn/ClusterPerformance.html" class="sidebar-item-text sidebar-link">
 <span class="menu-text">ClusterPerformance</span></a>
  </div>
</li>
          <li class="sidebar-item">
  <div class="sidebar-item-container"> 
  <a href="../tests/model_validation/sklearn/ClusterPerformanceMetrics.html" class="sidebar-item-text sidebar-link">
 <span class="menu-text">ClusterPerformanceMetrics</span></a>
  </div>
</li>
          <li class="sidebar-item">
  <div class="sidebar-item-container"> 
  <a href="../tests/model_validation/sklearn/CompletenessScore.html" class="sidebar-item-text sidebar-link">
 <span class="menu-text">CompletenessScore</span></a>
  </div>
</li>
          <li class="sidebar-item">
  <div class="sidebar-item-container"> 
  <a href="../tests/model_validation/sklearn/ConfusionMatrix.html" class="sidebar-item-text sidebar-link">
 <span class="menu-text">ConfusionMatrix</span></a>
  </div>
</li>
          <li class="sidebar-item">
  <div class="sidebar-item-container"> 
  <a href="../tests/model_validation/sklearn/FowlkesMallowsScore.html" class="sidebar-item-text sidebar-link">
 <span class="menu-text">FowlkesMallowsScore</span></a>
  </div>
</li>
          <li class="sidebar-item">
  <div class="sidebar-item-container"> 
  <a href="../tests/model_validation/sklearn/HomogeneityScore.html" class="sidebar-item-text sidebar-link">
 <span class="menu-text">HomogeneityScore</span></a>
  </div>
</li>
          <li class="sidebar-item">
  <div class="sidebar-item-container"> 
  <a href="../tests/model_validation/sklearn/HyperParametersTuning.html" class="sidebar-item-text sidebar-link">
 <span class="menu-text">HyperParametersTuning</span></a>
  </div>
</li>
          <li class="sidebar-item">
  <div class="sidebar-item-container"> 
  <a href="../tests/model_validation/sklearn/KMeansClustersOptimization.html" class="sidebar-item-text sidebar-link">
 <span class="menu-text">KMeansClustersOptimization</span></a>
  </div>
</li>
          <li class="sidebar-item">
  <div class="sidebar-item-container"> 
  <a href="../tests/model_validation/sklearn/MinimumAccuracy.html" class="sidebar-item-text sidebar-link">
 <span class="menu-text">MinimumAccuracy</span></a>
  </div>
</li>
          <li class="sidebar-item">
  <div class="sidebar-item-container"> 
  <a href="../tests/model_validation/sklearn/MinimumF1Score.html" class="sidebar-item-text sidebar-link">
 <span class="menu-text">MinimumF1Score</span></a>
  </div>
</li>
          <li class="sidebar-item">
  <div class="sidebar-item-container"> 
  <a href="../tests/model_validation/sklearn/MinimumROCAUCScore.html" class="sidebar-item-text sidebar-link">
 <span class="menu-text">MinimumROCAUCScore</span></a>
  </div>
</li>
          <li class="sidebar-item">
  <div class="sidebar-item-container"> 
  <a href="../tests/model_validation/sklearn/ModelsPerformanceComparison.html" class="sidebar-item-text sidebar-link">
 <span class="menu-text">ModelsPerformanceComparison</span></a>
  </div>
</li>
          <li class="sidebar-item">
  <div class="sidebar-item-container"> 
  <a href="../tests/model_validation/sklearn/OverfitDiagnosis.html" class="sidebar-item-text sidebar-link">
 <span class="menu-text">OverfitDiagnosis</span></a>
  </div>
</li>
          <li class="sidebar-item">
  <div class="sidebar-item-container"> 
  <a href="../tests/model_validation/sklearn/PermutationFeatureImportance.html" class="sidebar-item-text sidebar-link">
 <span class="menu-text">PermutationFeatureImportance</span></a>
  </div>
</li>
          <li class="sidebar-item">
  <div class="sidebar-item-container"> 
  <a href="../tests/model_validation/sklearn/PopulationStabilityIndex.html" class="sidebar-item-text sidebar-link">
 <span class="menu-text">PopulationStabilityIndex</span></a>
  </div>
</li>
          <li class="sidebar-item">
  <div class="sidebar-item-container"> 
  <a href="../tests/model_validation/sklearn/PrecisionRecallCurve.html" class="sidebar-item-text sidebar-link">
 <span class="menu-text">PrecisionRecallCurve</span></a>
  </div>
</li>
          <li class="sidebar-item">
  <div class="sidebar-item-container"> 
  <a href="../tests/model_validation/sklearn/RegressionErrors.html" class="sidebar-item-text sidebar-link">
 <span class="menu-text">RegressionErrors</span></a>
  </div>
</li>
          <li class="sidebar-item">
  <div class="sidebar-item-container"> 
  <a href="../tests/model_validation/sklearn/RegressionModelsPerformanceComparison.html" class="sidebar-item-text sidebar-link">
 <span class="menu-text">RegressionModelsPerformanceComparison</span></a>
  </div>
</li>
          <li class="sidebar-item">
  <div class="sidebar-item-container"> 
  <a href="../tests/model_validation/sklearn/RegressionR2Square.html" class="sidebar-item-text sidebar-link">
 <span class="menu-text">RegressionR2Square</span></a>
  </div>
</li>
          <li class="sidebar-item">
  <div class="sidebar-item-container"> 
  <a href="../tests/model_validation/sklearn/RobustnessDiagnosis.html" class="sidebar-item-text sidebar-link">
 <span class="menu-text">RobustnessDiagnosis</span></a>
  </div>
</li>
          <li class="sidebar-item">
  <div class="sidebar-item-container"> 
  <a href="../tests/model_validation/sklearn/ROCCurve.html" class="sidebar-item-text sidebar-link">
 <span class="menu-text">ROCCurve</span></a>
  </div>
</li>
          <li class="sidebar-item">
  <div class="sidebar-item-container"> 
  <a href="../tests/model_validation/sklearn/SHAPGlobalImportance.html" class="sidebar-item-text sidebar-link">
 <span class="menu-text">SHAPGlobalImportance</span></a>
  </div>
</li>
          <li class="sidebar-item">
  <div class="sidebar-item-container"> 
  <a href="../tests/model_validation/sklearn/SilhouettePlot.html" class="sidebar-item-text sidebar-link">
 <span class="menu-text">SilhouettePlot</span></a>
  </div>
</li>
          <li class="sidebar-item">
  <div class="sidebar-item-container"> 
  <a href="../tests/model_validation/sklearn/TrainingTestDegradation.html" class="sidebar-item-text sidebar-link">
 <span class="menu-text">TrainingTestDegradation</span></a>
  </div>
</li>
          <li class="sidebar-item">
  <div class="sidebar-item-container"> 
  <a href="../tests/model_validation/sklearn/VMeasure.html" class="sidebar-item-text sidebar-link">
 <span class="menu-text">VMeasure</span></a>
  </div>
</li>
          <li class="sidebar-item">
  <div class="sidebar-item-container"> 
  <a href="../tests/model_validation/sklearn/WeakspotsDiagnosis.html" class="sidebar-item-text sidebar-link">
 <span class="menu-text">WeakspotsDiagnosis</span></a>
  </div>
</li>
      </ul>
  </li>
          <li class="sidebar-item sidebar-item-section">
      <div class="sidebar-item-container"> 
            <a class="sidebar-item-text sidebar-link text-start collapsed" data-bs-toggle="collapse" data-bs-target="#quarto-sidebar-section-6" aria-expanded="false">
 <span class="menu-text">Statsmodels</span></a>
          <a class="sidebar-item-toggle text-start collapsed" data-bs-toggle="collapse" data-bs-target="#quarto-sidebar-section-6" aria-expanded="false" aria-label="Toggle section">
            <i class="bi bi-chevron-right ms-2"></i>
          </a> 
      </div>
      <ul id="quarto-sidebar-section-6" class="collapse list-unstyled sidebar-section depth3 ">  
          <li class="sidebar-item">
  <div class="sidebar-item-container"> 
  <a href="../tests/model_validation/statsmodels/ADF.html" class="sidebar-item-text sidebar-link">
 <span class="menu-text">ADF</span></a>
  </div>
</li>
          <li class="sidebar-item">
  <div class="sidebar-item-container"> 
  <a href="../tests/model_validation/statsmodels/ADFTest.html" class="sidebar-item-text sidebar-link">
 <span class="menu-text">ADFTest</span></a>
  </div>
</li>
          <li class="sidebar-item">
  <div class="sidebar-item-container"> 
  <a href="../tests/model_validation/statsmodels/AutoARIMA.html" class="sidebar-item-text sidebar-link">
 <span class="menu-text">AutoARIMA</span></a>
  </div>
</li>
          <li class="sidebar-item">
  <div class="sidebar-item-container"> 
  <a href="../tests/model_validation/statsmodels/BoxPierce.html" class="sidebar-item-text sidebar-link">
 <span class="menu-text">BoxPierce</span></a>
  </div>
</li>
          <li class="sidebar-item">
  <div class="sidebar-item-container"> 
  <a href="../tests/model_validation/statsmodels/DFGLSArch.html" class="sidebar-item-text sidebar-link">
 <span class="menu-text">DFGLSArch</span></a>
  </div>
</li>
          <li class="sidebar-item">
  <div class="sidebar-item-container"> 
  <a href="../tests/model_validation/statsmodels/DurbinWatsonTest.html" class="sidebar-item-text sidebar-link">
 <span class="menu-text">DurbinWatsonTest</span></a>
  </div>
</li>
          <li class="sidebar-item">
  <div class="sidebar-item-container"> 
  <a href="../tests/model_validation/statsmodels/FeatureImportanceAndSignificance.html" class="sidebar-item-text sidebar-link">
 <span class="menu-text">FeatureImportanceAndSignificance</span></a>
  </div>
</li>
          <li class="sidebar-item">
  <div class="sidebar-item-container"> 
  <a href="../tests/model_validation/statsmodels/GINITable.html" class="sidebar-item-text sidebar-link">
 <span class="menu-text">GINITable</span></a>
  </div>
</li>
          <li class="sidebar-item">
  <div class="sidebar-item-container"> 
  <a href="../tests/model_validation/statsmodels/JarqueBera.html" class="sidebar-item-text sidebar-link">
 <span class="menu-text">JarqueBera</span></a>
  </div>
</li>
          <li class="sidebar-item">
  <div class="sidebar-item-container"> 
  <a href="../tests/model_validation/statsmodels/KolmogorovSmirnov.html" class="sidebar-item-text sidebar-link">
 <span class="menu-text">KolmogorovSmirnov</span></a>
  </div>
</li>
          <li class="sidebar-item">
  <div class="sidebar-item-container"> 
  <a href="../tests/model_validation/statsmodels/KPSS.html" class="sidebar-item-text sidebar-link">
 <span class="menu-text">KPSS</span></a>
  </div>
</li>
          <li class="sidebar-item">
  <div class="sidebar-item-container"> 
  <a href="../tests/model_validation/statsmodels/Lilliefors.html" class="sidebar-item-text sidebar-link">
 <span class="menu-text">Lilliefors</span></a>
  </div>
</li>
          <li class="sidebar-item">
  <div class="sidebar-item-container"> 
  <a href="../tests/model_validation/statsmodels/LJungBox.html" class="sidebar-item-text sidebar-link">
 <span class="menu-text">LJungBox</span></a>
  </div>
</li>
          <li class="sidebar-item">
  <div class="sidebar-item-container"> 
  <a href="../tests/model_validation/statsmodels/LogisticRegCumulativeProb.html" class="sidebar-item-text sidebar-link">
 <span class="menu-text">LogisticRegCumulativeProb</span></a>
  </div>
</li>
          <li class="sidebar-item">
  <div class="sidebar-item-container"> 
  <a href="../tests/model_validation/statsmodels/LogisticRegPredictionHistogram.html" class="sidebar-item-text sidebar-link">
 <span class="menu-text">LogisticRegPredictionHistogram</span></a>
  </div>
</li>
          <li class="sidebar-item">
  <div class="sidebar-item-container"> 
  <a href="../tests/model_validation/statsmodels/LogRegressionConfusionMatrix.html" class="sidebar-item-text sidebar-link">
 <span class="menu-text">LogRegressionConfusionMatrix</span></a>
  </div>
</li>
          <li class="sidebar-item">
  <div class="sidebar-item-container"> 
  <a href="../tests/model_validation/statsmodels/PDRatingClassPlot.html" class="sidebar-item-text sidebar-link">
 <span class="menu-text">PDRatingClassPlot</span></a>
  </div>
</li>
          <li class="sidebar-item">
  <div class="sidebar-item-container"> 
  <a href="../tests/model_validation/statsmodels/PhillipsPerronArch.html" class="sidebar-item-text sidebar-link">
 <span class="menu-text">PhillipsPerronArch</span></a>
  </div>
</li>
          <li class="sidebar-item">
  <div class="sidebar-item-container"> 
  <a href="../tests/model_validation/statsmodels/RegressionCoeffsPlot.html" class="sidebar-item-text sidebar-link">
 <span class="menu-text">RegressionCoeffsPlot</span></a>
  </div>
</li>
          <li class="sidebar-item">
  <div class="sidebar-item-container"> 
  <a href="../tests/model_validation/statsmodels/RegressionFeatureSignificance.html" class="sidebar-item-text sidebar-link">
 <span class="menu-text">RegressionFeatureSignificance</span></a>
  </div>
</li>
          <li class="sidebar-item">
  <div class="sidebar-item-container"> 
  <a href="../tests/model_validation/statsmodels/RegressionModelForecastPlot.html" class="sidebar-item-text sidebar-link">
 <span class="menu-text">RegressionModelForecastPlot</span></a>
  </div>
</li>
          <li class="sidebar-item">
  <div class="sidebar-item-container"> 
  <a href="../tests/model_validation/statsmodels/RegressionModelForecastPlotLevels.html" class="sidebar-item-text sidebar-link">
 <span class="menu-text">RegressionModelForecastPlotLevels</span></a>
  </div>
</li>
          <li class="sidebar-item">
  <div class="sidebar-item-container"> 
  <a href="../tests/model_validation/statsmodels/RegressionModelInsampleComparison.html" class="sidebar-item-text sidebar-link">
 <span class="menu-text">RegressionModelInsampleComparison</span></a>
  </div>
</li>
          <li class="sidebar-item">
  <div class="sidebar-item-container"> 
  <a href="../tests/model_validation/statsmodels/RegressionModelOutsampleComparison.html" class="sidebar-item-text sidebar-link">
 <span class="menu-text">RegressionModelOutsampleComparison</span></a>
  </div>
</li>
          <li class="sidebar-item">
  <div class="sidebar-item-container"> 
  <a href="../tests/model_validation/statsmodels/RegressionModelsCoeffs.html" class="sidebar-item-text sidebar-link">
 <span class="menu-text">RegressionModelsCoeffs</span></a>
  </div>
</li>
          <li class="sidebar-item">
  <div class="sidebar-item-container"> 
  <a href="../tests/model_validation/statsmodels/RegressionModelSensitivityPlot.html" class="sidebar-item-text sidebar-link">
 <span class="menu-text">RegressionModelSensitivityPlot</span></a>
  </div>
</li>
          <li class="sidebar-item">
  <div class="sidebar-item-container"> 
  <a href="../tests/model_validation/statsmodels/RegressionModelsPerformance.html" class="sidebar-item-text sidebar-link">
 <span class="menu-text">RegressionModelsPerformance</span></a>
  </div>
</li>
          <li class="sidebar-item">
  <div class="sidebar-item-container"> 
  <a href="../tests/model_validation/statsmodels/RegressionModelSummary.html" class="sidebar-item-text sidebar-link">
 <span class="menu-text">RegressionModelSummary</span></a>
  </div>
</li>
          <li class="sidebar-item">
  <div class="sidebar-item-container"> 
  <a href="../tests/model_validation/statsmodels/ResidualsVisualInspection.html" class="sidebar-item-text sidebar-link">
 <span class="menu-text">ResidualsVisualInspection</span></a>
  </div>
</li>
          <li class="sidebar-item">
  <div class="sidebar-item-container"> 
  <a href="../tests/model_validation/statsmodels/RunsTest.html" class="sidebar-item-text sidebar-link">
 <span class="menu-text">RunsTest</span></a>
  </div>
</li>
          <li class="sidebar-item">
  <div class="sidebar-item-container"> 
  <a href="../tests/model_validation/statsmodels/ScorecardBucketHistogram.html" class="sidebar-item-text sidebar-link">
 <span class="menu-text">ScorecardBucketHistogram</span></a>
  </div>
</li>
          <li class="sidebar-item">
  <div class="sidebar-item-container"> 
  <a href="../tests/model_validation/statsmodels/ScorecardHistogram.html" class="sidebar-item-text sidebar-link">
 <span class="menu-text">ScorecardHistogram</span></a>
  </div>
</li>
          <li class="sidebar-item">
  <div class="sidebar-item-container"> 
  <a href="../tests/model_validation/statsmodels/ScorecardProbabilitiesHistogram.html" class="sidebar-item-text sidebar-link">
 <span class="menu-text">ScorecardProbabilitiesHistogram</span></a>
  </div>
</li>
          <li class="sidebar-item">
  <div class="sidebar-item-container"> 
  <a href="../tests/model_validation/statsmodels/ShapiroWilk.html" class="sidebar-item-text sidebar-link">
 <span class="menu-text">ShapiroWilk</span></a>
  </div>
</li>
          <li class="sidebar-item">
  <div class="sidebar-item-container"> 
  <a href="../tests/model_validation/statsmodels/ZivotAndrewsArch.html" class="sidebar-item-text sidebar-link">
 <span class="menu-text">ZivotAndrewsArch</span></a>
  </div>
</li>
      </ul>
  </li>
      </ul>
  </li>
          <li class="sidebar-item sidebar-item-section">
      <div class="sidebar-item-container"> 
            <a class="sidebar-item-text sidebar-link text-start collapsed" data-bs-toggle="collapse" data-bs-target="#quarto-sidebar-section-7" aria-expanded="false">
 <span class="menu-text">Prompt Validation</span></a>
          <a class="sidebar-item-toggle text-start collapsed" data-bs-toggle="collapse" data-bs-target="#quarto-sidebar-section-7" aria-expanded="false" aria-label="Toggle section">
            <i class="bi bi-chevron-right ms-2"></i>
          </a> 
      </div>
      <ul id="quarto-sidebar-section-7" class="collapse list-unstyled sidebar-section depth2 ">  
          <li class="sidebar-item">
  <div class="sidebar-item-container"> 
  <a href="../tests/prompt_validation/Bias.html" class="sidebar-item-text sidebar-link">
 <span class="menu-text">Bias</span></a>
  </div>
</li>
          <li class="sidebar-item">
  <div class="sidebar-item-container"> 
  <a href="../tests/prompt_validation/Clarity.html" class="sidebar-item-text sidebar-link">
 <span class="menu-text">Clarity</span></a>
  </div>
</li>
          <li class="sidebar-item">
  <div class="sidebar-item-container"> 
  <a href="../tests/prompt_validation/Conciseness.html" class="sidebar-item-text sidebar-link">
 <span class="menu-text">Conciseness</span></a>
  </div>
</li>
          <li class="sidebar-item">
  <div class="sidebar-item-container"> 
  <a href="../tests/prompt_validation/Delimitation.html" class="sidebar-item-text sidebar-link">
 <span class="menu-text">Delimitation</span></a>
  </div>
</li>
          <li class="sidebar-item">
  <div class="sidebar-item-container"> 
  <a href="../tests/prompt_validation/NegativeInstruction.html" class="sidebar-item-text sidebar-link">
 <span class="menu-text">NegativeInstruction</span></a>
  </div>
</li>
          <li class="sidebar-item">
  <div class="sidebar-item-container"> 
  <a href="../tests/prompt_validation/Robustness.html" class="sidebar-item-text sidebar-link">
 <span class="menu-text">Robustness</span></a>
  </div>
</li>
          <li class="sidebar-item">
  <div class="sidebar-item-container"> 
  <a href="../tests/prompt_validation/Specificity.html" class="sidebar-item-text sidebar-link">
 <span class="menu-text">Specificity</span></a>
  </div>
</li>
      </ul>
  </li>
      </ul>
  </li>
        <li class="px-0"><hr class="sidebar-divider hi "></li>
        <li class="sidebar-item sidebar-item-section">
      <div class="sidebar-item-container"> 
            <a href="../guide/samples-jupyter-notebooks.html" class="sidebar-item-text sidebar-link">
 <span class="menu-text">Code samples</span></a>
          <a class="sidebar-item-toggle text-start" data-bs-toggle="collapse" data-bs-target="#" aria-expanded="true" aria-label="Toggle section">
            <i class="bi bi-chevron-right ms-2"></i>
          </a> 
      </div>
      <ul id="" class="collapse list-unstyled sidebar-section depth1 show">  
          <li class="sidebar-item sidebar-item-section">
      <div class="sidebar-item-container"> 
            <a class="sidebar-item-text sidebar-link text-start collapsed" data-bs-toggle="collapse" data-bs-target="#quarto-sidebar-section-8" aria-expanded="false">
 <span class="menu-text">Custom Tests</span></a>
          <a class="sidebar-item-toggle text-start collapsed" data-bs-toggle="collapse" data-bs-target="#quarto-sidebar-section-8" aria-expanded="false" aria-label="Toggle section">
            <i class="bi bi-chevron-right ms-2"></i>
          </a> 
      </div>
      <ul id="quarto-sidebar-section-8" class="collapse list-unstyled sidebar-section depth2 ">  
          <li class="sidebar-item">
  <div class="sidebar-item-container"> 
  <a href="../notebooks/code_samples/custom_tests/external_test_providers_demo.html" class="sidebar-item-text sidebar-link">
 <span class="menu-text">Integrate an External Test Provider</span></a>
  </div>
</li>
      </ul>
  </li>
          <li class="sidebar-item sidebar-item-section">
      <div class="sidebar-item-container"> 
            <a class="sidebar-item-text sidebar-link text-start collapsed" data-bs-toggle="collapse" data-bs-target="#quarto-sidebar-section-9" aria-expanded="false">
 <span class="menu-text">LLM and NLP</span></a>
          <a class="sidebar-item-toggle text-start collapsed" data-bs-toggle="collapse" data-bs-target="#quarto-sidebar-section-9" aria-expanded="false" aria-label="Toggle section">
            <i class="bi bi-chevron-right ms-2"></i>
          </a> 
      </div>
      <ul id="quarto-sidebar-section-9" class="collapse list-unstyled sidebar-section depth2 ">  
          <li class="sidebar-item">
  <div class="sidebar-item-container"> 
  <a href="../notebooks/code_samples/LLM_and_NLP/foundation_models_integration_demo.html" class="sidebar-item-text sidebar-link">
 <span class="menu-text">Sentiment Analysis of Financial Data Using a Large Language Model (LLM)</span></a>
  </div>
</li>
          <li class="sidebar-item">
  <div class="sidebar-item-container"> 
  <a href="../notebooks/code_samples/LLM_and_NLP/foundation_models_summarization_demo.html" class="sidebar-item-text sidebar-link">
 <span class="menu-text">Summarization of Financial Data Using a Large Language Model (LLM)</span></a>
  </div>
</li>
          <li class="sidebar-item">
  <div class="sidebar-item-container"> 
  <a href="../notebooks/code_samples/LLM_and_NLP/hugging_face_integration_demo.html" class="sidebar-item-text sidebar-link">
 <span class="menu-text">Sentiment Analysis of Financial Data Using Hugging Face NLP Models</span></a>
  </div>
</li>
          <li class="sidebar-item">
  <div class="sidebar-item-container"> 
  <a href="../notebooks/code_samples/LLM_and_NLP/hugging_face_summarization_demo.html" class="sidebar-item-text sidebar-link">
 <span class="menu-text">Summarization of Financial Data Using Hugging Face NLP models</span></a>
  </div>
</li>
          <li class="sidebar-item">
  <div class="sidebar-item-container"> 
  <a href="../notebooks/code_samples/LLM_and_NLP/nlp_sentiment_analysis_catboost_demo.html" class="sidebar-item-text sidebar-link">
 <span class="menu-text">NLP Sentiment Analysis with CatBoost</span></a>
  </div>
</li>
          <li class="sidebar-item">
  <div class="sidebar-item-container"> 
  <a href="../notebooks/code_samples/LLM_and_NLP/prompt_validation_demo.html" class="sidebar-item-text sidebar-link">
 <span class="menu-text">Prompt Validation for Large Language Models (LLMs)</span></a>
  </div>
</li>
      </ul>
  </li>
          <li class="sidebar-item sidebar-item-section">
      <div class="sidebar-item-container"> 
            <a class="sidebar-item-text sidebar-link text-start collapsed" data-bs-toggle="collapse" data-bs-target="#quarto-sidebar-section-10" aria-expanded="false">
 <span class="menu-text">Regression</span></a>
          <a class="sidebar-item-toggle text-start collapsed" data-bs-toggle="collapse" data-bs-target="#quarto-sidebar-section-10" aria-expanded="false" aria-label="Toggle section">
            <i class="bi bi-chevron-right ms-2"></i>
          </a> 
      </div>
      <ul id="quarto-sidebar-section-10" class="collapse list-unstyled sidebar-section depth2 ">  
          <li class="sidebar-item">
  <div class="sidebar-item-container"> 
  <a href="../notebooks/code_samples/regression/quickstart_regression_full_suite.html" class="sidebar-item-text sidebar-link">
 <span class="menu-text">Quickstart for California Housing Regression Model Documentation — Full Suite</span></a>
  </div>
</li>
          <li class="sidebar-item">
  <div class="sidebar-item-container"> 
  <a href="../notebooks/code_samples/regression/regression_model_full_suite_demo.html" class="sidebar-item-text sidebar-link">
 <span class="menu-text">California Housing Regression Model Documentation — Full Suite</span></a>
  </div>
</li>
      </ul>
  </li>
          <li class="sidebar-item sidebar-item-section">
      <div class="sidebar-item-container"> 
            <a class="sidebar-item-text sidebar-link text-start collapsed" data-bs-toggle="collapse" data-bs-target="#quarto-sidebar-section-11" aria-expanded="false">
 <span class="menu-text">Time Series</span></a>
          <a class="sidebar-item-toggle text-start collapsed" data-bs-toggle="collapse" data-bs-target="#quarto-sidebar-section-11" aria-expanded="false" aria-label="Toggle section">
            <i class="bi bi-chevron-right ms-2"></i>
          </a> 
      </div>
      <ul id="quarto-sidebar-section-11" class="collapse list-unstyled sidebar-section depth2 ">  
          <li class="sidebar-item">
  <div class="sidebar-item-container"> 
  <a href="../notebooks/code_samples/time_series/tutorial_time_series_forecasting.html" class="sidebar-item-text sidebar-link">
 <span class="menu-text">Time Series Forecasting Model Tutorial</span></a>
  </div>
</li>
      </ul>
  </li>
      </ul>
  </li>
        <li class="px-0"><hr class="sidebar-divider hi "></li>
        <li class="sidebar-item">
  <div class="sidebar-item-container"> 
  <a href="../validmind/validmind.html" class="sidebar-item-text sidebar-link" target="&quot;_blank&quot;">
<<<<<<< HEAD
 <span class="menu-text">Developer Framework Reference </span></a>
=======
 <span class="menu-text">ValidMind Developer Framework Reference </span></a>
>>>>>>> c52f6e76
  </div>
</li>
    </ul>
    </div>
</nav>
<div id="quarto-sidebar-glass" class="quarto-sidebar-collapse-item" data-bs-toggle="collapse" data-bs-target=".quarto-sidebar-collapse-item"></div>
<!-- margin-sidebar -->
    <div id="quarto-margin-sidebar" class="sidebar margin-sidebar">
        
    </div>
<!-- main -->
<main class="content" id="quarto-document-content">

<header id="title-block-header" class="quarto-title-block default">
<div class="quarto-title">
<h1 class="title">Test descriptions</h1>
</div>



<div class="quarto-title-meta">

    
    <div>
    <div class="quarto-title-meta-heading">Published</div>
    <div class="quarto-title-meta-contents">
<<<<<<< HEAD
      <p class="date">February 6, 2024</p>
=======
      <p class="date">February 7, 2024</p>
>>>>>>> c52f6e76
    </div>
  </div>
  
    
  </div>
  

<<<<<<< HEAD
=======
<div>
  <div class="keywords">
    <div class="block-title">Keywords</div>
    <p>tests, test suites, ai risk, model risk management, ValidMind</p>
  </div>
</div>
>>>>>>> c52f6e76

</header>


<p>This topic describes the tests that are available as part of the ValidMind Developer Framework, grouped by type of validation test.</p>
<div class="tabset-margin-container"></div><div class="panel-tabset">
<ul class="nav nav-tabs" role="tablist"><li class="nav-item" role="presentation"><a class="nav-link active" id="tabset-1-1-tab" data-bs-toggle="tab" data-bs-target="#tabset-1-1" role="tab" aria-controls="tabset-1-1" aria-selected="true" aria-current="page"><i class="fa-solid fa-database" aria-label="database"></i> Data Validation</a></li><li class="nav-item" role="presentation"><a class="nav-link" id="tabset-1-2-tab" data-bs-toggle="tab" data-bs-target="#tabset-1-2" role="tab" aria-controls="tabset-1-2" aria-selected="false"><i class="fa-solid fa-cube" aria-label="cube"></i> Model Validation</a></li><li class="nav-item" role="presentation"><a class="nav-link" id="tabset-1-3-tab" data-bs-toggle="tab" data-bs-target="#tabset-1-3" role="tab" aria-controls="tabset-1-3" aria-selected="false"><i class="fa-solid fa-terminal" aria-label="terminal"></i> Prompt Validation</a></li></ul>
<div class="tab-content">
<div id="tabset-1-1" class="tab-pane active" role="tabpanel" aria-labelledby="tabset-1-1-tab">
<div id="listing-data-validation" class="quarto-listing quarto-listing-container-grid">
<div class="list grid quarto-listing-cols-3">
<div class="g-col-1" data-index="0" data-listing-file-modified-sort="1706843033317" data-listing-reading-time-sort="2" data-listing-word-count-sort="307">
<a href="../tests/data_validation/ACFandPACFPlot.html" class="quarto-grid-link">
<div class="quarto-grid-item card h-100 card-left">
<div class="card-body post-contents">
<h5 class="no-anchor card-title listing-title">
ACFandPACFPlot
</h5>
<div class="card-text listing-description">
Analyzes time series data using Autocorrelation Function (ACF) and Partial Autocorrelation Function (PACF) plots to reveal trends and correlations.
</div>
</div>
</div>
</a>
</div>
<div class="g-col-1" data-index="1" data-listing-file-modified-sort="1706843033317" data-listing-reading-time-sort="2" data-listing-word-count-sort="366">
<a href="../tests/data_validation/ANOVAOneWayTable.html" class="quarto-grid-link">
<div class="quarto-grid-item card h-100 card-left">
<div class="card-body post-contents">
<h5 class="no-anchor card-title listing-title">
ANOVAOneWayTable
</h5>
<div class="card-text listing-description">
Applies one-way ANOVA (Analysis of Variance) to identify statistically significant numerical features in the dataset.
</div>
</div>
</div>
</a>
</div>
<div class="g-col-1" data-index="2" data-listing-file-modified-sort="1706843033317" data-listing-reading-time-sort="2" data-listing-word-count-sort="347">
<a href="../tests/data_validation/AutoAR.html" class="quarto-grid-link">
<div class="quarto-grid-item card h-100 card-left">
<div class="card-body post-contents">
<h5 class="no-anchor card-title listing-title">
AutoAR
</h5>
<div class="card-text listing-description">
Automatically identifies the optimal Autoregressive (AR) order for a time series using BIC and AIC criteria.
</div>
</div>
</div>
</a>
</div>
<div class="g-col-1" data-index="3" data-listing-file-modified-sort="1706843033317" data-listing-reading-time-sort="2" data-listing-word-count-sort="397">
<a href="../tests/data_validation/AutoMA.html" class="quarto-grid-link">
<div class="quarto-grid-item card h-100 card-left">
<div class="card-body post-contents">
<h5 class="no-anchor card-title listing-title">
AutoMA
</h5>
<div class="card-text listing-description">
Automatically selects the optimal Moving Average (MA) order for each variable in a time series dataset based on minimal BIC and AIC values.
</div>
</div>
</div>
</a>
</div>
<div class="g-col-1" data-index="4" data-listing-file-modified-sort="1706843033317" data-listing-reading-time-sort="2" data-listing-word-count-sort="365">
<a href="../tests/data_validation/AutoSeasonality.html" class="quarto-grid-link">
<div class="quarto-grid-item card h-100 card-left">
<div class="card-body post-contents">
<h5 class="no-anchor card-title listing-title">
AutoSeasonality
</h5>
<div class="card-text listing-description">
Automatically identifies and quantifies optimal seasonality in time series data to improve forecasting model performance.
</div>
</div>
</div>
</a>
</div>
<div class="g-col-1" data-index="5" data-listing-file-modified-sort="1706843033317" data-listing-reading-time-sort="2" data-listing-word-count-sort="353">
<a href="../tests/data_validation/AutoStationarity.html" class="quarto-grid-link">
<div class="quarto-grid-item card h-100 card-left">
<div class="card-body post-contents">
<h5 class="no-anchor card-title listing-title">
AutoStationarity
</h5>
<div class="card-text listing-description">
Automates Augmented Dickey-Fuller test to assess stationarity across multiple time series in a DataFrame.
</div>
</div>
</div>
</a>
</div>
<div class="g-col-1" data-index="6" data-listing-file-modified-sort="1706843033317" data-listing-reading-time-sort="2" data-listing-word-count-sort="352">
<a href="../tests/data_validation/BivariateFeaturesBarPlots.html" class="quarto-grid-link">
<div class="quarto-grid-item card h-100 card-left">
<div class="card-body post-contents">
<h5 class="no-anchor card-title listing-title">
BivariateFeaturesBarPlots
</h5>
<div class="card-text listing-description">
Generates visual bar plots to analyze the relationship between paired features within categorical data in the model.
</div>
</div>
</div>
</a>
</div>
<div class="g-col-1" data-index="7" data-listing-file-modified-sort="1706843033317" data-listing-reading-time-sort="2" data-listing-word-count-sort="301">
<a href="../tests/data_validation/BivariateHistograms.html" class="quarto-grid-link">
<div class="quarto-grid-item card h-100 card-left">
<div class="card-body post-contents">
<h5 class="no-anchor card-title listing-title">
BivariateHistograms
</h5>
<div class="card-text listing-description">
Generates bivariate histograms for paired features, aiding in visual inspection of categorical variables distributions and correlations.
</div>
</div>
</div>
</a>
</div>
<div class="g-col-1" data-index="8" data-listing-file-modified-sort="1706843033317" data-listing-reading-time-sort="2" data-listing-word-count-sort="346">
<a href="../tests/data_validation/BivariateScatterPlots.html" class="quarto-grid-link">
<div class="quarto-grid-item card h-100 card-left">
<div class="card-body post-contents">
<h5 class="no-anchor card-title listing-title">
BivariateScatterPlots
</h5>
<div class="card-text listing-description">
Generates bivariate scatterplots to visually inspect relationships between pairs of predictor variables in machine learning classification tasks.
</div>
</div>
</div>
</a>
</div>
<div class="g-col-1" data-index="9" data-listing-file-modified-sort="1706843033317" data-listing-reading-time-sort="2" data-listing-word-count-sort="349">
<a href="../tests/data_validation/ChiSquaredFeaturesTable.html" class="quarto-grid-link">
<div class="quarto-grid-item card h-100 card-left">
<div class="card-body post-contents">
<h5 class="no-anchor card-title listing-title">
ChiSquaredFeaturesTable
</h5>
<div class="card-text listing-description">
Executes Chi-Squared test for each categorical feature against a target column to assess significant association.
</div>
</div>
</div>
</a>
</div>
<div class="g-col-1" data-index="10" data-listing-file-modified-sort="1706843033317" data-listing-reading-time-sort="2" data-listing-word-count-sort="369">
<a href="../tests/data_validation/ClassImbalance.html" class="quarto-grid-link">
<div class="quarto-grid-item card h-100 card-left">
<div class="card-body post-contents">
<h5 class="no-anchor card-title listing-title">
ClassImbalance
</h5>
<div class="card-text listing-description">
Evaluates and quantifies class distribution imbalance in a dataset used by a machine learning model.
</div>
</div>
</div>
</a>
</div>
<div class="g-col-1" data-index="11" data-listing-file-modified-sort="1706843033320" data-listing-reading-time-sort="2" data-listing-word-count-sort="281">
<a href="../tests/data_validation/nlp/CommonWords.html" class="quarto-grid-link">
<div class="quarto-grid-item card h-100 card-left">
<div class="card-body post-contents">
<h5 class="no-anchor card-title listing-title">
CommonWords
</h5>
<div class="card-text listing-description">
Identifies and visualizes the 40 most frequent non-stopwords in a specified text column within a dataset.
</div>
</div>
</div>
</a>
</div>
<div class="g-col-1" data-index="12" data-listing-file-modified-sort="1706843033317" data-listing-reading-time-sort="2" data-listing-word-count-sort="263">
<a href="../tests/data_validation/DatasetCorrelations.html" class="quarto-grid-link">
<div class="quarto-grid-item card h-100 card-left">
<div class="card-body post-contents">
<h5 class="no-anchor card-title listing-title">
DatasetCorrelations
</h5>
<div class="card-text listing-description">
Assesses correlation and association among features in a dataset, leveraging Pearson’s R, Cramer’s V, and Correlation ratios.
</div>
</div>
</div>
</a>
</div>
<<<<<<< HEAD
<div class="g-col-1" data-index="13" data-listing-file-modified-sort="1706893384150" data-listing-reading-time-sort="2" data-listing-word-count-sort="386">
=======
<div class="g-col-1" data-index="13" data-listing-file-modified-sort="1707350760695" data-listing-reading-time-sort="3" data-listing-word-count-sort="421">
>>>>>>> c52f6e76
<a href="../tests/data_validation/DatasetDescription.html" class="quarto-grid-link">
<div class="quarto-grid-item card h-100 card-left">
<div class="card-body post-contents">
<h5 class="no-anchor card-title listing-title">
DatasetDescription
</h5>
<div class="card-text listing-description">
Provides comprehensive analysis and statistical summaries of each field in a machine learning model’s dataset.
</div>
</div>
</div>
</a>
</div>
<div class="g-col-1" data-index="14" data-listing-file-modified-sort="1706843033318" data-listing-reading-time-sort="2" data-listing-word-count-sort="282">
<a href="../tests/data_validation/DatasetMetadata.html" class="quarto-grid-link">
<div class="quarto-grid-item card h-100 card-left">
<div class="card-body post-contents">
<h5 class="no-anchor card-title listing-title">
DatasetMetadata
</h5>
<div class="card-text listing-description">
Collects and logs essential metadata of training datasets for transparency in model validation.
</div>
</div>
</div>
</a>
</div>
<div class="g-col-1" data-index="15" data-listing-file-modified-sort="1706843033318" data-listing-reading-time-sort="2" data-listing-word-count-sort="303">
<a href="../tests/data_validation/DatasetSplit.html" class="quarto-grid-link">
<div class="quarto-grid-item card h-100 card-left">
<div class="card-body post-contents">
<h5 class="no-anchor card-title listing-title">
DatasetSplit
</h5>
<div class="card-text listing-description">
Evaluates and visualizes the distribution proportions among training, testing, and validation datasets of an ML model.
</div>
</div>
</div>
</a>
</div>
<div class="g-col-1" data-index="16" data-listing-file-modified-sort="1706843033318" data-listing-reading-time-sort="2" data-listing-word-count-sort="346">
<a href="../tests/data_validation/DefaultRatesbyRiskBandPlot.html" class="quarto-grid-link">
<div class="quarto-grid-item card h-100 card-left">
<div class="card-body post-contents">
<h5 class="no-anchor card-title listing-title">
DefaultRatesbyRiskBandPlot
</h5>
<div class="card-text listing-description">
Generates a bar plot showcasing the distribution of default rates across different risk bands in a dataset.
</div>
</div>
</div>
</a>
</div>
<div class="g-col-1" data-index="17" data-listing-file-modified-sort="1706843033318" data-listing-reading-time-sort="2" data-listing-word-count-sort="346">
<a href="../tests/data_validation/DescriptiveStatistics.html" class="quarto-grid-link">
<div class="quarto-grid-item card h-100 card-left">
<div class="card-body post-contents">
<h5 class="no-anchor card-title listing-title">
DescriptiveStatistics
</h5>
<div class="card-text listing-description">
Performs a detailed descriptive statistical analysis of both numerical and categorical data within a model’s dataset.
</div>
</div>
</div>
</a>
</div>
<<<<<<< HEAD
<div class="g-col-1" data-index="18" data-listing-file-modified-sort="1706893384150" data-listing-reading-time-sort="2" data-listing-word-count-sort="363">
=======
<div class="g-col-1" data-index="18" data-listing-file-modified-sort="1707350760695" data-listing-reading-time-sort="2" data-listing-word-count-sort="307">
>>>>>>> c52f6e76
<a href="../tests/data_validation/Duplicates.html" class="quarto-grid-link">
<div class="quarto-grid-item card h-100 card-left">
<div class="card-body post-contents">
<h5 class="no-anchor card-title listing-title">
Duplicates
</h5>
<div class="card-text listing-description">
Tests dataset for duplicate entries, ensuring model reliability via data quality verification.
</div>
</div>
</div>
</a>
</div>
<div class="g-col-1" data-index="19" data-listing-file-modified-sort="1706843033318" data-listing-reading-time-sort="2" data-listing-word-count-sort="331">
<a href="../tests/data_validation/EngleGrangerCoint.html" class="quarto-grid-link">
<div class="quarto-grid-item card h-100 card-left">
<div class="card-body post-contents">
<h5 class="no-anchor card-title listing-title">
EngleGrangerCoint
</h5>
<div class="card-text listing-description">
Validates co-integration in pairs of time series data using the Engle-Granger test and classifies them as Cointegrated’ or ‘Not cointegrated’.
</div>
</div>
</div>
</a>
</div>
<div class="g-col-1" data-index="20" data-listing-file-modified-sort="1706843033318" data-listing-reading-time-sort="2" data-listing-word-count-sort="291">
<a href="../tests/data_validation/FeatureTargetCorrelationPlot.html" class="quarto-grid-link">
<div class="quarto-grid-item card h-100 card-left">
<div class="card-body post-contents">
<h5 class="no-anchor card-title listing-title">
FeatureTargetCorrelationPlot
</h5>
<div class="card-text listing-description">
Visualizes the correlation between input features and model’s target output in a color-coded horizontal bar plot.
</div>
</div>
</div>
</a>
</div>
<div class="g-col-1" data-index="21" data-listing-file-modified-sort="1706843033320" data-listing-reading-time-sort="2" data-listing-word-count-sort="336">
<a href="../tests/data_validation/nlp/Hashtags.html" class="quarto-grid-link">
<div class="quarto-grid-item card h-100 card-left">
<div class="card-body post-contents">
<h5 class="no-anchor card-title listing-title">
Hashtags
</h5>
<div class="card-text listing-description">
Assesses hashtag frequency in a text column, highlighting usage trends and potential dataset bias or spam.
</div>
</div>
</div>
</a>
</div>
<div class="g-col-1" data-index="22" data-listing-file-modified-sort="1706843033318" data-listing-reading-time-sort="2" data-listing-word-count-sort="349">
<a href="../tests/data_validation/HeatmapFeatureCorrelations.html" class="quarto-grid-link">
<div class="quarto-grid-item card h-100 card-left">
<div class="card-body post-contents">
<h5 class="no-anchor card-title listing-title">
HeatmapFeatureCorrelations
</h5>
<div class="card-text listing-description">
Creates a heatmap to visually represent correlation patterns between pairs of numerical features in a dataset.
</div>
</div>
</div>
</a>
</div>
<div class="g-col-1" data-index="23" data-listing-file-modified-sort="1706843033318" data-listing-reading-time-sort="2" data-listing-word-count-sort="286">
<a href="../tests/data_validation/HighCardinality.html" class="quarto-grid-link">
<div class="quarto-grid-item card h-100 card-left">
<div class="card-body post-contents">
<h5 class="no-anchor card-title listing-title">
HighCardinality
</h5>
<div class="card-text listing-description">
Assesses the number of unique values in categorical columns to detect high cardinality and potential overfitting.
</div>
</div>
</div>
</a>
</div>
<div class="g-col-1" data-index="24" data-listing-file-modified-sort="1706843033318" data-listing-reading-time-sort="2" data-listing-word-count-sort="311">
<a href="../tests/data_validation/HighPearsonCorrelation.html" class="quarto-grid-link">
<div class="quarto-grid-item card h-100 card-left">
<div class="card-body post-contents">
<h5 class="no-anchor card-title listing-title">
HighPearsonCorrelation
</h5>
<div class="card-text listing-description">
Identifies highly correlated feature pairs in a dataset suggesting feature redundancy or multicollinearity.
</div>
</div>
</div>
</a>
</div>
<div class="g-col-1" data-index="25" data-listing-file-modified-sort="1706843033318" data-listing-reading-time-sort="2" data-listing-word-count-sort="394">
<a href="../tests/data_validation/IQROutliersBarPlot.html" class="quarto-grid-link">
<div class="quarto-grid-item card h-100 card-left">
<div class="card-body post-contents">
<h5 class="no-anchor card-title listing-title">
IQROutliersBarPlot
</h5>
<div class="card-text listing-description">
Visualizes outlier distribution across percentiles in numerical data using Interquartile Range (IQR) method.
</div>
</div>
</div>
</a>
</div>
<div class="g-col-1" data-index="26" data-listing-file-modified-sort="1706843033318" data-listing-reading-time-sort="2" data-listing-word-count-sort="384">
<a href="../tests/data_validation/IQROutliersTable.html" class="quarto-grid-link">
<div class="quarto-grid-item card h-100 card-left">
<div class="card-body post-contents">
<h5 class="no-anchor card-title listing-title">
IQROutliersTable
</h5>
<div class="card-text listing-description">
Determines and summarizes outliers in numerical features using Interquartile Range method.
</div>
</div>
</div>
</a>
</div>
<div class="g-col-1" data-index="27" data-listing-file-modified-sort="1706843033318" data-listing-reading-time-sort="2" data-listing-word-count-sort="284">
<a href="../tests/data_validation/IsolationForestOutliers.html" class="quarto-grid-link">
<div class="quarto-grid-item card h-100 card-left">
<div class="card-body post-contents">
<h5 class="no-anchor card-title listing-title">
IsolationForestOutliers
</h5>
<div class="card-text listing-description">
Detects outliers in a dataset using the Isolation Forest algorithm and visualizes results through scatter plots.
</div>
</div>
</div>
</a>
</div>
<div class="g-col-1" data-index="28" data-listing-file-modified-sort="1706843033318" data-listing-reading-time-sort="2" data-listing-word-count-sort="308">
<a href="../tests/data_validation/LaggedCorrelationHeatmap.html" class="quarto-grid-link">
<div class="quarto-grid-item card h-100 card-left">
<div class="card-body post-contents">
<h5 class="no-anchor card-title listing-title">
LaggedCorrelationHeatmap
</h5>
<div class="card-text listing-description">
Assesses and visualizes correlation between target variable and lagged independent variables in a time-series dataset.
</div>
</div>
</div>
</a>
</div>
<div class="g-col-1" data-index="29" data-listing-file-modified-sort="1706843033320" data-listing-reading-time-sort="2" data-listing-word-count-sort="336">
<a href="../tests/data_validation/nlp/Mentions.html" class="quarto-grid-link">
<div class="quarto-grid-item card h-100 card-left">
<div class="card-body post-contents">
<h5 class="no-anchor card-title listing-title">
Mentions
</h5>
<div class="card-text listing-description">
Calculates and visualizes frequencies of ‘@’ prefixed mentions in a text-based dataset for NLP model analysis.
</div>
</div>
</div>
</a>
</div>
<div class="g-col-1" data-index="30" data-listing-file-modified-sort="1706843033318" data-listing-reading-time-sort="2" data-listing-word-count-sort="308">
<a href="../tests/data_validation/MissingValues.html" class="quarto-grid-link">
<div class="quarto-grid-item card h-100 card-left">
<div class="card-body post-contents">
<h5 class="no-anchor card-title listing-title">
MissingValues
</h5>
<div class="card-text listing-description">
Evaluates dataset quality by ensuring missing value ratio across all features does not exceed a set threshold.
</div>
</div>
</div>
</a>
</div>
<div class="g-col-1" data-index="31" data-listing-file-modified-sort="1706843033318" data-listing-reading-time-sort="2" data-listing-word-count-sort="354">
<a href="../tests/data_validation/MissingValuesBarPlot.html" class="quarto-grid-link">
<div class="quarto-grid-item card h-100 card-left">
<div class="card-body post-contents">
<h5 class="no-anchor card-title listing-title">
MissingValuesBarPlot
</h5>
<div class="card-text listing-description">
Creates a bar plot showcasing the percentage of missing values in each column of the dataset with risk categorization based on a user-defined threshold.
</div>
</div>
</div>
</a>
</div>
<div class="g-col-1" data-index="32" data-listing-file-modified-sort="1706843033319" data-listing-reading-time-sort="2" data-listing-word-count-sort="326">
<a href="../tests/data_validation/MissingValuesRisk.html" class="quarto-grid-link">
<div class="quarto-grid-item card h-100 card-left">
<div class="card-body post-contents">
<h5 class="no-anchor card-title listing-title">
MissingValuesRisk
</h5>
<div class="card-text listing-description">
Assesses and quantifies the risk related to missing values in a dataset used for training an ML model.
</div>
</div>
</div>
</a>
</div>
<div class="g-col-1" data-index="33" data-listing-file-modified-sort="1706843033319" data-listing-reading-time-sort="2" data-listing-word-count-sort="338">
<a href="../tests/data_validation/PearsonCorrelationMatrix.html" class="quarto-grid-link">
<div class="quarto-grid-item card h-100 card-left">
<div class="card-body post-contents">
<h5 class="no-anchor card-title listing-title">
PearsonCorrelationMatrix
</h5>
<div class="card-text listing-description">
Evaluates linear dependency between numerical variables in a dataset via a Pearson Correlation coefficient heat map.
</div>
</div>
</div>
</a>
</div>
<div class="g-col-1" data-index="34" data-listing-file-modified-sort="1706843033319" data-listing-reading-time-sort="2" data-listing-word-count-sort="252">
<a href="../tests/data_validation/PiTCreditScoresHistogram.html" class="quarto-grid-link">
<div class="quarto-grid-item card h-100 card-left">
<div class="card-body post-contents">
<h5 class="no-anchor card-title listing-title">
PiTCreditScoresHistogram
</h5>
<div class="card-text listing-description">
Generates a histogram visualization for observed and predicted credit default scores.
</div>
</div>
</div>
</a>
</div>
<div class="g-col-1" data-index="35" data-listing-file-modified-sort="1706843033319" data-listing-reading-time-sort="2" data-listing-word-count-sort="290">
<a href="../tests/data_validation/PiTPDHistogram.html" class="quarto-grid-link">
<div class="quarto-grid-item card h-100 card-left">
<div class="card-body post-contents">
<h5 class="no-anchor card-title listing-title">
PiTPDHistogram
</h5>
<div class="card-text listing-description">
Assesses credit risk prediction accuracy of a model by comparing actual and predicted defaults at a chosen point in time.
</div>
</div>
</div>
</a>
</div>
<div class="g-col-1" data-index="36" data-listing-file-modified-sort="1706843033320" data-listing-reading-time-sort="2" data-listing-word-count-sort="268">
<a href="../tests/data_validation/nlp/Punctuations.html" class="quarto-grid-link">
<div class="quarto-grid-item card h-100 card-left">
<div class="card-body post-contents">
<h5 class="no-anchor card-title listing-title">
Punctuations
</h5>
<div class="card-text listing-description">
Analyzes and visualizes the frequency distribution of punctuation usage in a given text dataset.
</div>
</div>
</div>
</a>
</div>
<div class="g-col-1" data-index="37" data-listing-file-modified-sort="1706843033319" data-listing-reading-time-sort="2" data-listing-word-count-sort="391">
<a href="../tests/data_validation/RollingStatsPlot.html" class="quarto-grid-link">
<div class="quarto-grid-item card h-100 card-left">
<div class="card-body post-contents">
<h5 class="no-anchor card-title listing-title">
RollingStatsPlot
</h5>
<div class="card-text listing-description">
This test evaluates the stationarity of time series data by plotting its rolling mean and standard deviation.
</div>
</div>
</div>
</a>
</div>
<div class="g-col-1" data-index="38" data-listing-file-modified-sort="1706843033319" data-listing-reading-time-sort="2" data-listing-word-count-sort="361">
<a href="../tests/data_validation/ScatterPlot.html" class="quarto-grid-link">
<div class="quarto-grid-item card h-100 card-left">
<div class="card-body post-contents">
<h5 class="no-anchor card-title listing-title">
ScatterPlot
</h5>
<div class="card-text listing-description">
Creates a scatter plot matrix to visually analyze feature relationships, patterns, and outliers in a dataset.
</div>
</div>
</div>
</a>
</div>
<div class="g-col-1" data-index="39" data-listing-file-modified-sort="1706843033319" data-listing-reading-time-sort="2" data-listing-word-count-sort="289">
<a href="../tests/data_validation/SeasonalDecompose.html" class="quarto-grid-link">
<div class="quarto-grid-item card h-100 card-left">
<div class="card-body post-contents">
<h5 class="no-anchor card-title listing-title">
SeasonalDecompose
</h5>
<div class="card-text listing-description">
Decomposes dataset features into observed, trend, seasonal, and residual components to identify patterns and validate dataset.
</div>
</div>
</div>
</a>
</div>
<div class="g-col-1" data-index="40" data-listing-file-modified-sort="1706843033319" data-listing-reading-time-sort="2" data-listing-word-count-sort="329">
<a href="../tests/data_validation/Skewness.html" class="quarto-grid-link">
<div class="quarto-grid-item card h-100 card-left">
<div class="card-body post-contents">
<h5 class="no-anchor card-title listing-title">
Skewness
</h5>
<div class="card-text listing-description">
Evaluates the skewness of numerical data in a machine learning model and checks if it falls below a set maximum threshold.
</div>
</div>
</div>
</a>
</div>
<div class="g-col-1" data-index="41" data-listing-file-modified-sort="1706843033319" data-listing-reading-time-sort="2" data-listing-word-count-sort="297">
<a href="../tests/data_validation/SpreadPlot.html" class="quarto-grid-link">
<div class="quarto-grid-item card h-100 card-left">
<div class="card-body post-contents">
<h5 class="no-anchor card-title listing-title">
SpreadPlot
</h5>
<div class="card-text listing-description">
Visualizes the spread relationship between pairs of time-series variables in a dataset, thereby aiding in identification of potential correlations.
</div>
</div>
</div>
</a>
</div>
<div class="g-col-1" data-index="42" data-listing-file-modified-sort="1706843033320" data-listing-reading-time-sort="2" data-listing-word-count-sort="389">
<a href="../tests/data_validation/nlp/StopWords.html" class="quarto-grid-link">
<div class="quarto-grid-item card h-100 card-left">
<div class="card-body post-contents">
<h5 class="no-anchor card-title listing-title">
StopWords
</h5>
<div class="card-text listing-description">
Evaluates and visualizes the frequency of English stop words in a text dataset against a defined threshold.
</div>
</div>
</div>
</a>
</div>
<div class="g-col-1" data-index="43" data-listing-file-modified-sort="1706843033319" data-listing-reading-time-sort="2" data-listing-word-count-sort="266">
<a href="../tests/data_validation/TabularCategoricalBarPlots.html" class="quarto-grid-link">
<div class="quarto-grid-item card h-100 card-left">
<div class="card-body post-contents">
<h5 class="no-anchor card-title listing-title">
TabularCategoricalBarPlots
</h5>
<div class="card-text listing-description">
Generates and visualizes bar plots for each category in categorical features to evaluate dataset’s composition.
</div>
</div>
</div>
</a>
</div>
<div class="g-col-1" data-index="44" data-listing-file-modified-sort="1706843033319" data-listing-reading-time-sort="2" data-listing-word-count-sort="308">
<a href="../tests/data_validation/TabularDateTimeHistograms.html" class="quarto-grid-link">
<div class="quarto-grid-item card h-100 card-left">
<div class="card-body post-contents">
<h5 class="no-anchor card-title listing-title">
TabularDateTimeHistograms
</h5>
<div class="card-text listing-description">
Generates histograms to provide graphical insight into the distribution of time intervals in model’s datetime data.
</div>
</div>
</div>
</a>
</div>
<div class="g-col-1" data-index="45" data-listing-file-modified-sort="1706843033319" data-listing-reading-time-sort="2" data-listing-word-count-sort="355">
<a href="../tests/data_validation/TabularDescriptionTables.html" class="quarto-grid-link">
<div class="quarto-grid-item card h-100 card-left">
<div class="card-body post-contents">
<h5 class="no-anchor card-title listing-title">
TabularDescriptionTables
</h5>
<div class="card-text listing-description">
Summarizes key descriptive statistics for numerical, categorical, and datetime variables in a dataset.
</div>
</div>
</div>
</a>
</div>
<div class="g-col-1" data-index="46" data-listing-file-modified-sort="1706843033319" data-listing-reading-time-sort="2" data-listing-word-count-sort="303">
<a href="../tests/data_validation/TabularNumericalHistograms.html" class="quarto-grid-link">
<div class="quarto-grid-item card h-100 card-left">
<div class="card-body post-contents">
<h5 class="no-anchor card-title listing-title">
TabularNumericalHistograms
</h5>
<div class="card-text listing-description">
Generates histograms for each numerical feature in a dataset to provide visual insights into data distribution and detect potential issues.
</div>
</div>
</div>
</a>
</div>
<div class="g-col-1" data-index="47" data-listing-file-modified-sort="1706843033319" data-listing-reading-time-sort="2" data-listing-word-count-sort="300">
<a href="../tests/data_validation/TargetRateBarPlots.html" class="quarto-grid-link">
<div class="quarto-grid-item card h-100 card-left">
<div class="card-body post-contents">
<h5 class="no-anchor card-title listing-title">
TargetRateBarPlots
</h5>
<div class="card-text listing-description">
Generates bar plots visualizing the default rates of categorical features for a classification machine learning model.
</div>
</div>
</div>
</a>
</div>
<div class="g-col-1" data-index="48" data-listing-file-modified-sort="1706843033321" data-listing-reading-time-sort="2" data-listing-word-count-sort="336">
<a href="../tests/data_validation/nlp/TextDescription.html" class="quarto-grid-link">
<div class="quarto-grid-item card h-100 card-left">
<div class="card-body post-contents">
<h5 class="no-anchor card-title listing-title">
TextDescription
</h5>
<div class="card-text listing-description">
Performs comprehensive textual analysis on a dataset using NLTK, evaluating various parameters and generating visualizations.
</div>
</div>
</div>
</a>
</div>
<div class="g-col-1" data-index="49" data-listing-file-modified-sort="1706843033319" data-listing-reading-time-sort="2" data-listing-word-count-sort="343">
<a href="../tests/data_validation/TimeSeriesFrequency.html" class="quarto-grid-link">
<div class="quarto-grid-item card h-100 card-left">
<div class="card-body post-contents">
<h5 class="no-anchor card-title listing-title">
TimeSeriesFrequency
</h5>
<div class="card-text listing-description">
Evaluates consistency of time series data frequency and generates a frequency plot.
</div>
</div>
</div>
</a>
</div>
<div class="g-col-1" data-index="50" data-listing-file-modified-sort="1706843033320" data-listing-reading-time-sort="2" data-listing-word-count-sort="344">
<a href="../tests/data_validation/TimeSeriesHistogram.html" class="quarto-grid-link">
<div class="quarto-grid-item card h-100 card-left">
<div class="card-body post-contents">
<h5 class="no-anchor card-title listing-title">
TimeSeriesHistogram
</h5>
<div class="card-text listing-description">
Visualizes distribution of time-series data using histograms and Kernel Density Estimation (KDE) lines.
</div>
</div>
</div>
</a>
</div>
<div class="g-col-1" data-index="51" data-listing-file-modified-sort="1706843033320" data-listing-reading-time-sort="2" data-listing-word-count-sort="320">
<a href="../tests/data_validation/TimeSeriesLinePlot.html" class="quarto-grid-link">
<div class="quarto-grid-item card h-100 card-left">
<div class="card-body post-contents">
<h5 class="no-anchor card-title listing-title">
TimeSeriesLinePlot
</h5>
<div class="card-text listing-description">
Generates and analyses time-series data through line plots revealing trends, patterns, anomalies over time.
</div>
</div>
</div>
</a>
</div>
<div class="g-col-1" data-index="52" data-listing-file-modified-sort="1706843033320" data-listing-reading-time-sort="2" data-listing-word-count-sort="380">
<a href="../tests/data_validation/TimeSeriesMissingValues.html" class="quarto-grid-link">
<div class="quarto-grid-item card h-100 card-left">
<div class="card-body post-contents">
<h5 class="no-anchor card-title listing-title">
TimeSeriesMissingValues
</h5>
<div class="card-text listing-description">
Validates time-series data quality by confirming the count of missing values is below a certain threshold.
</div>
</div>
</div>
</a>
</div>
<div class="g-col-1" data-index="53" data-listing-file-modified-sort="1706843033320" data-listing-reading-time-sort="2" data-listing-word-count-sort="380">
<a href="../tests/data_validation/TimeSeriesOutliers.html" class="quarto-grid-link">
<div class="quarto-grid-item card h-100 card-left">
<div class="card-body post-contents">
<h5 class="no-anchor card-title listing-title">
TimeSeriesOutliers
</h5>
<div class="card-text listing-description">
Identifies and visualizes outliers in time-series data using z-score method.
</div>
</div>
</div>
</a>
</div>
<div class="g-col-1" data-index="54" data-listing-file-modified-sort="1706843033320" data-listing-reading-time-sort="3" data-listing-word-count-sort="443">
<a href="../tests/data_validation/TooManyZeroValues.html" class="quarto-grid-link">
<div class="quarto-grid-item card h-100 card-left">
<div class="card-body post-contents">
<h5 class="no-anchor card-title listing-title">
TooManyZeroValues
</h5>
<div class="card-text listing-description">
Identifies numerical columns in a dataset that contain an excessive number of zero values, defined by a threshold percentage.
</div>
</div>
</div>
</a>
</div>
<div class="g-col-1" data-index="55" data-listing-file-modified-sort="1706843033320" data-listing-reading-time-sort="2" data-listing-word-count-sort="330">
<a href="../tests/data_validation/UniqueRows.html" class="quarto-grid-link">
<div class="quarto-grid-item card h-100 card-left">
<div class="card-body post-contents">
<h5 class="no-anchor card-title listing-title">
UniqueRows
</h5>
<div class="card-text listing-description">
Verifies the diversity of the dataset by ensuring that the count of unique rows exceeds a prescribed threshold.
</div>
</div>
</div>
</a>
</div>
<div class="g-col-1" data-index="56" data-listing-file-modified-sort="1706843033320" data-listing-reading-time-sort="2" data-listing-word-count-sort="368">
<a href="../tests/data_validation/WOEBinPlots.html" class="quarto-grid-link">
<div class="quarto-grid-item card h-100 card-left">
<div class="card-body post-contents">
<h5 class="no-anchor card-title listing-title">
WOEBinPlots
</h5>
<div class="card-text listing-description">
Generates visualizations of Weight of Evidence (WoE) and Information Value (IV) for understanding predictive power of categorical variables in a data set.
</div>
</div>
</div>
</a>
</div>
<div class="g-col-1" data-index="57" data-listing-file-modified-sort="1706843033320" data-listing-reading-time-sort="2" data-listing-word-count-sort="292">
<a href="../tests/data_validation/WOEBinTable.html" class="quarto-grid-link">
<div class="quarto-grid-item card h-100 card-left">
<div class="card-body post-contents">
<h5 class="no-anchor card-title listing-title">
WOEBinTable
</h5>
<div class="card-text listing-description">
Calculates and assesses the Weight of Evidence (WoE) and Information Value (IV) of each feature in a ML model.
</div>
</div>
</div>
</a>
</div>
</div>
<div class="listing-no-matching d-none">
No matching items
</div>
</div>
</div>
<div id="tabset-1-2" class="tab-pane" role="tabpanel" aria-labelledby="tabset-1-2-tab">
<div id="listing-model-validation" class="quarto-listing quarto-listing-container-grid">
<div class="list grid quarto-listing-cols-3">
<div class="g-col-1" data-index="0" data-listing-file-modified-sort="1706843033325" data-listing-reading-time-sort="2" data-listing-word-count-sort="266">
<a href="../tests/model_validation/statsmodels/ADF.html" class="quarto-grid-link">
<div class="quarto-grid-item card h-100 card-left">
<div class="card-body post-contents">
<h5 class="no-anchor card-title listing-title">
ADF
</h5>
<div class="card-text listing-description">
Assesses the stationarity of a time series dataset using the Augmented Dickey-Fuller (ADF) test.
</div>
</div>
</div>
</a>
</div>
<div class="g-col-1" data-index="1" data-listing-file-modified-sort="1706843033325" data-listing-reading-time-sort="2" data-listing-word-count-sort="330">
<a href="../tests/model_validation/statsmodels/ADFTest.html" class="quarto-grid-link">
<div class="quarto-grid-item card h-100 card-left">
<div class="card-body post-contents">
<h5 class="no-anchor card-title listing-title">
ADFTest
</h5>
<div class="card-text listing-description">
Assesses the stationarity of time series data using the Augmented Dickey-Fuller (ADF) test.
</div>
</div>
</div>
</a>
</div>
<div class="g-col-1" data-index="2" data-listing-file-modified-sort="1706843033322" data-listing-reading-time-sort="2" data-listing-word-count-sort="301">
<a href="../tests/model_validation/sklearn/AdjustedMutualInformation.html" class="quarto-grid-link">
<div class="quarto-grid-item card h-100 card-left">
<div class="card-body post-contents">
<h5 class="no-anchor card-title listing-title">
AdjustedMutualInformation
</h5>
<div class="card-text listing-description">
Evaluates clustering model performance by measuring mutual information between true and predicted labels, adjusting for chance.
</div>
</div>
</div>
</a>
</div>
<div class="g-col-1" data-index="3" data-listing-file-modified-sort="1706843033322" data-listing-reading-time-sort="2" data-listing-word-count-sort="285">
<a href="../tests/model_validation/sklearn/AdjustedRandIndex.html" class="quarto-grid-link">
<div class="quarto-grid-item card h-100 card-left">
<div class="card-body post-contents">
<h5 class="no-anchor card-title listing-title">
AdjustedRandIndex
</h5>
<div class="card-text listing-description">
Measures the similarity between two data clusters using the Adjusted Rand Index (ARI) metric in clustering machine learning models.
</div>
</div>
</div>
</a>
</div>
<div class="g-col-1" data-index="4" data-listing-file-modified-sort="1706843033325" data-listing-reading-time-sort="2" data-listing-word-count-sort="389">
<a href="../tests/model_validation/statsmodels/AutoARIMA.html" class="quarto-grid-link">
<div class="quarto-grid-item card h-100 card-left">
<div class="card-body post-contents">
<h5 class="no-anchor card-title listing-title">
AutoARIMA
</h5>
<div class="card-text listing-description">
Evaluates ARIMA models for time-series forecasting, ranking them using Bayesian and Akaike Information Criteria.
</div>
</div>
</div>
</a>
</div>
<div class="g-col-1" data-index="5" data-listing-file-modified-sort="1706843033321" data-listing-reading-time-sort="2" data-listing-word-count-sort="320">
<a href="../tests/model_validation/BertScore.html" class="quarto-grid-link">
<div class="quarto-grid-item card h-100 card-left">
<div class="card-body post-contents">
<h5 class="no-anchor card-title listing-title">
BertScore
</h5>
<div class="card-text listing-description">
Evaluates text generation models’ performance by calculating precision, recall, and F1 score based on BERT contextual embeddings.
</div>
</div>
</div>
</a>
</div>
<div class="g-col-1" data-index="6" data-listing-file-modified-sort="1706843033321" data-listing-reading-time-sort="2" data-listing-word-count-sort="258">
<a href="../tests/model_validation/BertScoreAggregate.html" class="quarto-grid-link">
<div class="quarto-grid-item card h-100 card-left">
<div class="card-body post-contents">
<h5 class="no-anchor card-title listing-title">
BertScoreAggregate
</h5>
<div class="card-text listing-description">
Evaluates the aggregate performance of text generation models by computing the average precision, recall, and F1 score based on BERT contextual embeddings.
</div>
</div>
</div>
</a>
</div>
<div class="g-col-1" data-index="7" data-listing-file-modified-sort="1706843033321" data-listing-reading-time-sort="2" data-listing-word-count-sort="328">
<a href="../tests/model_validation/BleuScore.html" class="quarto-grid-link">
<div class="quarto-grid-item card h-100 card-left">
<div class="card-body post-contents">
<h5 class="no-anchor card-title listing-title">
BleuScore
</h5>
<div class="card-text listing-description">
Assesses translation quality by comparing machine-translated sentences with human-translated ones using BLEU score.
</div>
</div>
</div>
</a>
</div>
<div class="g-col-1" data-index="8" data-listing-file-modified-sort="1706843033325" data-listing-reading-time-sort="2" data-listing-word-count-sort="316">
<a href="../tests/model_validation/statsmodels/BoxPierce.html" class="quarto-grid-link">
<div class="quarto-grid-item card h-100 card-left">
<div class="card-body post-contents">
<h5 class="no-anchor card-title listing-title">
BoxPierce
</h5>
<div class="card-text listing-description">
Detects autocorrelation in time-series data through the Box-Pierce test to validate model performance.
</div>
</div>
</div>
</a>
</div>
<div class="g-col-1" data-index="9" data-listing-file-modified-sort="1706843033322" data-listing-reading-time-sort="2" data-listing-word-count-sort="331">
<a href="../tests/model_validation/sklearn/ClassifierInSamplePerformance.html" class="quarto-grid-link">
<div class="quarto-grid-item card h-100 card-left">
<div class="card-body post-contents">
<h5 class="no-anchor card-title listing-title">
ClassifierInSamplePerformance
</h5>
<div class="card-text listing-description">
Evaluates ML model’s in-sample performance using accuracy, precision, recall, and F1 score to assess generalization and overfitting.
</div>
</div>
</div>
</a>
</div>
<div class="g-col-1" data-index="10" data-listing-file-modified-sort="1706843033323" data-listing-reading-time-sort="2" data-listing-word-count-sort="336">
<a href="../tests/model_validation/sklearn/ClassifierOutOfSamplePerformance.html" class="quarto-grid-link">
<div class="quarto-grid-item card h-100 card-left">
<div class="card-body post-contents">
<h5 class="no-anchor card-title listing-title">
ClassifierOutOfSamplePerformance
</h5>
<div class="card-text listing-description">
Assesses ML model’s performance on out-of-sample data to measure generalization and guard against overfitting.
</div>
</div>
</div>
</a>
</div>
<div class="g-col-1" data-index="11" data-listing-file-modified-sort="1706843033323" data-listing-reading-time-sort="2" data-listing-word-count-sort="322">
<a href="../tests/model_validation/sklearn/ClassifierPerformance.html" class="quarto-grid-link">
<div class="quarto-grid-item card h-100 card-left">
<div class="card-body post-contents">
<h5 class="no-anchor card-title listing-title">
ClassifierPerformance
</h5>
<div class="card-text listing-description">
Evaluates performance of binary or multiclass classification models using precision, recall, F1-Score, accuracy, and ROC AUC scores.
</div>
</div>
</div>
</a>
</div>
<div class="g-col-1" data-index="12" data-listing-file-modified-sort="1706843033323" data-listing-reading-time-sort="2" data-listing-word-count-sort="386">
<a href="../tests/model_validation/sklearn/ClusterCosineSimilarity.html" class="quarto-grid-link">
<div class="quarto-grid-item card h-100 card-left">
<div class="card-body post-contents">
<h5 class="no-anchor card-title listing-title">
ClusterCosineSimilarity
</h5>
<div class="card-text listing-description">
Measures the intra-cluster similarity of a clustering model using cosine similarity.
</div>
</div>
</div>
</a>
</div>
<div class="g-col-1" data-index="13" data-listing-file-modified-sort="1706843033322" data-listing-reading-time-sort="2" data-listing-word-count-sort="332">
<a href="../tests/model_validation/embeddings/ClusterDistribution.html" class="quarto-grid-link">
<div class="quarto-grid-item card h-100 card-left">
<div class="card-body post-contents">
<h5 class="no-anchor card-title listing-title">
ClusterDistribution
</h5>
<div class="card-text listing-description">
Assesses the distribution of text embeddings across clusters produced by a model using KMeans clustering.
</div>
</div>
</div>
</a>
</div>
<div class="g-col-1" data-index="14" data-listing-file-modified-sort="1706843033323" data-listing-reading-time-sort="2" data-listing-word-count-sort="353">
<a href="../tests/model_validation/sklearn/ClusterPerformance.html" class="quarto-grid-link">
<div class="quarto-grid-item card h-100 card-left">
<div class="card-body post-contents">
<h5 class="no-anchor card-title listing-title">
ClusterPerformance
</h5>
<div class="card-text listing-description">
Evaluates and compares a clustering model’s performance on training and testing datasets using multiple defined metrics.
</div>
</div>
</div>
</a>
</div>
<div class="g-col-1" data-index="15" data-listing-file-modified-sort="1706843033323" data-listing-reading-time-sort="2" data-listing-word-count-sort="336">
<a href="../tests/model_validation/sklearn/ClusterPerformanceMetrics.html" class="quarto-grid-link">
<div class="quarto-grid-item card h-100 card-left">
<div class="card-body post-contents">
<h5 class="no-anchor card-title listing-title">
ClusterPerformanceMetrics
</h5>
<div class="card-text listing-description">
Evaluates the performance of clustering machine learning models using multiple established metrics.
</div>
</div>
</div>
</a>
</div>
<div class="g-col-1" data-index="16" data-listing-file-modified-sort="1706843033321" data-listing-reading-time-sort="2" data-listing-word-count-sort="298">
<a href="../tests/model_validation/ClusterSizeDistribution.html" class="quarto-grid-link">
<div class="quarto-grid-item card h-100 card-left">
<div class="card-body post-contents">
<h5 class="no-anchor card-title listing-title">
ClusterSizeDistribution
</h5>
<div class="card-text listing-description">
Compares and visualizes the distribution of cluster sizes in model predictions and actual data for assessing clustering model performance.
</div>
</div>
</div>
</a>
</div>
<div class="g-col-1" data-index="17" data-listing-file-modified-sort="1706843033323" data-listing-reading-time-sort="2" data-listing-word-count-sort="255">
<a href="../tests/model_validation/sklearn/CompletenessScore.html" class="quarto-grid-link">
<div class="quarto-grid-item card h-100 card-left">
<div class="card-body post-contents">
<h5 class="no-anchor card-title listing-title">
CompletenessScore
</h5>
<div class="card-text listing-description">
Evaluates a clustering model’s capacity to categorize instances from a single class into the same cluster.
</div>
</div>
</div>
</a>
</div>
<div class="g-col-1" data-index="18" data-listing-file-modified-sort="1706843033323" data-listing-reading-time-sort="2" data-listing-word-count-sort="382">
<a href="../tests/model_validation/sklearn/ConfusionMatrix.html" class="quarto-grid-link">
<div class="quarto-grid-item card h-100 card-left">
<div class="card-body post-contents">
<h5 class="no-anchor card-title listing-title">
ConfusionMatrix
</h5>
<div class="card-text listing-description">
Evaluates and visually represents the classification ML model’s predictive performance using a Confusion Matrix heatmap.
</div>
</div>
</div>
</a>
</div>
<div class="g-col-1" data-index="19" data-listing-file-modified-sort="1706843033321" data-listing-reading-time-sort="2" data-listing-word-count-sort="367">
<a href="../tests/model_validation/ContextualRecall.html" class="quarto-grid-link">
<div class="quarto-grid-item card h-100 card-left">
<div class="card-body post-contents">
<h5 class="no-anchor card-title listing-title">
ContextualRecall
</h5>
<div class="card-text listing-description">
Evaluates a Natural Language Generation model’s ability to generate contextually relevant and factually correct text.
</div>
</div>
</div>
</a>
</div>
<div class="g-col-1" data-index="20" data-listing-file-modified-sort="1706843033322" data-listing-reading-time-sort="2" data-listing-word-count-sort="292">
<a href="../tests/model_validation/embeddings/CosineSimilarityDistribution.html" class="quarto-grid-link">
<div class="quarto-grid-item card h-100 card-left">
<div class="card-body post-contents">
<h5 class="no-anchor card-title listing-title">
CosineSimilarityDistribution
</h5>
<div class="card-text listing-description">
Assesses the similarity between predicted text embeddings from a model using a Cosine Similarity distribution histogram.
</div>
</div>
</div>
</a>
</div>
<div class="g-col-1" data-index="21" data-listing-file-modified-sort="1706843033325" data-listing-reading-time-sort="2" data-listing-word-count-sort="307">
<a href="../tests/model_validation/statsmodels/DFGLSArch.html" class="quarto-grid-link">
<div class="quarto-grid-item card h-100 card-left">
<div class="card-body post-contents">
<h5 class="no-anchor card-title listing-title">
DFGLSArch
</h5>
<div class="card-text listing-description">
Executes Dickey-Fuller GLS metric to determine order of integration and check stationarity in time series data.
</div>
</div>
</div>
</a>
</div>
<div class="g-col-1" data-index="22" data-listing-file-modified-sort="1706843033322" data-listing-reading-time-sort="2" data-listing-word-count-sort="305">
<a href="../tests/model_validation/embeddings/DescriptiveAnalytics.html" class="quarto-grid-link">
<div class="quarto-grid-item card h-100 card-left">
<div class="card-body post-contents">
<h5 class="no-anchor card-title listing-title">
DescriptiveAnalytics
</h5>
<div class="card-text listing-description">
Evaluates statistical properties of text embeddings in an ML model via mean, median, and standard deviation histograms.
</div>
</div>
</div>
</a>
</div>
<div class="g-col-1" data-index="23" data-listing-file-modified-sort="1706843033325" data-listing-reading-time-sort="2" data-listing-word-count-sort="252">
<a href="../tests/model_validation/statsmodels/DurbinWatsonTest.html" class="quarto-grid-link">
<div class="quarto-grid-item card h-100 card-left">
<div class="card-body post-contents">
<h5 class="no-anchor card-title listing-title">
DurbinWatsonTest
</h5>
<div class="card-text listing-description">
Assesses autocorrelation in time series data features using the Durbin-Watson statistic.
</div>
</div>
</div>
</a>
</div>
<div class="g-col-1" data-index="24" data-listing-file-modified-sort="1706843033322" data-listing-reading-time-sort="2" data-listing-word-count-sort="329">
<a href="../tests/model_validation/embeddings/EmbeddingsVisualization2D.html" class="quarto-grid-link">
<div class="quarto-grid-item card h-100 card-left">
<div class="card-body post-contents">
<h5 class="no-anchor card-title listing-title">
EmbeddingsVisualization2D
</h5>
<div class="card-text listing-description">
Visualizes 2D representation of text embeddings generated by a model using t-SNE technique.
</div>
</div>
</div>
</a>
</div>
<div class="g-col-1" data-index="25" data-listing-file-modified-sort="1706843033325" data-listing-reading-time-sort="2" data-listing-word-count-sort="306">
<a href="../tests/model_validation/statsmodels/FeatureImportanceAndSignificance.html" class="quarto-grid-link">
<div class="quarto-grid-item card h-100 card-left">
<div class="card-body post-contents">
<h5 class="no-anchor card-title listing-title">
FeatureImportanceAndSignificance
</h5>
<div class="card-text listing-description">
Evaluates and visualizes the statistical significance and feature importance using regression and decision tree models.
</div>
</div>
</div>
</a>
</div>
<div class="g-col-1" data-index="26" data-listing-file-modified-sort="1706843033323" data-listing-reading-time-sort="2" data-listing-word-count-sort="298">
<a href="../tests/model_validation/sklearn/FowlkesMallowsScore.html" class="quarto-grid-link">
<div class="quarto-grid-item card h-100 card-left">
<div class="card-body post-contents">
<h5 class="no-anchor card-title listing-title">
FowlkesMallowsScore
</h5>
<div class="card-text listing-description">
Evaluates the similarity between predicted and actual cluster assignments in a model using the Fowlkes-Mallows score.
</div>
</div>
</div>
</a>
</div>
<div class="g-col-1" data-index="27" data-listing-file-modified-sort="1706843033325" data-listing-reading-time-sort="2" data-listing-word-count-sort="397">
<a href="../tests/model_validation/statsmodels/GINITable.html" class="quarto-grid-link">
<div class="quarto-grid-item card h-100 card-left">
<div class="card-body post-contents">
<h5 class="no-anchor card-title listing-title">
GINITable
</h5>
<div class="card-text listing-description">
Evaluates classification model performance using AUC, GINI, and KS metrics for training and test datasets.
</div>
</div>
</div>
</a>
</div>
<div class="g-col-1" data-index="28" data-listing-file-modified-sort="1706843033323" data-listing-reading-time-sort="2" data-listing-word-count-sort="291">
<a href="../tests/model_validation/sklearn/HomogeneityScore.html" class="quarto-grid-link">
<div class="quarto-grid-item card h-100 card-left">
<div class="card-body post-contents">
<h5 class="no-anchor card-title listing-title">
HomogeneityScore
</h5>
<div class="card-text listing-description">
Assesses clustering homogeneity by comparing true and predicted labels, scoring from 0 (heterogeneous) to 1 (homogeneous).
</div>
</div>
</div>
</a>
</div>
<div class="g-col-1" data-index="29" data-listing-file-modified-sort="1706843033323" data-listing-reading-time-sort="2" data-listing-word-count-sort="348">
<a href="../tests/model_validation/sklearn/HyperParametersTuning.html" class="quarto-grid-link">
<div class="quarto-grid-item card h-100 card-left">
<div class="card-body post-contents">
<h5 class="no-anchor card-title listing-title">
HyperParametersTuning
</h5>
<div class="card-text listing-description">
Exerts exhaustive grid search to identify optimal hyperparameters for the model, improving performance.
</div>
</div>
</div>
</a>
</div>
<div class="g-col-1" data-index="30" data-listing-file-modified-sort="1706843033325" data-listing-reading-time-sort="2" data-listing-word-count-sort="291">
<a href="../tests/model_validation/statsmodels/JarqueBera.html" class="quarto-grid-link">
<div class="quarto-grid-item card h-100 card-left">
<div class="card-body post-contents">
<h5 class="no-anchor card-title listing-title">
JarqueBera
</h5>
<div class="card-text listing-description">
Assesses normality of dataset features in an ML model using the Jarque-Bera test.
</div>
</div>
</div>
</a>
</div>
<div class="g-col-1" data-index="31" data-listing-file-modified-sort="1706843033323" data-listing-reading-time-sort="2" data-listing-word-count-sort="384">
<a href="../tests/model_validation/sklearn/KMeansClustersOptimization.html" class="quarto-grid-link">
<div class="quarto-grid-item card h-100 card-left">
<div class="card-body post-contents">
<h5 class="no-anchor card-title listing-title">
KMeansClustersOptimization
</h5>
<div class="card-text listing-description">
Optimizes the number of clusters in K-means models using Elbow and Silhouette methods.
</div>
</div>
</div>
</a>
</div>
<div class="g-col-1" data-index="32" data-listing-file-modified-sort="1706843033326" data-listing-reading-time-sort="2" data-listing-word-count-sort="280">
<a href="../tests/model_validation/statsmodels/KPSS.html" class="quarto-grid-link">
<div class="quarto-grid-item card h-100 card-left">
<div class="card-body post-contents">
<h5 class="no-anchor card-title listing-title">
KPSS
</h5>
<div class="card-text listing-description">
Executes KPSS unit root test to validate stationarity of time-series data in machine learning model.
</div>
</div>
</div>
</a>
</div>
<div class="g-col-1" data-index="33" data-listing-file-modified-sort="1706843033326" data-listing-reading-time-sort="2" data-listing-word-count-sort="305">
<a href="../tests/model_validation/statsmodels/KolmogorovSmirnov.html" class="quarto-grid-link">
<div class="quarto-grid-item card h-100 card-left">
<div class="card-body post-contents">
<h5 class="no-anchor card-title listing-title">
KolmogorovSmirnov
</h5>
<div class="card-text listing-description">
Executes a feature-wise Kolmogorov-Smirnov test to evaluate alignment with normal distribution in datasets.
</div>
</div>
</div>
</a>
</div>
<div class="g-col-1" data-index="34" data-listing-file-modified-sort="1706843033326" data-listing-reading-time-sort="2" data-listing-word-count-sort="286">
<a href="../tests/model_validation/statsmodels/LJungBox.html" class="quarto-grid-link">
<div class="quarto-grid-item card h-100 card-left">
<div class="card-body post-contents">
<h5 class="no-anchor card-title listing-title">
LJungBox
</h5>
<div class="card-text listing-description">
Assesses autocorrelations in dataset features by performing a Ljung-Box test on each feature.
</div>
</div>
</div>
</a>
</div>
<div class="g-col-1" data-index="35" data-listing-file-modified-sort="1706843033326" data-listing-reading-time-sort="2" data-listing-word-count-sort="390">
<a href="../tests/model_validation/statsmodels/Lilliefors.html" class="quarto-grid-link">
<div class="quarto-grid-item card h-100 card-left">
<div class="card-body post-contents">
<h5 class="no-anchor card-title listing-title">
Lilliefors
</h5>
<div class="card-text listing-description">
Assesses the normality of feature distributions in an ML model’s training dataset using the Lilliefors test.
</div>
</div>
</div>
</a>
</div>
<div class="g-col-1" data-index="36" data-listing-file-modified-sort="1706843033326" data-listing-reading-time-sort="2" data-listing-word-count-sort="308">
<a href="../tests/model_validation/statsmodels/LogRegressionConfusionMatrix.html" class="quarto-grid-link">
<div class="quarto-grid-item card h-100 card-left">
<div class="card-body post-contents">
<h5 class="no-anchor card-title listing-title">
LogRegressionConfusionMatrix
</h5>
<div class="card-text listing-description">
Generates a confusion matrix for logistic regression model performance, utilizing thresholded probabilities for classification assessments.
</div>
</div>
</div>
</a>
</div>
<div class="g-col-1" data-index="37" data-listing-file-modified-sort="1706843033326" data-listing-reading-time-sort="2" data-listing-word-count-sort="337">
<a href="../tests/model_validation/statsmodels/LogisticRegCumulativeProb.html" class="quarto-grid-link">
<div class="quarto-grid-item card h-100 card-left">
<div class="card-body post-contents">
<h5 class="no-anchor card-title listing-title">
LogisticRegCumulativeProb
</h5>
<div class="card-text listing-description">
Visualizes cumulative probabilities of positive and negative classes for both training and testing in logistic regression models.
</div>
</div>
</div>
</a>
</div>
<div class="g-col-1" data-index="38" data-listing-file-modified-sort="1706843033326" data-listing-reading-time-sort="2" data-listing-word-count-sort="390">
<a href="../tests/model_validation/statsmodels/LogisticRegPredictionHistogram.html" class="quarto-grid-link">
<div class="quarto-grid-item card h-100 card-left">
<div class="card-body post-contents">
<h5 class="no-anchor card-title listing-title">
LogisticRegPredictionHistogram
</h5>
<div class="card-text listing-description">
Generates and visualizes histograms of the Probability of Default predictions for both positive and negative classes in training and testing datasets.
</div>
</div>
</div>
</a>
</div>
<div class="g-col-1" data-index="39" data-listing-file-modified-sort="1706843033323" data-listing-reading-time-sort="2" data-listing-word-count-sort="305">
<a href="../tests/model_validation/sklearn/MinimumAccuracy.html" class="quarto-grid-link">
<div class="quarto-grid-item card h-100 card-left">
<div class="card-body post-contents">
<h5 class="no-anchor card-title listing-title">
MinimumAccuracy
</h5>
<div class="card-text listing-description">
Checks if the model’s prediction accuracy meets or surpasses a specified threshold.
</div>
</div>
</div>
</a>
</div>
<div class="g-col-1" data-index="40" data-listing-file-modified-sort="1706843033323" data-listing-reading-time-sort="2" data-listing-word-count-sort="310">
<a href="../tests/model_validation/sklearn/MinimumF1Score.html" class="quarto-grid-link">
<div class="quarto-grid-item card h-100 card-left">
<div class="card-body post-contents">
<h5 class="no-anchor card-title listing-title">
MinimumF1Score
</h5>
<div class="card-text listing-description">
Evaluates if the model’s F1 score on the validation set meets a predefined minimum threshold.
</div>
</div>
</div>
</a>
</div>
<div class="g-col-1" data-index="41" data-listing-file-modified-sort="1706843033324" data-listing-reading-time-sort="2" data-listing-word-count-sort="314">
<a href="../tests/model_validation/sklearn/MinimumROCAUCScore.html" class="quarto-grid-link">
<div class="quarto-grid-item card h-100 card-left">
<div class="card-body post-contents">
<h5 class="no-anchor card-title listing-title">
MinimumROCAUCScore
</h5>
<div class="card-text listing-description">
Validates model by checking if the ROC AUC score meets or surpasses a specified threshold.
</div>
</div>
</div>
</a>
</div>
<div class="g-col-1" data-index="42" data-listing-file-modified-sort="1706843033321" data-listing-reading-time-sort="2" data-listing-word-count-sort="271">
<a href="../tests/model_validation/ModelMetadata.html" class="quarto-grid-link">
<div class="quarto-grid-item card h-100 card-left">
<div class="card-body post-contents">
<h5 class="no-anchor card-title listing-title">
ModelMetadata
</h5>
<div class="card-text listing-description">
Extracts and summarizes critical metadata from a machine learning model instance for comprehensive analysis.
</div>
</div>
</div>
</a>
</div>
<div class="g-col-1" data-index="43" data-listing-file-modified-sort="1706843033324" data-listing-reading-time-sort="2" data-listing-word-count-sort="317">
<a href="../tests/model_validation/sklearn/ModelsPerformanceComparison.html" class="quarto-grid-link">
<div class="quarto-grid-item card h-100 card-left">
<div class="card-body post-contents">
<h5 class="no-anchor card-title listing-title">
ModelsPerformanceComparison
</h5>
<div class="card-text listing-description">
Evaluates and compares the performance of multiple Machine Learning models using various metrics like accuracy, precision, recall, and F1 score.
</div>
</div>
</div>
</a>
</div>
<div class="g-col-1" data-index="44" data-listing-file-modified-sort="1706843033324" data-listing-reading-time-sort="2" data-listing-word-count-sort="372">
<a href="../tests/model_validation/sklearn/OverfitDiagnosis.html" class="quarto-grid-link">
<div class="quarto-grid-item card h-100 card-left">
<div class="card-body post-contents">
<h5 class="no-anchor card-title listing-title">
OverfitDiagnosis
</h5>
<div class="card-text listing-description">
Detects and visualizes overfit regions in an ML model by comparing performance on training and test datasets.
</div>
</div>
</div>
</a>
</div>
<div class="g-col-1" data-index="45" data-listing-file-modified-sort="1706843033326" data-listing-reading-time-sort="2" data-listing-word-count-sort="330">
<a href="../tests/model_validation/statsmodels/PDRatingClassPlot.html" class="quarto-grid-link">
<div class="quarto-grid-item card h-100 card-left">
<div class="card-body post-contents">
<h5 class="no-anchor card-title listing-title">
PDRatingClassPlot
</h5>
<div class="card-text listing-description">
Assesses and visualizes credit risk distribution across different rating classes within a dataset via default probabilities.
</div>
</div>
</div>
</a>
</div>
<div class="g-col-1" data-index="46" data-listing-file-modified-sort="1706843033324" data-listing-reading-time-sort="2" data-listing-word-count-sort="289">
<a href="../tests/model_validation/sklearn/PermutationFeatureImportance.html" class="quarto-grid-link">
<div class="quarto-grid-item card h-100 card-left">
<div class="card-body post-contents">
<h5 class="no-anchor card-title listing-title">
PermutationFeatureImportance
</h5>
<div class="card-text listing-description">
Assesses the significance of each feature in a model by evaluating the impact on model performance when feature values are randomly rearranged.
</div>
</div>
</div>
</a>
</div>
<div class="g-col-1" data-index="47" data-listing-file-modified-sort="1706843033326" data-listing-reading-time-sort="2" data-listing-word-count-sort="269">
<a href="../tests/model_validation/statsmodels/PhillipsPerronArch.html" class="quarto-grid-link">
<div class="quarto-grid-item card h-100 card-left">
<div class="card-body post-contents">
<h5 class="no-anchor card-title listing-title">
PhillipsPerronArch
</h5>
<div class="card-text listing-description">
Executes Phillips-Perron test to assess the stationarity of time series data in each ML model feature.
</div>
</div>
</div>
</a>
</div>
<div class="g-col-1" data-index="48" data-listing-file-modified-sort="1706843033324" data-listing-reading-time-sort="3" data-listing-word-count-sort="454">
<a href="../tests/model_validation/sklearn/PopulationStabilityIndex.html" class="quarto-grid-link">
<div class="quarto-grid-item card h-100 card-left">
<div class="card-body post-contents">
<h5 class="no-anchor card-title listing-title">
PopulationStabilityIndex
</h5>
<div class="card-text listing-description">
Evaluates the Population Stability Index (PSI) to quantify the stability of an ML model’s predictions across different datasets.
</div>
</div>
</div>
</a>
</div>
<div class="g-col-1" data-index="49" data-listing-file-modified-sort="1706843033324" data-listing-reading-time-sort="2" data-listing-word-count-sort="277">
<a href="../tests/model_validation/sklearn/PrecisionRecallCurve.html" class="quarto-grid-link">
<div class="quarto-grid-item card h-100 card-left">
<div class="card-body post-contents">
<h5 class="no-anchor card-title listing-title">
PrecisionRecallCurve
</h5>
<div class="card-text listing-description">
Evaluates the precision-recall trade-off for binary classification models and visualizes the Precision-Recall curve.
</div>
</div>
</div>
</a>
</div>
<div class="g-col-1" data-index="50" data-listing-file-modified-sort="1706843033324" data-listing-reading-time-sort="2" data-listing-word-count-sort="387">
<a href="../tests/model_validation/sklearn/ROCCurve.html" class="quarto-grid-link">
<div class="quarto-grid-item card h-100 card-left">
<div class="card-body post-contents">
<h5 class="no-anchor card-title listing-title">
ROCCurve
</h5>
<div class="card-text listing-description">
Evaluates binary classification model performance by generating and plotting the Receiver Operating Characteristic (ROC) curve and calculating the Area Under Curve (AUC) score.
</div>
</div>
</div>
</a>
</div>
<div class="g-col-1" data-index="51" data-listing-file-modified-sort="1706843033321" data-listing-reading-time-sort="2" data-listing-word-count-sort="264">
<a href="../tests/model_validation/RegardHistogram.html" class="quarto-grid-link">
<div class="quarto-grid-item card h-100 card-left">
<div class="card-body post-contents">
<h5 class="no-anchor card-title listing-title">
RegardHistogram
</h5>
<div class="card-text listing-description">
<strong>Purpose:</strong> The <code>RegardHistogram</code> metric offers a histogram-based visualization of regard scores across different text samples. As an evolution from the line plot representation, the histogram provides a distributional perspective on how often certain…
</div>
</div>
</div>
</a>
</div>
<div class="g-col-1" data-index="52" data-listing-file-modified-sort="1706843033321" data-listing-reading-time-sort="2" data-listing-word-count-sort="299">
<a href="../tests/model_validation/RegardScore.html" class="quarto-grid-link">
<div class="quarto-grid-item card h-100 card-left">
<div class="card-body post-contents">
<h5 class="no-anchor card-title listing-title">
RegardScore
</h5>
<div class="card-text listing-description">
<strong>Purpose:</strong> The <code>RegardScore</code> metric assesses the degree of regard—positive, negative, neutral, or other—present in the given text, whether it’s a classification or summarization result. Especially crucial for applications like sentiment analysis…
</div>
</div>
</div>
</a>
</div>
<div class="g-col-1" data-index="53" data-listing-file-modified-sort="1706843033326" data-listing-reading-time-sort="2" data-listing-word-count-sort="337">
<a href="../tests/model_validation/statsmodels/RegressionCoeffsPlot.html" class="quarto-grid-link">
<div class="quarto-grid-item card h-100 card-left">
<div class="card-body post-contents">
<h5 class="no-anchor card-title listing-title">
RegressionCoeffsPlot
</h5>
<div class="card-text listing-description">
Visualizes regression coefficients with 95% confidence intervals to assess predictor variables’ impact on response variable.
</div>
</div>
</div>
</a>
</div>
<div class="g-col-1" data-index="54" data-listing-file-modified-sort="1706843033324" data-listing-reading-time-sort="2" data-listing-word-count-sort="340">
<a href="../tests/model_validation/sklearn/RegressionErrors.html" class="quarto-grid-link">
<div class="quarto-grid-item card h-100 card-left">
<div class="card-body post-contents">
<h5 class="no-anchor card-title listing-title">
RegressionErrors
</h5>
<div class="card-text listing-description">
<strong>Purpose</strong>: This metric is used to measure the performance of a regression model. It gauges the model’s accuracy by computing several error metrics such as Mean Absolute Error (MAE), Mean Squared Error (MSE), Root Mean Squared Error (RMSE), Mean…
</div>
</div>
</div>
</a>
</div>
<div class="g-col-1" data-index="55" data-listing-file-modified-sort="1706843033326" data-listing-reading-time-sort="2" data-listing-word-count-sort="303">
<a href="../tests/model_validation/statsmodels/RegressionFeatureSignificance.html" class="quarto-grid-link">
<div class="quarto-grid-item card h-100 card-left">
<div class="card-body post-contents">
<h5 class="no-anchor card-title listing-title">
RegressionFeatureSignificance
</h5>
<div class="card-text listing-description">
Assesses and visualizes the statistical significance of features in a set of regression models.
</div>
</div>
</div>
</a>
</div>
<div class="g-col-1" data-index="56" data-listing-file-modified-sort="1706843033326" data-listing-reading-time-sort="2" data-listing-word-count-sort="340">
<a href="../tests/model_validation/statsmodels/RegressionModelForecastPlot.html" class="quarto-grid-link">
<div class="quarto-grid-item card h-100 card-left">
<div class="card-body post-contents">
<h5 class="no-anchor card-title listing-title">
RegressionModelForecastPlot
</h5>
<div class="card-text listing-description">
Generates plots to visually compare the forecasted outcomes of one or more regression models against actual observed values over a specified date range.
</div>
</div>
</div>
</a>
</div>
<div class="g-col-1" data-index="57" data-listing-file-modified-sort="1706843033326" data-listing-reading-time-sort="2" data-listing-word-count-sort="371">
<a href="../tests/model_validation/statsmodels/RegressionModelForecastPlotLevels.html" class="quarto-grid-link">
<div class="quarto-grid-item card h-100 card-left">
<div class="card-body post-contents">
<h5 class="no-anchor card-title listing-title">
RegressionModelForecastPlotLevels
</h5>
<div class="card-text listing-description">
Compares and visualizes forecasted and actual values of regression models on both raw and transformed datasets.
</div>
</div>
</div>
</a>
</div>
<div class="g-col-1" data-index="58" data-listing-file-modified-sort="1706843033326" data-listing-reading-time-sort="2" data-listing-word-count-sort="370">
<a href="../tests/model_validation/statsmodels/RegressionModelInsampleComparison.html" class="quarto-grid-link">
<div class="quarto-grid-item card h-100 card-left">
<div class="card-body post-contents">
<h5 class="no-anchor card-title listing-title">
RegressionModelInsampleComparison
</h5>
<div class="card-text listing-description">
Evaluates and compares in-sample performance of multiple regression models using R-Squared, Adjusted R-Squared, MSE, and RMSE.
</div>
</div>
</div>
</a>
</div>
<div class="g-col-1" data-index="59" data-listing-file-modified-sort="1706843033326" data-listing-reading-time-sort="2" data-listing-word-count-sort="340">
<a href="../tests/model_validation/statsmodels/RegressionModelOutsampleComparison.html" class="quarto-grid-link">
<div class="quarto-grid-item card h-100 card-left">
<div class="card-body post-contents">
<h5 class="no-anchor card-title listing-title">
RegressionModelOutsampleComparison
</h5>
<div class="card-text listing-description">
Computes MSE and RMSE for multiple regression models using out-of-sample test to assess model’s prediction accuracy on unseen data.
</div>
</div>
</div>
</a>
</div>
<div class="g-col-1" data-index="60" data-listing-file-modified-sort="1706843033327" data-listing-reading-time-sort="2" data-listing-word-count-sort="353">
<a href="../tests/model_validation/statsmodels/RegressionModelSensitivityPlot.html" class="quarto-grid-link">
<div class="quarto-grid-item card h-100 card-left">
<div class="card-body post-contents">
<h5 class="no-anchor card-title listing-title">
RegressionModelSensitivityPlot
</h5>
<div class="card-text listing-description">
Tests the sensitivity of a regression model to variations in independent variables by applying shocks and visualizing the effects.
</div>
</div>
</div>
</a>
</div>
<div class="g-col-1" data-index="61" data-listing-file-modified-sort="1706843033327" data-listing-reading-time-sort="2" data-listing-word-count-sort="299">
<a href="../tests/model_validation/statsmodels/RegressionModelSummary.html" class="quarto-grid-link">
<div class="quarto-grid-item card h-100 card-left">
<div class="card-body post-contents">
<h5 class="no-anchor card-title listing-title">
RegressionModelSummary
</h5>
<div class="card-text listing-description">
Evaluates regression model performance using metrics including R-Squared, Adjusted R-Squared, MSE, and RMSE.
</div>
</div>
</div>
</a>
</div>
<div class="g-col-1" data-index="62" data-listing-file-modified-sort="1706843033327" data-listing-reading-time-sort="2" data-listing-word-count-sort="251">
<a href="../tests/model_validation/statsmodels/RegressionModelsCoeffs.html" class="quarto-grid-link">
<div class="quarto-grid-item card h-100 card-left">
<div class="card-body post-contents">
<h5 class="no-anchor card-title listing-title">
RegressionModelsCoeffs
</h5>
<div class="card-text listing-description">
Compares feature importance by evaluating and contrasting coefficients of different regression models.
</div>
</div>
</div>
</a>
</div>
<div class="g-col-1" data-index="63" data-listing-file-modified-sort="1706843033327" data-listing-reading-time-sort="2" data-listing-word-count-sort="275">
<a href="../tests/model_validation/statsmodels/RegressionModelsPerformance.html" class="quarto-grid-link">
<div class="quarto-grid-item card h-100 card-left">
<div class="card-body post-contents">
<h5 class="no-anchor card-title listing-title">
RegressionModelsPerformance
</h5>
<div class="card-text listing-description">
Evaluates and compares regression models’ performance using R-squared, Adjusted R-squared, and MSE metrics.
</div>
</div>
</div>
</a>
</div>
<div class="g-col-1" data-index="64" data-listing-file-modified-sort="1706843033324" data-listing-reading-time-sort="2" data-listing-word-count-sort="337">
<a href="../tests/model_validation/sklearn/RegressionModelsPerformanceComparison.html" class="quarto-grid-link">
<div class="quarto-grid-item card h-100 card-left">
<div class="card-body post-contents">
<h5 class="no-anchor card-title listing-title">
RegressionModelsPerformanceComparison
</h5>
<div class="card-text listing-description">
Compares and evaluates the performance of multiple regression models using five different metrics: MAE, MSE, RMSE, MAPE, and MBD.
</div>
</div>
</div>
</a>
</div>
<div class="g-col-1" data-index="65" data-listing-file-modified-sort="1706843033324" data-listing-reading-time-sort="2" data-listing-word-count-sort="331">
<a href="../tests/model_validation/sklearn/RegressionR2Square.html" class="quarto-grid-link">
<div class="quarto-grid-item card h-100 card-left">
<div class="card-body post-contents">
<h5 class="no-anchor card-title listing-title">
RegressionR2Square
</h5>
<div class="card-text listing-description">
<strong>Purpose</strong>: The purpose of the RegressionR2Square Metric test is to measure the overall goodness-of-fit of a regression model. Specifically, this Python-based test evaluates the R-squared (R2) and Adjusted R-squared (Adj R2) scores: two statistical…
</div>
</div>
</div>
</a>
</div>
<div class="g-col-1" data-index="66" data-listing-file-modified-sort="1706843033327" data-listing-reading-time-sort="3" data-listing-word-count-sort="406">
<a href="../tests/model_validation/statsmodels/ResidualsVisualInspection.html" class="quarto-grid-link">
<div class="quarto-grid-item card h-100 card-left">
<div class="card-body post-contents">
<h5 class="no-anchor card-title listing-title">
ResidualsVisualInspection
</h5>
<div class="card-text listing-description">
Provides a comprehensive visual analysis of residuals for regression models utilizing various plot types.
</div>
</div>
</div>
</a>
</div>
<div class="g-col-1" data-index="67" data-listing-file-modified-sort="1706843033324" data-listing-reading-time-sort="2" data-listing-word-count-sort="353">
<a href="../tests/model_validation/sklearn/RobustnessDiagnosis.html" class="quarto-grid-link">
<div class="quarto-grid-item card h-100 card-left">
<div class="card-body post-contents">
<h5 class="no-anchor card-title listing-title">
RobustnessDiagnosis
</h5>
<div class="card-text listing-description">
Evaluates the robustness of a machine learning model by injecting Gaussian noise to input data and measuring performance.
</div>
</div>
</div>
</a>
</div>
<div class="g-col-1" data-index="68" data-listing-file-modified-sort="1706843033321" data-listing-reading-time-sort="2" data-listing-word-count-sort="349">
<a href="../tests/model_validation/RougeMetrics.html" class="quarto-grid-link">
<div class="quarto-grid-item card h-100 card-left">
<div class="card-body post-contents">
<h5 class="no-anchor card-title listing-title">
RougeMetrics
</h5>
<div class="card-text listing-description">
Evaluates the quality of machine-generated text using various ROUGE metrics, and visualizes the results.
</div>
</div>
</div>
</a>
</div>
<div class="g-col-1" data-index="69" data-listing-file-modified-sort="1706843033321" data-listing-reading-time-sort="2" data-listing-word-count-sort="278">
<a href="../tests/model_validation/RougeMetricsAggregate.html" class="quarto-grid-link">
<div class="quarto-grid-item card h-100 card-left">
<div class="card-body post-contents">
<h5 class="no-anchor card-title listing-title">
RougeMetricsAggregate
</h5>
<div class="card-text listing-description">
Evaluates the average quality of machine-generated text using various ROUGE metrics and visualizes the aggregated results.
</div>
</div>
</div>
</a>
</div>
<div class="g-col-1" data-index="70" data-listing-file-modified-sort="1706843033327" data-listing-reading-time-sort="2" data-listing-word-count-sort="382">
<a href="../tests/model_validation/statsmodels/RunsTest.html" class="quarto-grid-link">
<div class="quarto-grid-item card h-100 card-left">
<div class="card-body post-contents">
<h5 class="no-anchor card-title listing-title">
RunsTest
</h5>
<div class="card-text listing-description">
Executes Runs Test on ML model to detect non-random patterns in output data sequence.
</div>
</div>
</div>
</a>
</div>
<div class="g-col-1" data-index="71" data-listing-file-modified-sort="1706843033324" data-listing-reading-time-sort="2" data-listing-word-count-sort="336">
<a href="../tests/model_validation/sklearn/SHAPGlobalImportance.html" class="quarto-grid-link">
<div class="quarto-grid-item card h-100 card-left">
<div class="card-body post-contents">
<h5 class="no-anchor card-title listing-title">
SHAPGlobalImportance
</h5>
<div class="card-text listing-description">
Evaluates and visualizes global feature importance using SHAP values for model explanation and risk identification.
</div>
</div>
</div>
</a>
</div>
<div class="g-col-1" data-index="72" data-listing-file-modified-sort="1706843033327" data-listing-reading-time-sort="2" data-listing-word-count-sort="355">
<a href="../tests/model_validation/statsmodels/ScorecardBucketHistogram.html" class="quarto-grid-link">
<div class="quarto-grid-item card h-100 card-left">
<div class="card-body post-contents">
<h5 class="no-anchor card-title listing-title">
ScorecardBucketHistogram
</h5>
<div class="card-text listing-description">
Evaluates and visualizes distribution of risk categories in a classification model’s scores, useful in credit risk assessment.
</div>
</div>
</div>
</a>
</div>
<div class="g-col-1" data-index="73" data-listing-file-modified-sort="1706843033327" data-listing-reading-time-sort="2" data-listing-word-count-sort="329">
<a href="../tests/model_validation/statsmodels/ScorecardHistogram.html" class="quarto-grid-link">
<div class="quarto-grid-item card h-100 card-left">
<div class="card-body post-contents">
<h5 class="no-anchor card-title listing-title">
ScorecardHistogram
</h5>
<div class="card-text listing-description">
Creates histograms of credit scores, from both default and non-default instances, generated by a credit-risk model.
</div>
</div>
</div>
</a>
</div>
<div class="g-col-1" data-index="74" data-listing-file-modified-sort="1706843033327" data-listing-reading-time-sort="2" data-listing-word-count-sort="373">
<a href="../tests/model_validation/statsmodels/ScorecardProbabilitiesHistogram.html" class="quarto-grid-link">
<div class="quarto-grid-item card h-100 card-left">
<div class="card-body post-contents">
<h5 class="no-anchor card-title listing-title">
ScorecardProbabilitiesHistogram
</h5>
<div class="card-text listing-description">
Evaluates risk classification of a model by visualizing the distribution of default probability across score buckets.
</div>
</div>
</div>
</a>
</div>
<div class="g-col-1" data-index="75" data-listing-file-modified-sort="1706843033327" data-listing-reading-time-sort="2" data-listing-word-count-sort="308">
<a href="../tests/model_validation/statsmodels/ShapiroWilk.html" class="quarto-grid-link">
<div class="quarto-grid-item card h-100 card-left">
<div class="card-body post-contents">
<h5 class="no-anchor card-title listing-title">
ShapiroWilk
</h5>
<div class="card-text listing-description">
Evaluates feature-wise normality of training data using the Shapiro-Wilk test.
</div>
</div>
</div>
</a>
</div>
<div class="g-col-1" data-index="76" data-listing-file-modified-sort="1706843033324" data-listing-reading-time-sort="2" data-listing-word-count-sort="361">
<a href="../tests/model_validation/sklearn/SilhouettePlot.html" class="quarto-grid-link">
<div class="quarto-grid-item card h-100 card-left">
<div class="card-body post-contents">
<h5 class="no-anchor card-title listing-title">
SilhouettePlot
</h5>
<div class="card-text listing-description">
Calculates and visualizes Silhouette Score, assessing degree of data point suitability to its cluster in ML models.
</div>
</div>
</div>
</a>
</div>
<div class="g-col-1" data-index="77" data-listing-file-modified-sort="1706843033322" data-listing-reading-time-sort="1" data-listing-word-count-sort="35">
<a href="../tests/model_validation/embeddings/StabilityAnalysis.html" class="quarto-grid-link">
<div class="quarto-grid-item card h-100 card-left">
<div class="card-body post-contents">
<h5 class="no-anchor card-title listing-title">
StabilityAnalysis
</h5>
<div class="card-text listing-description">
Base class for embeddings stability analysis tests
</div>
</div>
</div>
</a>
</div>
<div class="g-col-1" data-index="78" data-listing-file-modified-sort="1706843033322" data-listing-reading-time-sort="2" data-listing-word-count-sort="332">
<a href="../tests/model_validation/embeddings/StabilityAnalysisKeyword.html" class="quarto-grid-link">
<div class="quarto-grid-item card h-100 card-left">
<div class="card-body post-contents">
<h5 class="no-anchor card-title listing-title">
StabilityAnalysisKeyword
</h5>
<div class="card-text listing-description">
Evaluate robustness of embeddings models to keyword swaps on the test dataset
</div>
</div>
</div>
</a>
</div>
<div class="g-col-1" data-index="79" data-listing-file-modified-sort="1706843033322" data-listing-reading-time-sort="2" data-listing-word-count-sort="375">
<a href="../tests/model_validation/embeddings/StabilityAnalysisRandomNoise.html" class="quarto-grid-link">
<div class="quarto-grid-item card h-100 card-left">
<div class="card-body post-contents">
<h5 class="no-anchor card-title listing-title">
StabilityAnalysisRandomNoise
</h5>
<div class="card-text listing-description">
Evaluate robustness of embeddings models to random noise introduced by using a <code>probability</code> parameter to choose random locations in the text to apply random perturbations. These perturbations include:
</div>
</div>
</div>
</a>
</div>
<div class="g-col-1" data-index="80" data-listing-file-modified-sort="1706843033322" data-listing-reading-time-sort="2" data-listing-word-count-sort="380">
<a href="../tests/model_validation/embeddings/StabilityAnalysisSynonyms.html" class="quarto-grid-link">
<div class="quarto-grid-item card h-100 card-left">
<div class="card-body post-contents">
<h5 class="no-anchor card-title listing-title">
StabilityAnalysisSynonyms
</h5>
<div class="card-text listing-description">
Evaluates the stability of text embeddings models when words in test data are replaced by their synonyms randomly.
</div>
</div>
</div>
</a>
</div>
<div class="g-col-1" data-index="81" data-listing-file-modified-sort="1706843033322" data-listing-reading-time-sort="2" data-listing-word-count-sort="350">
<a href="../tests/model_validation/embeddings/StabilityAnalysisTranslation.html" class="quarto-grid-link">
<div class="quarto-grid-item card h-100 card-left">
<div class="card-body post-contents">
<h5 class="no-anchor card-title listing-title">
StabilityAnalysisTranslation
</h5>
<div class="card-text listing-description">
Evaluate robustness of embeddings models to noise introduced by translating the original text to another language and back.
</div>
</div>
</div>
</a>
</div>
<div class="g-col-1" data-index="82" data-listing-file-modified-sort="1706843033321" data-listing-reading-time-sort="2" data-listing-word-count-sort="324">
<a href="../tests/model_validation/TokenDisparity.html" class="quarto-grid-link">
<div class="quarto-grid-item card h-100 card-left">
<div class="card-body post-contents">
<h5 class="no-anchor card-title listing-title">
TokenDisparity
</h5>
<div class="card-text listing-description">
Assess and visualize token count disparity between model’s predicted and actual dataset.
</div>
</div>
</div>
</a>
</div>
<div class="g-col-1" data-index="83" data-listing-file-modified-sort="1706843033321" data-listing-reading-time-sort="1" data-listing-word-count-sort="173">
<a href="../tests/model_validation/ToxicityHistogram.html" class="quarto-grid-link">
<div class="quarto-grid-item card h-100 card-left">
<div class="card-body post-contents">
<h5 class="no-anchor card-title listing-title">
ToxicityHistogram
</h5>
<div class="card-text listing-description">
<strong>Purpose:</strong> The ToxicityHistogram metric visualizes and analyzes the toxicity scores of various texts. Through histograms, it provides insights into the distribution and nature of toxicity present in the evaluated text segments.
</div>
</div>
</div>
</a>
</div>
<div class="g-col-1" data-index="84" data-listing-file-modified-sort="1706843033322" data-listing-reading-time-sort="2" data-listing-word-count-sort="236">
<a href="../tests/model_validation/ToxicityScore.html" class="quarto-grid-link">
<div class="quarto-grid-item card h-100 card-left">
<div class="card-body post-contents">
<h5 class="no-anchor card-title listing-title">
ToxicityScore
</h5>
<div class="card-text listing-description">
<strong>Purpose:</strong> The ToxicityScore metric is designed to present a sequential representation of toxicity scores for various texts. Leveraging line plots, it gives an overview of how toxicity scores evolve across the sequence of texts, highlighting trends…
</div>
</div>
</div>
</a>
</div>
<div class="g-col-1" data-index="85" data-listing-file-modified-sort="1706843033325" data-listing-reading-time-sort="2" data-listing-word-count-sort="329">
<a href="../tests/model_validation/sklearn/TrainingTestDegradation.html" class="quarto-grid-link">
<div class="quarto-grid-item card h-100 card-left">
<div class="card-body post-contents">
<h5 class="no-anchor card-title listing-title">
TrainingTestDegradation
</h5>
<div class="card-text listing-description">
Tests if model performance degradation between training and test datasets exceeds a predefined threshold.
</div>
</div>
</div>
</a>
</div>
<div class="g-col-1" data-index="86" data-listing-file-modified-sort="1706843033325" data-listing-reading-time-sort="2" data-listing-word-count-sort="292">
<a href="../tests/model_validation/sklearn/VMeasure.html" class="quarto-grid-link">
<div class="quarto-grid-item card h-100 card-left">
<div class="card-body post-contents">
<h5 class="no-anchor card-title listing-title">
VMeasure
</h5>
<div class="card-text listing-description">
Evaluates homogeneity and completeness of a clustering model using the V Measure Score.
</div>
</div>
</div>
</a>
</div>
<div class="g-col-1" data-index="87" data-listing-file-modified-sort="1706843033325" data-listing-reading-time-sort="2" data-listing-word-count-sort="393">
<a href="../tests/model_validation/sklearn/WeakspotsDiagnosis.html" class="quarto-grid-link">
<div class="quarto-grid-item card h-100 card-left">
<div class="card-body post-contents">
<h5 class="no-anchor card-title listing-title">
WeakspotsDiagnosis
</h5>
<div class="card-text listing-description">
Identifies and visualizes weak spots in a machine learning model’s performance across various sections of the feature space.
</div>
</div>
</div>
</a>
</div>
<div class="g-col-1" data-index="88" data-listing-file-modified-sort="1706843033327" data-listing-reading-time-sort="2" data-listing-word-count-sort="299">
<a href="../tests/model_validation/statsmodels/ZivotAndrewsArch.html" class="quarto-grid-link">
<div class="quarto-grid-item card h-100 card-left">
<div class="card-body post-contents">
<h5 class="no-anchor card-title listing-title">
ZivotAndrewsArch
</h5>
<div class="card-text listing-description">
Evaluates the order of integration and stationarity of time series data using Zivot-Andrews unit root test.
</div>
</div>
</div>
</a>
</div>
</div>
<div class="listing-no-matching d-none">
No matching items
</div>
</div>
</div>
<div id="tabset-1-3" class="tab-pane" role="tabpanel" aria-labelledby="tabset-1-3-tab">
<div id="listing-prompt-validation" class="quarto-listing quarto-listing-container-grid">
<div class="list grid quarto-listing-cols-3">
<div class="g-col-1" data-index="0" data-listing-file-modified-sort="1706843033327" data-listing-reading-time-sort="2" data-listing-word-count-sort="379">
<a href="../tests/prompt_validation/Bias.html" class="quarto-grid-link">
<div class="quarto-grid-item card h-100 card-left">
<div class="card-body post-contents">
<h5 class="no-anchor card-title listing-title">
Bias
</h5>
<div class="card-text listing-description">
Evaluates bias in a Large Language Model based on the order and distribution of exemplars in a prompt.
</div>
</div>
</div>
</a>
</div>
<div class="g-col-1" data-index="1" data-listing-file-modified-sort="1706843033327" data-listing-reading-time-sort="2" data-listing-word-count-sort="269">
<a href="../tests/prompt_validation/Clarity.html" class="quarto-grid-link">
<div class="quarto-grid-item card h-100 card-left">
<div class="card-body post-contents">
<h5 class="no-anchor card-title listing-title">
Clarity
</h5>
<div class="card-text listing-description">
Evaluates and scores the clarity of prompts in a Large Language Model based on specified guidelines.
</div>
</div>
</div>
</a>
</div>
<div class="g-col-1" data-index="2" data-listing-file-modified-sort="1706843033327" data-listing-reading-time-sort="2" data-listing-word-count-sort="238">
<a href="../tests/prompt_validation/Conciseness.html" class="quarto-grid-link">
<div class="quarto-grid-item card h-100 card-left">
<div class="card-body post-contents">
<h5 class="no-anchor card-title listing-title">
Conciseness
</h5>
<div class="card-text listing-description">
Analyzes and grades the conciseness of prompts provided to a Large Language Model.
</div>
</div>
</div>
</a>
</div>
<div class="g-col-1" data-index="3" data-listing-file-modified-sort="1706843033327" data-listing-reading-time-sort="2" data-listing-word-count-sort="264">
<a href="../tests/prompt_validation/Delimitation.html" class="quarto-grid-link">
<div class="quarto-grid-item card h-100 card-left">
<div class="card-body post-contents">
<h5 class="no-anchor card-title listing-title">
Delimitation
</h5>
<div class="card-text listing-description">
Evaluates the proper use of delimiters in prompts provided to Large Language Models.
</div>
</div>
</div>
</a>
</div>
<div class="g-col-1" data-index="4" data-listing-file-modified-sort="1706843033328" data-listing-reading-time-sort="2" data-listing-word-count-sort="303">
<a href="../tests/prompt_validation/NegativeInstruction.html" class="quarto-grid-link">
<div class="quarto-grid-item card h-100 card-left">
<div class="card-body post-contents">
<h5 class="no-anchor card-title listing-title">
NegativeInstruction
</h5>
<div class="card-text listing-description">
Evaluates and grades the use of affirmative, proactive language over negative instructions in LLM prompts.
</div>
</div>
</div>
</a>
</div>
<div class="g-col-1" data-index="5" data-listing-file-modified-sort="1706843033328" data-listing-reading-time-sort="2" data-listing-word-count-sort="255">
<a href="../tests/prompt_validation/Robustness.html" class="quarto-grid-link">
<div class="quarto-grid-item card h-100 card-left">
<div class="card-body post-contents">
<h5 class="no-anchor card-title listing-title">
Robustness
</h5>
<div class="card-text listing-description">
Assesses the robustness of prompts provided to a Large Language Model under varying conditions and contexts.
</div>
</div>
</div>
</a>
</div>
<div class="g-col-1" data-index="6" data-listing-file-modified-sort="1706843033328" data-listing-reading-time-sort="2" data-listing-word-count-sort="261">
<a href="../tests/prompt_validation/Specificity.html" class="quarto-grid-link">
<div class="quarto-grid-item card h-100 card-left">
<div class="card-body post-contents">
<h5 class="no-anchor card-title listing-title">
Specificity
</h5>
<div class="card-text listing-description">
Evaluates and scores the specificity of prompts provided to a Large Language Model (LLM), based on clarity, detail, and relevance.
</div>
</div>
</div>
</a>
</div>
</div>
<div class="listing-no-matching d-none">
No matching items
</div>
</div>
</div>
</div>
</div>




</main> <!-- /main -->
<script id="quarto-html-after-body" type="application/javascript">
window.document.addEventListener("DOMContentLoaded", function (event) {
  const toggleBodyColorMode = (bsSheetEl) => {
    const mode = bsSheetEl.getAttribute("data-mode");
    const bodyEl = window.document.querySelector("body");
    if (mode === "dark") {
      bodyEl.classList.add("quarto-dark");
      bodyEl.classList.remove("quarto-light");
    } else {
      bodyEl.classList.add("quarto-light");
      bodyEl.classList.remove("quarto-dark");
    }
  }
  const toggleBodyColorPrimary = () => {
    const bsSheetEl = window.document.querySelector("link#quarto-bootstrap");
    if (bsSheetEl) {
      toggleBodyColorMode(bsSheetEl);
    }
  }
  toggleBodyColorPrimary();  
  const disableStylesheet = (stylesheets) => {
    for (let i=0; i < stylesheets.length; i++) {
      const stylesheet = stylesheets[i];
      stylesheet.rel = 'prefetch';
    }
  }
  const enableStylesheet = (stylesheets) => {
    for (let i=0; i < stylesheets.length; i++) {
      const stylesheet = stylesheets[i];
      stylesheet.rel = 'stylesheet';
    }
  }
  const manageTransitions = (selector, allowTransitions) => {
    const els = window.document.querySelectorAll(selector);
    for (let i=0; i < els.length; i++) {
      const el = els[i];
      if (allowTransitions) {
        el.classList.remove('notransition');
      } else {
        el.classList.add('notransition');
      }
    }
  }
  const toggleGiscusIfUsed = (isAlternate, darkModeDefault) => {
    const baseTheme = document.querySelector('#giscus-base-theme')?.value ?? 'light';
    const alternateTheme = document.querySelector('#giscus-alt-theme')?.value ?? 'dark';
    let newTheme = '';
    if(darkModeDefault) {
      newTheme = isAlternate ? baseTheme : alternateTheme;
    } else {
      newTheme = isAlternate ? alternateTheme : baseTheme;
    }
    const changeGiscusTheme = () => {
      // From: https://github.com/giscus/giscus/issues/336
      const sendMessage = (message) => {
        const iframe = document.querySelector('iframe.giscus-frame');
        if (!iframe) return;
        iframe.contentWindow.postMessage({ giscus: message }, 'https://giscus.app');
      }
      sendMessage({
        setConfig: {
          theme: newTheme
        }
      });
    }
    const isGiscussLoaded = window.document.querySelector('iframe.giscus-frame') !== null;
    if (isGiscussLoaded) {
      changeGiscusTheme();
    }
  }
  const toggleColorMode = (alternate) => {
    // Switch the stylesheets
    const alternateStylesheets = window.document.querySelectorAll('link.quarto-color-scheme.quarto-color-alternate');
    manageTransitions('#quarto-margin-sidebar .nav-link', false);
    if (alternate) {
      enableStylesheet(alternateStylesheets);
      for (const sheetNode of alternateStylesheets) {
        if (sheetNode.id === "quarto-bootstrap") {
          toggleBodyColorMode(sheetNode);
        }
      }
    } else {
      disableStylesheet(alternateStylesheets);
      toggleBodyColorPrimary();
    }
    manageTransitions('#quarto-margin-sidebar .nav-link', true);
    // Switch the toggles
    const toggles = window.document.querySelectorAll('.quarto-color-scheme-toggle');
    for (let i=0; i < toggles.length; i++) {
      const toggle = toggles[i];
      if (toggle) {
        if (alternate) {
          toggle.classList.add("alternate");     
        } else {
          toggle.classList.remove("alternate");
        }
      }
    }
    // Hack to workaround the fact that safari doesn't
    // properly recolor the scrollbar when toggling (#1455)
    if (navigator.userAgent.indexOf('Safari') > 0 && navigator.userAgent.indexOf('Chrome') == -1) {
      manageTransitions("body", false);
      window.scrollTo(0, 1);
      setTimeout(() => {
        window.scrollTo(0, 0);
        manageTransitions("body", true);
      }, 40);  
    }
  }
  const isFileUrl = () => { 
    return window.location.protocol === 'file:';
  }
  const hasAlternateSentinel = () => {  
    let styleSentinel = getColorSchemeSentinel();
    if (styleSentinel !== null) {
      return styleSentinel === "alternate";
    } else {
      return false;
    }
  }
  const setStyleSentinel = (alternate) => {
    const value = alternate ? "alternate" : "default";
    if (!isFileUrl()) {
      window.localStorage.setItem("quarto-color-scheme", value);
    } else {
      localAlternateSentinel = value;
    }
  }
  const getColorSchemeSentinel = () => {
    if (!isFileUrl()) {
      const storageValue = window.localStorage.getItem("quarto-color-scheme");
      return storageValue != null ? storageValue : localAlternateSentinel;
    } else {
      return localAlternateSentinel;
    }
  }
  const darkModeDefault = false;
  let localAlternateSentinel = darkModeDefault ? 'alternate' : 'default';
  // Dark / light mode switch
  window.quartoToggleColorScheme = () => {
    // Read the current dark / light value 
    let toAlternate = !hasAlternateSentinel();
    toggleColorMode(toAlternate);
    setStyleSentinel(toAlternate);
    toggleGiscusIfUsed(toAlternate, darkModeDefault);
  };
  // Ensure there is a toggle, if there isn't float one in the top right
  if (window.document.querySelector('.quarto-color-scheme-toggle') === null) {
    const a = window.document.createElement('a');
    a.classList.add('top-right');
    a.classList.add('quarto-color-scheme-toggle');
    a.href = "";
    a.onclick = function() { try { window.quartoToggleColorScheme(); } catch {} return false; };
    const i = window.document.createElement("i");
    i.classList.add('bi');
    a.appendChild(i);
    window.document.body.appendChild(a);
  }
  // Switch to dark mode if need be
  if (hasAlternateSentinel()) {
    toggleColorMode(true);
  } else {
    toggleColorMode(false);
  }
  const icon = "";
  const anchorJS = new window.AnchorJS();
  anchorJS.options = {
    placement: 'right',
    icon: icon
  };
  anchorJS.add('.anchored');
  const isCodeAnnotation = (el) => {
    for (const clz of el.classList) {
      if (clz.startsWith('code-annotation-')) {                     
        return true;
      }
    }
    return false;
  }
  const clipboard = new window.ClipboardJS('.code-copy-button', {
    text: function(trigger) {
      const codeEl = trigger.previousElementSibling.cloneNode(true);
      for (const childEl of codeEl.children) {
        if (isCodeAnnotation(childEl)) {
          childEl.remove();
        }
      }
      return codeEl.innerText;
    }
  });
  clipboard.on('success', function(e) {
    // button target
    const button = e.trigger;
    // don't keep focus
    button.blur();
    // flash "checked"
    button.classList.add('code-copy-button-checked');
    var currentTitle = button.getAttribute("title");
    button.setAttribute("title", "Copied!");
    let tooltip;
    if (window.bootstrap) {
      button.setAttribute("data-bs-toggle", "tooltip");
      button.setAttribute("data-bs-placement", "left");
      button.setAttribute("data-bs-title", "Copied!");
      tooltip = new bootstrap.Tooltip(button, 
        { trigger: "manual", 
          customClass: "code-copy-button-tooltip",
          offset: [0, -8]});
      tooltip.show();    
    }
    setTimeout(function() {
      if (tooltip) {
        tooltip.hide();
        button.removeAttribute("data-bs-title");
        button.removeAttribute("data-bs-toggle");
        button.removeAttribute("data-bs-placement");
      }
      button.setAttribute("title", currentTitle);
      button.classList.remove('code-copy-button-checked');
    }, 1000);
    // clear code selection
    e.clearSelection();
  });
    var localhostRegex = new RegExp(/^(?:http|https):\/\/localhost\:?[0-9]*\//);
    var mailtoRegex = new RegExp(/^mailto:/);
      var filterRegex = new RegExp('/' + window.location.host + '/');
    var isInternal = (href) => {
        return filterRegex.test(href) || localhostRegex.test(href) || mailtoRegex.test(href);
    }
    // Inspect non-navigation links and adorn them if external
 	var links = window.document.querySelectorAll('a[href]:not(.nav-link):not(.navbar-brand):not(.toc-action):not(.sidebar-link):not(.sidebar-item-toggle):not(.pagination-link):not(.no-external):not([aria-hidden]):not(.dropdown-item):not(.quarto-navigation-tool)');
    for (var i=0; i<links.length; i++) {
      const link = links[i];
      if (!isInternal(link.href)) {
          // target, if specified
          link.setAttribute("target", "_blank");
          if (link.getAttribute("rel") === null) {
            link.setAttribute("rel", "noopener");
          }
          // default icon
          link.classList.add("external");
      }
    }
  function tippyHover(el, contentFn, onTriggerFn, onUntriggerFn) {
    const config = {
      allowHTML: true,
      maxWidth: 500,
      delay: 100,
      arrow: false,
      appendTo: function(el) {
          return el.parentElement;
      },
      interactive: true,
      interactiveBorder: 10,
      theme: 'quarto',
      placement: 'bottom-start',
    };
    if (contentFn) {
      config.content = contentFn;
    }
    if (onTriggerFn) {
      config.onTrigger = onTriggerFn;
    }
    if (onUntriggerFn) {
      config.onUntrigger = onUntriggerFn;
    }
    window.tippy(el, config); 
  }
  const noterefs = window.document.querySelectorAll('a[role="doc-noteref"]');
  for (var i=0; i<noterefs.length; i++) {
    const ref = noterefs[i];
    tippyHover(ref, function() {
      // use id or data attribute instead here
      let href = ref.getAttribute('data-footnote-href') || ref.getAttribute('href');
      try { href = new URL(href).hash; } catch {}
      const id = href.replace(/^#\/?/, "");
      const note = window.document.getElementById(id);
      return note.innerHTML;
    });
  }
  const xrefs = window.document.querySelectorAll('a.quarto-xref');
  const processXRef = (id, note) => {
    // Strip column container classes
    const stripColumnClz = (el) => {
      el.classList.remove("page-full", "page-columns");
      if (el.children) {
        for (const child of el.children) {
          stripColumnClz(child);
        }
      }
    }
    stripColumnClz(note)
    if (id === null || id.startsWith('sec-')) {
      // Special case sections, only their first couple elements
      const container = document.createElement("div");
      if (note.children && note.children.length > 2) {
        container.appendChild(note.children[0].cloneNode(true));
        for (let i = 1; i < note.children.length; i++) {
          const child = note.children[i];
          if (child.tagName === "P" && child.innerText === "") {
            continue;
          } else {
            container.appendChild(child.cloneNode(true));
            break;
          }
        }
        if (window.Quarto?.typesetMath) {
          window.Quarto.typesetMath(container);
        }
        return container.innerHTML
      } else {
        if (window.Quarto?.typesetMath) {
          window.Quarto.typesetMath(note);
        }
        return note.innerHTML;
      }
    } else {
      // Remove any anchor links if they are present
      const anchorLink = note.querySelector('a.anchorjs-link');
      if (anchorLink) {
        anchorLink.remove();
      }
      if (window.Quarto?.typesetMath) {
        window.Quarto.typesetMath(note);
      }
      // TODO in 1.5, we should make sure this works without a callout special case
      if (note.classList.contains("callout")) {
        return note.outerHTML;
      } else {
        return note.innerHTML;
      }
    }
  }
  for (var i=0; i<xrefs.length; i++) {
    const xref = xrefs[i];
    tippyHover(xref, undefined, function(instance) {
      instance.disable();
      let url = xref.getAttribute('href');
      let hash = undefined; 
      if (url.startsWith('#')) {
        hash = url;
      } else {
        try { hash = new URL(url).hash; } catch {}
      }
      if (hash) {
        const id = hash.replace(/^#\/?/, "");
        const note = window.document.getElementById(id);
        if (note !== null) {
          try {
            const html = processXRef(id, note.cloneNode(true));
            instance.setContent(html);
          } finally {
            instance.enable();
            instance.show();
          }
        } else {
          // See if we can fetch this
          fetch(url.split('#')[0])
          .then(res => res.text())
          .then(html => {
            const parser = new DOMParser();
            const htmlDoc = parser.parseFromString(html, "text/html");
            const note = htmlDoc.getElementById(id);
            if (note !== null) {
              const html = processXRef(id, note);
              instance.setContent(html);
            } 
          }).finally(() => {
            instance.enable();
            instance.show();
          });
        }
      } else {
        // See if we can fetch a full url (with no hash to target)
        // This is a special case and we should probably do some content thinning / targeting
        fetch(url)
        .then(res => res.text())
        .then(html => {
          const parser = new DOMParser();
          const htmlDoc = parser.parseFromString(html, "text/html");
          const note = htmlDoc.querySelector('main.content');
          if (note !== null) {
            // This should only happen for chapter cross references
            // (since there is no id in the URL)
            // remove the first header
            if (note.children.length > 0 && note.children[0].tagName === "HEADER") {
              note.children[0].remove();
            }
            const html = processXRef(null, note);
            instance.setContent(html);
          } 
        }).finally(() => {
          instance.enable();
          instance.show();
        });
      }
    }, function(instance) {
    });
  }
      let selectedAnnoteEl;
      const selectorForAnnotation = ( cell, annotation) => {
        let cellAttr = 'data-code-cell="' + cell + '"';
        let lineAttr = 'data-code-annotation="' +  annotation + '"';
        const selector = 'span[' + cellAttr + '][' + lineAttr + ']';
        return selector;
      }
      const selectCodeLines = (annoteEl) => {
        const doc = window.document;
        const targetCell = annoteEl.getAttribute("data-target-cell");
        const targetAnnotation = annoteEl.getAttribute("data-target-annotation");
        const annoteSpan = window.document.querySelector(selectorForAnnotation(targetCell, targetAnnotation));
        const lines = annoteSpan.getAttribute("data-code-lines").split(",");
        const lineIds = lines.map((line) => {
          return targetCell + "-" + line;
        })
        let top = null;
        let height = null;
        let parent = null;
        if (lineIds.length > 0) {
            //compute the position of the single el (top and bottom and make a div)
            const el = window.document.getElementById(lineIds[0]);
            top = el.offsetTop;
            height = el.offsetHeight;
            parent = el.parentElement.parentElement;
          if (lineIds.length > 1) {
            const lastEl = window.document.getElementById(lineIds[lineIds.length - 1]);
            const bottom = lastEl.offsetTop + lastEl.offsetHeight;
            height = bottom - top;
          }
          if (top !== null && height !== null && parent !== null) {
            // cook up a div (if necessary) and position it 
            let div = window.document.getElementById("code-annotation-line-highlight");
            if (div === null) {
              div = window.document.createElement("div");
              div.setAttribute("id", "code-annotation-line-highlight");
              div.style.position = 'absolute';
              parent.appendChild(div);
            }
            div.style.top = top - 2 + "px";
            div.style.height = height + 4 + "px";
            div.style.left = 0;
            let gutterDiv = window.document.getElementById("code-annotation-line-highlight-gutter");
            if (gutterDiv === null) {
              gutterDiv = window.document.createElement("div");
              gutterDiv.setAttribute("id", "code-annotation-line-highlight-gutter");
              gutterDiv.style.position = 'absolute';
              const codeCell = window.document.getElementById(targetCell);
              const gutter = codeCell.querySelector('.code-annotation-gutter');
              gutter.appendChild(gutterDiv);
            }
            gutterDiv.style.top = top - 2 + "px";
            gutterDiv.style.height = height + 4 + "px";
          }
          selectedAnnoteEl = annoteEl;
        }
      };
      const unselectCodeLines = () => {
        const elementsIds = ["code-annotation-line-highlight", "code-annotation-line-highlight-gutter"];
        elementsIds.forEach((elId) => {
          const div = window.document.getElementById(elId);
          if (div) {
            div.remove();
          }
        });
        selectedAnnoteEl = undefined;
      };
        // Handle positioning of the toggle
    window.addEventListener(
      "resize",
      throttle(() => {
        elRect = undefined;
        if (selectedAnnoteEl) {
          selectCodeLines(selectedAnnoteEl);
        }
      }, 10)
    );
    function throttle(fn, ms) {
    let throttle = false;
    let timer;
      return (...args) => {
        if(!throttle) { // first call gets through
            fn.apply(this, args);
            throttle = true;
        } else { // all the others get throttled
            if(timer) clearTimeout(timer); // cancel #2
            timer = setTimeout(() => {
              fn.apply(this, args);
              timer = throttle = false;
            }, ms);
        }
      };
    }
      // Attach click handler to the DT
      const annoteDls = window.document.querySelectorAll('dt[data-target-cell]');
      for (const annoteDlNode of annoteDls) {
        annoteDlNode.addEventListener('click', (event) => {
          const clickedEl = event.target;
          if (clickedEl !== selectedAnnoteEl) {
            unselectCodeLines();
            const activeEl = window.document.querySelector('dt[data-target-cell].code-annotation-active');
            if (activeEl) {
              activeEl.classList.remove('code-annotation-active');
            }
            selectCodeLines(clickedEl);
            clickedEl.classList.add('code-annotation-active');
          } else {
            // Unselect the line
            unselectCodeLines();
            clickedEl.classList.remove('code-annotation-active');
          }
        });
      }
  const findCites = (el) => {
    const parentEl = el.parentElement;
    if (parentEl) {
      const cites = parentEl.dataset.cites;
      if (cites) {
        return {
          el,
          cites: cites.split(' ')
        };
      } else {
        return findCites(el.parentElement)
      }
    } else {
      return undefined;
    }
  };
  var bibliorefs = window.document.querySelectorAll('a[role="doc-biblioref"]');
  for (var i=0; i<bibliorefs.length; i++) {
    const ref = bibliorefs[i];
    const citeInfo = findCites(ref);
    if (citeInfo) {
      tippyHover(citeInfo.el, function() {
        var popup = window.document.createElement('div');
        citeInfo.cites.forEach(function(cite) {
          var citeDiv = window.document.createElement('div');
          citeDiv.classList.add('hanging-indent');
          citeDiv.classList.add('csl-entry');
          var biblioDiv = window.document.getElementById('ref-' + cite);
          if (biblioDiv) {
            citeDiv.innerHTML = biblioDiv.innerHTML;
          }
          popup.appendChild(citeDiv);
        });
        return popup.innerHTML;
      });
    }
  }
});
</script>
<nav class="page-navigation">
  <div class="nav-page nav-page-previous">
<<<<<<< HEAD
      <a href="../notebooks/how_to/run_a_test_suite.html" class="pagination-link  aria-label=" running="" an="" individual="" test="" suite"="">
        <i class="bi bi-arrow-left-short"></i> <span class="nav-page-text">Running an Individual Test Suite</span>
=======
      <a href="../notebooks/how_to/run_documentation_sections.html" class="pagination-link  aria-label=" running="" individual="" documentation="" sections"="">
        <i class="bi bi-arrow-left-short"></i> <span class="nav-page-text">Running Individual Documentation Sections</span>
>>>>>>> c52f6e76
      </a>          
  </div>
  <div class="nav-page nav-page-next">
      <a href="../tests/data_validation/ACFandPACFPlot.html" class="pagination-link" aria-label="ACFandPACFPlot">
        <span class="nav-page-text">ACFandPACFPlot</span> <i class="bi bi-arrow-right-short"></i>
      </a>
  </div>
</nav>
</div> <!-- /content -->
<footer class="footer">
  <div class="nav-footer">
    <div class="nav-footer-left">
<<<<<<< HEAD
<p><em>© Copyright 2023 ValidMind Inc All Rights Reserved.</em></p>
=======
<p><em>© Copyright 2023-24 ValidMind Inc All Rights Reserved.</em></p>
>>>>>>> c52f6e76
</div>   
    <div class="nav-footer-center">
      &nbsp;
    <div class="toc-actions"><ul><li><a href="https://github.com/validmind/documentation/edit/main/site/guide/test-descriptions.qmd" class="toc-action"><i class="bi bi-github"></i>Edit this page</a></li><li><a href="https://github.com/validmind/documentation/issues/new" class="toc-action"><i class="bi empty"></i>Report an issue</a></li></ul></div></div>
    <div class="nav-footer-right">
      <ul class="footer-items list-unstyled">
    <li class="nav-item">
    <a class="nav-link" href="https://validmind.com/" target="_blank">
<p>validmind.com <i class="fa-solid fa-external-link" aria-label="external-link"></i></p>
</a>
  </li>  
    <li class="nav-item">
    <a class="nav-link" href="https://validmind.com/privacy-policy/">
<p>Privacy Policy</p>
</a>
  </li>  
    <li class="nav-item">
    <a class="nav-link" href="https://validmind.com/terms-of-use/">
<p>Terms of Use</p>
</a>
<<<<<<< HEAD
  </li>  
    <li class="nav-item compact">
    <a class="nav-link" href="https://github.com/validmind/documentation">
      <i class="bi bi-github" role="img">
</i> 
    </a>
=======
>>>>>>> c52f6e76
  </li>  
    <li class="nav-item compact">
    <a class="nav-link" href="https://www.linkedin.com/company/validmind/">
      <i class="bi bi-linkedin" role="img">
</i> 
    </a>
  </li>  
</ul>
    </div>
  </div>
</footer>




</body></html><|MERGE_RESOLUTION|>--- conflicted
+++ resolved
@@ -6,12 +6,7 @@
 
 <meta name="viewport" content="width=device-width, initial-scale=1.0, user-scalable=yes">
 
-<<<<<<< HEAD
-<meta name="dcterms.date" content="2024-02-06">
-=======
 <meta name="dcterms.date" content="2024-02-07">
-<meta name="keywords" content="tests, test suites, ai risk, model risk management, ValidMind">
->>>>>>> c52f6e76
 
 <title>ValidMind - Test descriptions</title>
 <style>
@@ -228,11 +223,7 @@
 <span class="menu-text">Get Started</span></a>
   </li>  
   <li class="nav-item">
-<<<<<<< HEAD
     <a class="nav-link" href="../guide/guides.html"> 
-=======
-    <a class="nav-link" href="../guide/guide.html"> 
->>>>>>> c52f6e76
 <span class="menu-text">Guides</span></a>
   </li>  
   <li class="nav-item dropdown ">
@@ -299,10 +290,7 @@
 </ul>
           </div> <!-- /navcollapse -->
           <div class="quarto-navbar-tools">
-<<<<<<< HEAD
   <a href="" class="quarto-color-scheme-toggle quarto-navigation-tool  px-1" onclick="window.quartoToggleColorScheme(); return false;" title="Toggle dark mode"><i class="bi"></i></a>
-=======
->>>>>>> c52f6e76
 </div>
       </div> <!-- /container-fluid -->
     </nav>
@@ -350,6 +338,12 @@
  <span class="menu-text">Install and initialize the Developer Framework</span></a>
   </div>
 </li>
+        <li class="sidebar-item">
+  <div class="sidebar-item-container"> 
+  <a href="../guide/store-credentials-in-env-file.html" class="sidebar-item-text sidebar-link">
+ <span class="menu-text">Store project credentials in .env files</span></a>
+  </div>
+</li>
         <li class="px-0"><hr class="sidebar-divider hi "></li>
         <li class="sidebar-item sidebar-item-section">
       <div class="sidebar-item-container"> 
@@ -1542,11 +1536,7 @@
         <li class="sidebar-item">
   <div class="sidebar-item-container"> 
   <a href="../validmind/validmind.html" class="sidebar-item-text sidebar-link" target="&quot;_blank&quot;">
-<<<<<<< HEAD
  <span class="menu-text">Developer Framework Reference </span></a>
-=======
- <span class="menu-text">ValidMind Developer Framework Reference </span></a>
->>>>>>> c52f6e76
   </div>
 </li>
     </ul>
@@ -1573,11 +1563,7 @@
     <div>
     <div class="quarto-title-meta-heading">Published</div>
     <div class="quarto-title-meta-contents">
-<<<<<<< HEAD
-      <p class="date">February 6, 2024</p>
-=======
       <p class="date">February 7, 2024</p>
->>>>>>> c52f6e76
     </div>
   </div>
   
@@ -1585,15 +1571,6 @@
   </div>
   
 
-<<<<<<< HEAD
-=======
-<div>
-  <div class="keywords">
-    <div class="block-title">Keywords</div>
-    <p>tests, test suites, ai risk, model risk management, ValidMind</p>
-  </div>
-</div>
->>>>>>> c52f6e76
 
 </header>
 
@@ -1787,11 +1764,7 @@
 </div>
 </a>
 </div>
-<<<<<<< HEAD
-<div class="g-col-1" data-index="13" data-listing-file-modified-sort="1706893384150" data-listing-reading-time-sort="2" data-listing-word-count-sort="386">
-=======
-<div class="g-col-1" data-index="13" data-listing-file-modified-sort="1707350760695" data-listing-reading-time-sort="3" data-listing-word-count-sort="421">
->>>>>>> c52f6e76
+<div class="g-col-1" data-index="13" data-listing-file-modified-sort="1707355434976" data-listing-reading-time-sort="3" data-listing-word-count-sort="421">
 <a href="../tests/data_validation/DatasetDescription.html" class="quarto-grid-link">
 <div class="quarto-grid-item card h-100 card-left">
 <div class="card-body post-contents">
@@ -1861,11 +1834,7 @@
 </div>
 </a>
 </div>
-<<<<<<< HEAD
-<div class="g-col-1" data-index="18" data-listing-file-modified-sort="1706893384150" data-listing-reading-time-sort="2" data-listing-word-count-sort="363">
-=======
-<div class="g-col-1" data-index="18" data-listing-file-modified-sort="1707350760695" data-listing-reading-time-sort="2" data-listing-word-count-sort="307">
->>>>>>> c52f6e76
+<div class="g-col-1" data-index="18" data-listing-file-modified-sort="1707355434976" data-listing-reading-time-sort="2" data-listing-word-count-sort="307">
 <a href="../tests/data_validation/Duplicates.html" class="quarto-grid-link">
 <div class="quarto-grid-item card h-100 card-left">
 <div class="card-body post-contents">
@@ -4353,13 +4322,8 @@
 </script>
 <nav class="page-navigation">
   <div class="nav-page nav-page-previous">
-<<<<<<< HEAD
-      <a href="../notebooks/how_to/run_a_test_suite.html" class="pagination-link  aria-label=" running="" an="" individual="" test="" suite"="">
-        <i class="bi bi-arrow-left-short"></i> <span class="nav-page-text">Running an Individual Test Suite</span>
-=======
       <a href="../notebooks/how_to/run_documentation_sections.html" class="pagination-link  aria-label=" running="" individual="" documentation="" sections"="">
         <i class="bi bi-arrow-left-short"></i> <span class="nav-page-text">Running Individual Documentation Sections</span>
->>>>>>> c52f6e76
       </a>          
   </div>
   <div class="nav-page nav-page-next">
@@ -4372,11 +4336,7 @@
 <footer class="footer">
   <div class="nav-footer">
     <div class="nav-footer-left">
-<<<<<<< HEAD
-<p><em>© Copyright 2023 ValidMind Inc All Rights Reserved.</em></p>
-=======
 <p><em>© Copyright 2023-24 ValidMind Inc All Rights Reserved.</em></p>
->>>>>>> c52f6e76
 </div>   
     <div class="nav-footer-center">
       &nbsp;
@@ -4397,15 +4357,12 @@
     <a class="nav-link" href="https://validmind.com/terms-of-use/">
 <p>Terms of Use</p>
 </a>
-<<<<<<< HEAD
   </li>  
     <li class="nav-item compact">
     <a class="nav-link" href="https://github.com/validmind/documentation">
       <i class="bi bi-github" role="img">
 </i> 
     </a>
-=======
->>>>>>> c52f6e76
   </li>  
     <li class="nav-item compact">
     <a class="nav-link" href="https://www.linkedin.com/company/validmind/">
