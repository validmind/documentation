--- conflicted
+++ resolved
@@ -183,11 +183,12 @@
       <ul id="" class="collapse list-unstyled sidebar-section depth1 show">  
           <li class="sidebar-item">
   <div class="sidebar-item-container"> 
-<<<<<<< HEAD
   <a href="../guide/login.html" class="sidebar-item-text sidebar-link">Log into the ValidMind UI</a>
-=======
+  </div>
+</li>
+          <li class="sidebar-item">
+  <div class="sidebar-item-container"> 
   <a href="../guide/register-models.html" class="sidebar-item-text sidebar-link">Register models in the Inventory</a>
->>>>>>> ffaec18b
   </div>
 </li>
           <li class="sidebar-item">
@@ -202,7 +203,7 @@
 </li>
           <li class="sidebar-item">
   <div class="sidebar-item-container"> 
-  <a href="../guide/edit-documentation.html" class="sidebar-item-text sidebar-link">Edit documentation</a>
+  <a href="../guide/edit-documentation.html" class="sidebar-item-text sidebar-link">Add or Edit documentation</a>
   </div>
 </li>
           <li class="sidebar-item">
@@ -258,44 +259,6 @@
 </li>
           <li class="sidebar-item">
   <div class="sidebar-item-container"> 
-<<<<<<< HEAD
-  <a href="../guide/edit-model-inventory-fields.html" class="sidebar-item-text sidebar-link">Edit model inventory fields</a>
-  </div>
-</li>
-          <li class="sidebar-item">
-  <div class="sidebar-item-container"> 
-  <a href="../guide/create-documentation-project.html" class="sidebar-item-text sidebar-link">Create a new documentation project</a>
-  </div>
-</li>
-          <li class="sidebar-item">
-  <div class="sidebar-item-container"> 
-  <a href="../guide/edit-documentation.html" class="sidebar-item-text sidebar-link">Edit documentation</a>
-  </div>
-</li>
-          <li class="sidebar-item">
-  <div class="sidebar-item-container"> 
-  <a href="../guide/review-documentation-project.html" class="sidebar-item-text sidebar-link">Review and comment on documentation projects</a>
-  </div>
-</li>
-          <li class="sidebar-item">
-  <div class="sidebar-item-container"> 
-  <a href="../guide/create-project-findings.html" class="sidebar-item-text sidebar-link">Create project findings</a>
-  </div>
-</li>
-          <li class="sidebar-item">
-  <div class="sidebar-item-container"> 
-  <a href="../guide/manage-project-findings.html" class="sidebar-item-text sidebar-link">Manage project findings</a>
-  </div>
-</li>
-          <li class="sidebar-item">
-  <div class="sidebar-item-container"> 
-  <a href="../guide/edit-validation-reports.html" class="sidebar-item-text sidebar-link">Edit validation reports</a>
-  </div>
-</li>
-          <li class="sidebar-item">
-  <div class="sidebar-item-container"> 
-=======
->>>>>>> ffaec18b
   <a href="../guide/submit-for-approval.html" class="sidebar-item-text sidebar-link">Submit for approval</a>
   </div>
 </li>
