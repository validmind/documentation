--- conflicted
+++ resolved
@@ -6,13 +6,9 @@
 
 <meta name="viewport" content="width=device-width, initial-scale=1.0, user-scalable=yes">
 
-<<<<<<< HEAD
-<meta name="dcterms.date" content="2024-08-07">
-=======
-<meta name="dcterms.date" content="2024-08-16">
->>>>>>> 088ced26
-
-<title>Generate model documentation – ValidMind</title>
+<meta name="dcterms.date" content="2024-08-23">
+
+<title>Document models – ValidMind</title>
 <style>
 code{white-space: pre-wrap;}
 span.smallcaps{font-variant: small-caps;}
@@ -25,40 +21,6 @@
   margin: 0 0.8em 0.2em -1em; /* quarto-specific, see https://github.com/quarto-dev/quarto-cli/issues/4556 */ 
   vertical-align: middle;
 }
-/* CSS for syntax highlighting */
-pre > code.sourceCode { white-space: pre; position: relative; }
-pre > code.sourceCode > span { line-height: 1.25; }
-pre > code.sourceCode > span:empty { height: 1.2em; }
-.sourceCode { overflow: visible; }
-code.sourceCode > span { color: inherit; text-decoration: inherit; }
-div.sourceCode { margin: 1em 0; }
-pre.sourceCode { margin: 0; }
-@media screen {
-div.sourceCode { overflow: auto; }
-}
-@media print {
-pre > code.sourceCode { white-space: pre-wrap; }
-pre > code.sourceCode > span { display: inline-block; text-indent: -5em; padding-left: 5em; }
-}
-pre.numberSource code
-  { counter-reset: source-line 0; }
-pre.numberSource code > span
-  { position: relative; left: -4em; counter-increment: source-line; }
-pre.numberSource code > span > a:first-child::before
-  { content: counter(source-line);
-    position: relative; left: -1em; text-align: right; vertical-align: baseline;
-    border: none; display: inline-block;
-    -webkit-touch-callout: none; -webkit-user-select: none;
-    -khtml-user-select: none; -moz-user-select: none;
-    -ms-user-select: none; user-select: none;
-    padding: 0 4px; width: 4em;
-  }
-pre.numberSource { margin-left: 3em;  padding-left: 4px; }
-div.sourceCode
-  {   }
-@media screen {
-pre > code.sourceCode > span > a:first-child::before { text-decoration: underline; }
-}
 </style>
 
 
@@ -68,8 +30,6 @@
 <script src="../../site_libs/quarto-search/fuse.min.js"></script>
 <script src="../../site_libs/quarto-search/quarto-search.js"></script>
 <meta name="quarto:offset" content="../../">
-<link href="../../developer/model-documentation/install-and-initialize-developer-framework.html" rel="next">
-<link href="../../developer/model-documentation/supported-models.html" rel="prev">
 <link href="../../validmind.png" rel="icon" type="image/png">
 <script src="../../site_libs/cookie-consent/cookie-consent.js"></script>
 <link href="../../site_libs/cookie-consent/cookie-consent.css" rel="stylesheet">
@@ -142,15 +102,12 @@
   window.heapReadyCb=window.heapReadyCb||[],window.heap=window.heap||[],heap.load=function(e,t){window.heap.envId=e,window.heap.clientConfig=t=t||{},window.heap.clientConfig.shouldFetchServerConfig=!1;var a=document.createElement("script");a.type="text/javascript",a.async=!0,a.src="https://cdn.us.heap-api.com/config/"+e+"/heap_config.js";var r=document.getElementsByTagName("script")[0];r.parentNode.insertBefore(a,r);var n=["init","startTracking","stopTracking","track","resetIdentity","identify","getSessionId","getUserId","getIdentity","addUserProperties","addEventProperties","removeEventProperty","clearEventProperties","addAccountProperties","addAdapter","addTransformer","addTransformerFn","onReady","addPageviewProperties","removePageviewProperty","clearPageviewProperties","trackPageview"],i=function(e){return function(){var t=Array.prototype.slice.call(arguments,0);window.heapReadyCb.push({name:e,fn:function(){heap[e]&&heap[e].apply(heap,t)}})}};for(var p=0;p<n.length;p++)heap[n[p]]=i(n[p])};
   heap.load("2282992095");
 </script>
-<script src="../../site_libs/quarto-diagram/mermaid.min.js"></script>
-<script src="../../site_libs/quarto-diagram/mermaid-init.js"></script>
-<link href="../../site_libs/quarto-diagram/mermaid.css" rel="stylesheet">
 
 
 <link rel="stylesheet" href="../../styles.css">
 </head>
 
-<body class="nav-sidebar docked nav-fixed">
+<body class="nav-fixed">
 
 <div id="quarto-search-results"></div>
   <header id="quarto-header" class="headroom fixed-top">
@@ -191,6 +148,10 @@
     <a class="dropdown-item" href="../../developer/model-documentation/supported-models.html">
  <span class="dropdown-text"><i class="fa-solid fa-cubes" aria-label="cubes"></i> Supported Models</span></a>
   </li>  
+        <li>
+    <a class="dropdown-item" href="../../developer/model-documentation/documenting-models.html">
+ <span class="dropdown-text"><i class="fa-solid fa-book-medical" aria-label="book-medical"></i> Documenting Models</span></a>
+  </li>  
         <li><hr class="dropdown-divider"></li>
         <li class="dropdown-header"><i class="fa-solid fa-vial" aria-label="vial"></i> TESTING</li>
         <li>
@@ -245,19 +206,6 @@
 </div>
       </div> <!-- /container-fluid -->
     </nav>
-  <nav class="quarto-secondary-nav">
-    <div class="container-fluid d-flex">
-      <button type="button" class="quarto-btn-toggle btn" data-bs-toggle="collapse" role="button" data-bs-target=".quarto-sidebar-collapse-item" aria-controls="quarto-sidebar" aria-expanded="false" aria-label="Toggle sidebar navigation" onclick="if (window.quartoToggleHeadroom) { window.quartoToggleHeadroom(); }">
-        <i class="bi bi-layout-text-sidebar-reverse"></i>
-      </button>
-        <nav class="quarto-page-breadcrumbs" aria-label="breadcrumb"><ol class="breadcrumb"><li class="breadcrumb-item"><a href="../../developer/model-documentation/generate-model-documentation.html">Generate model documentation</a></li></ol></nav>
-        <a class="flex-grow-1" role="navigation" data-bs-toggle="collapse" data-bs-target=".quarto-sidebar-collapse-item" aria-controls="quarto-sidebar" aria-expanded="false" aria-label="Toggle sidebar navigation" onclick="if (window.quartoToggleHeadroom) { window.quartoToggleHeadroom(); }">      
-        </a>
-      <button type="button" class="btn quarto-search-button" aria-label="Search" onclick="window.quartoOpenSearch();">
-        <i class="bi bi-search"></i>
-      </button>
-    </div>
-  </nav>
   <div id="quarto-announcement" data-announcement-id="0f1a11ac13955650cb4bf3cb8718c185" class="alert alert-primary hidden"><div class="quarto-announcement-content">
 <p><a href="../../training/training-overview.html"><strong><i class="fa-solid fa-graduation-cap" aria-label="graduation-cap"></i> ValidMind Academy</strong></a> — Try our training environment to explore what ValidMind has to offer</p>
 </div><i class="bi bi-x-lg quarto-announcement-action"></i></div>
@@ -265,1507 +213,29 @@
 <!-- content -->
 <div id="quarto-content" class="quarto-container page-columns page-rows-contents page-layout-article page-navbar">
 <!-- sidebar -->
-  <nav id="quarto-sidebar" class="sidebar collapse collapse-horizontal quarto-sidebar-collapse-item sidebar-navigation docked overflow-auto">
-        <div class="mt-2 flex-shrink-0 align-items-center">
-        <div class="sidebar-search">
-        <div id="quarto-search" class="" title="Search"></div>
-        </div>
-        </div>
-    <div class="sidebar-menu-container"> 
-    <ul class="list-unstyled mt-1">
-        <li class="sidebar-item">
-  <div class="sidebar-item-container"> 
-  <a href="../../developer/get-started-developer-framework.html" class="sidebar-item-text sidebar-link">
- <span class="menu-text">Developer Framework</span></a>
-  </div>
-</li>
-        <li class="px-0"><hr class="sidebar-divider hi "></li>
-        <li class="sidebar-item">
- <span class="menu-text">MODEL DOCUMENTATION</span>
-  </li>
-        <li class="sidebar-item">
-  <div class="sidebar-item-container"> 
-  <a href="../../notebooks/quickstart_customer_churn_full_suite.html" class="sidebar-item-text sidebar-link">
- <span class="menu-text">Quickstart for model documentation</span></a>
-  </div>
-</li>
-        <li class="sidebar-item">
-  <div class="sidebar-item-container"> 
-  <a href="../../notebooks/tutorials/intro_for_model_developers.html" class="sidebar-item-text sidebar-link">
- <span class="menu-text">Introduction for model developers</span></a>
-  </div>
-</li>
-        <li class="sidebar-item">
-  <div class="sidebar-item-container"> 
-  <a href="../../developer/model-documentation/supported-models.html" class="sidebar-item-text sidebar-link">
- <span class="menu-text">Supported models</span></a>
-  </div>
-</li>
-        <li class="sidebar-item">
-  <div class="sidebar-item-container"> 
-  <a href="../../developer/model-documentation/generate-model-documentation.html" class="sidebar-item-text sidebar-link active">
- <span class="menu-text">Generate model documentation</span></a>
-  </div>
-</li>
-        <li class="sidebar-item">
-  <div class="sidebar-item-container"> 
-  <a href="../../developer/model-documentation/install-and-initialize-developer-framework.html" class="sidebar-item-text sidebar-link">
- <span class="menu-text">Install and initialize the developer framework</span></a>
-  </div>
-</li>
-        <li class="sidebar-item">
-  <div class="sidebar-item-container"> 
-  <a href="../../developer/model-documentation/store-credentials-in-env-file.html" class="sidebar-item-text sidebar-link">
- <span class="menu-text">Store project credentials in <code>.env</code> files</span></a>
-  </div>
-</li>
-        <li class="px-0"><hr class="sidebar-divider hi "></li>
-        <li class="sidebar-item">
- <span class="menu-text">MODEL TESTING</span>
-  </li>
-        <li class="sidebar-item sidebar-item-section">
-      <div class="sidebar-item-container"> 
-            <a href="../../developer/model-testing/testing-overview.html" class="sidebar-item-text sidebar-link">
- <span class="menu-text">Run tests &amp; test suites</span></a>
-          <a class="sidebar-item-toggle text-start collapsed" data-bs-toggle="collapse" data-bs-target="#" role="navigation" aria-expanded="false" aria-label="Toggle section">
-            <i class="bi bi-chevron-right ms-2"></i>
-          </a> 
-      </div>
-      <ul id="" class="collapse list-unstyled sidebar-section depth1 ">  
-          <li class="sidebar-item">
-  <div class="sidebar-item-container"> 
-  <a href="../../notebooks/how_to/configure_dataset_features.html" class="sidebar-item-text sidebar-link">
- <span class="menu-text">Configure dataset features</span></a>
-  </div>
-</li>
-          <li class="sidebar-item">
-  <div class="sidebar-item-container"> 
-  <a href="../../notebooks/how_to/document_multiple_results_for_the_same_test.html" class="sidebar-item-text sidebar-link">
- <span class="menu-text">Document multiple results for the same test</span></a>
-  </div>
-</li>
-          <li class="sidebar-item">
-  <div class="sidebar-item-container"> 
-  <a href="../../notebooks/how_to/explore_test_suites.html" class="sidebar-item-text sidebar-link">
- <span class="menu-text">Explore test suites</span></a>
-  </div>
-</li>
-          <li class="sidebar-item">
-  <div class="sidebar-item-container"> 
-  <a href="../../notebooks/how_to/explore_tests.html" class="sidebar-item-text sidebar-link">
- <span class="menu-text">Explore tests</span></a>
-  </div>
-</li>
-          <li class="sidebar-item">
-  <div class="sidebar-item-container"> 
-  <a href="../../notebooks/how_to/filter_input_columns.html" class="sidebar-item-text sidebar-link">
- <span class="menu-text">Dataset Column Filters when Running Tests</span></a>
-  </div>
-</li>
-          <li class="sidebar-item">
-  <div class="sidebar-item-container"> 
-  <a href="../../notebooks/how_to/load_datasets_predictions.html" class="sidebar-item-text sidebar-link">
- <span class="menu-text">Load dataset predictions</span></a>
-  </div>
-</li>
-          <li class="sidebar-item">
-  <div class="sidebar-item-container"> 
-  <a href="../../notebooks/how_to/run_documentation_sections.html" class="sidebar-item-text sidebar-link">
- <span class="menu-text">Run individual documentation sections</span></a>
-  </div>
-</li>
-          <li class="sidebar-item">
-  <div class="sidebar-item-container"> 
-  <a href="../../notebooks/how_to/run_documentation_tests_with_config.html" class="sidebar-item-text sidebar-link">
- <span class="menu-text">Run documentation tests with custom configurations</span></a>
-  </div>
-</li>
-          <li class="sidebar-item">
-  <div class="sidebar-item-container"> 
-  <a href="../../notebooks/how_to/run_tests_that_require_multiple_datasets.html" class="sidebar-item-text sidebar-link">
- <span class="menu-text">Run tests with multiple datasets</span></a>
-  </div>
-</li>
-          <li class="sidebar-item">
-  <div class="sidebar-item-container"> 
-  <a href="../../notebooks/how_to/run_unit_metrics.html" class="sidebar-item-text sidebar-link">
- <span class="menu-text">Run unit metrics</span></a>
-  </div>
-</li>
-          <li class="sidebar-item">
-  <div class="sidebar-item-container"> 
-  <a href="../../notebooks/how_to/use_dataset_model_objects.html" class="sidebar-item-text sidebar-link">
- <span class="menu-text">Introduction to ValidMind Dataset and Model Objects</span></a>
-  </div>
-</li>
-          <li class="sidebar-item sidebar-item-section">
-      <div class="sidebar-item-container"> 
-            <a class="sidebar-item-text sidebar-link text-start collapsed" data-bs-toggle="collapse" data-bs-target="#quarto-sidebar-section-1" role="navigation" aria-expanded="false">
- <span class="menu-text">Run Tests</span></a>
-          <a class="sidebar-item-toggle text-start collapsed" data-bs-toggle="collapse" data-bs-target="#quarto-sidebar-section-1" role="navigation" aria-expanded="false" aria-label="Toggle section">
-            <i class="bi bi-chevron-right ms-2"></i>
-          </a> 
-      </div>
-      <ul id="quarto-sidebar-section-1" class="collapse list-unstyled sidebar-section depth2 ">  
-          <li class="sidebar-item">
-  <div class="sidebar-item-container"> 
-  <a href="../../notebooks/how_to/run_tests/1_run_dataset_based_tests.html" class="sidebar-item-text sidebar-link">
- <span class="menu-text">Run dataset based tests</span></a>
-  </div>
-</li>
-          <li class="sidebar-item">
-  <div class="sidebar-item-container"> 
-  <a href="../../notebooks/how_to/run_tests/2_run_comparison_tests.html" class="sidebar-item-text sidebar-link">
- <span class="menu-text">Run comparison tests</span></a>
-  </div>
-</li>
-      </ul>
-  </li>
-      </ul>
-  </li>
-        <li class="sidebar-item sidebar-item-section">
-      <div class="sidebar-item-container"> 
-            <a href="../../developer/model-testing/test-descriptions.html" class="sidebar-item-text sidebar-link">
- <span class="menu-text">Test descriptions</span></a>
-          <a class="sidebar-item-toggle text-start collapsed" data-bs-toggle="collapse" data-bs-target="#" role="navigation" aria-expanded="false" aria-label="Toggle section">
-            <i class="bi bi-chevron-right ms-2"></i>
-          </a> 
-      </div>
-      <ul id="" class="collapse list-unstyled sidebar-section depth1 ">  
-          <li class="sidebar-item sidebar-item-section">
-      <div class="sidebar-item-container"> 
-            <a class="sidebar-item-text sidebar-link text-start collapsed" data-bs-toggle="collapse" data-bs-target="#quarto-sidebar-section-2" role="navigation" aria-expanded="false">
- <span class="menu-text">Data Validation</span></a>
-          <a class="sidebar-item-toggle text-start collapsed" data-bs-toggle="collapse" data-bs-target="#quarto-sidebar-section-2" role="navigation" aria-expanded="false" aria-label="Toggle section">
-            <i class="bi bi-chevron-right ms-2"></i>
-          </a> 
-      </div>
-      <ul id="quarto-sidebar-section-2" class="collapse list-unstyled sidebar-section depth2 ">  
-          <li class="sidebar-item">
-  <div class="sidebar-item-container"> 
-  <a href="../../tests/data_validation/ACFandPACFPlot.html" class="sidebar-item-text sidebar-link">
- <span class="menu-text">ACFandPACFPlot</span></a>
-  </div>
-</li>
-          <li class="sidebar-item">
-  <div class="sidebar-item-container"> 
-  <a href="../../tests/data_validation/ADF.html" class="sidebar-item-text sidebar-link">
- <span class="menu-text">ADF</span></a>
-  </div>
-</li>
-          <li class="sidebar-item">
-  <div class="sidebar-item-container"> 
-  <a href="../../tests/data_validation/ANOVAOneWayTable.html" class="sidebar-item-text sidebar-link">
- <span class="menu-text">ANOVAOneWayTable</span></a>
-  </div>
-</li>
-          <li class="sidebar-item">
-  <div class="sidebar-item-container"> 
-  <a href="../../tests/data_validation/AutoAR.html" class="sidebar-item-text sidebar-link">
- <span class="menu-text">AutoAR</span></a>
-  </div>
-</li>
-          <li class="sidebar-item">
-  <div class="sidebar-item-container"> 
-  <a href="../../tests/data_validation/AutoMA.html" class="sidebar-item-text sidebar-link">
- <span class="menu-text">AutoMA</span></a>
-  </div>
-</li>
-          <li class="sidebar-item">
-  <div class="sidebar-item-container"> 
-  <a href="../../tests/data_validation/AutoSeasonality.html" class="sidebar-item-text sidebar-link">
- <span class="menu-text">AutoSeasonality</span></a>
-  </div>
-</li>
-          <li class="sidebar-item">
-  <div class="sidebar-item-container"> 
-  <a href="../../tests/data_validation/AutoStationarity.html" class="sidebar-item-text sidebar-link">
- <span class="menu-text">AutoStationarity</span></a>
-  </div>
-</li>
-          <li class="sidebar-item">
-  <div class="sidebar-item-container"> 
-  <a href="../../tests/data_validation/BivariateFeaturesBarPlots.html" class="sidebar-item-text sidebar-link">
- <span class="menu-text">BivariateFeaturesBarPlots</span></a>
-  </div>
-</li>
-          <li class="sidebar-item">
-  <div class="sidebar-item-container"> 
-  <a href="../../tests/data_validation/BivariateHistograms.html" class="sidebar-item-text sidebar-link">
- <span class="menu-text">BivariateHistograms</span></a>
-  </div>
-</li>
-          <li class="sidebar-item">
-  <div class="sidebar-item-container"> 
-  <a href="../../tests/data_validation/BivariateScatterPlots.html" class="sidebar-item-text sidebar-link">
- <span class="menu-text">BivariateScatterPlots</span></a>
-  </div>
-</li>
-          <li class="sidebar-item">
-  <div class="sidebar-item-container"> 
-  <a href="../../tests/data_validation/ChiSquaredFeaturesTable.html" class="sidebar-item-text sidebar-link">
- <span class="menu-text">ChiSquaredFeaturesTable</span></a>
-  </div>
-</li>
-          <li class="sidebar-item">
-  <div class="sidebar-item-container"> 
-  <a href="../../tests/data_validation/ClassImbalance.html" class="sidebar-item-text sidebar-link">
- <span class="menu-text">ClassImbalance</span></a>
-  </div>
-</li>
-          <li class="sidebar-item">
-  <div class="sidebar-item-container"> 
-  <a href="../../tests/data_validation/DatasetDescription.html" class="sidebar-item-text sidebar-link">
- <span class="menu-text">DatasetDescription</span></a>
-  </div>
-</li>
-          <li class="sidebar-item">
-  <div class="sidebar-item-container"> 
-  <a href="../../tests/data_validation/DatasetSplit.html" class="sidebar-item-text sidebar-link">
- <span class="menu-text">DatasetSplit</span></a>
-  </div>
-</li>
-          <li class="sidebar-item">
-  <div class="sidebar-item-container"> 
-  <a href="../../tests/data_validation/DescriptiveStatistics.html" class="sidebar-item-text sidebar-link">
- <span class="menu-text">DescriptiveStatistics</span></a>
-  </div>
-</li>
-          <li class="sidebar-item">
-  <div class="sidebar-item-container"> 
-  <a href="../../tests/data_validation/DFGLSArch.html" class="sidebar-item-text sidebar-link">
- <span class="menu-text">DFGLSArch</span></a>
-  </div>
-</li>
-          <li class="sidebar-item">
-  <div class="sidebar-item-container"> 
-  <a href="../../tests/data_validation/Duplicates.html" class="sidebar-item-text sidebar-link">
- <span class="menu-text">Duplicates</span></a>
-  </div>
-</li>
-          <li class="sidebar-item">
-  <div class="sidebar-item-container"> 
-  <a href="../../tests/data_validation/EngleGrangerCoint.html" class="sidebar-item-text sidebar-link">
- <span class="menu-text">EngleGrangerCoint</span></a>
-  </div>
-</li>
-          <li class="sidebar-item">
-  <div class="sidebar-item-container"> 
-  <a href="../../tests/data_validation/FeatureTargetCorrelationPlot.html" class="sidebar-item-text sidebar-link">
- <span class="menu-text">FeatureTargetCorrelationPlot</span></a>
-  </div>
-</li>
-          <li class="sidebar-item">
-  <div class="sidebar-item-container"> 
-  <a href="../../tests/data_validation/HeatmapFeatureCorrelations.html" class="sidebar-item-text sidebar-link">
- <span class="menu-text">HeatmapFeatureCorrelations</span></a>
-  </div>
-</li>
-          <li class="sidebar-item">
-  <div class="sidebar-item-container"> 
-  <a href="../../tests/data_validation/HighCardinality.html" class="sidebar-item-text sidebar-link">
- <span class="menu-text">HighCardinality</span></a>
-  </div>
-</li>
-          <li class="sidebar-item">
-  <div class="sidebar-item-container"> 
-  <a href="../../tests/data_validation/HighPearsonCorrelation.html" class="sidebar-item-text sidebar-link">
- <span class="menu-text">HighPearsonCorrelation</span></a>
-  </div>
-</li>
-          <li class="sidebar-item">
-  <div class="sidebar-item-container"> 
-  <a href="../../tests/data_validation/IQROutliersBarPlot.html" class="sidebar-item-text sidebar-link">
- <span class="menu-text">IQROutliersBarPlot</span></a>
-  </div>
-</li>
-          <li class="sidebar-item">
-  <div class="sidebar-item-container"> 
-  <a href="../../tests/data_validation/IQROutliersTable.html" class="sidebar-item-text sidebar-link">
- <span class="menu-text">IQROutliersTable</span></a>
-  </div>
-</li>
-          <li class="sidebar-item">
-  <div class="sidebar-item-container"> 
-  <a href="../../tests/data_validation/IsolationForestOutliers.html" class="sidebar-item-text sidebar-link">
- <span class="menu-text">IsolationForestOutliers</span></a>
-  </div>
-</li>
-          <li class="sidebar-item">
-  <div class="sidebar-item-container"> 
-  <a href="../../tests/data_validation/KPSS.html" class="sidebar-item-text sidebar-link">
- <span class="menu-text">KPSS</span></a>
-  </div>
-</li>
-          <li class="sidebar-item">
-  <div class="sidebar-item-container"> 
-  <a href="../../tests/data_validation/LaggedCorrelationHeatmap.html" class="sidebar-item-text sidebar-link">
- <span class="menu-text">LaggedCorrelationHeatmap</span></a>
-  </div>
-</li>
-          <li class="sidebar-item">
-  <div class="sidebar-item-container"> 
-  <a href="../../tests/data_validation/MissingValues.html" class="sidebar-item-text sidebar-link">
- <span class="menu-text">MissingValues</span></a>
-  </div>
-</li>
-          <li class="sidebar-item">
-  <div class="sidebar-item-container"> 
-  <a href="../../tests/data_validation/MissingValuesBarPlot.html" class="sidebar-item-text sidebar-link">
- <span class="menu-text">MissingValuesBarPlot</span></a>
-  </div>
-</li>
-          <li class="sidebar-item">
-  <div class="sidebar-item-container"> 
-  <a href="../../tests/data_validation/MissingValuesRisk.html" class="sidebar-item-text sidebar-link">
- <span class="menu-text">MissingValuesRisk</span></a>
-  </div>
-</li>
-          <li class="sidebar-item">
-  <div class="sidebar-item-container"> 
-  <a href="../../tests/data_validation/PearsonCorrelationMatrix.html" class="sidebar-item-text sidebar-link">
- <span class="menu-text">PearsonCorrelationMatrix</span></a>
-  </div>
-</li>
-          <li class="sidebar-item">
-  <div class="sidebar-item-container"> 
-  <a href="../../tests/data_validation/PhillipsPerronArch.html" class="sidebar-item-text sidebar-link">
- <span class="menu-text">PhillipsPerronArch</span></a>
-  </div>
-</li>
-          <li class="sidebar-item">
-  <div class="sidebar-item-container"> 
-  <a href="../../tests/data_validation/RollingStatsPlot.html" class="sidebar-item-text sidebar-link">
- <span class="menu-text">RollingStatsPlot</span></a>
-  </div>
-</li>
-          <li class="sidebar-item">
-  <div class="sidebar-item-container"> 
-  <a href="../../tests/data_validation/ScatterPlot.html" class="sidebar-item-text sidebar-link">
- <span class="menu-text">ScatterPlot</span></a>
-  </div>
-</li>
-          <li class="sidebar-item">
-  <div class="sidebar-item-container"> 
-  <a href="../../tests/data_validation/SeasonalDecompose.html" class="sidebar-item-text sidebar-link">
- <span class="menu-text">SeasonalDecompose</span></a>
-  </div>
-</li>
-          <li class="sidebar-item">
-  <div class="sidebar-item-container"> 
-  <a href="../../tests/data_validation/Skewness.html" class="sidebar-item-text sidebar-link">
- <span class="menu-text">Skewness</span></a>
-  </div>
-</li>
-          <li class="sidebar-item">
-  <div class="sidebar-item-container"> 
-  <a href="../../tests/data_validation/SpreadPlot.html" class="sidebar-item-text sidebar-link">
- <span class="menu-text">SpreadPlot</span></a>
-  </div>
-</li>
-          <li class="sidebar-item">
-  <div class="sidebar-item-container"> 
-  <a href="../../tests/data_validation/TabularCategoricalBarPlots.html" class="sidebar-item-text sidebar-link">
- <span class="menu-text">TabularCategoricalBarPlots</span></a>
-  </div>
-</li>
-          <li class="sidebar-item">
-  <div class="sidebar-item-container"> 
-  <a href="../../tests/data_validation/TabularDateTimeHistograms.html" class="sidebar-item-text sidebar-link">
- <span class="menu-text">TabularDateTimeHistograms</span></a>
-  </div>
-</li>
-          <li class="sidebar-item">
-  <div class="sidebar-item-container"> 
-  <a href="../../tests/data_validation/TabularDescriptionTables.html" class="sidebar-item-text sidebar-link">
- <span class="menu-text">TabularDescriptionTables</span></a>
-  </div>
-</li>
-          <li class="sidebar-item">
-  <div class="sidebar-item-container"> 
-  <a href="../../tests/data_validation/TabularNumericalHistograms.html" class="sidebar-item-text sidebar-link">
- <span class="menu-text">TabularNumericalHistograms</span></a>
-  </div>
-</li>
-          <li class="sidebar-item">
-  <div class="sidebar-item-container"> 
-  <a href="../../tests/data_validation/TargetRateBarPlots.html" class="sidebar-item-text sidebar-link">
- <span class="menu-text">TargetRateBarPlots</span></a>
-  </div>
-</li>
-          <li class="sidebar-item">
-  <div class="sidebar-item-container"> 
-  <a href="../../tests/data_validation/TimeSeriesDescription.html" class="sidebar-item-text sidebar-link">
- <span class="menu-text">TimeSeriesDescription</span></a>
-  </div>
-</li>
-          <li class="sidebar-item">
-  <div class="sidebar-item-container"> 
-  <a href="../../tests/data_validation/TimeSeriesDescriptiveStatistics.html" class="sidebar-item-text sidebar-link">
- <span class="menu-text">TimeSeriesDescriptiveStatistics</span></a>
-  </div>
-</li>
-          <li class="sidebar-item">
-  <div class="sidebar-item-container"> 
-  <a href="../../tests/data_validation/TimeSeriesFrequency.html" class="sidebar-item-text sidebar-link">
- <span class="menu-text">TimeSeriesFrequency</span></a>
-  </div>
-</li>
-          <li class="sidebar-item">
-  <div class="sidebar-item-container"> 
-  <a href="../../tests/data_validation/TimeSeriesHistogram.html" class="sidebar-item-text sidebar-link">
- <span class="menu-text">TimeSeriesHistogram</span></a>
-  </div>
-</li>
-          <li class="sidebar-item">
-  <div class="sidebar-item-container"> 
-  <a href="../../tests/data_validation/TimeSeriesLinePlot.html" class="sidebar-item-text sidebar-link">
- <span class="menu-text">TimeSeriesLinePlot</span></a>
-  </div>
-</li>
-          <li class="sidebar-item">
-  <div class="sidebar-item-container"> 
-  <a href="../../tests/data_validation/TimeSeriesMissingValues.html" class="sidebar-item-text sidebar-link">
- <span class="menu-text">TimeSeriesMissingValues</span></a>
-  </div>
-</li>
-          <li class="sidebar-item">
-  <div class="sidebar-item-container"> 
-  <a href="../../tests/data_validation/TimeSeriesOutliers.html" class="sidebar-item-text sidebar-link">
- <span class="menu-text">TimeSeriesOutliers</span></a>
-  </div>
-</li>
-          <li class="sidebar-item">
-  <div class="sidebar-item-container"> 
-  <a href="../../tests/data_validation/TooManyZeroValues.html" class="sidebar-item-text sidebar-link">
- <span class="menu-text">TooManyZeroValues</span></a>
-  </div>
-</li>
-          <li class="sidebar-item">
-  <div class="sidebar-item-container"> 
-  <a href="../../tests/data_validation/UniqueRows.html" class="sidebar-item-text sidebar-link">
- <span class="menu-text">UniqueRows</span></a>
-  </div>
-</li>
-          <li class="sidebar-item">
-  <div class="sidebar-item-container"> 
-  <a href="../../tests/data_validation/WOEBinPlots.html" class="sidebar-item-text sidebar-link">
- <span class="menu-text">WOEBinPlots</span></a>
-  </div>
-</li>
-          <li class="sidebar-item">
-  <div class="sidebar-item-container"> 
-  <a href="../../tests/data_validation/WOEBinTable.html" class="sidebar-item-text sidebar-link">
- <span class="menu-text">WOEBinTable</span></a>
-  </div>
-</li>
-          <li class="sidebar-item">
-  <div class="sidebar-item-container"> 
-  <a href="../../tests/data_validation/ZivotAndrewsArch.html" class="sidebar-item-text sidebar-link">
- <span class="menu-text">ZivotAndrewsArch</span></a>
-  </div>
-</li>
-          <li class="sidebar-item sidebar-item-section">
-      <div class="sidebar-item-container"> 
-            <a class="sidebar-item-text sidebar-link text-start collapsed" data-bs-toggle="collapse" data-bs-target="#quarto-sidebar-section-3" role="navigation" aria-expanded="false">
- <span class="menu-text">Nlp</span></a>
-          <a class="sidebar-item-toggle text-start collapsed" data-bs-toggle="collapse" data-bs-target="#quarto-sidebar-section-3" role="navigation" aria-expanded="false" aria-label="Toggle section">
-            <i class="bi bi-chevron-right ms-2"></i>
-          </a> 
-      </div>
-      <ul id="quarto-sidebar-section-3" class="collapse list-unstyled sidebar-section depth3 ">  
-          <li class="sidebar-item">
-  <div class="sidebar-item-container"> 
-  <a href="../../tests/data_validation/nlp/CommonWords.html" class="sidebar-item-text sidebar-link">
- <span class="menu-text">CommonWords</span></a>
-  </div>
-</li>
-          <li class="sidebar-item">
-  <div class="sidebar-item-container"> 
-  <a href="../../tests/data_validation/nlp/Hashtags.html" class="sidebar-item-text sidebar-link">
- <span class="menu-text">Hashtags</span></a>
-  </div>
-</li>
-          <li class="sidebar-item">
-  <div class="sidebar-item-container"> 
-  <a href="../../tests/data_validation/nlp/LanguageDetection.html" class="sidebar-item-text sidebar-link">
- <span class="menu-text">LanguageDetection</span></a>
-  </div>
-</li>
-          <li class="sidebar-item">
-  <div class="sidebar-item-container"> 
-  <a href="../../tests/data_validation/nlp/Mentions.html" class="sidebar-item-text sidebar-link">
- <span class="menu-text">Mentions</span></a>
-  </div>
-</li>
-          <li class="sidebar-item">
-  <div class="sidebar-item-container"> 
-  <a href="../../tests/data_validation/nlp/PolarityAndSubjectivity.html" class="sidebar-item-text sidebar-link">
- <span class="menu-text">PolarityAndSubjectivity</span></a>
-  </div>
-</li>
-          <li class="sidebar-item">
-  <div class="sidebar-item-container"> 
-  <a href="../../tests/data_validation/nlp/Punctuations.html" class="sidebar-item-text sidebar-link">
- <span class="menu-text">Punctuations</span></a>
-  </div>
-</li>
-          <li class="sidebar-item">
-  <div class="sidebar-item-container"> 
-  <a href="../../tests/data_validation/nlp/Sentiment.html" class="sidebar-item-text sidebar-link">
- <span class="menu-text">Sentiment</span></a>
-  </div>
-</li>
-          <li class="sidebar-item">
-  <div class="sidebar-item-container"> 
-  <a href="../../tests/data_validation/nlp/StopWords.html" class="sidebar-item-text sidebar-link">
- <span class="menu-text">StopWords</span></a>
-  </div>
-</li>
-          <li class="sidebar-item">
-  <div class="sidebar-item-container"> 
-  <a href="../../tests/data_validation/nlp/TextDescription.html" class="sidebar-item-text sidebar-link">
- <span class="menu-text">TextDescription</span></a>
-  </div>
-</li>
-          <li class="sidebar-item">
-  <div class="sidebar-item-container"> 
-  <a href="../../tests/data_validation/nlp/Toxicity.html" class="sidebar-item-text sidebar-link">
- <span class="menu-text">Toxicity</span></a>
-  </div>
-</li>
-      </ul>
-  </li>
-      </ul>
-  </li>
-          <li class="sidebar-item sidebar-item-section">
-      <div class="sidebar-item-container"> 
-            <a class="sidebar-item-text sidebar-link text-start collapsed" data-bs-toggle="collapse" data-bs-target="#quarto-sidebar-section-4" role="navigation" aria-expanded="false">
- <span class="menu-text">Model Validation</span></a>
-          <a class="sidebar-item-toggle text-start collapsed" data-bs-toggle="collapse" data-bs-target="#quarto-sidebar-section-4" role="navigation" aria-expanded="false" aria-label="Toggle section">
-            <i class="bi bi-chevron-right ms-2"></i>
-          </a> 
-      </div>
-      <ul id="quarto-sidebar-section-4" class="collapse list-unstyled sidebar-section depth2 ">  
-          <li class="sidebar-item">
-  <div class="sidebar-item-container"> 
-  <a href="../../tests/model_validation/BertScore.html" class="sidebar-item-text sidebar-link">
- <span class="menu-text">BertScore</span></a>
-  </div>
-</li>
-          <li class="sidebar-item">
-  <div class="sidebar-item-container"> 
-  <a href="../../tests/model_validation/BleuScore.html" class="sidebar-item-text sidebar-link">
- <span class="menu-text">BleuScore</span></a>
-  </div>
-</li>
-          <li class="sidebar-item">
-  <div class="sidebar-item-container"> 
-  <a href="../../tests/model_validation/ClusterSizeDistribution.html" class="sidebar-item-text sidebar-link">
- <span class="menu-text">ClusterSizeDistribution</span></a>
-  </div>
-</li>
-          <li class="sidebar-item">
-  <div class="sidebar-item-container"> 
-  <a href="../../tests/model_validation/ContextualRecall.html" class="sidebar-item-text sidebar-link">
- <span class="menu-text">ContextualRecall</span></a>
-  </div>
-</li>
-          <li class="sidebar-item">
-  <div class="sidebar-item-container"> 
-  <a href="../../tests/model_validation/FeaturesAUC.html" class="sidebar-item-text sidebar-link">
- <span class="menu-text">FeaturesAUC</span></a>
-  </div>
-</li>
-          <li class="sidebar-item">
-  <div class="sidebar-item-container"> 
-  <a href="../../tests/model_validation/MeteorScore.html" class="sidebar-item-text sidebar-link">
- <span class="menu-text">MeteorScore</span></a>
-  </div>
-</li>
-          <li class="sidebar-item">
-  <div class="sidebar-item-container"> 
-  <a href="../../tests/model_validation/ModelMetadata.html" class="sidebar-item-text sidebar-link">
- <span class="menu-text">ModelMetadata</span></a>
-  </div>
-</li>
-          <li class="sidebar-item">
-  <div class="sidebar-item-container"> 
-  <a href="../../tests/model_validation/ModelMetadataComparison.html" class="sidebar-item-text sidebar-link">
- <span class="menu-text">ModelMetadataComparison</span></a>
-  </div>
-</li>
-          <li class="sidebar-item">
-  <div class="sidebar-item-container"> 
-  <a href="../../tests/model_validation/ModelPredictionResiduals.html" class="sidebar-item-text sidebar-link">
- <span class="menu-text">ModelPredictionResiduals</span></a>
-  </div>
-</li>
-          <li class="sidebar-item">
-  <div class="sidebar-item-container"> 
-  <a href="../../tests/model_validation/RegardScore.html" class="sidebar-item-text sidebar-link">
- <span class="menu-text">RegardScore</span></a>
-  </div>
-</li>
-          <li class="sidebar-item">
-  <div class="sidebar-item-container"> 
-  <a href="../../tests/model_validation/RegressionResidualsPlot.html" class="sidebar-item-text sidebar-link">
- <span class="menu-text">RegressionResidualsPlot</span></a>
-  </div>
-</li>
-          <li class="sidebar-item">
-  <div class="sidebar-item-container"> 
-  <a href="../../tests/model_validation/RougeScore.html" class="sidebar-item-text sidebar-link">
- <span class="menu-text">RougeScore</span></a>
-  </div>
-</li>
-          <li class="sidebar-item">
-  <div class="sidebar-item-container"> 
-  <a href="../../tests/model_validation/TimeSeriesPredictionsPlot.html" class="sidebar-item-text sidebar-link">
- <span class="menu-text">TimeSeriesPredictionsPlot</span></a>
-  </div>
-</li>
-          <li class="sidebar-item">
-  <div class="sidebar-item-container"> 
-  <a href="../../tests/model_validation/TimeSeriesPredictionWithCI.html" class="sidebar-item-text sidebar-link">
- <span class="menu-text">TimeSeriesPredictionWithCI</span></a>
-  </div>
-</li>
-          <li class="sidebar-item">
-  <div class="sidebar-item-container"> 
-  <a href="../../tests/model_validation/TimeSeriesR2SquareBySegments.html" class="sidebar-item-text sidebar-link">
- <span class="menu-text">TimeSeriesR2SquareBySegments</span></a>
-  </div>
-</li>
-          <li class="sidebar-item">
-  <div class="sidebar-item-container"> 
-  <a href="../../tests/model_validation/TokenDisparity.html" class="sidebar-item-text sidebar-link">
- <span class="menu-text">TokenDisparity</span></a>
-  </div>
-</li>
-          <li class="sidebar-item">
-  <div class="sidebar-item-container"> 
-  <a href="../../tests/model_validation/ToxicityScore.html" class="sidebar-item-text sidebar-link">
- <span class="menu-text">ToxicityScore</span></a>
-  </div>
-</li>
-          <li class="sidebar-item sidebar-item-section">
-      <div class="sidebar-item-container"> 
-            <a class="sidebar-item-text sidebar-link text-start collapsed" data-bs-toggle="collapse" data-bs-target="#quarto-sidebar-section-5" role="navigation" aria-expanded="false">
- <span class="menu-text">Embeddings</span></a>
-          <a class="sidebar-item-toggle text-start collapsed" data-bs-toggle="collapse" data-bs-target="#quarto-sidebar-section-5" role="navigation" aria-expanded="false" aria-label="Toggle section">
-            <i class="bi bi-chevron-right ms-2"></i>
-          </a> 
-      </div>
-      <ul id="quarto-sidebar-section-5" class="collapse list-unstyled sidebar-section depth3 ">  
-          <li class="sidebar-item">
-  <div class="sidebar-item-container"> 
-  <a href="../../tests/model_validation/embeddings/ClusterDistribution.html" class="sidebar-item-text sidebar-link">
- <span class="menu-text">ClusterDistribution</span></a>
-  </div>
-</li>
-          <li class="sidebar-item">
-  <div class="sidebar-item-container"> 
-  <a href="../../tests/model_validation/embeddings/CosineSimilarityComparison.html" class="sidebar-item-text sidebar-link">
- <span class="menu-text">CosineSimilarityComparison</span></a>
-  </div>
-</li>
-          <li class="sidebar-item">
-  <div class="sidebar-item-container"> 
-  <a href="../../tests/model_validation/embeddings/CosineSimilarityDistribution.html" class="sidebar-item-text sidebar-link">
- <span class="menu-text">CosineSimilarityDistribution</span></a>
-  </div>
-</li>
-          <li class="sidebar-item">
-  <div class="sidebar-item-container"> 
-  <a href="../../tests/model_validation/embeddings/CosineSimilarityHeatmap.html" class="sidebar-item-text sidebar-link">
- <span class="menu-text">CosineSimilarityHeatmap</span></a>
-  </div>
-</li>
-          <li class="sidebar-item">
-  <div class="sidebar-item-container"> 
-  <a href="../../tests/model_validation/embeddings/DescriptiveAnalytics.html" class="sidebar-item-text sidebar-link">
- <span class="menu-text">DescriptiveAnalytics</span></a>
-  </div>
-</li>
-          <li class="sidebar-item">
-  <div class="sidebar-item-container"> 
-  <a href="../../tests/model_validation/embeddings/EmbeddingsVisualization2D.html" class="sidebar-item-text sidebar-link">
- <span class="menu-text">EmbeddingsVisualization2D</span></a>
-  </div>
-</li>
-          <li class="sidebar-item">
-  <div class="sidebar-item-container"> 
-  <a href="../../tests/model_validation/embeddings/EuclideanDistanceComparison.html" class="sidebar-item-text sidebar-link">
- <span class="menu-text">EuclideanDistanceComparison</span></a>
-  </div>
-</li>
-          <li class="sidebar-item">
-  <div class="sidebar-item-container"> 
-  <a href="../../tests/model_validation/embeddings/EuclideanDistanceHeatmap.html" class="sidebar-item-text sidebar-link">
- <span class="menu-text">EuclideanDistanceHeatmap</span></a>
-  </div>
-</li>
-          <li class="sidebar-item">
-  <div class="sidebar-item-container"> 
-  <a href="../../tests/model_validation/embeddings/PCAComponentsPairwisePlots.html" class="sidebar-item-text sidebar-link">
- <span class="menu-text">PCAComponentsPairwisePlots</span></a>
-  </div>
-</li>
-          <li class="sidebar-item">
-  <div class="sidebar-item-container"> 
-  <a href="../../tests/model_validation/embeddings/StabilityAnalysis.html" class="sidebar-item-text sidebar-link">
- <span class="menu-text">StabilityAnalysis</span></a>
-  </div>
-</li>
-          <li class="sidebar-item">
-  <div class="sidebar-item-container"> 
-  <a href="../../tests/model_validation/embeddings/StabilityAnalysisKeyword.html" class="sidebar-item-text sidebar-link">
- <span class="menu-text">StabilityAnalysisKeyword</span></a>
-  </div>
-</li>
-          <li class="sidebar-item">
-  <div class="sidebar-item-container"> 
-  <a href="../../tests/model_validation/embeddings/StabilityAnalysisRandomNoise.html" class="sidebar-item-text sidebar-link">
- <span class="menu-text">StabilityAnalysisRandomNoise</span></a>
-  </div>
-</li>
-          <li class="sidebar-item">
-  <div class="sidebar-item-container"> 
-  <a href="../../tests/model_validation/embeddings/StabilityAnalysisSynonyms.html" class="sidebar-item-text sidebar-link">
- <span class="menu-text">StabilityAnalysisSynonyms</span></a>
-  </div>
-</li>
-          <li class="sidebar-item">
-  <div class="sidebar-item-container"> 
-  <a href="../../tests/model_validation/embeddings/StabilityAnalysisTranslation.html" class="sidebar-item-text sidebar-link">
- <span class="menu-text">StabilityAnalysisTranslation</span></a>
-  </div>
-</li>
-          <li class="sidebar-item">
-  <div class="sidebar-item-container"> 
-  <a href="../../tests/model_validation/embeddings/TSNEComponentsPairwisePlots.html" class="sidebar-item-text sidebar-link">
- <span class="menu-text">TSNEComponentsPairwisePlots</span></a>
-  </div>
-</li>
-      </ul>
-  </li>
-          <li class="sidebar-item sidebar-item-section">
-      <div class="sidebar-item-container"> 
-            <a class="sidebar-item-text sidebar-link text-start collapsed" data-bs-toggle="collapse" data-bs-target="#quarto-sidebar-section-6" role="navigation" aria-expanded="false">
- <span class="menu-text">Ragas</span></a>
-          <a class="sidebar-item-toggle text-start collapsed" data-bs-toggle="collapse" data-bs-target="#quarto-sidebar-section-6" role="navigation" aria-expanded="false" aria-label="Toggle section">
-            <i class="bi bi-chevron-right ms-2"></i>
-          </a> 
-      </div>
-      <ul id="quarto-sidebar-section-6" class="collapse list-unstyled sidebar-section depth3 ">  
-          <li class="sidebar-item">
-  <div class="sidebar-item-container"> 
-  <a href="../../tests/model_validation/ragas/AnswerCorrectness.html" class="sidebar-item-text sidebar-link">
- <span class="menu-text">AnswerCorrectness</span></a>
-  </div>
-</li>
-          <li class="sidebar-item">
-  <div class="sidebar-item-container"> 
-  <a href="../../tests/model_validation/ragas/AnswerRelevance.html" class="sidebar-item-text sidebar-link">
- <span class="menu-text">AnswerRelevance</span></a>
-  </div>
-</li>
-          <li class="sidebar-item">
-  <div class="sidebar-item-container"> 
-  <a href="../../tests/model_validation/ragas/AnswerSimilarity.html" class="sidebar-item-text sidebar-link">
- <span class="menu-text">AnswerSimilarity</span></a>
-  </div>
-</li>
-          <li class="sidebar-item">
-  <div class="sidebar-item-container"> 
-  <a href="../../tests/model_validation/ragas/AspectCritique.html" class="sidebar-item-text sidebar-link">
- <span class="menu-text">AspectCritique</span></a>
-  </div>
-</li>
-          <li class="sidebar-item">
-  <div class="sidebar-item-container"> 
-  <a href="../../tests/model_validation/ragas/ContextEntityRecall.html" class="sidebar-item-text sidebar-link">
- <span class="menu-text">ContextEntityRecall</span></a>
-  </div>
-</li>
-          <li class="sidebar-item">
-  <div class="sidebar-item-container"> 
-  <a href="../../tests/model_validation/ragas/ContextPrecision.html" class="sidebar-item-text sidebar-link">
- <span class="menu-text">ContextPrecision</span></a>
-  </div>
-</li>
-          <li class="sidebar-item">
-  <div class="sidebar-item-container"> 
-  <a href="../../tests/model_validation/ragas/ContextRecall.html" class="sidebar-item-text sidebar-link">
- <span class="menu-text">ContextRecall</span></a>
-  </div>
-</li>
-          <li class="sidebar-item">
-  <div class="sidebar-item-container"> 
-  <a href="../../tests/model_validation/ragas/Faithfulness.html" class="sidebar-item-text sidebar-link">
- <span class="menu-text">Faithfulness</span></a>
-  </div>
-</li>
-      </ul>
-  </li>
-          <li class="sidebar-item sidebar-item-section">
-      <div class="sidebar-item-container"> 
-            <a class="sidebar-item-text sidebar-link text-start collapsed" data-bs-toggle="collapse" data-bs-target="#quarto-sidebar-section-7" role="navigation" aria-expanded="false">
- <span class="menu-text">Sklearn</span></a>
-          <a class="sidebar-item-toggle text-start collapsed" data-bs-toggle="collapse" data-bs-target="#quarto-sidebar-section-7" role="navigation" aria-expanded="false" aria-label="Toggle section">
-            <i class="bi bi-chevron-right ms-2"></i>
-          </a> 
-      </div>
-      <ul id="quarto-sidebar-section-7" class="collapse list-unstyled sidebar-section depth3 ">  
-          <li class="sidebar-item">
-  <div class="sidebar-item-container"> 
-  <a href="../../tests/model_validation/sklearn/AdjustedMutualInformation.html" class="sidebar-item-text sidebar-link">
- <span class="menu-text">AdjustedMutualInformation</span></a>
-  </div>
-</li>
-          <li class="sidebar-item">
-  <div class="sidebar-item-container"> 
-  <a href="../../tests/model_validation/sklearn/AdjustedRandIndex.html" class="sidebar-item-text sidebar-link">
- <span class="menu-text">AdjustedRandIndex</span></a>
-  </div>
-</li>
-          <li class="sidebar-item">
-  <div class="sidebar-item-container"> 
-  <a href="../../tests/model_validation/sklearn/ClassifierPerformance.html" class="sidebar-item-text sidebar-link">
- <span class="menu-text">ClassifierPerformance</span></a>
-  </div>
-</li>
-          <li class="sidebar-item">
-  <div class="sidebar-item-container"> 
-  <a href="../../tests/model_validation/sklearn/ClusterCosineSimilarity.html" class="sidebar-item-text sidebar-link">
- <span class="menu-text">ClusterCosineSimilarity</span></a>
-  </div>
-</li>
-          <li class="sidebar-item">
-  <div class="sidebar-item-container"> 
-  <a href="../../tests/model_validation/sklearn/ClusterPerformance.html" class="sidebar-item-text sidebar-link">
- <span class="menu-text">ClusterPerformance</span></a>
-  </div>
-</li>
-          <li class="sidebar-item">
-  <div class="sidebar-item-container"> 
-  <a href="../../tests/model_validation/sklearn/ClusterPerformanceMetrics.html" class="sidebar-item-text sidebar-link">
- <span class="menu-text">ClusterPerformanceMetrics</span></a>
-  </div>
-</li>
-          <li class="sidebar-item">
-  <div class="sidebar-item-container"> 
-  <a href="../../tests/model_validation/sklearn/CompletenessScore.html" class="sidebar-item-text sidebar-link">
- <span class="menu-text">CompletenessScore</span></a>
-  </div>
-</li>
-          <li class="sidebar-item">
-  <div class="sidebar-item-container"> 
-  <a href="../../tests/model_validation/sklearn/ConfusionMatrix.html" class="sidebar-item-text sidebar-link">
- <span class="menu-text">ConfusionMatrix</span></a>
-  </div>
-</li>
-          <li class="sidebar-item">
-  <div class="sidebar-item-container"> 
-  <a href="../../tests/model_validation/sklearn/FeatureImportanceComparison.html" class="sidebar-item-text sidebar-link">
- <span class="menu-text">FeatureImportanceComparison</span></a>
-  </div>
-</li>
-          <li class="sidebar-item">
-  <div class="sidebar-item-container"> 
-  <a href="../../tests/model_validation/sklearn/FowlkesMallowsScore.html" class="sidebar-item-text sidebar-link">
- <span class="menu-text">FowlkesMallowsScore</span></a>
-  </div>
-</li>
-          <li class="sidebar-item">
-  <div class="sidebar-item-container"> 
-  <a href="../../tests/model_validation/sklearn/HomogeneityScore.html" class="sidebar-item-text sidebar-link">
- <span class="menu-text">HomogeneityScore</span></a>
-  </div>
-</li>
-          <li class="sidebar-item">
-  <div class="sidebar-item-container"> 
-  <a href="../../tests/model_validation/sklearn/HyperParametersTuning.html" class="sidebar-item-text sidebar-link">
- <span class="menu-text">HyperParametersTuning</span></a>
-  </div>
-</li>
-          <li class="sidebar-item">
-  <div class="sidebar-item-container"> 
-  <a href="../../tests/model_validation/sklearn/KMeansClustersOptimization.html" class="sidebar-item-text sidebar-link">
- <span class="menu-text">KMeansClustersOptimization</span></a>
-  </div>
-</li>
-          <li class="sidebar-item">
-  <div class="sidebar-item-container"> 
-  <a href="../../tests/model_validation/sklearn/MinimumAccuracy.html" class="sidebar-item-text sidebar-link">
- <span class="menu-text">MinimumAccuracy</span></a>
-  </div>
-</li>
-          <li class="sidebar-item">
-  <div class="sidebar-item-container"> 
-  <a href="../../tests/model_validation/sklearn/MinimumF1Score.html" class="sidebar-item-text sidebar-link">
- <span class="menu-text">MinimumF1Score</span></a>
-  </div>
-</li>
-          <li class="sidebar-item">
-  <div class="sidebar-item-container"> 
-  <a href="../../tests/model_validation/sklearn/MinimumROCAUCScore.html" class="sidebar-item-text sidebar-link">
- <span class="menu-text">MinimumROCAUCScore</span></a>
-  </div>
-</li>
-          <li class="sidebar-item">
-  <div class="sidebar-item-container"> 
-  <a href="../../tests/model_validation/sklearn/ModelsPerformanceComparison.html" class="sidebar-item-text sidebar-link">
- <span class="menu-text">ModelsPerformanceComparison</span></a>
-  </div>
-</li>
-          <li class="sidebar-item">
-  <div class="sidebar-item-container"> 
-  <a href="../../tests/model_validation/sklearn/OverfitDiagnosis.html" class="sidebar-item-text sidebar-link">
- <span class="menu-text">OverfitDiagnosis</span></a>
-  </div>
-</li>
-          <li class="sidebar-item">
-  <div class="sidebar-item-container"> 
-  <a href="../../tests/model_validation/sklearn/PermutationFeatureImportance.html" class="sidebar-item-text sidebar-link">
- <span class="menu-text">PermutationFeatureImportance</span></a>
-  </div>
-</li>
-          <li class="sidebar-item">
-  <div class="sidebar-item-container"> 
-  <a href="../../tests/model_validation/sklearn/PopulationStabilityIndex.html" class="sidebar-item-text sidebar-link">
- <span class="menu-text">PopulationStabilityIndex</span></a>
-  </div>
-</li>
-          <li class="sidebar-item">
-  <div class="sidebar-item-container"> 
-  <a href="../../tests/model_validation/sklearn/PrecisionRecallCurve.html" class="sidebar-item-text sidebar-link">
- <span class="menu-text">PrecisionRecallCurve</span></a>
-  </div>
-</li>
-          <li class="sidebar-item">
-  <div class="sidebar-item-container"> 
-  <a href="../../tests/model_validation/sklearn/RegressionErrors.html" class="sidebar-item-text sidebar-link">
- <span class="menu-text">RegressionErrors</span></a>
-  </div>
-</li>
-          <li class="sidebar-item">
-  <div class="sidebar-item-container"> 
-  <a href="../../tests/model_validation/sklearn/RegressionErrorsComparison.html" class="sidebar-item-text sidebar-link">
- <span class="menu-text">RegressionErrorsComparison</span></a>
-  </div>
-</li>
-          <li class="sidebar-item">
-  <div class="sidebar-item-container"> 
-  <a href="../../tests/model_validation/sklearn/RegressionModelsPerformanceComparison.html" class="sidebar-item-text sidebar-link">
- <span class="menu-text">RegressionModelsPerformanceComparison</span></a>
-  </div>
-</li>
-          <li class="sidebar-item">
-  <div class="sidebar-item-container"> 
-  <a href="../../tests/model_validation/sklearn/RegressionR2Square.html" class="sidebar-item-text sidebar-link">
- <span class="menu-text">RegressionR2Square</span></a>
-  </div>
-</li>
-          <li class="sidebar-item">
-  <div class="sidebar-item-container"> 
-  <a href="../../tests/model_validation/sklearn/RegressionR2SquareComparison.html" class="sidebar-item-text sidebar-link">
- <span class="menu-text">RegressionR2SquareComparison</span></a>
-  </div>
-</li>
-          <li class="sidebar-item">
-  <div class="sidebar-item-container"> 
-  <a href="../../tests/model_validation/sklearn/RobustnessDiagnosis.html" class="sidebar-item-text sidebar-link">
- <span class="menu-text">RobustnessDiagnosis</span></a>
-  </div>
-</li>
-          <li class="sidebar-item">
-  <div class="sidebar-item-container"> 
-  <a href="../../tests/model_validation/sklearn/ROCCurve.html" class="sidebar-item-text sidebar-link">
- <span class="menu-text">ROCCurve</span></a>
-  </div>
-</li>
-          <li class="sidebar-item">
-  <div class="sidebar-item-container"> 
-  <a href="../../tests/model_validation/sklearn/SHAPGlobalImportance.html" class="sidebar-item-text sidebar-link">
- <span class="menu-text">SHAPGlobalImportance</span></a>
-  </div>
-</li>
-          <li class="sidebar-item">
-  <div class="sidebar-item-container"> 
-  <a href="../../tests/model_validation/sklearn/SilhouettePlot.html" class="sidebar-item-text sidebar-link">
- <span class="menu-text">SilhouettePlot</span></a>
-  </div>
-</li>
-          <li class="sidebar-item">
-  <div class="sidebar-item-container"> 
-  <a href="../../tests/model_validation/sklearn/TrainingTestDegradation.html" class="sidebar-item-text sidebar-link">
- <span class="menu-text">TrainingTestDegradation</span></a>
-  </div>
-</li>
-          <li class="sidebar-item">
-  <div class="sidebar-item-container"> 
-  <a href="../../tests/model_validation/sklearn/VMeasure.html" class="sidebar-item-text sidebar-link">
- <span class="menu-text">VMeasure</span></a>
-  </div>
-</li>
-          <li class="sidebar-item">
-  <div class="sidebar-item-container"> 
-  <a href="../../tests/model_validation/sklearn/WeakspotsDiagnosis.html" class="sidebar-item-text sidebar-link">
- <span class="menu-text">WeakspotsDiagnosis</span></a>
-  </div>
-</li>
-      </ul>
-  </li>
-          <li class="sidebar-item sidebar-item-section">
-      <div class="sidebar-item-container"> 
-            <a class="sidebar-item-text sidebar-link text-start collapsed" data-bs-toggle="collapse" data-bs-target="#quarto-sidebar-section-8" role="navigation" aria-expanded="false">
- <span class="menu-text">Statsmodels</span></a>
-          <a class="sidebar-item-toggle text-start collapsed" data-bs-toggle="collapse" data-bs-target="#quarto-sidebar-section-8" role="navigation" aria-expanded="false" aria-label="Toggle section">
-            <i class="bi bi-chevron-right ms-2"></i>
-          </a> 
-      </div>
-      <ul id="quarto-sidebar-section-8" class="collapse list-unstyled sidebar-section depth3 ">  
-          <li class="sidebar-item">
-  <div class="sidebar-item-container"> 
-  <a href="../../tests/model_validation/statsmodels/AutoARIMA.html" class="sidebar-item-text sidebar-link">
- <span class="menu-text">AutoARIMA</span></a>
-  </div>
-</li>
-          <li class="sidebar-item">
-  <div class="sidebar-item-container"> 
-  <a href="../../tests/model_validation/statsmodels/BoxPierce.html" class="sidebar-item-text sidebar-link">
- <span class="menu-text">BoxPierce</span></a>
-  </div>
-</li>
-          <li class="sidebar-item">
-  <div class="sidebar-item-container"> 
-  <a href="../../tests/model_validation/statsmodels/CumulativePredictionProbabilities.html" class="sidebar-item-text sidebar-link">
- <span class="menu-text">CumulativePredictionProbabilities</span></a>
-  </div>
-</li>
-          <li class="sidebar-item">
-  <div class="sidebar-item-container"> 
-  <a href="../../tests/model_validation/statsmodels/DurbinWatsonTest.html" class="sidebar-item-text sidebar-link">
- <span class="menu-text">DurbinWatsonTest</span></a>
-  </div>
-</li>
-          <li class="sidebar-item">
-  <div class="sidebar-item-container"> 
-  <a href="../../tests/model_validation/statsmodels/GINITable.html" class="sidebar-item-text sidebar-link">
- <span class="menu-text">GINITable</span></a>
-  </div>
-</li>
-          <li class="sidebar-item">
-  <div class="sidebar-item-container"> 
-  <a href="../../tests/model_validation/statsmodels/JarqueBera.html" class="sidebar-item-text sidebar-link">
- <span class="menu-text">JarqueBera</span></a>
-  </div>
-</li>
-          <li class="sidebar-item">
-  <div class="sidebar-item-container"> 
-  <a href="../../tests/model_validation/statsmodels/KolmogorovSmirnov.html" class="sidebar-item-text sidebar-link">
- <span class="menu-text">KolmogorovSmirnov</span></a>
-  </div>
-</li>
-          <li class="sidebar-item">
-  <div class="sidebar-item-container"> 
-  <a href="../../tests/model_validation/statsmodels/Lilliefors.html" class="sidebar-item-text sidebar-link">
- <span class="menu-text">Lilliefors</span></a>
-  </div>
-</li>
-          <li class="sidebar-item">
-  <div class="sidebar-item-container"> 
-  <a href="../../tests/model_validation/statsmodels/LJungBox.html" class="sidebar-item-text sidebar-link">
- <span class="menu-text">LJungBox</span></a>
-  </div>
-</li>
-          <li class="sidebar-item">
-  <div class="sidebar-item-container"> 
-  <a href="../../tests/model_validation/statsmodels/PredictionProbabilitiesHistogram.html" class="sidebar-item-text sidebar-link">
- <span class="menu-text">PredictionProbabilitiesHistogram</span></a>
-  </div>
-</li>
-          <li class="sidebar-item">
-  <div class="sidebar-item-container"> 
-  <a href="../../tests/model_validation/statsmodels/RegressionCoeffsPlot.html" class="sidebar-item-text sidebar-link">
- <span class="menu-text">RegressionCoeffsPlot</span></a>
-  </div>
-</li>
-          <li class="sidebar-item">
-  <div class="sidebar-item-container"> 
-  <a href="../../tests/model_validation/statsmodels/RegressionFeatureSignificance.html" class="sidebar-item-text sidebar-link">
- <span class="menu-text">RegressionFeatureSignificance</span></a>
-  </div>
-</li>
-          <li class="sidebar-item">
-  <div class="sidebar-item-container"> 
-  <a href="../../tests/model_validation/statsmodels/RegressionModelForecastPlot.html" class="sidebar-item-text sidebar-link">
- <span class="menu-text">RegressionModelForecastPlot</span></a>
-  </div>
-</li>
-          <li class="sidebar-item">
-  <div class="sidebar-item-container"> 
-  <a href="../../tests/model_validation/statsmodels/RegressionModelForecastPlotLevels.html" class="sidebar-item-text sidebar-link">
- <span class="menu-text">RegressionModelForecastPlotLevels</span></a>
-  </div>
-</li>
-          <li class="sidebar-item">
-  <div class="sidebar-item-container"> 
-  <a href="../../tests/model_validation/statsmodels/RegressionModelsCoeffs.html" class="sidebar-item-text sidebar-link">
- <span class="menu-text">RegressionModelsCoeffs</span></a>
-  </div>
-</li>
-          <li class="sidebar-item">
-  <div class="sidebar-item-container"> 
-  <a href="../../tests/model_validation/statsmodels/RegressionModelSensitivityPlot.html" class="sidebar-item-text sidebar-link">
- <span class="menu-text">RegressionModelSensitivityPlot</span></a>
-  </div>
-</li>
-          <li class="sidebar-item">
-  <div class="sidebar-item-container"> 
-  <a href="../../tests/model_validation/statsmodels/RegressionModelSummary.html" class="sidebar-item-text sidebar-link">
- <span class="menu-text">RegressionModelSummary</span></a>
-  </div>
-</li>
-          <li class="sidebar-item">
-  <div class="sidebar-item-container"> 
-  <a href="../../tests/model_validation/statsmodels/RegressionPermutationFeatureImportance.html" class="sidebar-item-text sidebar-link">
- <span class="menu-text">RegressionPermutationFeatureImportance</span></a>
-  </div>
-</li>
-          <li class="sidebar-item">
-  <div class="sidebar-item-container"> 
-  <a href="../../tests/model_validation/statsmodels/RunsTest.html" class="sidebar-item-text sidebar-link">
- <span class="menu-text">RunsTest</span></a>
-  </div>
-</li>
-          <li class="sidebar-item">
-  <div class="sidebar-item-container"> 
-  <a href="../../tests/model_validation/statsmodels/ScorecardHistogram.html" class="sidebar-item-text sidebar-link">
- <span class="menu-text">ScorecardHistogram</span></a>
-  </div>
-</li>
-          <li class="sidebar-item">
-  <div class="sidebar-item-container"> 
-  <a href="../../tests/model_validation/statsmodels/ShapiroWilk.html" class="sidebar-item-text sidebar-link">
- <span class="menu-text">ShapiroWilk</span></a>
-  </div>
-</li>
-      </ul>
-  </li>
-      </ul>
-  </li>
-          <li class="sidebar-item sidebar-item-section">
-      <div class="sidebar-item-container"> 
-            <a class="sidebar-item-text sidebar-link text-start collapsed" data-bs-toggle="collapse" data-bs-target="#quarto-sidebar-section-9" role="navigation" aria-expanded="false">
- <span class="menu-text">Ongoing Monitoring</span></a>
-          <a class="sidebar-item-toggle text-start collapsed" data-bs-toggle="collapse" data-bs-target="#quarto-sidebar-section-9" role="navigation" aria-expanded="false" aria-label="Toggle section">
-            <i class="bi bi-chevron-right ms-2"></i>
-          </a> 
-      </div>
-      <ul id="quarto-sidebar-section-9" class="collapse list-unstyled sidebar-section depth2 ">  
-          <li class="sidebar-item">
-  <div class="sidebar-item-container"> 
-  <a href="../../tests/ongoing_monitoring/FeatureDrift.html" class="sidebar-item-text sidebar-link">
- <span class="menu-text">FeatureDrift</span></a>
-  </div>
-</li>
-          <li class="sidebar-item">
-  <div class="sidebar-item-container"> 
-  <a href="../../tests/ongoing_monitoring/PredictionAcrossEachFeature.html" class="sidebar-item-text sidebar-link">
- <span class="menu-text">PredictionAcrossEachFeature</span></a>
-  </div>
-</li>
-          <li class="sidebar-item">
-  <div class="sidebar-item-container"> 
-  <a href="../../tests/ongoing_monitoring/PredictionCorrelation.html" class="sidebar-item-text sidebar-link">
- <span class="menu-text">PredictionCorrelation</span></a>
-  </div>
-</li>
-          <li class="sidebar-item">
-  <div class="sidebar-item-container"> 
-  <a href="../../tests/ongoing_monitoring/TargetPredictionDistributionPlot.html" class="sidebar-item-text sidebar-link">
- <span class="menu-text">TargetPredictionDistributionPlot</span></a>
-  </div>
-</li>
-      </ul>
-  </li>
-          <li class="sidebar-item sidebar-item-section">
-      <div class="sidebar-item-container"> 
-            <a class="sidebar-item-text sidebar-link text-start collapsed" data-bs-toggle="collapse" data-bs-target="#quarto-sidebar-section-10" role="navigation" aria-expanded="false">
- <span class="menu-text">Prompt Validation</span></a>
-          <a class="sidebar-item-toggle text-start collapsed" data-bs-toggle="collapse" data-bs-target="#quarto-sidebar-section-10" role="navigation" aria-expanded="false" aria-label="Toggle section">
-            <i class="bi bi-chevron-right ms-2"></i>
-          </a> 
-      </div>
-      <ul id="quarto-sidebar-section-10" class="collapse list-unstyled sidebar-section depth2 ">  
-          <li class="sidebar-item">
-  <div class="sidebar-item-container"> 
-  <a href="../../tests/prompt_validation/Bias.html" class="sidebar-item-text sidebar-link">
- <span class="menu-text">Bias</span></a>
-  </div>
-</li>
-          <li class="sidebar-item">
-  <div class="sidebar-item-container"> 
-  <a href="../../tests/prompt_validation/Clarity.html" class="sidebar-item-text sidebar-link">
- <span class="menu-text">Clarity</span></a>
-  </div>
-</li>
-          <li class="sidebar-item">
-  <div class="sidebar-item-container"> 
-  <a href="../../tests/prompt_validation/Conciseness.html" class="sidebar-item-text sidebar-link">
- <span class="menu-text">Conciseness</span></a>
-  </div>
-</li>
-          <li class="sidebar-item">
-  <div class="sidebar-item-container"> 
-  <a href="../../tests/prompt_validation/Delimitation.html" class="sidebar-item-text sidebar-link">
- <span class="menu-text">Delimitation</span></a>
-  </div>
-</li>
-          <li class="sidebar-item">
-  <div class="sidebar-item-container"> 
-  <a href="../../tests/prompt_validation/NegativeInstruction.html" class="sidebar-item-text sidebar-link">
- <span class="menu-text">NegativeInstruction</span></a>
-  </div>
-</li>
-          <li class="sidebar-item">
-  <div class="sidebar-item-container"> 
-  <a href="../../tests/prompt_validation/Robustness.html" class="sidebar-item-text sidebar-link">
- <span class="menu-text">Robustness</span></a>
-  </div>
-</li>
-          <li class="sidebar-item">
-  <div class="sidebar-item-container"> 
-  <a href="../../tests/prompt_validation/Specificity.html" class="sidebar-item-text sidebar-link">
- <span class="menu-text">Specificity</span></a>
-  </div>
-</li>
-      </ul>
-  </li>
-      </ul>
-  </li>
-        <li class="sidebar-item">
-  <div class="sidebar-item-container"> 
-  <a href="../../developer/model-testing/test-sandbox.html" class="sidebar-item-text sidebar-link">
- <span class="menu-text">Test sandbox (BETA)</span></a>
-  </div>
-</li>
-        <li class="px-0"><hr class="sidebar-divider hi "></li>
-        <li class="sidebar-item">
- <span class="menu-text">NOTEBOOKS</span>
-  </li>
-        <li class="sidebar-item sidebar-item-section">
-      <div class="sidebar-item-container"> 
-            <a href="../../developer/samples-jupyter-notebooks.html" class="sidebar-item-text sidebar-link">
- <span class="menu-text">Code samples</span></a>
-          <a class="sidebar-item-toggle text-start collapsed" data-bs-toggle="collapse" data-bs-target="#" role="navigation" aria-expanded="false" aria-label="Toggle section">
-            <i class="bi bi-chevron-right ms-2"></i>
-          </a> 
-      </div>
-      <ul id="" class="collapse list-unstyled sidebar-section depth1 ">  
-          <li class="sidebar-item sidebar-item-section">
-      <div class="sidebar-item-container"> 
-            <a class="sidebar-item-text sidebar-link text-start collapsed" data-bs-toggle="collapse" data-bs-target="#quarto-sidebar-section-11" role="navigation" aria-expanded="false">
- <span class="menu-text">Credit Risk</span></a>
-          <a class="sidebar-item-toggle text-start collapsed" data-bs-toggle="collapse" data-bs-target="#quarto-sidebar-section-11" role="navigation" aria-expanded="false" aria-label="Toggle section">
-            <i class="bi bi-chevron-right ms-2"></i>
-          </a> 
-      </div>
-      <ul id="quarto-sidebar-section-11" class="collapse list-unstyled sidebar-section depth2 ">  
-          <li class="sidebar-item">
-  <div class="sidebar-item-container"> 
-  <a href="../../notebooks/code_samples/credit_risk/application_scorecard_demo.html" class="sidebar-item-text sidebar-link">
- <span class="menu-text">Document an application scorecard model</span></a>
-  </div>
-</li>
-      </ul>
-  </li>
-          <li class="sidebar-item sidebar-item-section">
-      <div class="sidebar-item-container"> 
-            <a class="sidebar-item-text sidebar-link text-start collapsed" data-bs-toggle="collapse" data-bs-target="#quarto-sidebar-section-12" role="navigation" aria-expanded="false">
- <span class="menu-text">Custom Tests</span></a>
-          <a class="sidebar-item-toggle text-start collapsed" data-bs-toggle="collapse" data-bs-target="#quarto-sidebar-section-12" role="navigation" aria-expanded="false" aria-label="Toggle section">
-            <i class="bi bi-chevron-right ms-2"></i>
-          </a> 
-      </div>
-      <ul id="quarto-sidebar-section-12" class="collapse list-unstyled sidebar-section depth2 ">  
-          <li class="sidebar-item">
-  <div class="sidebar-item-container"> 
-  <a href="../../notebooks/code_samples/custom_tests/implement_custom_tests.html" class="sidebar-item-text sidebar-link">
- <span class="menu-text">Implement custom tests</span></a>
-  </div>
-</li>
-          <li class="sidebar-item">
-  <div class="sidebar-item-container"> 
-  <a href="../../notebooks/code_samples/custom_tests/integrate_external_test_providers.html" class="sidebar-item-text sidebar-link">
- <span class="menu-text">Integrate external test providers</span></a>
-  </div>
-</li>
-      </ul>
-  </li>
-          <li class="sidebar-item sidebar-item-section">
-      <div class="sidebar-item-container"> 
-            <a class="sidebar-item-text sidebar-link text-start collapsed" data-bs-toggle="collapse" data-bs-target="#quarto-sidebar-section-13" role="navigation" aria-expanded="false">
- <span class="menu-text">Customization</span></a>
-          <a class="sidebar-item-toggle text-start collapsed" data-bs-toggle="collapse" data-bs-target="#quarto-sidebar-section-13" role="navigation" aria-expanded="false" aria-label="Toggle section">
-            <i class="bi bi-chevron-right ms-2"></i>
-          </a> 
-      </div>
-      <ul id="quarto-sidebar-section-13" class="collapse list-unstyled sidebar-section depth2 ">  
-          <li class="sidebar-item">
-  <div class="sidebar-item-container"> 
-  <a href="../../notebooks/code_samples/customization/customizing_tests_with_output_templates.html" class="sidebar-item-text sidebar-link">
- <span class="menu-text">Customize test outputs using output templates</span></a>
-  </div>
-</li>
-      </ul>
-  </li>
-          <li class="sidebar-item sidebar-item-section">
-      <div class="sidebar-item-container"> 
-            <a class="sidebar-item-text sidebar-link text-start collapsed" data-bs-toggle="collapse" data-bs-target="#quarto-sidebar-section-14" role="navigation" aria-expanded="false">
- <span class="menu-text">Nlp and Llm</span></a>
-          <a class="sidebar-item-toggle text-start collapsed" data-bs-toggle="collapse" data-bs-target="#quarto-sidebar-section-14" role="navigation" aria-expanded="false" aria-label="Toggle section">
-            <i class="bi bi-chevron-right ms-2"></i>
-          </a> 
-      </div>
-      <ul id="quarto-sidebar-section-14" class="collapse list-unstyled sidebar-section depth2 ">  
-          <li class="sidebar-item">
-  <div class="sidebar-item-container"> 
-  <a href="../../notebooks/code_samples/nlp_and_llm/foundation_models_integration_demo.html" class="sidebar-item-text sidebar-link">
- <span class="menu-text">Sentiment analysis of financial data using a large language model (LLM)</span></a>
-  </div>
-</li>
-          <li class="sidebar-item">
-  <div class="sidebar-item-container"> 
-  <a href="../../notebooks/code_samples/nlp_and_llm/foundation_models_summarization_demo.html" class="sidebar-item-text sidebar-link">
- <span class="menu-text">Summarization of financial data using a large language model (LLM)</span></a>
-  </div>
-</li>
-          <li class="sidebar-item">
-  <div class="sidebar-item-container"> 
-  <a href="../../notebooks/code_samples/nlp_and_llm/hugging_face_integration_demo.html" class="sidebar-item-text sidebar-link">
- <span class="menu-text">Sentiment analysis of financial data using Hugging Face NLP models</span></a>
-  </div>
-</li>
-          <li class="sidebar-item">
-  <div class="sidebar-item-container"> 
-  <a href="../../notebooks/code_samples/nlp_and_llm/hugging_face_summarization_demo.html" class="sidebar-item-text sidebar-link">
- <span class="menu-text">Summarization of financial data using Hugging Face NLP models</span></a>
-  </div>
-</li>
-          <li class="sidebar-item">
-  <div class="sidebar-item-container"> 
-  <a href="../../notebooks/code_samples/nlp_and_llm/llm_summarization_demo.html" class="sidebar-item-text sidebar-link">
- <span class="menu-text">Automate news summarization using LLMs</span></a>
-  </div>
-</li>
-          <li class="sidebar-item">
-  <div class="sidebar-item-container"> 
-  <a href="../../notebooks/code_samples/nlp_and_llm/prompt_validation_demo.html" class="sidebar-item-text sidebar-link">
- <span class="menu-text">Prompt validation for large language models (LLMs)</span></a>
-  </div>
-</li>
-          <li class="sidebar-item">
-  <div class="sidebar-item-container"> 
-  <a href="../../notebooks/code_samples/nlp_and_llm/rag_documentation_demo.html" class="sidebar-item-text sidebar-link">
- <span class="menu-text">RAG Model Documentation Demo</span></a>
-  </div>
-</li>
-      </ul>
-  </li>
-          <li class="sidebar-item sidebar-item-section">
-      <div class="sidebar-item-container"> 
-            <a class="sidebar-item-text sidebar-link text-start collapsed" data-bs-toggle="collapse" data-bs-target="#quarto-sidebar-section-15" role="navigation" aria-expanded="false">
- <span class="menu-text">Ongoing Monitoring</span></a>
-          <a class="sidebar-item-toggle text-start collapsed" data-bs-toggle="collapse" data-bs-target="#quarto-sidebar-section-15" role="navigation" aria-expanded="false" aria-label="Toggle section">
-            <i class="bi bi-chevron-right ms-2"></i>
-          </a> 
-      </div>
-      <ul id="quarto-sidebar-section-15" class="collapse list-unstyled sidebar-section depth2 ">  
-          <li class="sidebar-item">
-  <div class="sidebar-item-container"> 
-  <a href="../../notebooks/code_samples/ongoing_monitoring/quickstart_customer_churn_ongoing_monitoring.html" class="sidebar-item-text sidebar-link">
- <span class="menu-text">Quickstart for ongoing monitoring of models with ValidMind</span></a>
-  </div>
-</li>
-      </ul>
-  </li>
-          <li class="sidebar-item sidebar-item-section">
-      <div class="sidebar-item-container"> 
-            <a class="sidebar-item-text sidebar-link text-start collapsed" data-bs-toggle="collapse" data-bs-target="#quarto-sidebar-section-16" role="navigation" aria-expanded="false">
- <span class="menu-text">Regression</span></a>
-          <a class="sidebar-item-toggle text-start collapsed" data-bs-toggle="collapse" data-bs-target="#quarto-sidebar-section-16" role="navigation" aria-expanded="false" aria-label="Toggle section">
-            <i class="bi bi-chevron-right ms-2"></i>
-          </a> 
-      </div>
-      <ul id="quarto-sidebar-section-16" class="collapse list-unstyled sidebar-section depth2 ">  
-          <li class="sidebar-item">
-  <div class="sidebar-item-container"> 
-  <a href="../../notebooks/code_samples/regression/quickstart_regression_full_suite.html" class="sidebar-item-text sidebar-link">
- <span class="menu-text">Document a California Housing Price Prediction regression model</span></a>
-  </div>
-</li>
-      </ul>
-  </li>
-          <li class="sidebar-item sidebar-item-section">
-      <div class="sidebar-item-container"> 
-            <a class="sidebar-item-text sidebar-link text-start collapsed" data-bs-toggle="collapse" data-bs-target="#quarto-sidebar-section-17" role="navigation" aria-expanded="false">
- <span class="menu-text">Time Series</span></a>
-          <a class="sidebar-item-toggle text-start collapsed" data-bs-toggle="collapse" data-bs-target="#quarto-sidebar-section-17" role="navigation" aria-expanded="false" aria-label="Toggle section">
-            <i class="bi bi-chevron-right ms-2"></i>
-          </a> 
-      </div>
-      <ul id="quarto-sidebar-section-17" class="collapse list-unstyled sidebar-section depth2 ">  
-          <li class="sidebar-item">
-  <div class="sidebar-item-container"> 
-  <a href="../../notebooks/code_samples/time_series/quickstart_time_series_full_suite.html" class="sidebar-item-text sidebar-link">
- <span class="menu-text">Document a time series forecasting model</span></a>
-  </div>
-</li>
-      </ul>
-  </li>
-      </ul>
-  </li>
-        <li class="px-0"><hr class="sidebar-divider hi "></li>
-        <li class="sidebar-item">
- <span class="menu-text">REFERENCE</span>
-  </li>
-        <li class="sidebar-item">
-  <div class="sidebar-item-container"> 
-  <a href="../../validmind/validmind.html" class="sidebar-item-text sidebar-link" target="_blank">
- <span class="menu-text">ValidMind Developer Framework </span></a>
-  </div>
-</li>
-    </ul>
-    </div>
-</nav>
-<div id="quarto-sidebar-glass" class="quarto-sidebar-collapse-item" data-bs-toggle="collapse" data-bs-target=".quarto-sidebar-collapse-item"></div>
 <!-- margin-sidebar -->
     <div id="quarto-margin-sidebar" class="sidebar margin-sidebar">
         <nav id="TOC" role="doc-toc" class="toc-active">
     <h2 id="toc-title">On this page</h2>
    
   <ul>
-  <li><a href="#how-do-i-use-the" id="toc-how-do-i-use-the" class="nav-link active" data-scroll-target="#how-do-i-use-the">How do I use the ValidMind Developer Framework?</a></li>
-  <li><a href="#how-do-i-generate-documentation" id="toc-how-do-i-generate-documentation" class="nav-link" data-scroll-target="#how-do-i-generate-documentation">How do I generate documentation?</a></li>
-  <li><a href="#end-to-end-workflow" id="toc-end-to-end-workflow" class="nav-link" data-scroll-target="#end-to-end-workflow">End-to end workflow</a>
+  <li><a href="#prerequisites" id="toc-prerequisites" class="nav-link active" data-scroll-target="#prerequisites">Prerequisites</a></li>
+  <li><a href="#end-to-end-workflow" id="toc-end-to-end-workflow" class="nav-link" data-scroll-target="#end-to-end-workflow">End-to-end workflow</a>
   <ul class="collapse">
-  <li><a href="#in-your-modeling-environment" id="toc-in-your-modeling-environment" class="nav-link" data-scroll-target="#in-your-modeling-environment">In your modeling environment</a></li>
-  <li><a href="#with-the" id="toc-with-the" class="nav-link" data-scroll-target="#with-the">With the ValidMind Developer Framework</a></li>
-  <li><a href="#in-the" id="toc-in-the" class="nav-link" data-scroll-target="#in-the">In the ValidMind Platform UI</a></li>
+  <li><a href="#in-your-modeling-environment" id="toc-in-your-modeling-environment" class="nav-link" data-scroll-target="#in-your-modeling-environment">1. In your modeling environment</a></li>
+  <li><a href="#with-the" id="toc-with-the" class="nav-link" data-scroll-target="#with-the">2. With the ValidMind Developer Framework</a></li>
+  <li><a href="#in-the" id="toc-in-the" class="nav-link" data-scroll-target="#in-the">3. In the ValidMind Platform UI</a></li>
   </ul></li>
+  <li><a href="#whats-next" id="toc-whats-next" class="nav-link" data-scroll-target="#whats-next">What’s next</a></li>
   </ul>
 <div class="toc-actions"><ul><li><a href="https://github.com/validmind/documentation/edit/main/site/developer/model-documentation/generate-model-documentation.qmd" class="toc-action"><i class="bi bi-github"></i>Edit this page</a></li><li><a href="https://github.com/validmind/documentation/issues/new" class="toc-action"><i class="bi empty"></i>Report an issue</a></li></ul></div></nav>
     </div>
 <!-- main -->
-<main class="content" id="quarto-document-content">
+<main class="content page-columns page-full" id="quarto-document-content">
 
 <header id="title-block-header" class="quarto-title-block default">
 <div class="quarto-title">
-<h1 class="title">Generate model documentation</h1>
+<h1 class="title">Document models</h1>
 </div>
 
 
@@ -1776,11 +246,7 @@
     <div>
     <div class="quarto-title-meta-heading">Published</div>
     <div class="quarto-title-meta-contents">
-<<<<<<< HEAD
-      <p class="date">August 7, 2024</p>
-=======
-      <p class="date">August 16, 2024</p>
->>>>>>> 088ced26
+      <p class="date">August 23, 2024</p>
     </div>
   </div>
   
@@ -1792,147 +258,73 @@
 </header>
 
 
-<section id="how-do-i-use-the" class="level2">
-<h2 class="anchored" data-anchor-id="how-do-i-use-the">How do I use the ValidMind Developer Framework?</h2>
-<p>A typical high-level workflow for model developers consists of four major steps:</p>
-<div class="cell" data-layout-align="default">
-<div class="cell-output-display">
-<div>
-<p></p><figure class="figure"><p></p>
-<div>
-<pre class="mermaid mermaid-js">graph LR
-    A[Develop&lt;br&gt;model] --&gt; B[Generate model&lt;br&gt;documentation]
-    B --&gt; C[Refine model&lt;br&gt;documentation]
-    C --&gt; D[Submit for review]
-    C --&gt; B
-</pre>
-</div>
-<p></p></figure><p></p>
-</div>
-</div>
-</div>
-<p><br></p>
+<p>Generate model documentation starting with your model or model predictions, load your model or predictions into the developer framework, then finally view the results and refine your documentation in the platform UI to make it ready for approval.</p>
+<section id="prerequisites" class="level2 prereq page-columns page-full">
+<h2 class="anchored" data-anchor-id="prerequisites">Prerequisites</h2>
+<ul class="task-list">
+<li><label><input type="checkbox" checked=""><a href="../../guide/configuration/log-in-to-validmind.html">You are logged in to ValidMind.</a></label></li>
+<li><label><input type="checkbox" checked="">You are the model owner.</label></li>
+<li><label><input type="checkbox" checked="">You are a <code>Developer</code> or assigned another role with sufficient permissions to perform the tasks in this guide.<a href="#fn1" class="footnote-ref" id="fnref1" role="doc-noteref"><sup>1</sup></a></label></li>
+</ul>
+<div class="no-row-height column-margin column-container"><div id="fn1"><p><sup>1</sup>&nbsp;<a href="../../guide/configuration/manage-permissions.html">Manage permissions</a></p></div></div></section>
+<section id="end-to-end-workflow" class="level2 page-columns page-full">
+<h2 class="anchored" data-anchor-id="end-to-end-workflow">End-to-end workflow</h2>
+<section id="in-your-modeling-environment" class="level3 page-columns page-full">
+<h3 class="anchored" data-anchor-id="in-your-modeling-environment">1. In your modeling environment</h3>
 <ol type="1">
-<li><p><strong>Develop your model</strong> — In your existing developer environment, build one or more candidate models that need to be validated. This step includes all the usual activities you already follow as a model developer.</p></li>
-<li><p><strong>Generate model documentation</strong> — With the ValidMind Developer Framework, generate automated model documentation and run validation tests. This step includes making use of the automation and testing functionality provided by the developer framework and uploading the output to the platform UI. You can iteratively regenerate the documentation as you work though the next step of refining your documentation.</p></li>
-<li><p><strong>Refine model documentation</strong> — In the ValidMind Platform UI, review the generated documentation and test output. Iterate over the documentation and test output to refine your model documentation. Collaborate with other developers and model validators to finalize the model documentation and get it ready for review.</p></li>
-<li><p><strong>Submit for review</strong> — In the ValidMind Platform UI, you submit the model documentation for review which moves the documentation workflow moves to the next phase where a model validator will review it.</p></li>
+<li><p>Build your model or your model predictions.<a href="#fn2" class="footnote-ref" id="fnref2" role="doc-noteref"><sup>2</sup></a></p></li>
+<li><p>Export the datasets and model or predictions.</p></li>
 </ol>
-<p>Before you can use the ValidMind Developer Framework, you need to verify that the current documentation template contains all the necessary tests for the model you are developing:</p>
-<ul>
-<li><p>The template might already be sufficient and you only need to run the template within the developer framework to populate documentation.</p></li>
-<li><p>Or, more likely, the template might need additional tests that you can add these tests via the developer framework.</p></li>
-</ul>
-</section>
-<section id="how-do-i-generate-documentation" class="level2">
-<h2 class="anchored" data-anchor-id="how-do-i-generate-documentation">How do I generate documentation?</h2>
-<p>This process of verifying the suitability of the the current documentation template and adding more tests to the template is an iterative process:</p>
-<div class="cell" data-layout-align="default">
-<div class="cell-output-display">
-<div>
-<p></p><figure class="figure"><p></p>
-<div>
-<pre class="mermaid mermaid-js">graph LR
-    A[Verify template] --&gt; B[Build template]
-    B --&gt; D[Add tests and&lt;br&gt;content blocks]
-    D --&gt; E[Add external&lt;br&gt;test providers]
-    E --&gt; C[Run template]
-    C --&gt; B
-
-</pre>
-</div>
-<p></p></figure><p></p>
-</div>
-</div>
-</div>
-<p><br></p>
-<dl>
-<dt>Build the template</dt>
-<dd>
-When the documentation template requires more tests to be added, or if the documentation template does not include a specific content or test block you need:
-</dd>
-</dl>
-<ul>
-<li><p>For functionality provided by the ValidMind Developer Framework — <a href="../../guide/model-documentation/work-with-content-blocks.html">Add the relevant tests or content blocks</a> for the model use case.</p></li>
-<li><p>For tests not provided by the developer framework — <a href="../../notebooks/code_samples/custom_tests/integrate_external_test_providers.html">Add your own external test provider</a>.</p></li>
-</ul>
-<dl>
-<dt>Run the template</dt>
-<dd>
-When you have registered all the required tests as content blocks in the documentation template, populate the necessary model documentation by adding this call to your model:
-</dd>
-</dl>
-<div class="sourceCode" id="cb1"><pre class="sourceCode python code-with-copy"><code class="sourceCode python"><span id="cb1-1"><a href="#cb1-1" aria-hidden="true" tabindex="-1"></a>run_documentation_tests()</span></code><button title="Copy to Clipboard" class="code-copy-button"><i class="bi"></i></button></pre></div>
-<div class="callout callout-style-simple callout-important callout-titled" title="ValidMind may not support all potential use cases or provide a universally applicable documentation template.">
-<div class="callout-header d-flex align-content-center">
-<div class="callout-icon-container">
-<i class="callout-icon"></i>
-</div>
-<div class="callout-title-container flex-fill">
-ValidMind may not support all potential use cases or provide a universally applicable documentation template.
-</div>
-</div>
-<div class="callout-body-container callout-body">
-<p>Typically, you initiate the process of putting ValidMind into production by constructing a template specific for your own use case and then refine your the documentation project.</p>
-</div>
-</div>
-</section>
-<section id="end-to-end-workflow" class="level2">
-<h2 class="anchored" data-anchor-id="end-to-end-workflow">End-to end workflow</h2>
-<section id="in-your-modeling-environment" class="level3">
-<h3 class="anchored" data-anchor-id="in-your-modeling-environment">In your modeling environment</h3>
+<div class="no-row-height column-margin column-container"><div id="fn2"><p><sup>2</sup>&nbsp;<strong>No available model?</strong><br> You can still run tests and log documentation with ValidMind as long as you’re able to <a href="../../faq/faq-documentation.html#can-i-run-tests-and-log-documentation-without-having-a-model-available">load the model predictions</a>.</p></div></div></section>
+<section id="with-the" class="level3">
+<h3 class="anchored" data-anchor-id="with-the">2. With the ValidMind Developer Framework</h3>
 <ol type="1">
-<li><p>Build your model.</p></li>
-<li><p>Export the datasets and model.</p></li>
-</ol>
-<p>Next, go to <strong>With the ValidMind Developer Framework, Step 2</strong>. <i class="fa-solid fa-arrow-right" aria-label="arrow-right"></i></p>
-</section>
-<section id="with-the" class="level3">
-<h3 class="anchored" data-anchor-id="with-the">With the ValidMind Developer Framework</h3>
-<ol type="1">
-<li><p>Create a notebook to select and build the relevant tests.</p></li>
-<li><p><i class="fa-solid fa-arrow-right" aria-label="arrow-right"></i> <strong>From your modeling environment</strong>, load the trained datasets and models.</p></li>
-<li><p><i class="fa-solid fa-arrow-right" aria-label="arrow-right"></i> Use the instructions from <strong>In the platform UI, Step 3</strong>, <a href="../../developer/model-documentation/install-and-initialize-developer-framework.html">initialize the ValidMind Developer Framework</a>.</p></li>
+<li><p><strong>From your modeling environment</strong>, load the trained datasets and models or predictions.</p></li>
+<li><p><a href="../../developer/model-documentation/install-and-initialize-client-library.html">Install and initialize the client library.</a></p></li>
 <li><p>Select the relevant tests.</p></li>
 <li><p>Review if all tests are covered by ValidMind or your external test provider:</p>
 <ul>
-<li>If all tests are NOT covered — Create and register additional tests.</li>
-<li>If all tests are covered —
+<li><strong>If all tests are NOT covered</strong> — Create and register additional tests.</li>
+<li><strong>If all tests are covered</strong> —
 <ol type="a">
 <li>Run the selected tests.</li>
 <li>Review your test results.</li>
 </ol></li>
 </ul></li>
 </ol>
-<p>Next, go to <strong>In the ValidMind Platform UI, Step 5</strong>. <i class="fa-solid fa-arrow-right" aria-label="arrow-right"></i></p>
 </section>
-<section id="in-the" class="level3">
-<h3 class="anchored" data-anchor-id="in-the">In the ValidMind Platform UI</h3>
+<section id="in-the" class="level3 page-columns page-full">
+<h3 class="anchored" data-anchor-id="in-the">3. In the ValidMind Platform UI</h3>
 <ol type="1">
-<li><p><a href="../../guide/model-inventory/register-models-in-inventory.html">Register a new model</a>.</p></li>
-<li><p>Review the template structure.</p></li>
-<li><p><a href="../../developer/model-documentation/install-and-initialize-developer-framework.html#locate-the-framework-integration-instructions">Locate the developer framework integration instructions</a>.</p></li>
-<li><p>Go to <strong>With the ValidMind Developer Framework, Step 3</strong>. <i class="fa-solid fa-arrow-right" aria-label="arrow-right"></i></p></li>
-<li><p><i class="fa-solid fa-arrow-right" aria-label="arrow-right"></i> After <strong>With the ValidMind Developer Framework, Step 6</strong>, <a href="../../guide/model-documentation/work-with-content-blocks.html">add content blocks</a> to your model documentation:</p>
+<li><p><strong>After installing and initalizing the ValidMind Developer Framework</strong>,<a href="#fn3" class="footnote-ref" id="fnref3" role="doc-noteref"><sup>3</sup></a> add content blocks<a href="#fn4" class="footnote-ref" id="fnref4" role="doc-noteref"><sup>4</sup></a> to your model documentation:</p>
 <p>Select the block type:</p>
 <ul>
-<li><p>For test-driven blocks: Select from available test provider results</p></li>
-<li><p>For text blocks:</p>
-<ul>
+<li><p><strong>For test-driven blocks</strong> — Select from available test provider results<a href="#fn5" class="footnote-ref" id="fnref5" role="doc-noteref"><sup>5</sup></a></p></li>
+<li><p><strong>For text blocks</strong> —</p>
+<ol type="a">
 <li>For new block:
-<ul>
+<ol type="1">
 <li>Add new editable text content block</li>
 <li>Review and collaborate on the content block</li>
-</ul></li>
+</ol></li>
 <li>For existing blocks: Select from available texts from content provider</li>
-</ul></li>
+</ol></li>
 </ul></li>
 <li><p><a href="../../guide/model-documentation/submit-for-approval.html">Submit your model documentation for review</a>.</p></li>
 </ol>
-
-
+<div class="no-row-height column-margin column-container"><div id="fn3"><p><sup>3</sup>&nbsp;<a href="../../developer/model-documentation/install-and-initialize-client-library.html">Install and initialize ValidMind</a></p></div><div id="fn4"><p><sup>4</sup>&nbsp;<a href="../../guide/model-documentation/work-with-content-blocks.html">Work with content blocks</a></p></div><div id="fn5"><p><sup>5</sup>&nbsp;<a href="../../developer/model-documentation/work-with-test-results.html">Work with test results</a></p></div></div></section>
 </section>
+<section id="whats-next" class="level2">
+<h2 class="anchored" data-anchor-id="whats-next">What’s next</h2>
+<ul>
+<li><a href="../../developer/model-documentation/store-credentials-in-env-file.html">Store project credentials in <code>.env</code> files</a></li>
+<li><a href="../../developer/model-documentation/work-with-test-results.html">Work with test results</a></li>
+</ul>
+<!-- FOOTNOTES -->
+
+
 </section>
+
 
 </main> <!-- /main -->
 <script id="quarto-html-after-body" type="application/javascript">
@@ -2362,18 +754,6 @@
   }
 });
 </script>
-<nav class="page-navigation">
-  <div class="nav-page nav-page-previous">
-      <a href="../../developer/model-documentation/supported-models.html" class="pagination-link" aria-label="Supported models">
-        <i class="bi bi-arrow-left-short"></i> <span class="nav-page-text">Supported models</span>
-      </a>          
-  </div>
-  <div class="nav-page nav-page-next">
-      <a href="../../developer/model-documentation/install-and-initialize-developer-framework.html" class="pagination-link" aria-label="Install and initialize the {{< var vm.developer >}}">
-        <span class="nav-page-text">Install and initialize the developer framework</span> <i class="bi bi-arrow-right-short"></i>
-      </a>
-  </div>
-</nav>
 </div> <!-- /content -->
 <footer class="footer">
   <div class="nav-footer">
