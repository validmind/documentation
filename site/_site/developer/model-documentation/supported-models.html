<!DOCTYPE html>
<html xmlns="http://www.w3.org/1999/xhtml" lang="en" xml:lang="en"><head>

<meta charset="utf-8">
<meta name="generator" content="quarto-1.5.56">

<meta name="viewport" content="width=device-width, initial-scale=1.0, user-scalable=yes">

<<<<<<< HEAD
<meta name="dcterms.date" content="2024-08-07">
=======
<meta name="dcterms.date" content="2024-08-16">
>>>>>>> 088ced26

<title>Supported models – ValidMind</title>
<style>
code{white-space: pre-wrap;}
span.smallcaps{font-variant: small-caps;}
div.columns{display: flex; gap: min(4vw, 1.5em);}
div.column{flex: auto; overflow-x: auto;}
div.hanging-indent{margin-left: 1.5em; text-indent: -1.5em;}
ul.task-list{list-style: none;}
ul.task-list li input[type="checkbox"] {
  width: 0.8em;
  margin: 0 0.8em 0.2em -1em; /* quarto-specific, see https://github.com/quarto-dev/quarto-cli/issues/4556 */ 
  vertical-align: middle;
}
</style>


<script src="../../site_libs/quarto-nav/quarto-nav.js"></script>
<script src="../../site_libs/clipboard/clipboard.min.js"></script>
<script src="../../site_libs/quarto-search/autocomplete.umd.js"></script>
<script src="../../site_libs/quarto-search/fuse.min.js"></script>
<script src="../../site_libs/quarto-search/quarto-search.js"></script>
<meta name="quarto:offset" content="../../">
<link href="../../developer/model-documentation/generate-model-documentation.html" rel="next">
<link href="../../notebooks/tutorials/intro_for_model_developers.html" rel="prev">
<link href="../../validmind.png" rel="icon" type="image/png">
<script src="../../site_libs/cookie-consent/cookie-consent.js"></script>
<link href="../../site_libs/cookie-consent/cookie-consent.css" rel="stylesheet">
<script src="../../site_libs/quarto-html/quarto.js"></script>
<script src="../../site_libs/quarto-html/popper.min.js"></script>
<script src="../../site_libs/quarto-html/tippy.umd.min.js"></script>
<script src="../../site_libs/quarto-html/anchor.min.js"></script>
<link href="../../site_libs/quarto-html/tippy.css" rel="stylesheet">
<link href="../../site_libs/quarto-html/quarto-syntax-highlighting.css" rel="stylesheet" id="quarto-text-highlighting-styles">
<script src="../../site_libs/bootstrap/bootstrap.min.js"></script>
<link href="../../site_libs/bootstrap/bootstrap-icons.css" rel="stylesheet">
<link href="../../site_libs/bootstrap/bootstrap.min.css" rel="stylesheet" id="quarto-bootstrap" data-mode="light">
<link href="../../site_libs/quarto-contrib/tachyons-4.12.0/tachyons.min.css" rel="stylesheet">
<link href="../../site_libs/quarto-contrib/fontawesome6-0.1.0/all.css" rel="stylesheet">
<link href="../../site_libs/quarto-contrib/fontawesome6-0.1.0/latex-fontsize.css" rel="stylesheet">
<script id="quarto-search-options" type="application/json">{
  "location": "sidebar",
  "copy-button": false,
  "collapse-after": 3,
  "panel-placement": "start",
  "type": "textbox",
  "limit": 50,
  "keyboard-shortcut": [
    "f",
    "/",
    "s"
  ],
  "show-item-context": true,
  "language": {
    "search-no-results-text": "No results",
    "search-matching-documents-text": "matching documents",
    "search-copy-link-title": "Copy link to search",
    "search-hide-matches-text": "Hide additional matches",
    "search-more-match-text": "more match in this document",
    "search-more-matches-text": "more matches in this document",
    "search-clear-button-title": "Clear",
    "search-text-placeholder": "",
    "search-detached-cancel-button-title": "Cancel",
    "search-submit-button-title": "Submit",
    "search-label": "Search"
  }
}</script>
<script async="" src="https://www.googletagmanager.com/gtag/js?id=G-S46CKWPNSS"></script>

<script type="text/plain" cookie-consent="tracking">

window.dataLayer = window.dataLayer || [];
function gtag(){dataLayer.push(arguments);}
gtag('js', new Date());
gtag('config', 'G-S46CKWPNSS', { 'anonymize_ip': true});
</script>

<script type="text/javascript" charset="UTF-8">
document.addEventListener('DOMContentLoaded', function () {
cookieconsent.run({
  "notice_banner_type":"simple",
  "consent_type":"express",
  "palette":"light",
  "language":"en",
  "page_load_consent_levels":["strictly-necessary"],
  "notice_banner_reject_button_hide":false,
  "preferences_center_close_button_hide":false,
  "website_name":""
  ,
"language":"en"
  });
});
</script> 
  
<script type="text/javascript">
  window.heapReadyCb=window.heapReadyCb||[],window.heap=window.heap||[],heap.load=function(e,t){window.heap.envId=e,window.heap.clientConfig=t=t||{},window.heap.clientConfig.shouldFetchServerConfig=!1;var a=document.createElement("script");a.type="text/javascript",a.async=!0,a.src="https://cdn.us.heap-api.com/config/"+e+"/heap_config.js";var r=document.getElementsByTagName("script")[0];r.parentNode.insertBefore(a,r);var n=["init","startTracking","stopTracking","track","resetIdentity","identify","getSessionId","getUserId","getIdentity","addUserProperties","addEventProperties","removeEventProperty","clearEventProperties","addAccountProperties","addAdapter","addTransformer","addTransformerFn","onReady","addPageviewProperties","removePageviewProperty","clearPageviewProperties","trackPageview"],i=function(e){return function(){var t=Array.prototype.slice.call(arguments,0);window.heapReadyCb.push({name:e,fn:function(){heap[e]&&heap[e].apply(heap,t)}})}};for(var p=0;p<n.length;p++)heap[n[p]]=i(n[p])};
  heap.load("2282992095");
</script>


<link rel="stylesheet" href="../../styles.css">
</head>

<body class="nav-sidebar docked nav-fixed">

<div id="quarto-search-results"></div>
  <header id="quarto-header" class="headroom fixed-top">
    <nav class="navbar navbar-expand-xl " data-bs-theme="dark">
      <div class="navbar-container container-fluid">
      <div class="navbar-brand-container mx-auto">
    <a href="../../index.html" class="navbar-brand navbar-brand-logo">
    <img src="../../about/ValidMind-logo-color.svg" alt="" class="navbar-logo">
    </a>
  </div>
          <button class="navbar-toggler" type="button" data-bs-toggle="collapse" data-bs-target="#navbarCollapse" aria-controls="navbarCollapse" role="menu" aria-expanded="false" aria-label="Toggle navigation" onclick="if (window.quartoToggleHeadroom) { window.quartoToggleHeadroom(); }">
  <span class="navbar-toggler-icon"></span>
</button>
          <div class="collapse navbar-collapse" id="navbarCollapse">
            <ul class="navbar-nav navbar-nav-scroll me-auto">
  <li class="nav-item">
    <a class="nav-link" href="../../about/overview.html"> 
<span class="menu-text">About</span></a>
  </li>  
  <li class="nav-item">
    <a class="nav-link" href="../../get-started/get-started.html"> 
<span class="menu-text">Get Started</span></a>
  </li>  
  <li class="nav-item">
    <a class="nav-link" href="../../guide/guides.html"> 
<span class="menu-text">Guides</span></a>
  </li>  
  <li class="nav-item dropdown ">
    <a class="nav-link dropdown-toggle" href="#" id="nav-menu-fa-cube--developer-framework" role="link" data-bs-toggle="dropdown" aria-expanded="false">
 <span class="menu-text"><i class="fa-solid fa-cube" aria-label="cube"></i> Developer Framework</span>
    </a>
    <ul class="dropdown-menu" aria-labelledby="nav-menu-fa-cube--developer-framework">    
        <li>
    <a class="dropdown-item" href="../../developer/get-started-developer-framework.html">
 <span class="dropdown-text"><i class="fa-solid fa-rocket" aria-label="rocket"></i> Get Started</span></a>
  </li>  
        <li>
    <a class="dropdown-item" href="../../developer/model-documentation/supported-models.html">
 <span class="dropdown-text"><i class="fa-solid fa-cubes" aria-label="cubes"></i> Supported Models</span></a>
  </li>  
        <li><hr class="dropdown-divider"></li>
        <li class="dropdown-header"><i class="fa-solid fa-vial" aria-label="vial"></i> TESTING</li>
        <li>
    <a class="dropdown-item" href="../../developer/model-testing/testing-overview.html">
 <span class="dropdown-text"><i class="fa-solid fa-flask-vial" aria-label="flask-vial"></i> Run Tests &amp; Test Suites</span></a>
  </li>  
        <li>
    <a class="dropdown-item" href="../../developer/model-testing/test-descriptions.html">
 <span class="dropdown-text"><i class="fa-solid fa-microscope" aria-label="microscope"></i> Test Descriptions</span></a>
  </li>  
        <li>
    <a class="dropdown-item" href="../../developer/model-testing/test-sandbox.html">
 <span class="dropdown-text"><i class="fa-solid fa-toolbox" aria-label="toolbox"></i> Test Sandbox (BETA)</span></a>
  </li>  
        <li><hr class="dropdown-divider"></li>
        <li class="dropdown-header"><i class="fa-solid fa-code" aria-label="code"></i> CODE SAMPLES</li>
        <li>
    <a class="dropdown-item" href="../../developer/samples-jupyter-notebooks.html">
 <span class="dropdown-text"><i class="fa-solid fa-book-open-reader" aria-label="book-open-reader"></i> All Code Samples · <code>LLM</code> · <code>NLP</code> · <code>Time Series</code> · <code>Etc.</code></span></a>
  </li>  
        <li>
    <a class="dropdown-item" href="../../notebooks.zip">
 <span class="dropdown-text"><i class="fa-solid fa-download" aria-label="download"></i> Download Code Samples · <code>notebooks.zip</code></span></a>
  </li>  
        <li>
    <a class="dropdown-item" href="https://jupyterhub.validmind.ai/">
 <span class="dropdown-text"><i class="fa-solid fa-hand-point-right" aria-label="hand-point-right"></i> Try it on Jupyter Hub <i class="fa-solid fa-hand-point-left" aria-label="hand-point-left"></i></span></a>
  </li>  
        <li><hr class="dropdown-divider"></li>
        <li class="dropdown-header"><i class="fa-solid fa-book" aria-label="book"></i> REFERENCE</li>
        <li>
    <a class="dropdown-item" href="../../validmind/validmind.html" target="_blank">
 <span class="dropdown-text"><i class="fa-solid fa-external-link" aria-label="external-link"></i> ValidMind Developer Framework</span></a>
  </li>  
    </ul>
  </li>
  <li class="nav-item">
    <a class="nav-link" href="../../faq/faq.html"> 
<span class="menu-text">FAQ</span></a>
  </li>  
  <li class="nav-item">
    <a class="nav-link" href="../../support/support.html"> 
<span class="menu-text">Support</span></a>
  </li>  
  <li class="nav-item">
    <a class="nav-link" href="https://validmind.com/" target="_blank"> 
<span class="menu-text">validmind.com <i class="fa-solid fa-external-link" aria-label="external-link"></i></span></a>
  </li>  
</ul>
          </div> <!-- /navcollapse -->
            <div class="quarto-navbar-tools">
</div>
      </div> <!-- /container-fluid -->
    </nav>
  <nav class="quarto-secondary-nav">
    <div class="container-fluid d-flex">
      <button type="button" class="quarto-btn-toggle btn" data-bs-toggle="collapse" role="button" data-bs-target=".quarto-sidebar-collapse-item" aria-controls="quarto-sidebar" aria-expanded="false" aria-label="Toggle sidebar navigation" onclick="if (window.quartoToggleHeadroom) { window.quartoToggleHeadroom(); }">
        <i class="bi bi-layout-text-sidebar-reverse"></i>
      </button>
        <nav class="quarto-page-breadcrumbs" aria-label="breadcrumb"><ol class="breadcrumb"><li class="breadcrumb-item"><a href="../../developer/model-documentation/supported-models.html">Supported models</a></li></ol></nav>
        <a class="flex-grow-1" role="navigation" data-bs-toggle="collapse" data-bs-target=".quarto-sidebar-collapse-item" aria-controls="quarto-sidebar" aria-expanded="false" aria-label="Toggle sidebar navigation" onclick="if (window.quartoToggleHeadroom) { window.quartoToggleHeadroom(); }">      
        </a>
      <button type="button" class="btn quarto-search-button" aria-label="Search" onclick="window.quartoOpenSearch();">
        <i class="bi bi-search"></i>
      </button>
    </div>
  </nav>
  <div id="quarto-announcement" data-announcement-id="0f1a11ac13955650cb4bf3cb8718c185" class="alert alert-primary hidden"><div class="quarto-announcement-content">
<p><a href="../../training/training-overview.html"><strong><i class="fa-solid fa-graduation-cap" aria-label="graduation-cap"></i> ValidMind Academy</strong></a> — Try our training environment to explore what ValidMind has to offer</p>
</div><i class="bi bi-x-lg quarto-announcement-action"></i></div>
</header>
<!-- content -->
<div id="quarto-content" class="quarto-container page-columns page-rows-contents page-layout-article page-navbar">
<!-- sidebar -->
  <nav id="quarto-sidebar" class="sidebar collapse collapse-horizontal quarto-sidebar-collapse-item sidebar-navigation docked overflow-auto">
        <div class="mt-2 flex-shrink-0 align-items-center">
        <div class="sidebar-search">
        <div id="quarto-search" class="" title="Search"></div>
        </div>
        </div>
    <div class="sidebar-menu-container"> 
    <ul class="list-unstyled mt-1">
        <li class="sidebar-item">
  <div class="sidebar-item-container"> 
  <a href="../../developer/get-started-developer-framework.html" class="sidebar-item-text sidebar-link">
 <span class="menu-text">Developer Framework</span></a>
  </div>
</li>
        <li class="px-0"><hr class="sidebar-divider hi "></li>
        <li class="sidebar-item">
 <span class="menu-text">MODEL DOCUMENTATION</span>
  </li>
        <li class="sidebar-item">
  <div class="sidebar-item-container"> 
  <a href="../../notebooks/quickstart_customer_churn_full_suite.html" class="sidebar-item-text sidebar-link">
 <span class="menu-text">Quickstart for model documentation</span></a>
  </div>
</li>
        <li class="sidebar-item">
  <div class="sidebar-item-container"> 
  <a href="../../notebooks/tutorials/intro_for_model_developers.html" class="sidebar-item-text sidebar-link">
 <span class="menu-text">Introduction for model developers</span></a>
  </div>
</li>
        <li class="sidebar-item">
  <div class="sidebar-item-container"> 
  <a href="../../developer/model-documentation/supported-models.html" class="sidebar-item-text sidebar-link active">
 <span class="menu-text">Supported models</span></a>
  </div>
</li>
        <li class="sidebar-item">
  <div class="sidebar-item-container"> 
  <a href="../../developer/model-documentation/generate-model-documentation.html" class="sidebar-item-text sidebar-link">
 <span class="menu-text">Generate model documentation</span></a>
  </div>
</li>
        <li class="sidebar-item">
  <div class="sidebar-item-container"> 
  <a href="../../developer/model-documentation/install-and-initialize-developer-framework.html" class="sidebar-item-text sidebar-link">
 <span class="menu-text">Install and initialize the developer framework</span></a>
  </div>
</li>
        <li class="sidebar-item">
  <div class="sidebar-item-container"> 
  <a href="../../developer/model-documentation/store-credentials-in-env-file.html" class="sidebar-item-text sidebar-link">
 <span class="menu-text">Store project credentials in <code>.env</code> files</span></a>
  </div>
</li>
        <li class="px-0"><hr class="sidebar-divider hi "></li>
        <li class="sidebar-item">
 <span class="menu-text">MODEL TESTING</span>
  </li>
        <li class="sidebar-item sidebar-item-section">
      <div class="sidebar-item-container"> 
            <a href="../../developer/model-testing/testing-overview.html" class="sidebar-item-text sidebar-link">
 <span class="menu-text">Run tests &amp; test suites</span></a>
          <a class="sidebar-item-toggle text-start collapsed" data-bs-toggle="collapse" data-bs-target="#" role="navigation" aria-expanded="false" aria-label="Toggle section">
            <i class="bi bi-chevron-right ms-2"></i>
          </a> 
      </div>
      <ul id="" class="collapse list-unstyled sidebar-section depth1 ">  
          <li class="sidebar-item">
  <div class="sidebar-item-container"> 
  <a href="../../notebooks/how_to/configure_dataset_features.html" class="sidebar-item-text sidebar-link">
 <span class="menu-text">Configure dataset features</span></a>
  </div>
</li>
          <li class="sidebar-item">
  <div class="sidebar-item-container"> 
  <a href="../../notebooks/how_to/document_multiple_results_for_the_same_test.html" class="sidebar-item-text sidebar-link">
 <span class="menu-text">Document multiple results for the same test</span></a>
  </div>
</li>
          <li class="sidebar-item">
  <div class="sidebar-item-container"> 
  <a href="../../notebooks/how_to/explore_test_suites.html" class="sidebar-item-text sidebar-link">
 <span class="menu-text">Explore test suites</span></a>
  </div>
</li>
          <li class="sidebar-item">
  <div class="sidebar-item-container"> 
  <a href="../../notebooks/how_to/explore_tests.html" class="sidebar-item-text sidebar-link">
 <span class="menu-text">Explore tests</span></a>
  </div>
</li>
          <li class="sidebar-item">
  <div class="sidebar-item-container"> 
  <a href="../../notebooks/how_to/filter_input_columns.html" class="sidebar-item-text sidebar-link">
 <span class="menu-text">Dataset Column Filters when Running Tests</span></a>
  </div>
</li>
          <li class="sidebar-item">
  <div class="sidebar-item-container"> 
  <a href="../../notebooks/how_to/load_datasets_predictions.html" class="sidebar-item-text sidebar-link">
 <span class="menu-text">Load dataset predictions</span></a>
  </div>
</li>
          <li class="sidebar-item">
  <div class="sidebar-item-container"> 
  <a href="../../notebooks/how_to/run_documentation_sections.html" class="sidebar-item-text sidebar-link">
 <span class="menu-text">Run individual documentation sections</span></a>
  </div>
</li>
          <li class="sidebar-item">
  <div class="sidebar-item-container"> 
  <a href="../../notebooks/how_to/run_documentation_tests_with_config.html" class="sidebar-item-text sidebar-link">
 <span class="menu-text">Run documentation tests with custom configurations</span></a>
  </div>
</li>
          <li class="sidebar-item">
  <div class="sidebar-item-container"> 
  <a href="../../notebooks/how_to/run_tests_that_require_multiple_datasets.html" class="sidebar-item-text sidebar-link">
 <span class="menu-text">Run tests with multiple datasets</span></a>
  </div>
</li>
          <li class="sidebar-item">
  <div class="sidebar-item-container"> 
  <a href="../../notebooks/how_to/run_unit_metrics.html" class="sidebar-item-text sidebar-link">
 <span class="menu-text">Run unit metrics</span></a>
  </div>
</li>
          <li class="sidebar-item">
  <div class="sidebar-item-container"> 
  <a href="../../notebooks/how_to/use_dataset_model_objects.html" class="sidebar-item-text sidebar-link">
 <span class="menu-text">Introduction to ValidMind Dataset and Model Objects</span></a>
  </div>
</li>
          <li class="sidebar-item sidebar-item-section">
      <div class="sidebar-item-container"> 
            <a class="sidebar-item-text sidebar-link text-start collapsed" data-bs-toggle="collapse" data-bs-target="#quarto-sidebar-section-1" role="navigation" aria-expanded="false">
 <span class="menu-text">Run Tests</span></a>
          <a class="sidebar-item-toggle text-start collapsed" data-bs-toggle="collapse" data-bs-target="#quarto-sidebar-section-1" role="navigation" aria-expanded="false" aria-label="Toggle section">
            <i class="bi bi-chevron-right ms-2"></i>
          </a> 
      </div>
      <ul id="quarto-sidebar-section-1" class="collapse list-unstyled sidebar-section depth2 ">  
          <li class="sidebar-item">
  <div class="sidebar-item-container"> 
  <a href="../../notebooks/how_to/run_tests/1_run_dataset_based_tests.html" class="sidebar-item-text sidebar-link">
 <span class="menu-text">Run dataset based tests</span></a>
  </div>
</li>
          <li class="sidebar-item">
  <div class="sidebar-item-container"> 
  <a href="../../notebooks/how_to/run_tests/2_run_comparison_tests.html" class="sidebar-item-text sidebar-link">
 <span class="menu-text">Run comparison tests</span></a>
  </div>
</li>
      </ul>
  </li>
      </ul>
  </li>
        <li class="sidebar-item sidebar-item-section">
      <div class="sidebar-item-container"> 
            <a href="../../developer/model-testing/test-descriptions.html" class="sidebar-item-text sidebar-link">
 <span class="menu-text">Test descriptions</span></a>
          <a class="sidebar-item-toggle text-start collapsed" data-bs-toggle="collapse" data-bs-target="#" role="navigation" aria-expanded="false" aria-label="Toggle section">
            <i class="bi bi-chevron-right ms-2"></i>
          </a> 
      </div>
      <ul id="" class="collapse list-unstyled sidebar-section depth1 ">  
          <li class="sidebar-item sidebar-item-section">
      <div class="sidebar-item-container"> 
            <a class="sidebar-item-text sidebar-link text-start collapsed" data-bs-toggle="collapse" data-bs-target="#quarto-sidebar-section-2" role="navigation" aria-expanded="false">
 <span class="menu-text">Data Validation</span></a>
          <a class="sidebar-item-toggle text-start collapsed" data-bs-toggle="collapse" data-bs-target="#quarto-sidebar-section-2" role="navigation" aria-expanded="false" aria-label="Toggle section">
            <i class="bi bi-chevron-right ms-2"></i>
          </a> 
      </div>
      <ul id="quarto-sidebar-section-2" class="collapse list-unstyled sidebar-section depth2 ">  
          <li class="sidebar-item">
  <div class="sidebar-item-container"> 
  <a href="../../tests/data_validation/ACFandPACFPlot.html" class="sidebar-item-text sidebar-link">
 <span class="menu-text">ACFandPACFPlot</span></a>
  </div>
</li>
          <li class="sidebar-item">
  <div class="sidebar-item-container"> 
  <a href="../../tests/data_validation/ADF.html" class="sidebar-item-text sidebar-link">
 <span class="menu-text">ADF</span></a>
  </div>
</li>
          <li class="sidebar-item">
  <div class="sidebar-item-container"> 
  <a href="../../tests/data_validation/ANOVAOneWayTable.html" class="sidebar-item-text sidebar-link">
 <span class="menu-text">ANOVAOneWayTable</span></a>
  </div>
</li>
          <li class="sidebar-item">
  <div class="sidebar-item-container"> 
  <a href="../../tests/data_validation/AutoAR.html" class="sidebar-item-text sidebar-link">
 <span class="menu-text">AutoAR</span></a>
  </div>
</li>
          <li class="sidebar-item">
  <div class="sidebar-item-container"> 
  <a href="../../tests/data_validation/AutoMA.html" class="sidebar-item-text sidebar-link">
 <span class="menu-text">AutoMA</span></a>
  </div>
</li>
          <li class="sidebar-item">
  <div class="sidebar-item-container"> 
  <a href="../../tests/data_validation/AutoSeasonality.html" class="sidebar-item-text sidebar-link">
 <span class="menu-text">AutoSeasonality</span></a>
  </div>
</li>
          <li class="sidebar-item">
  <div class="sidebar-item-container"> 
  <a href="../../tests/data_validation/AutoStationarity.html" class="sidebar-item-text sidebar-link">
 <span class="menu-text">AutoStationarity</span></a>
  </div>
</li>
          <li class="sidebar-item">
  <div class="sidebar-item-container"> 
  <a href="../../tests/data_validation/BivariateFeaturesBarPlots.html" class="sidebar-item-text sidebar-link">
 <span class="menu-text">BivariateFeaturesBarPlots</span></a>
  </div>
</li>
          <li class="sidebar-item">
  <div class="sidebar-item-container"> 
  <a href="../../tests/data_validation/BivariateHistograms.html" class="sidebar-item-text sidebar-link">
 <span class="menu-text">BivariateHistograms</span></a>
  </div>
</li>
          <li class="sidebar-item">
  <div class="sidebar-item-container"> 
  <a href="../../tests/data_validation/BivariateScatterPlots.html" class="sidebar-item-text sidebar-link">
 <span class="menu-text">BivariateScatterPlots</span></a>
  </div>
</li>
          <li class="sidebar-item">
  <div class="sidebar-item-container"> 
  <a href="../../tests/data_validation/ChiSquaredFeaturesTable.html" class="sidebar-item-text sidebar-link">
 <span class="menu-text">ChiSquaredFeaturesTable</span></a>
  </div>
</li>
          <li class="sidebar-item">
  <div class="sidebar-item-container"> 
  <a href="../../tests/data_validation/ClassImbalance.html" class="sidebar-item-text sidebar-link">
 <span class="menu-text">ClassImbalance</span></a>
  </div>
</li>
          <li class="sidebar-item">
  <div class="sidebar-item-container"> 
  <a href="../../tests/data_validation/DatasetDescription.html" class="sidebar-item-text sidebar-link">
 <span class="menu-text">DatasetDescription</span></a>
  </div>
</li>
          <li class="sidebar-item">
  <div class="sidebar-item-container"> 
  <a href="../../tests/data_validation/DatasetSplit.html" class="sidebar-item-text sidebar-link">
 <span class="menu-text">DatasetSplit</span></a>
  </div>
</li>
          <li class="sidebar-item">
  <div class="sidebar-item-container"> 
  <a href="../../tests/data_validation/DescriptiveStatistics.html" class="sidebar-item-text sidebar-link">
 <span class="menu-text">DescriptiveStatistics</span></a>
  </div>
</li>
          <li class="sidebar-item">
  <div class="sidebar-item-container"> 
  <a href="../../tests/data_validation/DFGLSArch.html" class="sidebar-item-text sidebar-link">
 <span class="menu-text">DFGLSArch</span></a>
  </div>
</li>
          <li class="sidebar-item">
  <div class="sidebar-item-container"> 
  <a href="../../tests/data_validation/Duplicates.html" class="sidebar-item-text sidebar-link">
 <span class="menu-text">Duplicates</span></a>
  </div>
</li>
          <li class="sidebar-item">
  <div class="sidebar-item-container"> 
  <a href="../../tests/data_validation/EngleGrangerCoint.html" class="sidebar-item-text sidebar-link">
 <span class="menu-text">EngleGrangerCoint</span></a>
  </div>
</li>
          <li class="sidebar-item">
  <div class="sidebar-item-container"> 
  <a href="../../tests/data_validation/FeatureTargetCorrelationPlot.html" class="sidebar-item-text sidebar-link">
 <span class="menu-text">FeatureTargetCorrelationPlot</span></a>
  </div>
</li>
          <li class="sidebar-item">
  <div class="sidebar-item-container"> 
  <a href="../../tests/data_validation/HeatmapFeatureCorrelations.html" class="sidebar-item-text sidebar-link">
 <span class="menu-text">HeatmapFeatureCorrelations</span></a>
  </div>
</li>
          <li class="sidebar-item">
  <div class="sidebar-item-container"> 
  <a href="../../tests/data_validation/HighCardinality.html" class="sidebar-item-text sidebar-link">
 <span class="menu-text">HighCardinality</span></a>
  </div>
</li>
          <li class="sidebar-item">
  <div class="sidebar-item-container"> 
  <a href="../../tests/data_validation/HighPearsonCorrelation.html" class="sidebar-item-text sidebar-link">
 <span class="menu-text">HighPearsonCorrelation</span></a>
  </div>
</li>
          <li class="sidebar-item">
  <div class="sidebar-item-container"> 
  <a href="../../tests/data_validation/IQROutliersBarPlot.html" class="sidebar-item-text sidebar-link">
 <span class="menu-text">IQROutliersBarPlot</span></a>
  </div>
</li>
          <li class="sidebar-item">
  <div class="sidebar-item-container"> 
  <a href="../../tests/data_validation/IQROutliersTable.html" class="sidebar-item-text sidebar-link">
 <span class="menu-text">IQROutliersTable</span></a>
  </div>
</li>
          <li class="sidebar-item">
  <div class="sidebar-item-container"> 
  <a href="../../tests/data_validation/IsolationForestOutliers.html" class="sidebar-item-text sidebar-link">
 <span class="menu-text">IsolationForestOutliers</span></a>
  </div>
</li>
          <li class="sidebar-item">
  <div class="sidebar-item-container"> 
  <a href="../../tests/data_validation/KPSS.html" class="sidebar-item-text sidebar-link">
 <span class="menu-text">KPSS</span></a>
  </div>
</li>
          <li class="sidebar-item">
  <div class="sidebar-item-container"> 
  <a href="../../tests/data_validation/LaggedCorrelationHeatmap.html" class="sidebar-item-text sidebar-link">
 <span class="menu-text">LaggedCorrelationHeatmap</span></a>
  </div>
</li>
          <li class="sidebar-item">
  <div class="sidebar-item-container"> 
  <a href="../../tests/data_validation/MissingValues.html" class="sidebar-item-text sidebar-link">
 <span class="menu-text">MissingValues</span></a>
  </div>
</li>
          <li class="sidebar-item">
  <div class="sidebar-item-container"> 
  <a href="../../tests/data_validation/MissingValuesBarPlot.html" class="sidebar-item-text sidebar-link">
 <span class="menu-text">MissingValuesBarPlot</span></a>
  </div>
</li>
          <li class="sidebar-item">
  <div class="sidebar-item-container"> 
  <a href="../../tests/data_validation/MissingValuesRisk.html" class="sidebar-item-text sidebar-link">
 <span class="menu-text">MissingValuesRisk</span></a>
  </div>
</li>
          <li class="sidebar-item">
  <div class="sidebar-item-container"> 
  <a href="../../tests/data_validation/PearsonCorrelationMatrix.html" class="sidebar-item-text sidebar-link">
 <span class="menu-text">PearsonCorrelationMatrix</span></a>
  </div>
</li>
          <li class="sidebar-item">
  <div class="sidebar-item-container"> 
  <a href="../../tests/data_validation/PhillipsPerronArch.html" class="sidebar-item-text sidebar-link">
 <span class="menu-text">PhillipsPerronArch</span></a>
  </div>
</li>
          <li class="sidebar-item">
  <div class="sidebar-item-container"> 
  <a href="../../tests/data_validation/RollingStatsPlot.html" class="sidebar-item-text sidebar-link">
 <span class="menu-text">RollingStatsPlot</span></a>
  </div>
</li>
          <li class="sidebar-item">
  <div class="sidebar-item-container"> 
  <a href="../../tests/data_validation/ScatterPlot.html" class="sidebar-item-text sidebar-link">
 <span class="menu-text">ScatterPlot</span></a>
  </div>
</li>
          <li class="sidebar-item">
  <div class="sidebar-item-container"> 
  <a href="../../tests/data_validation/SeasonalDecompose.html" class="sidebar-item-text sidebar-link">
 <span class="menu-text">SeasonalDecompose</span></a>
  </div>
</li>
          <li class="sidebar-item">
  <div class="sidebar-item-container"> 
  <a href="../../tests/data_validation/Skewness.html" class="sidebar-item-text sidebar-link">
 <span class="menu-text">Skewness</span></a>
  </div>
</li>
          <li class="sidebar-item">
  <div class="sidebar-item-container"> 
  <a href="../../tests/data_validation/SpreadPlot.html" class="sidebar-item-text sidebar-link">
 <span class="menu-text">SpreadPlot</span></a>
  </div>
</li>
          <li class="sidebar-item">
  <div class="sidebar-item-container"> 
  <a href="../../tests/data_validation/TabularCategoricalBarPlots.html" class="sidebar-item-text sidebar-link">
 <span class="menu-text">TabularCategoricalBarPlots</span></a>
  </div>
</li>
          <li class="sidebar-item">
  <div class="sidebar-item-container"> 
  <a href="../../tests/data_validation/TabularDateTimeHistograms.html" class="sidebar-item-text sidebar-link">
 <span class="menu-text">TabularDateTimeHistograms</span></a>
  </div>
</li>
          <li class="sidebar-item">
  <div class="sidebar-item-container"> 
  <a href="../../tests/data_validation/TabularDescriptionTables.html" class="sidebar-item-text sidebar-link">
 <span class="menu-text">TabularDescriptionTables</span></a>
  </div>
</li>
          <li class="sidebar-item">
  <div class="sidebar-item-container"> 
  <a href="../../tests/data_validation/TabularNumericalHistograms.html" class="sidebar-item-text sidebar-link">
 <span class="menu-text">TabularNumericalHistograms</span></a>
  </div>
</li>
          <li class="sidebar-item">
  <div class="sidebar-item-container"> 
  <a href="../../tests/data_validation/TargetRateBarPlots.html" class="sidebar-item-text sidebar-link">
 <span class="menu-text">TargetRateBarPlots</span></a>
  </div>
</li>
          <li class="sidebar-item">
  <div class="sidebar-item-container"> 
  <a href="../../tests/data_validation/TimeSeriesDescription.html" class="sidebar-item-text sidebar-link">
 <span class="menu-text">TimeSeriesDescription</span></a>
  </div>
</li>
          <li class="sidebar-item">
  <div class="sidebar-item-container"> 
  <a href="../../tests/data_validation/TimeSeriesDescriptiveStatistics.html" class="sidebar-item-text sidebar-link">
 <span class="menu-text">TimeSeriesDescriptiveStatistics</span></a>
  </div>
</li>
          <li class="sidebar-item">
  <div class="sidebar-item-container"> 
  <a href="../../tests/data_validation/TimeSeriesFrequency.html" class="sidebar-item-text sidebar-link">
 <span class="menu-text">TimeSeriesFrequency</span></a>
  </div>
</li>
          <li class="sidebar-item">
  <div class="sidebar-item-container"> 
  <a href="../../tests/data_validation/TimeSeriesHistogram.html" class="sidebar-item-text sidebar-link">
 <span class="menu-text">TimeSeriesHistogram</span></a>
  </div>
</li>
          <li class="sidebar-item">
  <div class="sidebar-item-container"> 
  <a href="../../tests/data_validation/TimeSeriesLinePlot.html" class="sidebar-item-text sidebar-link">
 <span class="menu-text">TimeSeriesLinePlot</span></a>
  </div>
</li>
          <li class="sidebar-item">
  <div class="sidebar-item-container"> 
  <a href="../../tests/data_validation/TimeSeriesMissingValues.html" class="sidebar-item-text sidebar-link">
 <span class="menu-text">TimeSeriesMissingValues</span></a>
  </div>
</li>
          <li class="sidebar-item">
  <div class="sidebar-item-container"> 
  <a href="../../tests/data_validation/TimeSeriesOutliers.html" class="sidebar-item-text sidebar-link">
 <span class="menu-text">TimeSeriesOutliers</span></a>
  </div>
</li>
          <li class="sidebar-item">
  <div class="sidebar-item-container"> 
  <a href="../../tests/data_validation/TooManyZeroValues.html" class="sidebar-item-text sidebar-link">
 <span class="menu-text">TooManyZeroValues</span></a>
  </div>
</li>
          <li class="sidebar-item">
  <div class="sidebar-item-container"> 
  <a href="../../tests/data_validation/UniqueRows.html" class="sidebar-item-text sidebar-link">
 <span class="menu-text">UniqueRows</span></a>
  </div>
</li>
          <li class="sidebar-item">
  <div class="sidebar-item-container"> 
  <a href="../../tests/data_validation/WOEBinPlots.html" class="sidebar-item-text sidebar-link">
 <span class="menu-text">WOEBinPlots</span></a>
  </div>
</li>
          <li class="sidebar-item">
  <div class="sidebar-item-container"> 
  <a href="../../tests/data_validation/WOEBinTable.html" class="sidebar-item-text sidebar-link">
 <span class="menu-text">WOEBinTable</span></a>
  </div>
</li>
          <li class="sidebar-item">
  <div class="sidebar-item-container"> 
  <a href="../../tests/data_validation/ZivotAndrewsArch.html" class="sidebar-item-text sidebar-link">
 <span class="menu-text">ZivotAndrewsArch</span></a>
  </div>
</li>
          <li class="sidebar-item sidebar-item-section">
      <div class="sidebar-item-container"> 
            <a class="sidebar-item-text sidebar-link text-start collapsed" data-bs-toggle="collapse" data-bs-target="#quarto-sidebar-section-3" role="navigation" aria-expanded="false">
 <span class="menu-text">Nlp</span></a>
          <a class="sidebar-item-toggle text-start collapsed" data-bs-toggle="collapse" data-bs-target="#quarto-sidebar-section-3" role="navigation" aria-expanded="false" aria-label="Toggle section">
            <i class="bi bi-chevron-right ms-2"></i>
          </a> 
      </div>
      <ul id="quarto-sidebar-section-3" class="collapse list-unstyled sidebar-section depth3 ">  
          <li class="sidebar-item">
  <div class="sidebar-item-container"> 
  <a href="../../tests/data_validation/nlp/CommonWords.html" class="sidebar-item-text sidebar-link">
 <span class="menu-text">CommonWords</span></a>
  </div>
</li>
          <li class="sidebar-item">
  <div class="sidebar-item-container"> 
  <a href="../../tests/data_validation/nlp/Hashtags.html" class="sidebar-item-text sidebar-link">
 <span class="menu-text">Hashtags</span></a>
  </div>
</li>
          <li class="sidebar-item">
  <div class="sidebar-item-container"> 
  <a href="../../tests/data_validation/nlp/LanguageDetection.html" class="sidebar-item-text sidebar-link">
 <span class="menu-text">LanguageDetection</span></a>
  </div>
</li>
          <li class="sidebar-item">
  <div class="sidebar-item-container"> 
  <a href="../../tests/data_validation/nlp/Mentions.html" class="sidebar-item-text sidebar-link">
 <span class="menu-text">Mentions</span></a>
  </div>
</li>
          <li class="sidebar-item">
  <div class="sidebar-item-container"> 
  <a href="../../tests/data_validation/nlp/PolarityAndSubjectivity.html" class="sidebar-item-text sidebar-link">
 <span class="menu-text">PolarityAndSubjectivity</span></a>
  </div>
</li>
          <li class="sidebar-item">
  <div class="sidebar-item-container"> 
  <a href="../../tests/data_validation/nlp/Punctuations.html" class="sidebar-item-text sidebar-link">
 <span class="menu-text">Punctuations</span></a>
  </div>
</li>
          <li class="sidebar-item">
  <div class="sidebar-item-container"> 
  <a href="../../tests/data_validation/nlp/Sentiment.html" class="sidebar-item-text sidebar-link">
 <span class="menu-text">Sentiment</span></a>
  </div>
</li>
          <li class="sidebar-item">
  <div class="sidebar-item-container"> 
  <a href="../../tests/data_validation/nlp/StopWords.html" class="sidebar-item-text sidebar-link">
 <span class="menu-text">StopWords</span></a>
  </div>
</li>
          <li class="sidebar-item">
  <div class="sidebar-item-container"> 
  <a href="../../tests/data_validation/nlp/TextDescription.html" class="sidebar-item-text sidebar-link">
 <span class="menu-text">TextDescription</span></a>
  </div>
</li>
          <li class="sidebar-item">
  <div class="sidebar-item-container"> 
  <a href="../../tests/data_validation/nlp/Toxicity.html" class="sidebar-item-text sidebar-link">
 <span class="menu-text">Toxicity</span></a>
  </div>
</li>
      </ul>
  </li>
      </ul>
  </li>
          <li class="sidebar-item sidebar-item-section">
      <div class="sidebar-item-container"> 
            <a class="sidebar-item-text sidebar-link text-start collapsed" data-bs-toggle="collapse" data-bs-target="#quarto-sidebar-section-4" role="navigation" aria-expanded="false">
 <span class="menu-text">Model Validation</span></a>
          <a class="sidebar-item-toggle text-start collapsed" data-bs-toggle="collapse" data-bs-target="#quarto-sidebar-section-4" role="navigation" aria-expanded="false" aria-label="Toggle section">
            <i class="bi bi-chevron-right ms-2"></i>
          </a> 
      </div>
      <ul id="quarto-sidebar-section-4" class="collapse list-unstyled sidebar-section depth2 ">  
          <li class="sidebar-item">
  <div class="sidebar-item-container"> 
  <a href="../../tests/model_validation/BertScore.html" class="sidebar-item-text sidebar-link">
 <span class="menu-text">BertScore</span></a>
  </div>
</li>
          <li class="sidebar-item">
  <div class="sidebar-item-container"> 
  <a href="../../tests/model_validation/BleuScore.html" class="sidebar-item-text sidebar-link">
 <span class="menu-text">BleuScore</span></a>
  </div>
</li>
          <li class="sidebar-item">
  <div class="sidebar-item-container"> 
  <a href="../../tests/model_validation/ClusterSizeDistribution.html" class="sidebar-item-text sidebar-link">
 <span class="menu-text">ClusterSizeDistribution</span></a>
  </div>
</li>
          <li class="sidebar-item">
  <div class="sidebar-item-container"> 
  <a href="../../tests/model_validation/ContextualRecall.html" class="sidebar-item-text sidebar-link">
 <span class="menu-text">ContextualRecall</span></a>
  </div>
</li>
          <li class="sidebar-item">
  <div class="sidebar-item-container"> 
  <a href="../../tests/model_validation/FeaturesAUC.html" class="sidebar-item-text sidebar-link">
 <span class="menu-text">FeaturesAUC</span></a>
  </div>
</li>
          <li class="sidebar-item">
  <div class="sidebar-item-container"> 
  <a href="../../tests/model_validation/MeteorScore.html" class="sidebar-item-text sidebar-link">
 <span class="menu-text">MeteorScore</span></a>
  </div>
</li>
          <li class="sidebar-item">
  <div class="sidebar-item-container"> 
  <a href="../../tests/model_validation/ModelMetadata.html" class="sidebar-item-text sidebar-link">
 <span class="menu-text">ModelMetadata</span></a>
  </div>
</li>
          <li class="sidebar-item">
  <div class="sidebar-item-container"> 
  <a href="../../tests/model_validation/ModelMetadataComparison.html" class="sidebar-item-text sidebar-link">
 <span class="menu-text">ModelMetadataComparison</span></a>
  </div>
</li>
          <li class="sidebar-item">
  <div class="sidebar-item-container"> 
  <a href="../../tests/model_validation/ModelPredictionResiduals.html" class="sidebar-item-text sidebar-link">
 <span class="menu-text">ModelPredictionResiduals</span></a>
  </div>
</li>
          <li class="sidebar-item">
  <div class="sidebar-item-container"> 
  <a href="../../tests/model_validation/RegardScore.html" class="sidebar-item-text sidebar-link">
 <span class="menu-text">RegardScore</span></a>
  </div>
</li>
          <li class="sidebar-item">
  <div class="sidebar-item-container"> 
  <a href="../../tests/model_validation/RegressionResidualsPlot.html" class="sidebar-item-text sidebar-link">
 <span class="menu-text">RegressionResidualsPlot</span></a>
  </div>
</li>
          <li class="sidebar-item">
  <div class="sidebar-item-container"> 
  <a href="../../tests/model_validation/RougeScore.html" class="sidebar-item-text sidebar-link">
 <span class="menu-text">RougeScore</span></a>
  </div>
</li>
          <li class="sidebar-item">
  <div class="sidebar-item-container"> 
  <a href="../../tests/model_validation/TimeSeriesPredictionsPlot.html" class="sidebar-item-text sidebar-link">
 <span class="menu-text">TimeSeriesPredictionsPlot</span></a>
  </div>
</li>
          <li class="sidebar-item">
  <div class="sidebar-item-container"> 
  <a href="../../tests/model_validation/TimeSeriesPredictionWithCI.html" class="sidebar-item-text sidebar-link">
 <span class="menu-text">TimeSeriesPredictionWithCI</span></a>
  </div>
</li>
          <li class="sidebar-item">
  <div class="sidebar-item-container"> 
  <a href="../../tests/model_validation/TimeSeriesR2SquareBySegments.html" class="sidebar-item-text sidebar-link">
 <span class="menu-text">TimeSeriesR2SquareBySegments</span></a>
  </div>
</li>
          <li class="sidebar-item">
  <div class="sidebar-item-container"> 
  <a href="../../tests/model_validation/TokenDisparity.html" class="sidebar-item-text sidebar-link">
 <span class="menu-text">TokenDisparity</span></a>
  </div>
</li>
          <li class="sidebar-item">
  <div class="sidebar-item-container"> 
  <a href="../../tests/model_validation/ToxicityScore.html" class="sidebar-item-text sidebar-link">
 <span class="menu-text">ToxicityScore</span></a>
  </div>
</li>
          <li class="sidebar-item sidebar-item-section">
      <div class="sidebar-item-container"> 
            <a class="sidebar-item-text sidebar-link text-start collapsed" data-bs-toggle="collapse" data-bs-target="#quarto-sidebar-section-5" role="navigation" aria-expanded="false">
 <span class="menu-text">Embeddings</span></a>
          <a class="sidebar-item-toggle text-start collapsed" data-bs-toggle="collapse" data-bs-target="#quarto-sidebar-section-5" role="navigation" aria-expanded="false" aria-label="Toggle section">
            <i class="bi bi-chevron-right ms-2"></i>
          </a> 
      </div>
      <ul id="quarto-sidebar-section-5" class="collapse list-unstyled sidebar-section depth3 ">  
          <li class="sidebar-item">
  <div class="sidebar-item-container"> 
  <a href="../../tests/model_validation/embeddings/ClusterDistribution.html" class="sidebar-item-text sidebar-link">
 <span class="menu-text">ClusterDistribution</span></a>
  </div>
</li>
          <li class="sidebar-item">
  <div class="sidebar-item-container"> 
  <a href="../../tests/model_validation/embeddings/CosineSimilarityComparison.html" class="sidebar-item-text sidebar-link">
 <span class="menu-text">CosineSimilarityComparison</span></a>
  </div>
</li>
          <li class="sidebar-item">
  <div class="sidebar-item-container"> 
  <a href="../../tests/model_validation/embeddings/CosineSimilarityDistribution.html" class="sidebar-item-text sidebar-link">
 <span class="menu-text">CosineSimilarityDistribution</span></a>
  </div>
</li>
          <li class="sidebar-item">
  <div class="sidebar-item-container"> 
  <a href="../../tests/model_validation/embeddings/CosineSimilarityHeatmap.html" class="sidebar-item-text sidebar-link">
 <span class="menu-text">CosineSimilarityHeatmap</span></a>
  </div>
</li>
          <li class="sidebar-item">
  <div class="sidebar-item-container"> 
  <a href="../../tests/model_validation/embeddings/DescriptiveAnalytics.html" class="sidebar-item-text sidebar-link">
 <span class="menu-text">DescriptiveAnalytics</span></a>
  </div>
</li>
          <li class="sidebar-item">
  <div class="sidebar-item-container"> 
  <a href="../../tests/model_validation/embeddings/EmbeddingsVisualization2D.html" class="sidebar-item-text sidebar-link">
 <span class="menu-text">EmbeddingsVisualization2D</span></a>
  </div>
</li>
          <li class="sidebar-item">
  <div class="sidebar-item-container"> 
  <a href="../../tests/model_validation/embeddings/EuclideanDistanceComparison.html" class="sidebar-item-text sidebar-link">
 <span class="menu-text">EuclideanDistanceComparison</span></a>
  </div>
</li>
          <li class="sidebar-item">
  <div class="sidebar-item-container"> 
  <a href="../../tests/model_validation/embeddings/EuclideanDistanceHeatmap.html" class="sidebar-item-text sidebar-link">
 <span class="menu-text">EuclideanDistanceHeatmap</span></a>
  </div>
</li>
          <li class="sidebar-item">
  <div class="sidebar-item-container"> 
  <a href="../../tests/model_validation/embeddings/PCAComponentsPairwisePlots.html" class="sidebar-item-text sidebar-link">
 <span class="menu-text">PCAComponentsPairwisePlots</span></a>
  </div>
</li>
          <li class="sidebar-item">
  <div class="sidebar-item-container"> 
  <a href="../../tests/model_validation/embeddings/StabilityAnalysis.html" class="sidebar-item-text sidebar-link">
 <span class="menu-text">StabilityAnalysis</span></a>
  </div>
</li>
          <li class="sidebar-item">
  <div class="sidebar-item-container"> 
  <a href="../../tests/model_validation/embeddings/StabilityAnalysisKeyword.html" class="sidebar-item-text sidebar-link">
 <span class="menu-text">StabilityAnalysisKeyword</span></a>
  </div>
</li>
          <li class="sidebar-item">
  <div class="sidebar-item-container"> 
  <a href="../../tests/model_validation/embeddings/StabilityAnalysisRandomNoise.html" class="sidebar-item-text sidebar-link">
 <span class="menu-text">StabilityAnalysisRandomNoise</span></a>
  </div>
</li>
          <li class="sidebar-item">
  <div class="sidebar-item-container"> 
  <a href="../../tests/model_validation/embeddings/StabilityAnalysisSynonyms.html" class="sidebar-item-text sidebar-link">
 <span class="menu-text">StabilityAnalysisSynonyms</span></a>
  </div>
</li>
          <li class="sidebar-item">
  <div class="sidebar-item-container"> 
  <a href="../../tests/model_validation/embeddings/StabilityAnalysisTranslation.html" class="sidebar-item-text sidebar-link">
 <span class="menu-text">StabilityAnalysisTranslation</span></a>
  </div>
</li>
          <li class="sidebar-item">
  <div class="sidebar-item-container"> 
  <a href="../../tests/model_validation/embeddings/TSNEComponentsPairwisePlots.html" class="sidebar-item-text sidebar-link">
 <span class="menu-text">TSNEComponentsPairwisePlots</span></a>
  </div>
</li>
      </ul>
  </li>
          <li class="sidebar-item sidebar-item-section">
      <div class="sidebar-item-container"> 
            <a class="sidebar-item-text sidebar-link text-start collapsed" data-bs-toggle="collapse" data-bs-target="#quarto-sidebar-section-6" role="navigation" aria-expanded="false">
 <span class="menu-text">Ragas</span></a>
          <a class="sidebar-item-toggle text-start collapsed" data-bs-toggle="collapse" data-bs-target="#quarto-sidebar-section-6" role="navigation" aria-expanded="false" aria-label="Toggle section">
            <i class="bi bi-chevron-right ms-2"></i>
          </a> 
      </div>
      <ul id="quarto-sidebar-section-6" class="collapse list-unstyled sidebar-section depth3 ">  
          <li class="sidebar-item">
  <div class="sidebar-item-container"> 
  <a href="../../tests/model_validation/ragas/AnswerCorrectness.html" class="sidebar-item-text sidebar-link">
 <span class="menu-text">AnswerCorrectness</span></a>
  </div>
</li>
          <li class="sidebar-item">
  <div class="sidebar-item-container"> 
  <a href="../../tests/model_validation/ragas/AnswerRelevance.html" class="sidebar-item-text sidebar-link">
 <span class="menu-text">AnswerRelevance</span></a>
  </div>
</li>
          <li class="sidebar-item">
  <div class="sidebar-item-container"> 
  <a href="../../tests/model_validation/ragas/AnswerSimilarity.html" class="sidebar-item-text sidebar-link">
 <span class="menu-text">AnswerSimilarity</span></a>
  </div>
</li>
          <li class="sidebar-item">
  <div class="sidebar-item-container"> 
  <a href="../../tests/model_validation/ragas/AspectCritique.html" class="sidebar-item-text sidebar-link">
 <span class="menu-text">AspectCritique</span></a>
  </div>
</li>
          <li class="sidebar-item">
  <div class="sidebar-item-container"> 
  <a href="../../tests/model_validation/ragas/ContextEntityRecall.html" class="sidebar-item-text sidebar-link">
 <span class="menu-text">ContextEntityRecall</span></a>
  </div>
</li>
          <li class="sidebar-item">
  <div class="sidebar-item-container"> 
  <a href="../../tests/model_validation/ragas/ContextPrecision.html" class="sidebar-item-text sidebar-link">
 <span class="menu-text">ContextPrecision</span></a>
  </div>
</li>
          <li class="sidebar-item">
  <div class="sidebar-item-container"> 
  <a href="../../tests/model_validation/ragas/ContextRecall.html" class="sidebar-item-text sidebar-link">
 <span class="menu-text">ContextRecall</span></a>
  </div>
</li>
          <li class="sidebar-item">
  <div class="sidebar-item-container"> 
  <a href="../../tests/model_validation/ragas/Faithfulness.html" class="sidebar-item-text sidebar-link">
 <span class="menu-text">Faithfulness</span></a>
  </div>
</li>
      </ul>
  </li>
          <li class="sidebar-item sidebar-item-section">
      <div class="sidebar-item-container"> 
            <a class="sidebar-item-text sidebar-link text-start collapsed" data-bs-toggle="collapse" data-bs-target="#quarto-sidebar-section-7" role="navigation" aria-expanded="false">
 <span class="menu-text">Sklearn</span></a>
          <a class="sidebar-item-toggle text-start collapsed" data-bs-toggle="collapse" data-bs-target="#quarto-sidebar-section-7" role="navigation" aria-expanded="false" aria-label="Toggle section">
            <i class="bi bi-chevron-right ms-2"></i>
          </a> 
      </div>
      <ul id="quarto-sidebar-section-7" class="collapse list-unstyled sidebar-section depth3 ">  
          <li class="sidebar-item">
  <div class="sidebar-item-container"> 
  <a href="../../tests/model_validation/sklearn/AdjustedMutualInformation.html" class="sidebar-item-text sidebar-link">
 <span class="menu-text">AdjustedMutualInformation</span></a>
  </div>
</li>
          <li class="sidebar-item">
  <div class="sidebar-item-container"> 
  <a href="../../tests/model_validation/sklearn/AdjustedRandIndex.html" class="sidebar-item-text sidebar-link">
 <span class="menu-text">AdjustedRandIndex</span></a>
  </div>
</li>
          <li class="sidebar-item">
  <div class="sidebar-item-container"> 
  <a href="../../tests/model_validation/sklearn/ClassifierPerformance.html" class="sidebar-item-text sidebar-link">
 <span class="menu-text">ClassifierPerformance</span></a>
  </div>
</li>
          <li class="sidebar-item">
  <div class="sidebar-item-container"> 
  <a href="../../tests/model_validation/sklearn/ClusterCosineSimilarity.html" class="sidebar-item-text sidebar-link">
 <span class="menu-text">ClusterCosineSimilarity</span></a>
  </div>
</li>
          <li class="sidebar-item">
  <div class="sidebar-item-container"> 
  <a href="../../tests/model_validation/sklearn/ClusterPerformance.html" class="sidebar-item-text sidebar-link">
 <span class="menu-text">ClusterPerformance</span></a>
  </div>
</li>
          <li class="sidebar-item">
  <div class="sidebar-item-container"> 
  <a href="../../tests/model_validation/sklearn/ClusterPerformanceMetrics.html" class="sidebar-item-text sidebar-link">
 <span class="menu-text">ClusterPerformanceMetrics</span></a>
  </div>
</li>
          <li class="sidebar-item">
  <div class="sidebar-item-container"> 
  <a href="../../tests/model_validation/sklearn/CompletenessScore.html" class="sidebar-item-text sidebar-link">
 <span class="menu-text">CompletenessScore</span></a>
  </div>
</li>
          <li class="sidebar-item">
  <div class="sidebar-item-container"> 
  <a href="../../tests/model_validation/sklearn/ConfusionMatrix.html" class="sidebar-item-text sidebar-link">
 <span class="menu-text">ConfusionMatrix</span></a>
  </div>
</li>
          <li class="sidebar-item">
  <div class="sidebar-item-container"> 
  <a href="../../tests/model_validation/sklearn/FeatureImportanceComparison.html" class="sidebar-item-text sidebar-link">
 <span class="menu-text">FeatureImportanceComparison</span></a>
  </div>
</li>
          <li class="sidebar-item">
  <div class="sidebar-item-container"> 
  <a href="../../tests/model_validation/sklearn/FowlkesMallowsScore.html" class="sidebar-item-text sidebar-link">
 <span class="menu-text">FowlkesMallowsScore</span></a>
  </div>
</li>
          <li class="sidebar-item">
  <div class="sidebar-item-container"> 
  <a href="../../tests/model_validation/sklearn/HomogeneityScore.html" class="sidebar-item-text sidebar-link">
 <span class="menu-text">HomogeneityScore</span></a>
  </div>
</li>
          <li class="sidebar-item">
  <div class="sidebar-item-container"> 
  <a href="../../tests/model_validation/sklearn/HyperParametersTuning.html" class="sidebar-item-text sidebar-link">
 <span class="menu-text">HyperParametersTuning</span></a>
  </div>
</li>
          <li class="sidebar-item">
  <div class="sidebar-item-container"> 
  <a href="../../tests/model_validation/sklearn/KMeansClustersOptimization.html" class="sidebar-item-text sidebar-link">
 <span class="menu-text">KMeansClustersOptimization</span></a>
  </div>
</li>
          <li class="sidebar-item">
  <div class="sidebar-item-container"> 
  <a href="../../tests/model_validation/sklearn/MinimumAccuracy.html" class="sidebar-item-text sidebar-link">
 <span class="menu-text">MinimumAccuracy</span></a>
  </div>
</li>
          <li class="sidebar-item">
  <div class="sidebar-item-container"> 
  <a href="../../tests/model_validation/sklearn/MinimumF1Score.html" class="sidebar-item-text sidebar-link">
 <span class="menu-text">MinimumF1Score</span></a>
  </div>
</li>
          <li class="sidebar-item">
  <div class="sidebar-item-container"> 
  <a href="../../tests/model_validation/sklearn/MinimumROCAUCScore.html" class="sidebar-item-text sidebar-link">
 <span class="menu-text">MinimumROCAUCScore</span></a>
  </div>
</li>
          <li class="sidebar-item">
  <div class="sidebar-item-container"> 
  <a href="../../tests/model_validation/sklearn/ModelsPerformanceComparison.html" class="sidebar-item-text sidebar-link">
 <span class="menu-text">ModelsPerformanceComparison</span></a>
  </div>
</li>
          <li class="sidebar-item">
  <div class="sidebar-item-container"> 
  <a href="../../tests/model_validation/sklearn/OverfitDiagnosis.html" class="sidebar-item-text sidebar-link">
 <span class="menu-text">OverfitDiagnosis</span></a>
  </div>
</li>
          <li class="sidebar-item">
  <div class="sidebar-item-container"> 
  <a href="../../tests/model_validation/sklearn/PermutationFeatureImportance.html" class="sidebar-item-text sidebar-link">
 <span class="menu-text">PermutationFeatureImportance</span></a>
  </div>
</li>
          <li class="sidebar-item">
  <div class="sidebar-item-container"> 
  <a href="../../tests/model_validation/sklearn/PopulationStabilityIndex.html" class="sidebar-item-text sidebar-link">
 <span class="menu-text">PopulationStabilityIndex</span></a>
  </div>
</li>
          <li class="sidebar-item">
  <div class="sidebar-item-container"> 
  <a href="../../tests/model_validation/sklearn/PrecisionRecallCurve.html" class="sidebar-item-text sidebar-link">
 <span class="menu-text">PrecisionRecallCurve</span></a>
  </div>
</li>
          <li class="sidebar-item">
  <div class="sidebar-item-container"> 
  <a href="../../tests/model_validation/sklearn/RegressionErrors.html" class="sidebar-item-text sidebar-link">
 <span class="menu-text">RegressionErrors</span></a>
  </div>
</li>
          <li class="sidebar-item">
  <div class="sidebar-item-container"> 
  <a href="../../tests/model_validation/sklearn/RegressionErrorsComparison.html" class="sidebar-item-text sidebar-link">
 <span class="menu-text">RegressionErrorsComparison</span></a>
  </div>
</li>
          <li class="sidebar-item">
  <div class="sidebar-item-container"> 
  <a href="../../tests/model_validation/sklearn/RegressionModelsPerformanceComparison.html" class="sidebar-item-text sidebar-link">
 <span class="menu-text">RegressionModelsPerformanceComparison</span></a>
  </div>
</li>
          <li class="sidebar-item">
  <div class="sidebar-item-container"> 
  <a href="../../tests/model_validation/sklearn/RegressionR2Square.html" class="sidebar-item-text sidebar-link">
 <span class="menu-text">RegressionR2Square</span></a>
  </div>
</li>
          <li class="sidebar-item">
  <div class="sidebar-item-container"> 
  <a href="../../tests/model_validation/sklearn/RegressionR2SquareComparison.html" class="sidebar-item-text sidebar-link">
 <span class="menu-text">RegressionR2SquareComparison</span></a>
  </div>
</li>
          <li class="sidebar-item">
  <div class="sidebar-item-container"> 
  <a href="../../tests/model_validation/sklearn/RobustnessDiagnosis.html" class="sidebar-item-text sidebar-link">
 <span class="menu-text">RobustnessDiagnosis</span></a>
  </div>
</li>
          <li class="sidebar-item">
  <div class="sidebar-item-container"> 
  <a href="../../tests/model_validation/sklearn/ROCCurve.html" class="sidebar-item-text sidebar-link">
 <span class="menu-text">ROCCurve</span></a>
  </div>
</li>
          <li class="sidebar-item">
  <div class="sidebar-item-container"> 
  <a href="../../tests/model_validation/sklearn/SHAPGlobalImportance.html" class="sidebar-item-text sidebar-link">
 <span class="menu-text">SHAPGlobalImportance</span></a>
  </div>
</li>
          <li class="sidebar-item">
  <div class="sidebar-item-container"> 
  <a href="../../tests/model_validation/sklearn/SilhouettePlot.html" class="sidebar-item-text sidebar-link">
 <span class="menu-text">SilhouettePlot</span></a>
  </div>
</li>
          <li class="sidebar-item">
  <div class="sidebar-item-container"> 
  <a href="../../tests/model_validation/sklearn/TrainingTestDegradation.html" class="sidebar-item-text sidebar-link">
 <span class="menu-text">TrainingTestDegradation</span></a>
  </div>
</li>
          <li class="sidebar-item">
  <div class="sidebar-item-container"> 
  <a href="../../tests/model_validation/sklearn/VMeasure.html" class="sidebar-item-text sidebar-link">
 <span class="menu-text">VMeasure</span></a>
  </div>
</li>
          <li class="sidebar-item">
  <div class="sidebar-item-container"> 
  <a href="../../tests/model_validation/sklearn/WeakspotsDiagnosis.html" class="sidebar-item-text sidebar-link">
 <span class="menu-text">WeakspotsDiagnosis</span></a>
  </div>
</li>
      </ul>
  </li>
          <li class="sidebar-item sidebar-item-section">
      <div class="sidebar-item-container"> 
            <a class="sidebar-item-text sidebar-link text-start collapsed" data-bs-toggle="collapse" data-bs-target="#quarto-sidebar-section-8" role="navigation" aria-expanded="false">
 <span class="menu-text">Statsmodels</span></a>
          <a class="sidebar-item-toggle text-start collapsed" data-bs-toggle="collapse" data-bs-target="#quarto-sidebar-section-8" role="navigation" aria-expanded="false" aria-label="Toggle section">
            <i class="bi bi-chevron-right ms-2"></i>
          </a> 
      </div>
      <ul id="quarto-sidebar-section-8" class="collapse list-unstyled sidebar-section depth3 ">  
          <li class="sidebar-item">
  <div class="sidebar-item-container"> 
  <a href="../../tests/model_validation/statsmodels/AutoARIMA.html" class="sidebar-item-text sidebar-link">
 <span class="menu-text">AutoARIMA</span></a>
  </div>
</li>
          <li class="sidebar-item">
  <div class="sidebar-item-container"> 
  <a href="../../tests/model_validation/statsmodels/BoxPierce.html" class="sidebar-item-text sidebar-link">
 <span class="menu-text">BoxPierce</span></a>
  </div>
</li>
          <li class="sidebar-item">
  <div class="sidebar-item-container"> 
  <a href="../../tests/model_validation/statsmodels/CumulativePredictionProbabilities.html" class="sidebar-item-text sidebar-link">
 <span class="menu-text">CumulativePredictionProbabilities</span></a>
  </div>
</li>
          <li class="sidebar-item">
  <div class="sidebar-item-container"> 
  <a href="../../tests/model_validation/statsmodels/DurbinWatsonTest.html" class="sidebar-item-text sidebar-link">
 <span class="menu-text">DurbinWatsonTest</span></a>
  </div>
</li>
          <li class="sidebar-item">
  <div class="sidebar-item-container"> 
  <a href="../../tests/model_validation/statsmodels/GINITable.html" class="sidebar-item-text sidebar-link">
 <span class="menu-text">GINITable</span></a>
  </div>
</li>
          <li class="sidebar-item">
  <div class="sidebar-item-container"> 
  <a href="../../tests/model_validation/statsmodels/JarqueBera.html" class="sidebar-item-text sidebar-link">
 <span class="menu-text">JarqueBera</span></a>
  </div>
</li>
          <li class="sidebar-item">
  <div class="sidebar-item-container"> 
  <a href="../../tests/model_validation/statsmodels/KolmogorovSmirnov.html" class="sidebar-item-text sidebar-link">
 <span class="menu-text">KolmogorovSmirnov</span></a>
  </div>
</li>
          <li class="sidebar-item">
  <div class="sidebar-item-container"> 
  <a href="../../tests/model_validation/statsmodels/Lilliefors.html" class="sidebar-item-text sidebar-link">
 <span class="menu-text">Lilliefors</span></a>
  </div>
</li>
          <li class="sidebar-item">
  <div class="sidebar-item-container"> 
  <a href="../../tests/model_validation/statsmodels/LJungBox.html" class="sidebar-item-text sidebar-link">
 <span class="menu-text">LJungBox</span></a>
  </div>
</li>
          <li class="sidebar-item">
  <div class="sidebar-item-container"> 
  <a href="../../tests/model_validation/statsmodels/PredictionProbabilitiesHistogram.html" class="sidebar-item-text sidebar-link">
 <span class="menu-text">PredictionProbabilitiesHistogram</span></a>
  </div>
</li>
          <li class="sidebar-item">
  <div class="sidebar-item-container"> 
  <a href="../../tests/model_validation/statsmodels/RegressionCoeffsPlot.html" class="sidebar-item-text sidebar-link">
 <span class="menu-text">RegressionCoeffsPlot</span></a>
  </div>
</li>
          <li class="sidebar-item">
  <div class="sidebar-item-container"> 
  <a href="../../tests/model_validation/statsmodels/RegressionFeatureSignificance.html" class="sidebar-item-text sidebar-link">
 <span class="menu-text">RegressionFeatureSignificance</span></a>
  </div>
</li>
          <li class="sidebar-item">
  <div class="sidebar-item-container"> 
  <a href="../../tests/model_validation/statsmodels/RegressionModelForecastPlot.html" class="sidebar-item-text sidebar-link">
 <span class="menu-text">RegressionModelForecastPlot</span></a>
  </div>
</li>
          <li class="sidebar-item">
  <div class="sidebar-item-container"> 
  <a href="../../tests/model_validation/statsmodels/RegressionModelForecastPlotLevels.html" class="sidebar-item-text sidebar-link">
 <span class="menu-text">RegressionModelForecastPlotLevels</span></a>
  </div>
</li>
          <li class="sidebar-item">
  <div class="sidebar-item-container"> 
  <a href="../../tests/model_validation/statsmodels/RegressionModelsCoeffs.html" class="sidebar-item-text sidebar-link">
 <span class="menu-text">RegressionModelsCoeffs</span></a>
  </div>
</li>
          <li class="sidebar-item">
  <div class="sidebar-item-container"> 
  <a href="../../tests/model_validation/statsmodels/RegressionModelSensitivityPlot.html" class="sidebar-item-text sidebar-link">
 <span class="menu-text">RegressionModelSensitivityPlot</span></a>
  </div>
</li>
          <li class="sidebar-item">
  <div class="sidebar-item-container"> 
  <a href="../../tests/model_validation/statsmodels/RegressionModelSummary.html" class="sidebar-item-text sidebar-link">
 <span class="menu-text">RegressionModelSummary</span></a>
  </div>
</li>
          <li class="sidebar-item">
  <div class="sidebar-item-container"> 
  <a href="../../tests/model_validation/statsmodels/RegressionPermutationFeatureImportance.html" class="sidebar-item-text sidebar-link">
 <span class="menu-text">RegressionPermutationFeatureImportance</span></a>
  </div>
</li>
          <li class="sidebar-item">
  <div class="sidebar-item-container"> 
  <a href="../../tests/model_validation/statsmodels/RunsTest.html" class="sidebar-item-text sidebar-link">
 <span class="menu-text">RunsTest</span></a>
  </div>
</li>
          <li class="sidebar-item">
  <div class="sidebar-item-container"> 
  <a href="../../tests/model_validation/statsmodels/ScorecardHistogram.html" class="sidebar-item-text sidebar-link">
 <span class="menu-text">ScorecardHistogram</span></a>
  </div>
</li>
          <li class="sidebar-item">
  <div class="sidebar-item-container"> 
  <a href="../../tests/model_validation/statsmodels/ShapiroWilk.html" class="sidebar-item-text sidebar-link">
 <span class="menu-text">ShapiroWilk</span></a>
  </div>
</li>
      </ul>
  </li>
      </ul>
  </li>
          <li class="sidebar-item sidebar-item-section">
      <div class="sidebar-item-container"> 
            <a class="sidebar-item-text sidebar-link text-start collapsed" data-bs-toggle="collapse" data-bs-target="#quarto-sidebar-section-9" role="navigation" aria-expanded="false">
 <span class="menu-text">Ongoing Monitoring</span></a>
          <a class="sidebar-item-toggle text-start collapsed" data-bs-toggle="collapse" data-bs-target="#quarto-sidebar-section-9" role="navigation" aria-expanded="false" aria-label="Toggle section">
            <i class="bi bi-chevron-right ms-2"></i>
          </a> 
      </div>
      <ul id="quarto-sidebar-section-9" class="collapse list-unstyled sidebar-section depth2 ">  
          <li class="sidebar-item">
  <div class="sidebar-item-container"> 
  <a href="../../tests/ongoing_monitoring/FeatureDrift.html" class="sidebar-item-text sidebar-link">
 <span class="menu-text">FeatureDrift</span></a>
  </div>
</li>
          <li class="sidebar-item">
  <div class="sidebar-item-container"> 
  <a href="../../tests/ongoing_monitoring/PredictionAcrossEachFeature.html" class="sidebar-item-text sidebar-link">
 <span class="menu-text">PredictionAcrossEachFeature</span></a>
  </div>
</li>
          <li class="sidebar-item">
  <div class="sidebar-item-container"> 
  <a href="../../tests/ongoing_monitoring/PredictionCorrelation.html" class="sidebar-item-text sidebar-link">
 <span class="menu-text">PredictionCorrelation</span></a>
  </div>
</li>
          <li class="sidebar-item">
  <div class="sidebar-item-container"> 
  <a href="../../tests/ongoing_monitoring/TargetPredictionDistributionPlot.html" class="sidebar-item-text sidebar-link">
 <span class="menu-text">TargetPredictionDistributionPlot</span></a>
  </div>
</li>
      </ul>
  </li>
          <li class="sidebar-item sidebar-item-section">
      <div class="sidebar-item-container"> 
            <a class="sidebar-item-text sidebar-link text-start collapsed" data-bs-toggle="collapse" data-bs-target="#quarto-sidebar-section-10" role="navigation" aria-expanded="false">
 <span class="menu-text">Prompt Validation</span></a>
          <a class="sidebar-item-toggle text-start collapsed" data-bs-toggle="collapse" data-bs-target="#quarto-sidebar-section-10" role="navigation" aria-expanded="false" aria-label="Toggle section">
            <i class="bi bi-chevron-right ms-2"></i>
          </a> 
      </div>
      <ul id="quarto-sidebar-section-10" class="collapse list-unstyled sidebar-section depth2 ">  
          <li class="sidebar-item">
  <div class="sidebar-item-container"> 
  <a href="../../tests/prompt_validation/Bias.html" class="sidebar-item-text sidebar-link">
 <span class="menu-text">Bias</span></a>
  </div>
</li>
          <li class="sidebar-item">
  <div class="sidebar-item-container"> 
  <a href="../../tests/prompt_validation/Clarity.html" class="sidebar-item-text sidebar-link">
 <span class="menu-text">Clarity</span></a>
  </div>
</li>
          <li class="sidebar-item">
  <div class="sidebar-item-container"> 
  <a href="../../tests/prompt_validation/Conciseness.html" class="sidebar-item-text sidebar-link">
 <span class="menu-text">Conciseness</span></a>
  </div>
</li>
          <li class="sidebar-item">
  <div class="sidebar-item-container"> 
  <a href="../../tests/prompt_validation/Delimitation.html" class="sidebar-item-text sidebar-link">
 <span class="menu-text">Delimitation</span></a>
  </div>
</li>
          <li class="sidebar-item">
  <div class="sidebar-item-container"> 
  <a href="../../tests/prompt_validation/NegativeInstruction.html" class="sidebar-item-text sidebar-link">
 <span class="menu-text">NegativeInstruction</span></a>
  </div>
</li>
          <li class="sidebar-item">
  <div class="sidebar-item-container"> 
  <a href="../../tests/prompt_validation/Robustness.html" class="sidebar-item-text sidebar-link">
 <span class="menu-text">Robustness</span></a>
  </div>
</li>
          <li class="sidebar-item">
  <div class="sidebar-item-container"> 
  <a href="../../tests/prompt_validation/Specificity.html" class="sidebar-item-text sidebar-link">
 <span class="menu-text">Specificity</span></a>
  </div>
</li>
      </ul>
  </li>
      </ul>
  </li>
        <li class="sidebar-item">
  <div class="sidebar-item-container"> 
  <a href="../../developer/model-testing/test-sandbox.html" class="sidebar-item-text sidebar-link">
 <span class="menu-text">Test sandbox (BETA)</span></a>
  </div>
</li>
        <li class="px-0"><hr class="sidebar-divider hi "></li>
        <li class="sidebar-item">
 <span class="menu-text">NOTEBOOKS</span>
  </li>
        <li class="sidebar-item sidebar-item-section">
      <div class="sidebar-item-container"> 
            <a href="../../developer/samples-jupyter-notebooks.html" class="sidebar-item-text sidebar-link">
 <span class="menu-text">Code samples</span></a>
          <a class="sidebar-item-toggle text-start collapsed" data-bs-toggle="collapse" data-bs-target="#" role="navigation" aria-expanded="false" aria-label="Toggle section">
            <i class="bi bi-chevron-right ms-2"></i>
          </a> 
      </div>
      <ul id="" class="collapse list-unstyled sidebar-section depth1 ">  
          <li class="sidebar-item sidebar-item-section">
      <div class="sidebar-item-container"> 
            <a class="sidebar-item-text sidebar-link text-start collapsed" data-bs-toggle="collapse" data-bs-target="#quarto-sidebar-section-11" role="navigation" aria-expanded="false">
 <span class="menu-text">Credit Risk</span></a>
          <a class="sidebar-item-toggle text-start collapsed" data-bs-toggle="collapse" data-bs-target="#quarto-sidebar-section-11" role="navigation" aria-expanded="false" aria-label="Toggle section">
            <i class="bi bi-chevron-right ms-2"></i>
          </a> 
      </div>
      <ul id="quarto-sidebar-section-11" class="collapse list-unstyled sidebar-section depth2 ">  
          <li class="sidebar-item">
  <div class="sidebar-item-container"> 
  <a href="../../notebooks/code_samples/credit_risk/application_scorecard_demo.html" class="sidebar-item-text sidebar-link">
 <span class="menu-text">Document an application scorecard model</span></a>
  </div>
</li>
      </ul>
  </li>
          <li class="sidebar-item sidebar-item-section">
      <div class="sidebar-item-container"> 
            <a class="sidebar-item-text sidebar-link text-start collapsed" data-bs-toggle="collapse" data-bs-target="#quarto-sidebar-section-12" role="navigation" aria-expanded="false">
 <span class="menu-text">Custom Tests</span></a>
          <a class="sidebar-item-toggle text-start collapsed" data-bs-toggle="collapse" data-bs-target="#quarto-sidebar-section-12" role="navigation" aria-expanded="false" aria-label="Toggle section">
            <i class="bi bi-chevron-right ms-2"></i>
          </a> 
      </div>
      <ul id="quarto-sidebar-section-12" class="collapse list-unstyled sidebar-section depth2 ">  
          <li class="sidebar-item">
  <div class="sidebar-item-container"> 
  <a href="../../notebooks/code_samples/custom_tests/implement_custom_tests.html" class="sidebar-item-text sidebar-link">
 <span class="menu-text">Implement custom tests</span></a>
  </div>
</li>
          <li class="sidebar-item">
  <div class="sidebar-item-container"> 
  <a href="../../notebooks/code_samples/custom_tests/integrate_external_test_providers.html" class="sidebar-item-text sidebar-link">
 <span class="menu-text">Integrate external test providers</span></a>
  </div>
</li>
      </ul>
  </li>
          <li class="sidebar-item sidebar-item-section">
      <div class="sidebar-item-container"> 
            <a class="sidebar-item-text sidebar-link text-start collapsed" data-bs-toggle="collapse" data-bs-target="#quarto-sidebar-section-13" role="navigation" aria-expanded="false">
 <span class="menu-text">Customization</span></a>
          <a class="sidebar-item-toggle text-start collapsed" data-bs-toggle="collapse" data-bs-target="#quarto-sidebar-section-13" role="navigation" aria-expanded="false" aria-label="Toggle section">
            <i class="bi bi-chevron-right ms-2"></i>
          </a> 
      </div>
      <ul id="quarto-sidebar-section-13" class="collapse list-unstyled sidebar-section depth2 ">  
          <li class="sidebar-item">
  <div class="sidebar-item-container"> 
  <a href="../../notebooks/code_samples/customization/customizing_tests_with_output_templates.html" class="sidebar-item-text sidebar-link">
 <span class="menu-text">Customize test outputs using output templates</span></a>
  </div>
</li>
      </ul>
  </li>
          <li class="sidebar-item sidebar-item-section">
      <div class="sidebar-item-container"> 
            <a class="sidebar-item-text sidebar-link text-start collapsed" data-bs-toggle="collapse" data-bs-target="#quarto-sidebar-section-14" role="navigation" aria-expanded="false">
 <span class="menu-text">Nlp and Llm</span></a>
          <a class="sidebar-item-toggle text-start collapsed" data-bs-toggle="collapse" data-bs-target="#quarto-sidebar-section-14" role="navigation" aria-expanded="false" aria-label="Toggle section">
            <i class="bi bi-chevron-right ms-2"></i>
          </a> 
      </div>
      <ul id="quarto-sidebar-section-14" class="collapse list-unstyled sidebar-section depth2 ">  
          <li class="sidebar-item">
  <div class="sidebar-item-container"> 
  <a href="../../notebooks/code_samples/nlp_and_llm/foundation_models_integration_demo.html" class="sidebar-item-text sidebar-link">
 <span class="menu-text">Sentiment analysis of financial data using a large language model (LLM)</span></a>
  </div>
</li>
          <li class="sidebar-item">
  <div class="sidebar-item-container"> 
  <a href="../../notebooks/code_samples/nlp_and_llm/foundation_models_summarization_demo.html" class="sidebar-item-text sidebar-link">
 <span class="menu-text">Summarization of financial data using a large language model (LLM)</span></a>
  </div>
</li>
          <li class="sidebar-item">
  <div class="sidebar-item-container"> 
  <a href="../../notebooks/code_samples/nlp_and_llm/hugging_face_integration_demo.html" class="sidebar-item-text sidebar-link">
 <span class="menu-text">Sentiment analysis of financial data using Hugging Face NLP models</span></a>
  </div>
</li>
          <li class="sidebar-item">
  <div class="sidebar-item-container"> 
  <a href="../../notebooks/code_samples/nlp_and_llm/hugging_face_summarization_demo.html" class="sidebar-item-text sidebar-link">
 <span class="menu-text">Summarization of financial data using Hugging Face NLP models</span></a>
  </div>
</li>
          <li class="sidebar-item">
  <div class="sidebar-item-container"> 
  <a href="../../notebooks/code_samples/nlp_and_llm/llm_summarization_demo.html" class="sidebar-item-text sidebar-link">
 <span class="menu-text">Automate news summarization using LLMs</span></a>
  </div>
</li>
          <li class="sidebar-item">
  <div class="sidebar-item-container"> 
  <a href="../../notebooks/code_samples/nlp_and_llm/prompt_validation_demo.html" class="sidebar-item-text sidebar-link">
 <span class="menu-text">Prompt validation for large language models (LLMs)</span></a>
  </div>
</li>
          <li class="sidebar-item">
  <div class="sidebar-item-container"> 
  <a href="../../notebooks/code_samples/nlp_and_llm/rag_documentation_demo.html" class="sidebar-item-text sidebar-link">
 <span class="menu-text">RAG Model Documentation Demo</span></a>
  </div>
</li>
      </ul>
  </li>
          <li class="sidebar-item sidebar-item-section">
      <div class="sidebar-item-container"> 
            <a class="sidebar-item-text sidebar-link text-start collapsed" data-bs-toggle="collapse" data-bs-target="#quarto-sidebar-section-15" role="navigation" aria-expanded="false">
 <span class="menu-text">Ongoing Monitoring</span></a>
          <a class="sidebar-item-toggle text-start collapsed" data-bs-toggle="collapse" data-bs-target="#quarto-sidebar-section-15" role="navigation" aria-expanded="false" aria-label="Toggle section">
            <i class="bi bi-chevron-right ms-2"></i>
          </a> 
      </div>
      <ul id="quarto-sidebar-section-15" class="collapse list-unstyled sidebar-section depth2 ">  
          <li class="sidebar-item">
  <div class="sidebar-item-container"> 
  <a href="../../notebooks/code_samples/ongoing_monitoring/quickstart_customer_churn_ongoing_monitoring.html" class="sidebar-item-text sidebar-link">
 <span class="menu-text">Quickstart for ongoing monitoring of models with ValidMind</span></a>
  </div>
</li>
      </ul>
  </li>
          <li class="sidebar-item sidebar-item-section">
      <div class="sidebar-item-container"> 
            <a class="sidebar-item-text sidebar-link text-start collapsed" data-bs-toggle="collapse" data-bs-target="#quarto-sidebar-section-16" role="navigation" aria-expanded="false">
 <span class="menu-text">Regression</span></a>
          <a class="sidebar-item-toggle text-start collapsed" data-bs-toggle="collapse" data-bs-target="#quarto-sidebar-section-16" role="navigation" aria-expanded="false" aria-label="Toggle section">
            <i class="bi bi-chevron-right ms-2"></i>
          </a> 
      </div>
      <ul id="quarto-sidebar-section-16" class="collapse list-unstyled sidebar-section depth2 ">  
          <li class="sidebar-item">
  <div class="sidebar-item-container"> 
  <a href="../../notebooks/code_samples/regression/quickstart_regression_full_suite.html" class="sidebar-item-text sidebar-link">
 <span class="menu-text">Document a California Housing Price Prediction regression model</span></a>
  </div>
</li>
      </ul>
  </li>
          <li class="sidebar-item sidebar-item-section">
      <div class="sidebar-item-container"> 
            <a class="sidebar-item-text sidebar-link text-start collapsed" data-bs-toggle="collapse" data-bs-target="#quarto-sidebar-section-17" role="navigation" aria-expanded="false">
 <span class="menu-text">Time Series</span></a>
          <a class="sidebar-item-toggle text-start collapsed" data-bs-toggle="collapse" data-bs-target="#quarto-sidebar-section-17" role="navigation" aria-expanded="false" aria-label="Toggle section">
            <i class="bi bi-chevron-right ms-2"></i>
          </a> 
      </div>
      <ul id="quarto-sidebar-section-17" class="collapse list-unstyled sidebar-section depth2 ">  
          <li class="sidebar-item">
  <div class="sidebar-item-container"> 
  <a href="../../notebooks/code_samples/time_series/quickstart_time_series_full_suite.html" class="sidebar-item-text sidebar-link">
 <span class="menu-text">Document a time series forecasting model</span></a>
  </div>
</li>
      </ul>
  </li>
      </ul>
  </li>
        <li class="px-0"><hr class="sidebar-divider hi "></li>
        <li class="sidebar-item">
 <span class="menu-text">REFERENCE</span>
  </li>
        <li class="sidebar-item">
  <div class="sidebar-item-container"> 
  <a href="../../validmind/validmind.html" class="sidebar-item-text sidebar-link" target="_blank">
 <span class="menu-text">ValidMind Developer Framework </span></a>
  </div>
</li>
    </ul>
    </div>
</nav>
<div id="quarto-sidebar-glass" class="quarto-sidebar-collapse-item" data-bs-toggle="collapse" data-bs-target=".quarto-sidebar-collapse-item"></div>
<!-- margin-sidebar -->
    <div id="quarto-margin-sidebar" class="sidebar margin-sidebar">
        <nav id="TOC" role="doc-toc" class="toc-active">
    <h2 id="toc-title">On this page</h2>
   
  <ul>
  <li><a href="#what-is-a-supported-model" id="toc-what-is-a-supported-model" class="nav-link active" data-scroll-target="#what-is-a-supported-model">What is a supported model?</a></li>
  <li><a href="#supported-model-types" id="toc-supported-model-types" class="nav-link" data-scroll-target="#supported-model-types">Supported model types</a>
  <ul class="collapse">
  <li><a href="#traditional-statistical-models" id="toc-traditional-statistical-models" class="nav-link" data-scroll-target="#traditional-statistical-models">Traditional statistical models</a></li>
  <li><a href="#machine-learning-models" id="toc-machine-learning-models" class="nav-link" data-scroll-target="#machine-learning-models">Machine learning models</a></li>
  <li><a href="#generative-ai-models" id="toc-generative-ai-models" class="nav-link" data-scroll-target="#generative-ai-models">Generative AI models</a></li>
  </ul></li>
  <li><a href="#supported-modeling-libraries-and-other-tools" id="toc-supported-modeling-libraries-and-other-tools" class="nav-link" data-scroll-target="#supported-modeling-libraries-and-other-tools">Supported modeling libraries and other tools</a></li>
  <li><a href="#whats-next" id="toc-whats-next" class="nav-link" data-scroll-target="#whats-next">What’s next</a></li>
  </ul>
<div class="toc-actions"><ul><li><a href="https://github.com/validmind/documentation/edit/main/site/developer/model-documentation/supported-models.qmd" class="toc-action"><i class="bi bi-github"></i>Edit this page</a></li><li><a href="https://github.com/validmind/documentation/issues/new" class="toc-action"><i class="bi empty"></i>Report an issue</a></li></ul></div></nav>
    </div>
<!-- main -->
<main class="content" id="quarto-document-content">

<header id="title-block-header" class="quarto-title-block default">
<div class="quarto-title">
<h1 class="title">Supported models</h1>
</div>



<div class="quarto-title-meta">

    
    <div>
    <div class="quarto-title-meta-heading">Published</div>
    <div class="quarto-title-meta-contents">
<<<<<<< HEAD
      <p class="date">August 7, 2024</p>
=======
      <p class="date">August 16, 2024</p>
>>>>>>> 088ced26
    </div>
  </div>
  
    
  </div>
  


</header>


<p>ValidMind’s developer framework provides out-of-the-box support for testing and documentation for an array of model types and modeling packages.</p>
<section id="what-is-a-supported-model" class="level2">
<h2 class="anchored" data-anchor-id="what-is-a-supported-model">What is a supported model?</h2>
<p>A <em>supported model</em> refers to a model for which predefined testing or documentation functions exist in the ValidMind Developer Framework, provided that the model you are developing is documented using a supported version of our client library. These model types cover a very large portion of the models used in commercial and retail banking.</p>
<p>Given the rapid developments in the AI space, including the advent of large language models (LLMs), ValidMind product development has also focused on making sure that our developer framework is extensible to support future model types or modeling packages, so that we do not limit our users to specific model types. You always have the flexibility to:</p>
<ul>
<li><a href="../../notebooks/code_samples/custom_tests/implement_custom_tests.html">Implement custom tests</a></li>
<li><a href="../../notebooks/code_samples/custom_tests/integrate_external_test_providers.html">Integrate external test providers</a></li>
</ul>
<!--- Please note the inherent dependency on data types, such as tabular, time series, and text data types. This distinction isn't always immediately evident. For example: while binary classification is possible on text datasets, only the `tabular_dataset` suite is explicitly mentioned in our list of supported models.--->
</section>
<section id="supported-model-types" class="level2">
<h2 class="anchored" data-anchor-id="supported-model-types">Supported model types</h2>
<section id="traditional-statistical-models" class="level3">
<h3 class="anchored" data-anchor-id="traditional-statistical-models">Traditional statistical models</h3>
<ul>
<li>Linear regression — Models relationship between a scalar response and one or more explanatory variables.</li>
<li>Logistic regression — Predicts the probability of a binary outcome based on one or more predictor variables.</li>
<li>Time series — Analyzes data points collected or sequenced over time.</li>
</ul>
</section>
<section id="machine-learning-models" class="level3">
<h3 class="anchored" data-anchor-id="machine-learning-models">Machine learning models</h3>
<dl>
<dt>Hugging Face-compatible models</dt>
<dd>
<ul>
<li>Natural language processing (NLP) text classification — Categorizes text into predefined classes.</li>
<li>Tabular classification — Assigns categories to tabular dataset entries.</li>
<li>Tabular regression — Predicts continuous outcomes from tabular data.</li>
</ul>
</dd>
<dt>Tree-based models (XGBoost / CatBoost / random forest)</dt>
<dd>
<ul>
<li>Classification — Predicts categorical outcomes using decision trees.</li>
<li>Regression — Predicts continuous outcomes using decision trees.</li>
</ul>
</dd>
<dt>K-nearest neighbors (KNN)</dt>
<dd>
<ul>
<li>Classification — Assigns class by majority vote of the k-nearest neighbors.</li>
<li>Regression — Predicts value based on the average of the k-nearest neighbors.</li>
</ul>
</dd>
<dt>Clustering</dt>
<dd>
<ul>
<li>K-means — Partitions <em>n</em> observations into <em>k</em> clusters in which each observation belongs to the cluster with the nearest mean.</li>
</ul>
</dd>
<dt>Neural networks</dt>
<dd>
<ul>
<li>Long short-term memory (LSTM) — Processes sequences of data, remembering inputs over long periods.</li>
<li>Recurrent neural network (RNN) — Processes sequences by maintaining a state that reflects the history of processed elements.</li>
<li>Convolutional neural network (CNN) — Primarily used for processing grid-like data such as images.</li>
</ul>
</dd>
</dl>
</section>
<section id="generative-ai-models" class="level3">
<h3 class="anchored" data-anchor-id="generative-ai-models">Generative AI models</h3>
<dl>
<dt>Large language models (LLMs)</dt>
<dd>
<ul>
<li>Classification — Categorizes input into predefined classes.</li>
<li>Text summarization — Generates concise summaries from longer texts.</li>
</ul>
</dd>
</dl>
<div class="callout callout-style-simple callout-none no-icon">
<div class="callout-body d-flex">
<div class="callout-icon-container">
<i class="callout-icon no-icon"></i>
</div>
<div class="callout-body-container">
<p>ValidMind offers support for both first-party models and <a href="../../about/glossary/glossary.html#vendor-model">third-party vendor models</a>.</p>
</div>
</div>
</div>
</section>
</section>
<section id="supported-modeling-libraries-and-other-tools" class="level2">
<h2 class="anchored" data-anchor-id="supported-modeling-libraries-and-other-tools">Supported modeling libraries and other tools</h2>
<div class="flex flex-wrap justify-around">
<div class="w-50-ns">
<ul>
<li><a href="https://scikit-learn.org/stable/">scikit-learn</a> — A Python library for machine learning, offering a range of supervised and unsupervised learning algorithms.</li>
<li><a href="https://www.statsmodels.org/stable/index.html">statsmodels</a> — A Python module that provides classes and functions for the estimation of many different statistical models, as well as for conducting statistical tests and exploring data.</li>
<li><a href="https://pytorch.org/">PyTorch</a> — An open-source machine learning library based on the Torch library, used for applications such as computer vision and natural language processing.</li>
<li><a href="https://huggingface.co/docs/transformers/en/index">Hugging Face Transformers</a> — Provides thousands of pre-trained models to perform tasks on texts such as classification, information extraction, question answering, summarization, translation, and text generation.</li>
<li><a href="https://xgboost.readthedocs.io/en/stable/">XGBoost</a> — An optimized distributed gradient boosting library designed to be highly efficient, flexible, and portable, implementing machine learning algorithms under the Gradient Boosting framework.</li>
</ul>
</div>
<div class="w-50-ns">
<ul>
<li><a href="https://catboost.ai/">CatBoost</a> — An open-source gradient boosting on decision trees library with categorical feature support out of the box, for ranking, classification, regression, and other ML tasks.</li>
<li><a href="https://lightgbm.readthedocs.io/en/stable/">LightGBM</a> — A fast, distributed, high-performance gradient boosting (GBDT, GBRT, GBM, or MART) framework based on decision tree algorithms, used for ranking, classification, and many other machine learning tasks.</li>
<li>R models, via <a href="https://rpy2.github.io/">rpy2 - R in Python</a> — Facilitates the integration of R’s statistical computing and graphics capabilities with Python, allowing for R models to be called from Python.</li>
<li>Large language models (LLMs), via <a href="https://platform.openai.com/docs/introduction">OpenAI-compatible APIs</a> — Access to advanced AI models trained by OpenAI for a variety of natural language tasks, including text generation, translation, and analysis, through a compatible API interface. This support includes both the OpenAI API and the Azure OpenAI Service via API.</li>
</ul>
</div>
</div>
</section>
<section id="whats-next" class="level2">
<h2 class="anchored" data-anchor-id="whats-next">What’s next</h2>
<ul>
<li><a href="../../developer/model-testing/testing-overview.html">Run tests &amp; test suites</a></li>
<li><a href="../../developer/model-testing/test-descriptions.html">Test descriptions</a></li>
<li><a href="../../developer/samples-jupyter-notebooks.html">Code samples</a></li>
</ul>


</section>

</main> <!-- /main -->
<script id="quarto-html-after-body" type="application/javascript">
window.document.addEventListener("DOMContentLoaded", function (event) {
  const toggleBodyColorMode = (bsSheetEl) => {
    const mode = bsSheetEl.getAttribute("data-mode");
    const bodyEl = window.document.querySelector("body");
    if (mode === "dark") {
      bodyEl.classList.add("quarto-dark");
      bodyEl.classList.remove("quarto-light");
    } else {
      bodyEl.classList.add("quarto-light");
      bodyEl.classList.remove("quarto-dark");
    }
  }
  const toggleBodyColorPrimary = () => {
    const bsSheetEl = window.document.querySelector("link#quarto-bootstrap");
    if (bsSheetEl) {
      toggleBodyColorMode(bsSheetEl);
    }
  }
  toggleBodyColorPrimary();  
  const icon = "";
  const anchorJS = new window.AnchorJS();
  anchorJS.options = {
    placement: 'right',
    icon: icon
  };
  anchorJS.add('.anchored');
  const isCodeAnnotation = (el) => {
    for (const clz of el.classList) {
      if (clz.startsWith('code-annotation-')) {                     
        return true;
      }
    }
    return false;
  }
  const onCopySuccess = function(e) {
    // button target
    const button = e.trigger;
    // don't keep focus
    button.blur();
    // flash "checked"
    button.classList.add('code-copy-button-checked');
    var currentTitle = button.getAttribute("title");
    button.setAttribute("title", "Copied!");
    let tooltip;
    if (window.bootstrap) {
      button.setAttribute("data-bs-toggle", "tooltip");
      button.setAttribute("data-bs-placement", "left");
      button.setAttribute("data-bs-title", "Copied!");
      tooltip = new bootstrap.Tooltip(button, 
        { trigger: "manual", 
          customClass: "code-copy-button-tooltip",
          offset: [0, -8]});
      tooltip.show();    
    }
    setTimeout(function() {
      if (tooltip) {
        tooltip.hide();
        button.removeAttribute("data-bs-title");
        button.removeAttribute("data-bs-toggle");
        button.removeAttribute("data-bs-placement");
      }
      button.setAttribute("title", currentTitle);
      button.classList.remove('code-copy-button-checked');
    }, 1000);
    // clear code selection
    e.clearSelection();
  }
  const getTextToCopy = function(trigger) {
      const codeEl = trigger.previousElementSibling.cloneNode(true);
      for (const childEl of codeEl.children) {
        if (isCodeAnnotation(childEl)) {
          childEl.remove();
        }
      }
      return codeEl.innerText;
  }
  const clipboard = new window.ClipboardJS('.code-copy-button:not([data-in-quarto-modal])', {
    text: getTextToCopy
  });
  clipboard.on('success', onCopySuccess);
  if (window.document.getElementById('quarto-embedded-source-code-modal')) {
    // For code content inside modals, clipBoardJS needs to be initialized with a container option
    // TODO: Check when it could be a function (https://github.com/zenorocha/clipboard.js/issues/860)
    const clipboardModal = new window.ClipboardJS('.code-copy-button[data-in-quarto-modal]', {
      text: getTextToCopy,
      container: window.document.getElementById('quarto-embedded-source-code-modal')
    });
    clipboardModal.on('success', onCopySuccess);
  }
    var localhostRegex = new RegExp(/^(?:http|https):\/\/localhost\:?[0-9]*\//);
    var mailtoRegex = new RegExp(/^mailto:/);
      var filterRegex = new RegExp('/' + window.location.host + '/');
    var isInternal = (href) => {
        return filterRegex.test(href) || localhostRegex.test(href) || mailtoRegex.test(href);
    }
    // Inspect non-navigation links and adorn them if external
 	var links = window.document.querySelectorAll('a[href]:not(.nav-link):not(.navbar-brand):not(.toc-action):not(.sidebar-link):not(.sidebar-item-toggle):not(.pagination-link):not(.no-external):not([aria-hidden]):not(.dropdown-item):not(.quarto-navigation-tool):not(.about-link)');
    for (var i=0; i<links.length; i++) {
      const link = links[i];
      if (!isInternal(link.href)) {
        // undo the damage that might have been done by quarto-nav.js in the case of
        // links that we want to consider external
        if (link.dataset.originalHref !== undefined) {
          link.href = link.dataset.originalHref;
        }
          // target, if specified
          link.setAttribute("target", "_blank");
          if (link.getAttribute("rel") === null) {
            link.setAttribute("rel", "noopener");
          }
          // default icon
          link.classList.add("external");
      }
    }
  function tippyHover(el, contentFn, onTriggerFn, onUntriggerFn) {
    const config = {
      allowHTML: true,
      maxWidth: 500,
      delay: 100,
      arrow: false,
      appendTo: function(el) {
          return el.parentElement;
      },
      interactive: true,
      interactiveBorder: 10,
      theme: 'quarto',
      placement: 'bottom-start',
    };
    if (contentFn) {
      config.content = contentFn;
    }
    if (onTriggerFn) {
      config.onTrigger = onTriggerFn;
    }
    if (onUntriggerFn) {
      config.onUntrigger = onUntriggerFn;
    }
    window.tippy(el, config); 
  }
  const noterefs = window.document.querySelectorAll('a[role="doc-noteref"]');
  for (var i=0; i<noterefs.length; i++) {
    const ref = noterefs[i];
    tippyHover(ref, function() {
      // use id or data attribute instead here
      let href = ref.getAttribute('data-footnote-href') || ref.getAttribute('href');
      try { href = new URL(href).hash; } catch {}
      const id = href.replace(/^#\/?/, "");
      const note = window.document.getElementById(id);
      if (note) {
        return note.innerHTML;
      } else {
        return "";
      }
    });
  }
  const xrefs = window.document.querySelectorAll('a.quarto-xref');
  const processXRef = (id, note) => {
    // Strip column container classes
    const stripColumnClz = (el) => {
      el.classList.remove("page-full", "page-columns");
      if (el.children) {
        for (const child of el.children) {
          stripColumnClz(child);
        }
      }
    }
    stripColumnClz(note)
    if (id === null || id.startsWith('sec-')) {
      // Special case sections, only their first couple elements
      const container = document.createElement("div");
      if (note.children && note.children.length > 2) {
        container.appendChild(note.children[0].cloneNode(true));
        for (let i = 1; i < note.children.length; i++) {
          const child = note.children[i];
          if (child.tagName === "P" && child.innerText === "") {
            continue;
          } else {
            container.appendChild(child.cloneNode(true));
            break;
          }
        }
        if (window.Quarto?.typesetMath) {
          window.Quarto.typesetMath(container);
        }
        return container.innerHTML
      } else {
        if (window.Quarto?.typesetMath) {
          window.Quarto.typesetMath(note);
        }
        return note.innerHTML;
      }
    } else {
      // Remove any anchor links if they are present
      const anchorLink = note.querySelector('a.anchorjs-link');
      if (anchorLink) {
        anchorLink.remove();
      }
      if (window.Quarto?.typesetMath) {
        window.Quarto.typesetMath(note);
      }
      // TODO in 1.5, we should make sure this works without a callout special case
      if (note.classList.contains("callout")) {
        return note.outerHTML;
      } else {
        return note.innerHTML;
      }
    }
  }
  for (var i=0; i<xrefs.length; i++) {
    const xref = xrefs[i];
    tippyHover(xref, undefined, function(instance) {
      instance.disable();
      let url = xref.getAttribute('href');
      let hash = undefined; 
      if (url.startsWith('#')) {
        hash = url;
      } else {
        try { hash = new URL(url).hash; } catch {}
      }
      if (hash) {
        const id = hash.replace(/^#\/?/, "");
        const note = window.document.getElementById(id);
        if (note !== null) {
          try {
            const html = processXRef(id, note.cloneNode(true));
            instance.setContent(html);
          } finally {
            instance.enable();
            instance.show();
          }
        } else {
          // See if we can fetch this
          fetch(url.split('#')[0])
          .then(res => res.text())
          .then(html => {
            const parser = new DOMParser();
            const htmlDoc = parser.parseFromString(html, "text/html");
            const note = htmlDoc.getElementById(id);
            if (note !== null) {
              const html = processXRef(id, note);
              instance.setContent(html);
            } 
          }).finally(() => {
            instance.enable();
            instance.show();
          });
        }
      } else {
        // See if we can fetch a full url (with no hash to target)
        // This is a special case and we should probably do some content thinning / targeting
        fetch(url)
        .then(res => res.text())
        .then(html => {
          const parser = new DOMParser();
          const htmlDoc = parser.parseFromString(html, "text/html");
          const note = htmlDoc.querySelector('main.content');
          if (note !== null) {
            // This should only happen for chapter cross references
            // (since there is no id in the URL)
            // remove the first header
            if (note.children.length > 0 && note.children[0].tagName === "HEADER") {
              note.children[0].remove();
            }
            const html = processXRef(null, note);
            instance.setContent(html);
          } 
        }).finally(() => {
          instance.enable();
          instance.show();
        });
      }
    }, function(instance) {
    });
  }
      let selectedAnnoteEl;
      const selectorForAnnotation = ( cell, annotation) => {
        let cellAttr = 'data-code-cell="' + cell + '"';
        let lineAttr = 'data-code-annotation="' +  annotation + '"';
        const selector = 'span[' + cellAttr + '][' + lineAttr + ']';
        return selector;
      }
      const selectCodeLines = (annoteEl) => {
        const doc = window.document;
        const targetCell = annoteEl.getAttribute("data-target-cell");
        const targetAnnotation = annoteEl.getAttribute("data-target-annotation");
        const annoteSpan = window.document.querySelector(selectorForAnnotation(targetCell, targetAnnotation));
        const lines = annoteSpan.getAttribute("data-code-lines").split(",");
        const lineIds = lines.map((line) => {
          return targetCell + "-" + line;
        })
        let top = null;
        let height = null;
        let parent = null;
        if (lineIds.length > 0) {
            //compute the position of the single el (top and bottom and make a div)
            const el = window.document.getElementById(lineIds[0]);
            top = el.offsetTop;
            height = el.offsetHeight;
            parent = el.parentElement.parentElement;
          if (lineIds.length > 1) {
            const lastEl = window.document.getElementById(lineIds[lineIds.length - 1]);
            const bottom = lastEl.offsetTop + lastEl.offsetHeight;
            height = bottom - top;
          }
          if (top !== null && height !== null && parent !== null) {
            // cook up a div (if necessary) and position it 
            let div = window.document.getElementById("code-annotation-line-highlight");
            if (div === null) {
              div = window.document.createElement("div");
              div.setAttribute("id", "code-annotation-line-highlight");
              div.style.position = 'absolute';
              parent.appendChild(div);
            }
            div.style.top = top - 2 + "px";
            div.style.height = height + 4 + "px";
            div.style.left = 0;
            let gutterDiv = window.document.getElementById("code-annotation-line-highlight-gutter");
            if (gutterDiv === null) {
              gutterDiv = window.document.createElement("div");
              gutterDiv.setAttribute("id", "code-annotation-line-highlight-gutter");
              gutterDiv.style.position = 'absolute';
              const codeCell = window.document.getElementById(targetCell);
              const gutter = codeCell.querySelector('.code-annotation-gutter');
              gutter.appendChild(gutterDiv);
            }
            gutterDiv.style.top = top - 2 + "px";
            gutterDiv.style.height = height + 4 + "px";
          }
          selectedAnnoteEl = annoteEl;
        }
      };
      const unselectCodeLines = () => {
        const elementsIds = ["code-annotation-line-highlight", "code-annotation-line-highlight-gutter"];
        elementsIds.forEach((elId) => {
          const div = window.document.getElementById(elId);
          if (div) {
            div.remove();
          }
        });
        selectedAnnoteEl = undefined;
      };
        // Handle positioning of the toggle
    window.addEventListener(
      "resize",
      throttle(() => {
        elRect = undefined;
        if (selectedAnnoteEl) {
          selectCodeLines(selectedAnnoteEl);
        }
      }, 10)
    );
    function throttle(fn, ms) {
    let throttle = false;
    let timer;
      return (...args) => {
        if(!throttle) { // first call gets through
            fn.apply(this, args);
            throttle = true;
        } else { // all the others get throttled
            if(timer) clearTimeout(timer); // cancel #2
            timer = setTimeout(() => {
              fn.apply(this, args);
              timer = throttle = false;
            }, ms);
        }
      };
    }
      // Attach click handler to the DT
      const annoteDls = window.document.querySelectorAll('dt[data-target-cell]');
      for (const annoteDlNode of annoteDls) {
        annoteDlNode.addEventListener('click', (event) => {
          const clickedEl = event.target;
          if (clickedEl !== selectedAnnoteEl) {
            unselectCodeLines();
            const activeEl = window.document.querySelector('dt[data-target-cell].code-annotation-active');
            if (activeEl) {
              activeEl.classList.remove('code-annotation-active');
            }
            selectCodeLines(clickedEl);
            clickedEl.classList.add('code-annotation-active');
          } else {
            // Unselect the line
            unselectCodeLines();
            clickedEl.classList.remove('code-annotation-active');
          }
        });
      }
  const findCites = (el) => {
    const parentEl = el.parentElement;
    if (parentEl) {
      const cites = parentEl.dataset.cites;
      if (cites) {
        return {
          el,
          cites: cites.split(' ')
        };
      } else {
        return findCites(el.parentElement)
      }
    } else {
      return undefined;
    }
  };
  var bibliorefs = window.document.querySelectorAll('a[role="doc-biblioref"]');
  for (var i=0; i<bibliorefs.length; i++) {
    const ref = bibliorefs[i];
    const citeInfo = findCites(ref);
    if (citeInfo) {
      tippyHover(citeInfo.el, function() {
        var popup = window.document.createElement('div');
        citeInfo.cites.forEach(function(cite) {
          var citeDiv = window.document.createElement('div');
          citeDiv.classList.add('hanging-indent');
          citeDiv.classList.add('csl-entry');
          var biblioDiv = window.document.getElementById('ref-' + cite);
          if (biblioDiv) {
            citeDiv.innerHTML = biblioDiv.innerHTML;
          }
          popup.appendChild(citeDiv);
        });
        return popup.innerHTML;
      });
    }
  }
});
</script>
<nav class="page-navigation">
  <div class="nav-page nav-page-previous">
      <a href="../../notebooks/tutorials/intro_for_model_developers.html" class="pagination-link" aria-label="Introduction for model developers">
        <i class="bi bi-arrow-left-short"></i> <span class="nav-page-text">Introduction for model developers</span>
      </a>          
  </div>
  <div class="nav-page nav-page-next">
      <a href="../../developer/model-documentation/generate-model-documentation.html" class="pagination-link" aria-label="Generate model documentation">
        <span class="nav-page-text">Generate model documentation</span> <i class="bi bi-arrow-right-short"></i>
      </a>
  </div>
</nav>
</div> <!-- /content -->
<footer class="footer">
  <div class="nav-footer">
    <div class="nav-footer-left">
<p>© Copyright 2023-2024 ValidMind Inc.&nbsp;All Rights Reserved.</p>
</div>   
    <div class="nav-footer-center">

<div class="toc-actions d-sm-block d-md-none"><ul><li><a href="https://github.com/validmind/documentation/edit/main/site/developer/model-documentation/supported-models.qmd" class="toc-action"><i class="bi bi-github"></i>Edit this page</a></li><li><a href="https://github.com/validmind/documentation/issues/new" class="toc-action"><i class="bi empty"></i>Report an issue</a></li></ul></div><div class="cookie-consent-footer"><a href="#" id="open_preferences_center">Cookie Preferences</a></div></div>
    <div class="nav-footer-right">
      <ul class="footer-items list-unstyled">
    <li class="nav-item">
    <a class="nav-link" href="https://validmind.com/" target="_blank">
<p>validmind.com <i class="fa-solid fa-external-link" aria-label="external-link"></i></p>
</a>
  </li>  
    <li class="nav-item">
    <a class="nav-link" href="https://validmind.com/privacy-policy/">
<p>Privacy Policy</p>
</a>
  </li>  
    <li class="nav-item">
    <a class="nav-link" href="https://validmind.com/terms-of-use/">
<p>Terms of Use</p>
</a>
  </li>  
    <li class="nav-item compact">
    <a class="nav-link" href="https://github.com/validmind/documentation">
      <i class="bi bi-github" role="img">
</i> 
    </a>
  </li>  
    <li class="nav-item compact">
    <a class="nav-link" href="https://www.linkedin.com/company/validmind/">
      <i class="bi bi-linkedin" role="img">
</i> 
    </a>
  </li>  
</ul>
    </div>
  </div>
</footer>




</body></html><|MERGE_RESOLUTION|>--- conflicted
+++ resolved
@@ -6,11 +6,7 @@
 
 <meta name="viewport" content="width=device-width, initial-scale=1.0, user-scalable=yes">
 
-<<<<<<< HEAD
-<meta name="dcterms.date" content="2024-08-07">
-=======
-<meta name="dcterms.date" content="2024-08-16">
->>>>>>> 088ced26
+<meta name="dcterms.date" content="2024-08-19">
 
 <title>Supported models – ValidMind</title>
 <style>
@@ -34,7 +30,7 @@
 <script src="../../site_libs/quarto-search/fuse.min.js"></script>
 <script src="../../site_libs/quarto-search/quarto-search.js"></script>
 <meta name="quarto:offset" content="../../">
-<link href="../../developer/model-documentation/generate-model-documentation.html" rel="next">
+<link href="../../developer/model-documentation/documenting-models.html" rel="next">
 <link href="../../notebooks/tutorials/intro_for_model_developers.html" rel="prev">
 <link href="../../validmind.png" rel="icon" type="image/png">
 <script src="../../site_libs/cookie-consent/cookie-consent.js"></script>
@@ -154,6 +150,10 @@
         <li>
     <a class="dropdown-item" href="../../developer/model-documentation/supported-models.html">
  <span class="dropdown-text"><i class="fa-solid fa-cubes" aria-label="cubes"></i> Supported Models</span></a>
+  </li>  
+        <li>
+    <a class="dropdown-item" href="../../developer/model-documentation/documenting-models.html">
+ <span class="dropdown-text"><i class="fa-solid fa-book-medical" aria-label="book-medical"></i> Documenting Models</span></a>
   </li>  
         <li><hr class="dropdown-divider"></li>
         <li class="dropdown-header"><i class="fa-solid fa-vial" aria-label="vial"></i> TESTING</li>
@@ -265,24 +265,41 @@
  <span class="menu-text">Supported models</span></a>
   </div>
 </li>
-        <li class="sidebar-item">
-  <div class="sidebar-item-container"> 
-  <a href="../../developer/model-documentation/generate-model-documentation.html" class="sidebar-item-text sidebar-link">
- <span class="menu-text">Generate model documentation</span></a>
-  </div>
-</li>
-        <li class="sidebar-item">
-  <div class="sidebar-item-container"> 
-  <a href="../../developer/model-documentation/install-and-initialize-developer-framework.html" class="sidebar-item-text sidebar-link">
- <span class="menu-text">Install and initialize the developer framework</span></a>
-  </div>
-</li>
-        <li class="sidebar-item">
+        <li class="sidebar-item sidebar-item-section">
+      <div class="sidebar-item-container"> 
+            <a href="../../developer/model-documentation/documenting-models.html" class="sidebar-item-text sidebar-link">
+ <span class="menu-text">Documenting models</span></a>
+          <a class="sidebar-item-toggle text-start collapsed" data-bs-toggle="collapse" data-bs-target="#" role="navigation" aria-expanded="false" aria-label="Toggle section">
+            <i class="bi bi-chevron-right ms-2"></i>
+          </a> 
+      </div>
+      <ul id="" class="collapse list-unstyled sidebar-section depth1 ">  
+          <li class="sidebar-item">
+  <div class="sidebar-item-container"> 
+  <a href="../../developer/model-documentation/document-models.html" class="sidebar-item-text sidebar-link">
+ <span class="menu-text">Document models</span></a>
+  </div>
+</li>
+          <li class="sidebar-item">
+  <div class="sidebar-item-container"> 
+  <a href="../../developer/model-documentation/install-and-initialize-client-library.html" class="sidebar-item-text sidebar-link">
+ <span class="menu-text">Install and initialize client library</span></a>
+  </div>
+</li>
+          <li class="sidebar-item">
+  <div class="sidebar-item-container"> 
+  <a href="../../developer/model-documentation/work-with-test-results.html" class="sidebar-item-text sidebar-link">
+ <span class="menu-text">Work with test results</span></a>
+  </div>
+</li>
+          <li class="sidebar-item">
   <div class="sidebar-item-container"> 
   <a href="../../developer/model-documentation/store-credentials-in-env-file.html" class="sidebar-item-text sidebar-link">
  <span class="menu-text">Store project credentials in <code>.env</code> files</span></a>
   </div>
 </li>
+      </ul>
+  </li>
         <li class="px-0"><hr class="sidebar-divider hi "></li>
         <li class="sidebar-item">
  <span class="menu-text">MODEL TESTING</span>
@@ -419,12 +436,6 @@
 </li>
           <li class="sidebar-item">
   <div class="sidebar-item-container"> 
-  <a href="../../tests/data_validation/ANOVAOneWayTable.html" class="sidebar-item-text sidebar-link">
- <span class="menu-text">ANOVAOneWayTable</span></a>
-  </div>
-</li>
-          <li class="sidebar-item">
-  <div class="sidebar-item-container"> 
   <a href="../../tests/data_validation/AutoAR.html" class="sidebar-item-text sidebar-link">
  <span class="menu-text">AutoAR</span></a>
   </div>
@@ -449,18 +460,6 @@
 </li>
           <li class="sidebar-item">
   <div class="sidebar-item-container"> 
-  <a href="../../tests/data_validation/BivariateFeaturesBarPlots.html" class="sidebar-item-text sidebar-link">
- <span class="menu-text">BivariateFeaturesBarPlots</span></a>
-  </div>
-</li>
-          <li class="sidebar-item">
-  <div class="sidebar-item-container"> 
-  <a href="../../tests/data_validation/BivariateHistograms.html" class="sidebar-item-text sidebar-link">
- <span class="menu-text">BivariateHistograms</span></a>
-  </div>
-</li>
-          <li class="sidebar-item">
-  <div class="sidebar-item-container"> 
   <a href="../../tests/data_validation/BivariateScatterPlots.html" class="sidebar-item-text sidebar-link">
  <span class="menu-text">BivariateScatterPlots</span></a>
   </div>
@@ -521,12 +520,6 @@
 </li>
           <li class="sidebar-item">
   <div class="sidebar-item-container"> 
-  <a href="../../tests/data_validation/HeatmapFeatureCorrelations.html" class="sidebar-item-text sidebar-link">
- <span class="menu-text">HeatmapFeatureCorrelations</span></a>
-  </div>
-</li>
-          <li class="sidebar-item">
-  <div class="sidebar-item-container"> 
   <a href="../../tests/data_validation/HighCardinality.html" class="sidebar-item-text sidebar-link">
  <span class="menu-text">HighCardinality</span></a>
   </div>
@@ -577,12 +570,6 @@
   <div class="sidebar-item-container"> 
   <a href="../../tests/data_validation/MissingValuesBarPlot.html" class="sidebar-item-text sidebar-link">
  <span class="menu-text">MissingValuesBarPlot</span></a>
-  </div>
-</li>
-          <li class="sidebar-item">
-  <div class="sidebar-item-container"> 
-  <a href="../../tests/data_validation/MissingValuesRisk.html" class="sidebar-item-text sidebar-link">
- <span class="menu-text">MissingValuesRisk</span></a>
   </div>
 </li>
           <li class="sidebar-item">
@@ -1741,11 +1728,7 @@
     <div>
     <div class="quarto-title-meta-heading">Published</div>
     <div class="quarto-title-meta-contents">
-<<<<<<< HEAD
-      <p class="date">August 7, 2024</p>
-=======
-      <p class="date">August 16, 2024</p>
->>>>>>> 088ced26
+      <p class="date">August 19, 2024</p>
     </div>
   </div>
   
@@ -2310,8 +2293,8 @@
       </a>          
   </div>
   <div class="nav-page nav-page-next">
-      <a href="../../developer/model-documentation/generate-model-documentation.html" class="pagination-link" aria-label="Generate model documentation">
-        <span class="nav-page-text">Generate model documentation</span> <i class="bi bi-arrow-right-short"></i>
+      <a href="../../developer/model-documentation/documenting-models.html" class="pagination-link" aria-label="Documenting models">
+        <span class="nav-page-text">Documenting models</span> <i class="bi bi-arrow-right-short"></i>
       </a>
   </div>
 </nav>
