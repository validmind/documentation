<!DOCTYPE html>
<html xmlns="http://www.w3.org/1999/xhtml" lang="en" xml:lang="en"><head>

<meta charset="utf-8">
<meta name="generator" content="quarto-1.5.56">

<meta name="viewport" content="width=device-width, initial-scale=1.0, user-scalable=yes">

<<<<<<< HEAD
<meta name="dcterms.date" content="2024-08-07">
=======
<meta name="dcterms.date" content="2024-08-16">
>>>>>>> 088ced26

<title>Store project credentials in .env files – ValidMind</title>
<style>
code{white-space: pre-wrap;}
span.smallcaps{font-variant: small-caps;}
div.columns{display: flex; gap: min(4vw, 1.5em);}
div.column{flex: auto; overflow-x: auto;}
div.hanging-indent{margin-left: 1.5em; text-indent: -1.5em;}
ul.task-list{list-style: none;}
ul.task-list li input[type="checkbox"] {
  width: 0.8em;
  margin: 0 0.8em 0.2em -1em; /* quarto-specific, see https://github.com/quarto-dev/quarto-cli/issues/4556 */ 
  vertical-align: middle;
}
/* CSS for syntax highlighting */
pre > code.sourceCode { white-space: pre; position: relative; }
pre > code.sourceCode > span { line-height: 1.25; }
pre > code.sourceCode > span:empty { height: 1.2em; }
.sourceCode { overflow: visible; }
code.sourceCode > span { color: inherit; text-decoration: inherit; }
div.sourceCode { margin: 1em 0; }
pre.sourceCode { margin: 0; }
@media screen {
div.sourceCode { overflow: auto; }
}
@media print {
pre > code.sourceCode { white-space: pre-wrap; }
pre > code.sourceCode > span { display: inline-block; text-indent: -5em; padding-left: 5em; }
}
pre.numberSource code
  { counter-reset: source-line 0; }
pre.numberSource code > span
  { position: relative; left: -4em; counter-increment: source-line; }
pre.numberSource code > span > a:first-child::before
  { content: counter(source-line);
    position: relative; left: -1em; text-align: right; vertical-align: baseline;
    border: none; display: inline-block;
    -webkit-touch-callout: none; -webkit-user-select: none;
    -khtml-user-select: none; -moz-user-select: none;
    -ms-user-select: none; user-select: none;
    padding: 0 4px; width: 4em;
  }
pre.numberSource { margin-left: 3em;  padding-left: 4px; }
div.sourceCode
  {   }
@media screen {
pre > code.sourceCode > span > a:first-child::before { text-decoration: underline; }
}
</style>


<script src="../../site_libs/quarto-nav/quarto-nav.js"></script>
<script src="../../site_libs/clipboard/clipboard.min.js"></script>
<script src="../../site_libs/quarto-search/autocomplete.umd.js"></script>
<script src="../../site_libs/quarto-search/fuse.min.js"></script>
<script src="../../site_libs/quarto-search/quarto-search.js"></script>
<meta name="quarto:offset" content="../../">
<link href="../../developer/model-documentation/install-and-initialize-developer-framework.html" rel="prev">
<link href="../../validmind.png" rel="icon" type="image/png">
<script src="../../site_libs/cookie-consent/cookie-consent.js"></script>
<link href="../../site_libs/cookie-consent/cookie-consent.css" rel="stylesheet">
<script src="../../site_libs/quarto-html/quarto.js"></script>
<script src="../../site_libs/quarto-html/popper.min.js"></script>
<script src="../../site_libs/quarto-html/tippy.umd.min.js"></script>
<script src="../../site_libs/quarto-html/anchor.min.js"></script>
<link href="../../site_libs/quarto-html/tippy.css" rel="stylesheet">
<link href="../../site_libs/quarto-html/quarto-syntax-highlighting.css" rel="stylesheet" id="quarto-text-highlighting-styles">
<script src="../../site_libs/bootstrap/bootstrap.min.js"></script>
<link href="../../site_libs/bootstrap/bootstrap-icons.css" rel="stylesheet">
<link href="../../site_libs/bootstrap/bootstrap.min.css" rel="stylesheet" id="quarto-bootstrap" data-mode="light">
<link href="../../site_libs/quarto-contrib/fontawesome6-0.1.0/all.css" rel="stylesheet">
<link href="../../site_libs/quarto-contrib/fontawesome6-0.1.0/latex-fontsize.css" rel="stylesheet">
<script id="quarto-search-options" type="application/json">{
  "location": "sidebar",
  "copy-button": false,
  "collapse-after": 3,
  "panel-placement": "start",
  "type": "textbox",
  "limit": 50,
  "keyboard-shortcut": [
    "f",
    "/",
    "s"
  ],
  "show-item-context": true,
  "language": {
    "search-no-results-text": "No results",
    "search-matching-documents-text": "matching documents",
    "search-copy-link-title": "Copy link to search",
    "search-hide-matches-text": "Hide additional matches",
    "search-more-match-text": "more match in this document",
    "search-more-matches-text": "more matches in this document",
    "search-clear-button-title": "Clear",
    "search-text-placeholder": "",
    "search-detached-cancel-button-title": "Cancel",
    "search-submit-button-title": "Submit",
    "search-label": "Search"
  }
}</script>
<script async="" src="https://www.googletagmanager.com/gtag/js?id=G-S46CKWPNSS"></script>

<script type="text/plain" cookie-consent="tracking">

window.dataLayer = window.dataLayer || [];
function gtag(){dataLayer.push(arguments);}
gtag('js', new Date());
gtag('config', 'G-S46CKWPNSS', { 'anonymize_ip': true});
</script>

<script type="text/javascript" charset="UTF-8">
document.addEventListener('DOMContentLoaded', function () {
cookieconsent.run({
  "notice_banner_type":"simple",
  "consent_type":"express",
  "palette":"light",
  "language":"en",
  "page_load_consent_levels":["strictly-necessary"],
  "notice_banner_reject_button_hide":false,
  "preferences_center_close_button_hide":false,
  "website_name":""
  ,
"language":"en"
  });
});
</script> 
  
<script type="text/javascript">
  window.heapReadyCb=window.heapReadyCb||[],window.heap=window.heap||[],heap.load=function(e,t){window.heap.envId=e,window.heap.clientConfig=t=t||{},window.heap.clientConfig.shouldFetchServerConfig=!1;var a=document.createElement("script");a.type="text/javascript",a.async=!0,a.src="https://cdn.us.heap-api.com/config/"+e+"/heap_config.js";var r=document.getElementsByTagName("script")[0];r.parentNode.insertBefore(a,r);var n=["init","startTracking","stopTracking","track","resetIdentity","identify","getSessionId","getUserId","getIdentity","addUserProperties","addEventProperties","removeEventProperty","clearEventProperties","addAccountProperties","addAdapter","addTransformer","addTransformerFn","onReady","addPageviewProperties","removePageviewProperty","clearPageviewProperties","trackPageview"],i=function(e){return function(){var t=Array.prototype.slice.call(arguments,0);window.heapReadyCb.push({name:e,fn:function(){heap[e]&&heap[e].apply(heap,t)}})}};for(var p=0;p<n.length;p++)heap[n[p]]=i(n[p])};
  heap.load("2282992095");
</script>


<link rel="stylesheet" href="../../styles.css">
</head>

<body class="nav-sidebar docked nav-fixed slimcontent">

<div id="quarto-search-results"></div>
  <header id="quarto-header" class="headroom fixed-top">
    <nav class="navbar navbar-expand-xl " data-bs-theme="dark">
      <div class="navbar-container container-fluid">
      <div class="navbar-brand-container mx-auto">
    <a href="../../index.html" class="navbar-brand navbar-brand-logo">
    <img src="../../about/ValidMind-logo-color.svg" alt="" class="navbar-logo">
    </a>
  </div>
          <button class="navbar-toggler" type="button" data-bs-toggle="collapse" data-bs-target="#navbarCollapse" aria-controls="navbarCollapse" role="menu" aria-expanded="false" aria-label="Toggle navigation" onclick="if (window.quartoToggleHeadroom) { window.quartoToggleHeadroom(); }">
  <span class="navbar-toggler-icon"></span>
</button>
          <div class="collapse navbar-collapse" id="navbarCollapse">
            <ul class="navbar-nav navbar-nav-scroll me-auto">
  <li class="nav-item">
    <a class="nav-link" href="../../about/overview.html"> 
<span class="menu-text">About</span></a>
  </li>  
  <li class="nav-item">
    <a class="nav-link" href="../../get-started/get-started.html"> 
<span class="menu-text">Get Started</span></a>
  </li>  
  <li class="nav-item">
    <a class="nav-link" href="../../guide/guides.html"> 
<span class="menu-text">Guides</span></a>
  </li>  
  <li class="nav-item dropdown ">
    <a class="nav-link dropdown-toggle" href="#" id="nav-menu-fa-cube--developer-framework" role="link" data-bs-toggle="dropdown" aria-expanded="false">
 <span class="menu-text"><i class="fa-solid fa-cube" aria-label="cube"></i> Developer Framework</span>
    </a>
    <ul class="dropdown-menu" aria-labelledby="nav-menu-fa-cube--developer-framework">    
        <li>
    <a class="dropdown-item" href="../../developer/get-started-developer-framework.html">
 <span class="dropdown-text"><i class="fa-solid fa-rocket" aria-label="rocket"></i> Get Started</span></a>
  </li>  
        <li>
    <a class="dropdown-item" href="../../developer/model-documentation/supported-models.html">
 <span class="dropdown-text"><i class="fa-solid fa-cubes" aria-label="cubes"></i> Supported Models</span></a>
  </li>  
        <li><hr class="dropdown-divider"></li>
        <li class="dropdown-header"><i class="fa-solid fa-vial" aria-label="vial"></i> TESTING</li>
        <li>
    <a class="dropdown-item" href="../../developer/model-testing/testing-overview.html">
 <span class="dropdown-text"><i class="fa-solid fa-flask-vial" aria-label="flask-vial"></i> Run Tests &amp; Test Suites</span></a>
  </li>  
        <li>
    <a class="dropdown-item" href="../../developer/model-testing/test-descriptions.html">
 <span class="dropdown-text"><i class="fa-solid fa-microscope" aria-label="microscope"></i> Test Descriptions</span></a>
  </li>  
        <li>
    <a class="dropdown-item" href="../../developer/model-testing/test-sandbox.html">
 <span class="dropdown-text"><i class="fa-solid fa-toolbox" aria-label="toolbox"></i> Test Sandbox (BETA)</span></a>
  </li>  
        <li><hr class="dropdown-divider"></li>
        <li class="dropdown-header"><i class="fa-solid fa-code" aria-label="code"></i> CODE SAMPLES</li>
        <li>
    <a class="dropdown-item" href="../../developer/samples-jupyter-notebooks.html">
 <span class="dropdown-text"><i class="fa-solid fa-book-open-reader" aria-label="book-open-reader"></i> All Code Samples · <code>LLM</code> · <code>NLP</code> · <code>Time Series</code> · <code>Etc.</code></span></a>
  </li>  
        <li>
    <a class="dropdown-item" href="../../notebooks.zip">
 <span class="dropdown-text"><i class="fa-solid fa-download" aria-label="download"></i> Download Code Samples · <code>notebooks.zip</code></span></a>
  </li>  
        <li>
    <a class="dropdown-item" href="https://jupyterhub.validmind.ai/">
 <span class="dropdown-text"><i class="fa-solid fa-hand-point-right" aria-label="hand-point-right"></i> Try it on Jupyter Hub <i class="fa-solid fa-hand-point-left" aria-label="hand-point-left"></i></span></a>
  </li>  
        <li><hr class="dropdown-divider"></li>
        <li class="dropdown-header"><i class="fa-solid fa-book" aria-label="book"></i> REFERENCE</li>
        <li>
    <a class="dropdown-item" href="../../validmind/validmind.html" target="_blank">
 <span class="dropdown-text"><i class="fa-solid fa-external-link" aria-label="external-link"></i> ValidMind Developer Framework</span></a>
  </li>  
    </ul>
  </li>
  <li class="nav-item">
    <a class="nav-link" href="../../faq/faq.html"> 
<span class="menu-text">FAQ</span></a>
  </li>  
  <li class="nav-item">
    <a class="nav-link" href="../../support/support.html"> 
<span class="menu-text">Support</span></a>
  </li>  
  <li class="nav-item">
    <a class="nav-link" href="https://validmind.com/" target="_blank"> 
<span class="menu-text">validmind.com <i class="fa-solid fa-external-link" aria-label="external-link"></i></span></a>
  </li>  
</ul>
          </div> <!-- /navcollapse -->
            <div class="quarto-navbar-tools">
</div>
      </div> <!-- /container-fluid -->
    </nav>
  <nav class="quarto-secondary-nav">
    <div class="container-fluid d-flex">
      <button type="button" class="quarto-btn-toggle btn" data-bs-toggle="collapse" role="button" data-bs-target=".quarto-sidebar-collapse-item" aria-controls="quarto-sidebar" aria-expanded="false" aria-label="Toggle sidebar navigation" onclick="if (window.quartoToggleHeadroom) { window.quartoToggleHeadroom(); }">
        <i class="bi bi-layout-text-sidebar-reverse"></i>
      </button>
        <nav class="quarto-page-breadcrumbs" aria-label="breadcrumb"><ol class="breadcrumb"><li class="breadcrumb-item"><a href="../../developer/model-documentation/store-credentials-in-env-file.html">Store project credentials in <code>.env</code> files</a></li></ol></nav>
        <a class="flex-grow-1" role="navigation" data-bs-toggle="collapse" data-bs-target=".quarto-sidebar-collapse-item" aria-controls="quarto-sidebar" aria-expanded="false" aria-label="Toggle sidebar navigation" onclick="if (window.quartoToggleHeadroom) { window.quartoToggleHeadroom(); }">      
        </a>
      <button type="button" class="btn quarto-search-button" aria-label="Search" onclick="window.quartoOpenSearch();">
        <i class="bi bi-search"></i>
      </button>
    </div>
  </nav>
  <div id="quarto-announcement" data-announcement-id="0f1a11ac13955650cb4bf3cb8718c185" class="alert alert-primary hidden"><div class="quarto-announcement-content">
<p><a href="../../training/training-overview.html"><strong><i class="fa-solid fa-graduation-cap" aria-label="graduation-cap"></i> ValidMind Academy</strong></a> — Try our training environment to explore what ValidMind has to offer</p>
</div><i class="bi bi-x-lg quarto-announcement-action"></i></div>
</header>
<!-- content -->
<div id="quarto-content" class="quarto-container page-columns page-rows-contents page-layout-article page-navbar">
<!-- sidebar -->
  <nav id="quarto-sidebar" class="sidebar collapse collapse-horizontal quarto-sidebar-collapse-item sidebar-navigation docked overflow-auto">
        <div class="mt-2 flex-shrink-0 align-items-center">
        <div class="sidebar-search">
        <div id="quarto-search" class="" title="Search"></div>
        </div>
        </div>
    <div class="sidebar-menu-container"> 
    <ul class="list-unstyled mt-1">
        <li class="sidebar-item">
  <div class="sidebar-item-container"> 
  <a href="../../developer/get-started-developer-framework.html" class="sidebar-item-text sidebar-link">
 <span class="menu-text">Developer Framework</span></a>
  </div>
</li>
        <li class="px-0"><hr class="sidebar-divider hi "></li>
        <li class="sidebar-item">
 <span class="menu-text">MODEL DOCUMENTATION</span>
  </li>
        <li class="sidebar-item">
  <div class="sidebar-item-container"> 
  <a href="../../notebooks/quickstart_customer_churn_full_suite.html" class="sidebar-item-text sidebar-link">
 <span class="menu-text">Quickstart for model documentation</span></a>
  </div>
</li>
        <li class="sidebar-item">
  <div class="sidebar-item-container"> 
  <a href="../../notebooks/tutorials/intro_for_model_developers.html" class="sidebar-item-text sidebar-link">
 <span class="menu-text">Introduction for model developers</span></a>
  </div>
</li>
        <li class="sidebar-item">
  <div class="sidebar-item-container"> 
  <a href="../../developer/model-documentation/supported-models.html" class="sidebar-item-text sidebar-link">
 <span class="menu-text">Supported models</span></a>
  </div>
</li>
        <li class="sidebar-item">
  <div class="sidebar-item-container"> 
  <a href="../../developer/model-documentation/generate-model-documentation.html" class="sidebar-item-text sidebar-link">
 <span class="menu-text">Generate model documentation</span></a>
  </div>
</li>
        <li class="sidebar-item">
  <div class="sidebar-item-container"> 
  <a href="../../developer/model-documentation/install-and-initialize-developer-framework.html" class="sidebar-item-text sidebar-link">
 <span class="menu-text">Install and initialize the developer framework</span></a>
  </div>
</li>
        <li class="sidebar-item">
  <div class="sidebar-item-container"> 
  <a href="../../developer/model-documentation/store-credentials-in-env-file.html" class="sidebar-item-text sidebar-link active">
 <span class="menu-text">Store project credentials in <code>.env</code> files</span></a>
  </div>
</li>
        <li class="px-0"><hr class="sidebar-divider hi "></li>
        <li class="sidebar-item">
 <span class="menu-text">MODEL TESTING</span>
  </li>
        <li class="sidebar-item sidebar-item-section">
      <div class="sidebar-item-container"> 
            <a href="../../developer/model-testing/testing-overview.html" class="sidebar-item-text sidebar-link">
 <span class="menu-text">Run tests &amp; test suites</span></a>
          <a class="sidebar-item-toggle text-start collapsed" data-bs-toggle="collapse" data-bs-target="#" role="navigation" aria-expanded="false" aria-label="Toggle section">
            <i class="bi bi-chevron-right ms-2"></i>
          </a> 
      </div>
      <ul id="" class="collapse list-unstyled sidebar-section depth1 ">  
          <li class="sidebar-item">
  <div class="sidebar-item-container"> 
  <a href="../../notebooks/how_to/configure_dataset_features.html" class="sidebar-item-text sidebar-link">
 <span class="menu-text">Configure dataset features</span></a>
  </div>
</li>
          <li class="sidebar-item">
  <div class="sidebar-item-container"> 
  <a href="../../notebooks/how_to/document_multiple_results_for_the_same_test.html" class="sidebar-item-text sidebar-link">
 <span class="menu-text">Document multiple results for the same test</span></a>
  </div>
</li>
          <li class="sidebar-item">
  <div class="sidebar-item-container"> 
  <a href="../../notebooks/how_to/explore_test_suites.html" class="sidebar-item-text sidebar-link">
 <span class="menu-text">Explore test suites</span></a>
  </div>
</li>
          <li class="sidebar-item">
  <div class="sidebar-item-container"> 
  <a href="../../notebooks/how_to/explore_tests.html" class="sidebar-item-text sidebar-link">
 <span class="menu-text">Explore tests</span></a>
  </div>
</li>
          <li class="sidebar-item">
  <div class="sidebar-item-container"> 
  <a href="../../notebooks/how_to/filter_input_columns.html" class="sidebar-item-text sidebar-link">
 <span class="menu-text">Dataset Column Filters when Running Tests</span></a>
  </div>
</li>
          <li class="sidebar-item">
  <div class="sidebar-item-container"> 
  <a href="../../notebooks/how_to/load_datasets_predictions.html" class="sidebar-item-text sidebar-link">
 <span class="menu-text">Load dataset predictions</span></a>
  </div>
</li>
          <li class="sidebar-item">
  <div class="sidebar-item-container"> 
  <a href="../../notebooks/how_to/run_documentation_sections.html" class="sidebar-item-text sidebar-link">
 <span class="menu-text">Run individual documentation sections</span></a>
  </div>
</li>
          <li class="sidebar-item">
  <div class="sidebar-item-container"> 
  <a href="../../notebooks/how_to/run_documentation_tests_with_config.html" class="sidebar-item-text sidebar-link">
 <span class="menu-text">Run documentation tests with custom configurations</span></a>
  </div>
</li>
          <li class="sidebar-item">
  <div class="sidebar-item-container"> 
  <a href="../../notebooks/how_to/run_tests_that_require_multiple_datasets.html" class="sidebar-item-text sidebar-link">
 <span class="menu-text">Run tests with multiple datasets</span></a>
  </div>
</li>
          <li class="sidebar-item">
  <div class="sidebar-item-container"> 
  <a href="../../notebooks/how_to/run_unit_metrics.html" class="sidebar-item-text sidebar-link">
 <span class="menu-text">Run unit metrics</span></a>
  </div>
</li>
          <li class="sidebar-item">
  <div class="sidebar-item-container"> 
  <a href="../../notebooks/how_to/use_dataset_model_objects.html" class="sidebar-item-text sidebar-link">
 <span class="menu-text">Introduction to ValidMind Dataset and Model Objects</span></a>
  </div>
</li>
          <li class="sidebar-item sidebar-item-section">
      <div class="sidebar-item-container"> 
            <a class="sidebar-item-text sidebar-link text-start collapsed" data-bs-toggle="collapse" data-bs-target="#quarto-sidebar-section-1" role="navigation" aria-expanded="false">
 <span class="menu-text">Run Tests</span></a>
          <a class="sidebar-item-toggle text-start collapsed" data-bs-toggle="collapse" data-bs-target="#quarto-sidebar-section-1" role="navigation" aria-expanded="false" aria-label="Toggle section">
            <i class="bi bi-chevron-right ms-2"></i>
          </a> 
      </div>
      <ul id="quarto-sidebar-section-1" class="collapse list-unstyled sidebar-section depth2 ">  
          <li class="sidebar-item">
  <div class="sidebar-item-container"> 
  <a href="../../notebooks/how_to/run_tests/1_run_dataset_based_tests.html" class="sidebar-item-text sidebar-link">
 <span class="menu-text">Run dataset based tests</span></a>
  </div>
</li>
          <li class="sidebar-item">
  <div class="sidebar-item-container"> 
  <a href="../../notebooks/how_to/run_tests/2_run_comparison_tests.html" class="sidebar-item-text sidebar-link">
 <span class="menu-text">Run comparison tests</span></a>
  </div>
</li>
      </ul>
  </li>
      </ul>
  </li>
        <li class="sidebar-item sidebar-item-section">
      <div class="sidebar-item-container"> 
            <a href="../../developer/model-testing/test-descriptions.html" class="sidebar-item-text sidebar-link">
 <span class="menu-text">Test descriptions</span></a>
          <a class="sidebar-item-toggle text-start collapsed" data-bs-toggle="collapse" data-bs-target="#" role="navigation" aria-expanded="false" aria-label="Toggle section">
            <i class="bi bi-chevron-right ms-2"></i>
          </a> 
      </div>
      <ul id="" class="collapse list-unstyled sidebar-section depth1 ">  
          <li class="sidebar-item sidebar-item-section">
      <div class="sidebar-item-container"> 
            <a class="sidebar-item-text sidebar-link text-start collapsed" data-bs-toggle="collapse" data-bs-target="#quarto-sidebar-section-2" role="navigation" aria-expanded="false">
 <span class="menu-text">Data Validation</span></a>
          <a class="sidebar-item-toggle text-start collapsed" data-bs-toggle="collapse" data-bs-target="#quarto-sidebar-section-2" role="navigation" aria-expanded="false" aria-label="Toggle section">
            <i class="bi bi-chevron-right ms-2"></i>
          </a> 
      </div>
      <ul id="quarto-sidebar-section-2" class="collapse list-unstyled sidebar-section depth2 ">  
          <li class="sidebar-item">
  <div class="sidebar-item-container"> 
  <a href="../../tests/data_validation/ACFandPACFPlot.html" class="sidebar-item-text sidebar-link">
 <span class="menu-text">ACFandPACFPlot</span></a>
  </div>
</li>
          <li class="sidebar-item">
  <div class="sidebar-item-container"> 
  <a href="../../tests/data_validation/ADF.html" class="sidebar-item-text sidebar-link">
 <span class="menu-text">ADF</span></a>
  </div>
</li>
          <li class="sidebar-item">
  <div class="sidebar-item-container"> 
  <a href="../../tests/data_validation/ANOVAOneWayTable.html" class="sidebar-item-text sidebar-link">
 <span class="menu-text">ANOVAOneWayTable</span></a>
  </div>
</li>
          <li class="sidebar-item">
  <div class="sidebar-item-container"> 
  <a href="../../tests/data_validation/AutoAR.html" class="sidebar-item-text sidebar-link">
 <span class="menu-text">AutoAR</span></a>
  </div>
</li>
          <li class="sidebar-item">
  <div class="sidebar-item-container"> 
  <a href="../../tests/data_validation/AutoMA.html" class="sidebar-item-text sidebar-link">
 <span class="menu-text">AutoMA</span></a>
  </div>
</li>
          <li class="sidebar-item">
  <div class="sidebar-item-container"> 
  <a href="../../tests/data_validation/AutoSeasonality.html" class="sidebar-item-text sidebar-link">
 <span class="menu-text">AutoSeasonality</span></a>
  </div>
</li>
          <li class="sidebar-item">
  <div class="sidebar-item-container"> 
  <a href="../../tests/data_validation/AutoStationarity.html" class="sidebar-item-text sidebar-link">
 <span class="menu-text">AutoStationarity</span></a>
  </div>
</li>
          <li class="sidebar-item">
  <div class="sidebar-item-container"> 
  <a href="../../tests/data_validation/BivariateFeaturesBarPlots.html" class="sidebar-item-text sidebar-link">
 <span class="menu-text">BivariateFeaturesBarPlots</span></a>
  </div>
</li>
          <li class="sidebar-item">
  <div class="sidebar-item-container"> 
  <a href="../../tests/data_validation/BivariateHistograms.html" class="sidebar-item-text sidebar-link">
 <span class="menu-text">BivariateHistograms</span></a>
  </div>
</li>
          <li class="sidebar-item">
  <div class="sidebar-item-container"> 
  <a href="../../tests/data_validation/BivariateScatterPlots.html" class="sidebar-item-text sidebar-link">
 <span class="menu-text">BivariateScatterPlots</span></a>
  </div>
</li>
          <li class="sidebar-item">
  <div class="sidebar-item-container"> 
  <a href="../../tests/data_validation/ChiSquaredFeaturesTable.html" class="sidebar-item-text sidebar-link">
 <span class="menu-text">ChiSquaredFeaturesTable</span></a>
  </div>
</li>
          <li class="sidebar-item">
  <div class="sidebar-item-container"> 
  <a href="../../tests/data_validation/ClassImbalance.html" class="sidebar-item-text sidebar-link">
 <span class="menu-text">ClassImbalance</span></a>
  </div>
</li>
          <li class="sidebar-item">
  <div class="sidebar-item-container"> 
  <a href="../../tests/data_validation/DatasetDescription.html" class="sidebar-item-text sidebar-link">
 <span class="menu-text">DatasetDescription</span></a>
  </div>
</li>
          <li class="sidebar-item">
  <div class="sidebar-item-container"> 
  <a href="../../tests/data_validation/DatasetSplit.html" class="sidebar-item-text sidebar-link">
 <span class="menu-text">DatasetSplit</span></a>
  </div>
</li>
          <li class="sidebar-item">
  <div class="sidebar-item-container"> 
  <a href="../../tests/data_validation/DescriptiveStatistics.html" class="sidebar-item-text sidebar-link">
 <span class="menu-text">DescriptiveStatistics</span></a>
  </div>
</li>
          <li class="sidebar-item">
  <div class="sidebar-item-container"> 
  <a href="../../tests/data_validation/DFGLSArch.html" class="sidebar-item-text sidebar-link">
 <span class="menu-text">DFGLSArch</span></a>
  </div>
</li>
          <li class="sidebar-item">
  <div class="sidebar-item-container"> 
  <a href="../../tests/data_validation/Duplicates.html" class="sidebar-item-text sidebar-link">
 <span class="menu-text">Duplicates</span></a>
  </div>
</li>
          <li class="sidebar-item">
  <div class="sidebar-item-container"> 
  <a href="../../tests/data_validation/EngleGrangerCoint.html" class="sidebar-item-text sidebar-link">
 <span class="menu-text">EngleGrangerCoint</span></a>
  </div>
</li>
          <li class="sidebar-item">
  <div class="sidebar-item-container"> 
  <a href="../../tests/data_validation/FeatureTargetCorrelationPlot.html" class="sidebar-item-text sidebar-link">
 <span class="menu-text">FeatureTargetCorrelationPlot</span></a>
  </div>
</li>
          <li class="sidebar-item">
  <div class="sidebar-item-container"> 
  <a href="../../tests/data_validation/HeatmapFeatureCorrelations.html" class="sidebar-item-text sidebar-link">
 <span class="menu-text">HeatmapFeatureCorrelations</span></a>
  </div>
</li>
          <li class="sidebar-item">
  <div class="sidebar-item-container"> 
  <a href="../../tests/data_validation/HighCardinality.html" class="sidebar-item-text sidebar-link">
 <span class="menu-text">HighCardinality</span></a>
  </div>
</li>
          <li class="sidebar-item">
  <div class="sidebar-item-container"> 
  <a href="../../tests/data_validation/HighPearsonCorrelation.html" class="sidebar-item-text sidebar-link">
 <span class="menu-text">HighPearsonCorrelation</span></a>
  </div>
</li>
          <li class="sidebar-item">
  <div class="sidebar-item-container"> 
  <a href="../../tests/data_validation/IQROutliersBarPlot.html" class="sidebar-item-text sidebar-link">
 <span class="menu-text">IQROutliersBarPlot</span></a>
  </div>
</li>
          <li class="sidebar-item">
  <div class="sidebar-item-container"> 
  <a href="../../tests/data_validation/IQROutliersTable.html" class="sidebar-item-text sidebar-link">
 <span class="menu-text">IQROutliersTable</span></a>
  </div>
</li>
          <li class="sidebar-item">
  <div class="sidebar-item-container"> 
  <a href="../../tests/data_validation/IsolationForestOutliers.html" class="sidebar-item-text sidebar-link">
 <span class="menu-text">IsolationForestOutliers</span></a>
  </div>
</li>
          <li class="sidebar-item">
  <div class="sidebar-item-container"> 
  <a href="../../tests/data_validation/KPSS.html" class="sidebar-item-text sidebar-link">
 <span class="menu-text">KPSS</span></a>
  </div>
</li>
          <li class="sidebar-item">
  <div class="sidebar-item-container"> 
  <a href="../../tests/data_validation/LaggedCorrelationHeatmap.html" class="sidebar-item-text sidebar-link">
 <span class="menu-text">LaggedCorrelationHeatmap</span></a>
  </div>
</li>
          <li class="sidebar-item">
  <div class="sidebar-item-container"> 
  <a href="../../tests/data_validation/MissingValues.html" class="sidebar-item-text sidebar-link">
 <span class="menu-text">MissingValues</span></a>
  </div>
</li>
          <li class="sidebar-item">
  <div class="sidebar-item-container"> 
  <a href="../../tests/data_validation/MissingValuesBarPlot.html" class="sidebar-item-text sidebar-link">
 <span class="menu-text">MissingValuesBarPlot</span></a>
  </div>
</li>
          <li class="sidebar-item">
  <div class="sidebar-item-container"> 
  <a href="../../tests/data_validation/MissingValuesRisk.html" class="sidebar-item-text sidebar-link">
 <span class="menu-text">MissingValuesRisk</span></a>
  </div>
</li>
          <li class="sidebar-item">
  <div class="sidebar-item-container"> 
  <a href="../../tests/data_validation/PearsonCorrelationMatrix.html" class="sidebar-item-text sidebar-link">
 <span class="menu-text">PearsonCorrelationMatrix</span></a>
  </div>
</li>
          <li class="sidebar-item">
  <div class="sidebar-item-container"> 
  <a href="../../tests/data_validation/PhillipsPerronArch.html" class="sidebar-item-text sidebar-link">
 <span class="menu-text">PhillipsPerronArch</span></a>
  </div>
</li>
          <li class="sidebar-item">
  <div class="sidebar-item-container"> 
  <a href="../../tests/data_validation/RollingStatsPlot.html" class="sidebar-item-text sidebar-link">
 <span class="menu-text">RollingStatsPlot</span></a>
  </div>
</li>
          <li class="sidebar-item">
  <div class="sidebar-item-container"> 
  <a href="../../tests/data_validation/ScatterPlot.html" class="sidebar-item-text sidebar-link">
 <span class="menu-text">ScatterPlot</span></a>
  </div>
</li>
          <li class="sidebar-item">
  <div class="sidebar-item-container"> 
  <a href="../../tests/data_validation/SeasonalDecompose.html" class="sidebar-item-text sidebar-link">
 <span class="menu-text">SeasonalDecompose</span></a>
  </div>
</li>
          <li class="sidebar-item">
  <div class="sidebar-item-container"> 
  <a href="../../tests/data_validation/Skewness.html" class="sidebar-item-text sidebar-link">
 <span class="menu-text">Skewness</span></a>
  </div>
</li>
          <li class="sidebar-item">
  <div class="sidebar-item-container"> 
  <a href="../../tests/data_validation/SpreadPlot.html" class="sidebar-item-text sidebar-link">
 <span class="menu-text">SpreadPlot</span></a>
  </div>
</li>
          <li class="sidebar-item">
  <div class="sidebar-item-container"> 
  <a href="../../tests/data_validation/TabularCategoricalBarPlots.html" class="sidebar-item-text sidebar-link">
 <span class="menu-text">TabularCategoricalBarPlots</span></a>
  </div>
</li>
          <li class="sidebar-item">
  <div class="sidebar-item-container"> 
  <a href="../../tests/data_validation/TabularDateTimeHistograms.html" class="sidebar-item-text sidebar-link">
 <span class="menu-text">TabularDateTimeHistograms</span></a>
  </div>
</li>
          <li class="sidebar-item">
  <div class="sidebar-item-container"> 
  <a href="../../tests/data_validation/TabularDescriptionTables.html" class="sidebar-item-text sidebar-link">
 <span class="menu-text">TabularDescriptionTables</span></a>
  </div>
</li>
          <li class="sidebar-item">
  <div class="sidebar-item-container"> 
  <a href="../../tests/data_validation/TabularNumericalHistograms.html" class="sidebar-item-text sidebar-link">
 <span class="menu-text">TabularNumericalHistograms</span></a>
  </div>
</li>
          <li class="sidebar-item">
  <div class="sidebar-item-container"> 
  <a href="../../tests/data_validation/TargetRateBarPlots.html" class="sidebar-item-text sidebar-link">
 <span class="menu-text">TargetRateBarPlots</span></a>
  </div>
</li>
          <li class="sidebar-item">
  <div class="sidebar-item-container"> 
  <a href="../../tests/data_validation/TimeSeriesDescription.html" class="sidebar-item-text sidebar-link">
 <span class="menu-text">TimeSeriesDescription</span></a>
  </div>
</li>
          <li class="sidebar-item">
  <div class="sidebar-item-container"> 
  <a href="../../tests/data_validation/TimeSeriesDescriptiveStatistics.html" class="sidebar-item-text sidebar-link">
 <span class="menu-text">TimeSeriesDescriptiveStatistics</span></a>
  </div>
</li>
          <li class="sidebar-item">
  <div class="sidebar-item-container"> 
  <a href="../../tests/data_validation/TimeSeriesFrequency.html" class="sidebar-item-text sidebar-link">
 <span class="menu-text">TimeSeriesFrequency</span></a>
  </div>
</li>
          <li class="sidebar-item">
  <div class="sidebar-item-container"> 
  <a href="../../tests/data_validation/TimeSeriesHistogram.html" class="sidebar-item-text sidebar-link">
 <span class="menu-text">TimeSeriesHistogram</span></a>
  </div>
</li>
          <li class="sidebar-item">
  <div class="sidebar-item-container"> 
  <a href="../../tests/data_validation/TimeSeriesLinePlot.html" class="sidebar-item-text sidebar-link">
 <span class="menu-text">TimeSeriesLinePlot</span></a>
  </div>
</li>
          <li class="sidebar-item">
  <div class="sidebar-item-container"> 
  <a href="../../tests/data_validation/TimeSeriesMissingValues.html" class="sidebar-item-text sidebar-link">
 <span class="menu-text">TimeSeriesMissingValues</span></a>
  </div>
</li>
          <li class="sidebar-item">
  <div class="sidebar-item-container"> 
  <a href="../../tests/data_validation/TimeSeriesOutliers.html" class="sidebar-item-text sidebar-link">
 <span class="menu-text">TimeSeriesOutliers</span></a>
  </div>
</li>
          <li class="sidebar-item">
  <div class="sidebar-item-container"> 
  <a href="../../tests/data_validation/TooManyZeroValues.html" class="sidebar-item-text sidebar-link">
 <span class="menu-text">TooManyZeroValues</span></a>
  </div>
</li>
          <li class="sidebar-item">
  <div class="sidebar-item-container"> 
  <a href="../../tests/data_validation/UniqueRows.html" class="sidebar-item-text sidebar-link">
 <span class="menu-text">UniqueRows</span></a>
  </div>
</li>
          <li class="sidebar-item">
  <div class="sidebar-item-container"> 
  <a href="../../tests/data_validation/WOEBinPlots.html" class="sidebar-item-text sidebar-link">
 <span class="menu-text">WOEBinPlots</span></a>
  </div>
</li>
          <li class="sidebar-item">
  <div class="sidebar-item-container"> 
  <a href="../../tests/data_validation/WOEBinTable.html" class="sidebar-item-text sidebar-link">
 <span class="menu-text">WOEBinTable</span></a>
  </div>
</li>
          <li class="sidebar-item">
  <div class="sidebar-item-container"> 
  <a href="../../tests/data_validation/ZivotAndrewsArch.html" class="sidebar-item-text sidebar-link">
 <span class="menu-text">ZivotAndrewsArch</span></a>
  </div>
</li>
          <li class="sidebar-item sidebar-item-section">
      <div class="sidebar-item-container"> 
            <a class="sidebar-item-text sidebar-link text-start collapsed" data-bs-toggle="collapse" data-bs-target="#quarto-sidebar-section-3" role="navigation" aria-expanded="false">
 <span class="menu-text">Nlp</span></a>
          <a class="sidebar-item-toggle text-start collapsed" data-bs-toggle="collapse" data-bs-target="#quarto-sidebar-section-3" role="navigation" aria-expanded="false" aria-label="Toggle section">
            <i class="bi bi-chevron-right ms-2"></i>
          </a> 
      </div>
      <ul id="quarto-sidebar-section-3" class="collapse list-unstyled sidebar-section depth3 ">  
          <li class="sidebar-item">
  <div class="sidebar-item-container"> 
  <a href="../../tests/data_validation/nlp/CommonWords.html" class="sidebar-item-text sidebar-link">
 <span class="menu-text">CommonWords</span></a>
  </div>
</li>
          <li class="sidebar-item">
  <div class="sidebar-item-container"> 
  <a href="../../tests/data_validation/nlp/Hashtags.html" class="sidebar-item-text sidebar-link">
 <span class="menu-text">Hashtags</span></a>
  </div>
</li>
          <li class="sidebar-item">
  <div class="sidebar-item-container"> 
  <a href="../../tests/data_validation/nlp/LanguageDetection.html" class="sidebar-item-text sidebar-link">
 <span class="menu-text">LanguageDetection</span></a>
  </div>
</li>
          <li class="sidebar-item">
  <div class="sidebar-item-container"> 
  <a href="../../tests/data_validation/nlp/Mentions.html" class="sidebar-item-text sidebar-link">
 <span class="menu-text">Mentions</span></a>
  </div>
</li>
          <li class="sidebar-item">
  <div class="sidebar-item-container"> 
  <a href="../../tests/data_validation/nlp/PolarityAndSubjectivity.html" class="sidebar-item-text sidebar-link">
 <span class="menu-text">PolarityAndSubjectivity</span></a>
  </div>
</li>
          <li class="sidebar-item">
  <div class="sidebar-item-container"> 
  <a href="../../tests/data_validation/nlp/Punctuations.html" class="sidebar-item-text sidebar-link">
 <span class="menu-text">Punctuations</span></a>
  </div>
</li>
          <li class="sidebar-item">
  <div class="sidebar-item-container"> 
  <a href="../../tests/data_validation/nlp/Sentiment.html" class="sidebar-item-text sidebar-link">
 <span class="menu-text">Sentiment</span></a>
  </div>
</li>
          <li class="sidebar-item">
  <div class="sidebar-item-container"> 
  <a href="../../tests/data_validation/nlp/StopWords.html" class="sidebar-item-text sidebar-link">
 <span class="menu-text">StopWords</span></a>
  </div>
</li>
          <li class="sidebar-item">
  <div class="sidebar-item-container"> 
  <a href="../../tests/data_validation/nlp/TextDescription.html" class="sidebar-item-text sidebar-link">
 <span class="menu-text">TextDescription</span></a>
  </div>
</li>
          <li class="sidebar-item">
  <div class="sidebar-item-container"> 
  <a href="../../tests/data_validation/nlp/Toxicity.html" class="sidebar-item-text sidebar-link">
 <span class="menu-text">Toxicity</span></a>
  </div>
</li>
      </ul>
  </li>
      </ul>
  </li>
          <li class="sidebar-item sidebar-item-section">
      <div class="sidebar-item-container"> 
            <a class="sidebar-item-text sidebar-link text-start collapsed" data-bs-toggle="collapse" data-bs-target="#quarto-sidebar-section-4" role="navigation" aria-expanded="false">
 <span class="menu-text">Model Validation</span></a>
          <a class="sidebar-item-toggle text-start collapsed" data-bs-toggle="collapse" data-bs-target="#quarto-sidebar-section-4" role="navigation" aria-expanded="false" aria-label="Toggle section">
            <i class="bi bi-chevron-right ms-2"></i>
          </a> 
      </div>
      <ul id="quarto-sidebar-section-4" class="collapse list-unstyled sidebar-section depth2 ">  
          <li class="sidebar-item">
  <div class="sidebar-item-container"> 
  <a href="../../tests/model_validation/BertScore.html" class="sidebar-item-text sidebar-link">
 <span class="menu-text">BertScore</span></a>
  </div>
</li>
          <li class="sidebar-item">
  <div class="sidebar-item-container"> 
  <a href="../../tests/model_validation/BleuScore.html" class="sidebar-item-text sidebar-link">
 <span class="menu-text">BleuScore</span></a>
  </div>
</li>
          <li class="sidebar-item">
  <div class="sidebar-item-container"> 
  <a href="../../tests/model_validation/ClusterSizeDistribution.html" class="sidebar-item-text sidebar-link">
 <span class="menu-text">ClusterSizeDistribution</span></a>
  </div>
</li>
          <li class="sidebar-item">
  <div class="sidebar-item-container"> 
  <a href="../../tests/model_validation/ContextualRecall.html" class="sidebar-item-text sidebar-link">
 <span class="menu-text">ContextualRecall</span></a>
  </div>
</li>
          <li class="sidebar-item">
  <div class="sidebar-item-container"> 
  <a href="../../tests/model_validation/FeaturesAUC.html" class="sidebar-item-text sidebar-link">
 <span class="menu-text">FeaturesAUC</span></a>
  </div>
</li>
          <li class="sidebar-item">
  <div class="sidebar-item-container"> 
  <a href="../../tests/model_validation/MeteorScore.html" class="sidebar-item-text sidebar-link">
 <span class="menu-text">MeteorScore</span></a>
  </div>
</li>
          <li class="sidebar-item">
  <div class="sidebar-item-container"> 
  <a href="../../tests/model_validation/ModelMetadata.html" class="sidebar-item-text sidebar-link">
 <span class="menu-text">ModelMetadata</span></a>
  </div>
</li>
          <li class="sidebar-item">
  <div class="sidebar-item-container"> 
  <a href="../../tests/model_validation/ModelMetadataComparison.html" class="sidebar-item-text sidebar-link">
 <span class="menu-text">ModelMetadataComparison</span></a>
  </div>
</li>
          <li class="sidebar-item">
  <div class="sidebar-item-container"> 
  <a href="../../tests/model_validation/ModelPredictionResiduals.html" class="sidebar-item-text sidebar-link">
 <span class="menu-text">ModelPredictionResiduals</span></a>
  </div>
</li>
          <li class="sidebar-item">
  <div class="sidebar-item-container"> 
  <a href="../../tests/model_validation/RegardScore.html" class="sidebar-item-text sidebar-link">
 <span class="menu-text">RegardScore</span></a>
  </div>
</li>
          <li class="sidebar-item">
  <div class="sidebar-item-container"> 
  <a href="../../tests/model_validation/RegressionResidualsPlot.html" class="sidebar-item-text sidebar-link">
 <span class="menu-text">RegressionResidualsPlot</span></a>
  </div>
</li>
          <li class="sidebar-item">
  <div class="sidebar-item-container"> 
  <a href="../../tests/model_validation/RougeScore.html" class="sidebar-item-text sidebar-link">
 <span class="menu-text">RougeScore</span></a>
  </div>
</li>
          <li class="sidebar-item">
  <div class="sidebar-item-container"> 
  <a href="../../tests/model_validation/TimeSeriesPredictionsPlot.html" class="sidebar-item-text sidebar-link">
 <span class="menu-text">TimeSeriesPredictionsPlot</span></a>
  </div>
</li>
          <li class="sidebar-item">
  <div class="sidebar-item-container"> 
  <a href="../../tests/model_validation/TimeSeriesPredictionWithCI.html" class="sidebar-item-text sidebar-link">
 <span class="menu-text">TimeSeriesPredictionWithCI</span></a>
  </div>
</li>
          <li class="sidebar-item">
  <div class="sidebar-item-container"> 
  <a href="../../tests/model_validation/TimeSeriesR2SquareBySegments.html" class="sidebar-item-text sidebar-link">
 <span class="menu-text">TimeSeriesR2SquareBySegments</span></a>
  </div>
</li>
          <li class="sidebar-item">
  <div class="sidebar-item-container"> 
  <a href="../../tests/model_validation/TokenDisparity.html" class="sidebar-item-text sidebar-link">
 <span class="menu-text">TokenDisparity</span></a>
  </div>
</li>
          <li class="sidebar-item">
  <div class="sidebar-item-container"> 
  <a href="../../tests/model_validation/ToxicityScore.html" class="sidebar-item-text sidebar-link">
 <span class="menu-text">ToxicityScore</span></a>
  </div>
</li>
          <li class="sidebar-item sidebar-item-section">
      <div class="sidebar-item-container"> 
            <a class="sidebar-item-text sidebar-link text-start collapsed" data-bs-toggle="collapse" data-bs-target="#quarto-sidebar-section-5" role="navigation" aria-expanded="false">
 <span class="menu-text">Embeddings</span></a>
          <a class="sidebar-item-toggle text-start collapsed" data-bs-toggle="collapse" data-bs-target="#quarto-sidebar-section-5" role="navigation" aria-expanded="false" aria-label="Toggle section">
            <i class="bi bi-chevron-right ms-2"></i>
          </a> 
      </div>
      <ul id="quarto-sidebar-section-5" class="collapse list-unstyled sidebar-section depth3 ">  
          <li class="sidebar-item">
  <div class="sidebar-item-container"> 
  <a href="../../tests/model_validation/embeddings/ClusterDistribution.html" class="sidebar-item-text sidebar-link">
 <span class="menu-text">ClusterDistribution</span></a>
  </div>
</li>
          <li class="sidebar-item">
  <div class="sidebar-item-container"> 
  <a href="../../tests/model_validation/embeddings/CosineSimilarityComparison.html" class="sidebar-item-text sidebar-link">
 <span class="menu-text">CosineSimilarityComparison</span></a>
  </div>
</li>
          <li class="sidebar-item">
  <div class="sidebar-item-container"> 
  <a href="../../tests/model_validation/embeddings/CosineSimilarityDistribution.html" class="sidebar-item-text sidebar-link">
 <span class="menu-text">CosineSimilarityDistribution</span></a>
  </div>
</li>
          <li class="sidebar-item">
  <div class="sidebar-item-container"> 
  <a href="../../tests/model_validation/embeddings/CosineSimilarityHeatmap.html" class="sidebar-item-text sidebar-link">
 <span class="menu-text">CosineSimilarityHeatmap</span></a>
  </div>
</li>
          <li class="sidebar-item">
  <div class="sidebar-item-container"> 
  <a href="../../tests/model_validation/embeddings/DescriptiveAnalytics.html" class="sidebar-item-text sidebar-link">
 <span class="menu-text">DescriptiveAnalytics</span></a>
  </div>
</li>
          <li class="sidebar-item">
  <div class="sidebar-item-container"> 
  <a href="../../tests/model_validation/embeddings/EmbeddingsVisualization2D.html" class="sidebar-item-text sidebar-link">
 <span class="menu-text">EmbeddingsVisualization2D</span></a>
  </div>
</li>
          <li class="sidebar-item">
  <div class="sidebar-item-container"> 
  <a href="../../tests/model_validation/embeddings/EuclideanDistanceComparison.html" class="sidebar-item-text sidebar-link">
 <span class="menu-text">EuclideanDistanceComparison</span></a>
  </div>
</li>
          <li class="sidebar-item">
  <div class="sidebar-item-container"> 
  <a href="../../tests/model_validation/embeddings/EuclideanDistanceHeatmap.html" class="sidebar-item-text sidebar-link">
 <span class="menu-text">EuclideanDistanceHeatmap</span></a>
  </div>
</li>
          <li class="sidebar-item">
  <div class="sidebar-item-container"> 
  <a href="../../tests/model_validation/embeddings/PCAComponentsPairwisePlots.html" class="sidebar-item-text sidebar-link">
 <span class="menu-text">PCAComponentsPairwisePlots</span></a>
  </div>
</li>
          <li class="sidebar-item">
  <div class="sidebar-item-container"> 
  <a href="../../tests/model_validation/embeddings/StabilityAnalysis.html" class="sidebar-item-text sidebar-link">
 <span class="menu-text">StabilityAnalysis</span></a>
  </div>
</li>
          <li class="sidebar-item">
  <div class="sidebar-item-container"> 
  <a href="../../tests/model_validation/embeddings/StabilityAnalysisKeyword.html" class="sidebar-item-text sidebar-link">
 <span class="menu-text">StabilityAnalysisKeyword</span></a>
  </div>
</li>
          <li class="sidebar-item">
  <div class="sidebar-item-container"> 
  <a href="../../tests/model_validation/embeddings/StabilityAnalysisRandomNoise.html" class="sidebar-item-text sidebar-link">
 <span class="menu-text">StabilityAnalysisRandomNoise</span></a>
  </div>
</li>
          <li class="sidebar-item">
  <div class="sidebar-item-container"> 
  <a href="../../tests/model_validation/embeddings/StabilityAnalysisSynonyms.html" class="sidebar-item-text sidebar-link">
 <span class="menu-text">StabilityAnalysisSynonyms</span></a>
  </div>
</li>
          <li class="sidebar-item">
  <div class="sidebar-item-container"> 
  <a href="../../tests/model_validation/embeddings/StabilityAnalysisTranslation.html" class="sidebar-item-text sidebar-link">
 <span class="menu-text">StabilityAnalysisTranslation</span></a>
  </div>
</li>
          <li class="sidebar-item">
  <div class="sidebar-item-container"> 
  <a href="../../tests/model_validation/embeddings/TSNEComponentsPairwisePlots.html" class="sidebar-item-text sidebar-link">
 <span class="menu-text">TSNEComponentsPairwisePlots</span></a>
  </div>
</li>
      </ul>
  </li>
          <li class="sidebar-item sidebar-item-section">
      <div class="sidebar-item-container"> 
            <a class="sidebar-item-text sidebar-link text-start collapsed" data-bs-toggle="collapse" data-bs-target="#quarto-sidebar-section-6" role="navigation" aria-expanded="false">
 <span class="menu-text">Ragas</span></a>
          <a class="sidebar-item-toggle text-start collapsed" data-bs-toggle="collapse" data-bs-target="#quarto-sidebar-section-6" role="navigation" aria-expanded="false" aria-label="Toggle section">
            <i class="bi bi-chevron-right ms-2"></i>
          </a> 
      </div>
      <ul id="quarto-sidebar-section-6" class="collapse list-unstyled sidebar-section depth3 ">  
          <li class="sidebar-item">
  <div class="sidebar-item-container"> 
  <a href="../../tests/model_validation/ragas/AnswerCorrectness.html" class="sidebar-item-text sidebar-link">
 <span class="menu-text">AnswerCorrectness</span></a>
  </div>
</li>
          <li class="sidebar-item">
  <div class="sidebar-item-container"> 
  <a href="../../tests/model_validation/ragas/AnswerRelevance.html" class="sidebar-item-text sidebar-link">
 <span class="menu-text">AnswerRelevance</span></a>
  </div>
</li>
          <li class="sidebar-item">
  <div class="sidebar-item-container"> 
  <a href="../../tests/model_validation/ragas/AnswerSimilarity.html" class="sidebar-item-text sidebar-link">
 <span class="menu-text">AnswerSimilarity</span></a>
  </div>
</li>
          <li class="sidebar-item">
  <div class="sidebar-item-container"> 
  <a href="../../tests/model_validation/ragas/AspectCritique.html" class="sidebar-item-text sidebar-link">
 <span class="menu-text">AspectCritique</span></a>
  </div>
</li>
          <li class="sidebar-item">
  <div class="sidebar-item-container"> 
  <a href="../../tests/model_validation/ragas/ContextEntityRecall.html" class="sidebar-item-text sidebar-link">
 <span class="menu-text">ContextEntityRecall</span></a>
  </div>
</li>
          <li class="sidebar-item">
  <div class="sidebar-item-container"> 
  <a href="../../tests/model_validation/ragas/ContextPrecision.html" class="sidebar-item-text sidebar-link">
 <span class="menu-text">ContextPrecision</span></a>
  </div>
</li>
          <li class="sidebar-item">
  <div class="sidebar-item-container"> 
  <a href="../../tests/model_validation/ragas/ContextRecall.html" class="sidebar-item-text sidebar-link">
 <span class="menu-text">ContextRecall</span></a>
  </div>
</li>
          <li class="sidebar-item">
  <div class="sidebar-item-container"> 
  <a href="../../tests/model_validation/ragas/Faithfulness.html" class="sidebar-item-text sidebar-link">
 <span class="menu-text">Faithfulness</span></a>
  </div>
</li>
      </ul>
  </li>
          <li class="sidebar-item sidebar-item-section">
      <div class="sidebar-item-container"> 
            <a class="sidebar-item-text sidebar-link text-start collapsed" data-bs-toggle="collapse" data-bs-target="#quarto-sidebar-section-7" role="navigation" aria-expanded="false">
 <span class="menu-text">Sklearn</span></a>
          <a class="sidebar-item-toggle text-start collapsed" data-bs-toggle="collapse" data-bs-target="#quarto-sidebar-section-7" role="navigation" aria-expanded="false" aria-label="Toggle section">
            <i class="bi bi-chevron-right ms-2"></i>
          </a> 
      </div>
      <ul id="quarto-sidebar-section-7" class="collapse list-unstyled sidebar-section depth3 ">  
          <li class="sidebar-item">
  <div class="sidebar-item-container"> 
  <a href="../../tests/model_validation/sklearn/AdjustedMutualInformation.html" class="sidebar-item-text sidebar-link">
 <span class="menu-text">AdjustedMutualInformation</span></a>
  </div>
</li>
          <li class="sidebar-item">
  <div class="sidebar-item-container"> 
  <a href="../../tests/model_validation/sklearn/AdjustedRandIndex.html" class="sidebar-item-text sidebar-link">
 <span class="menu-text">AdjustedRandIndex</span></a>
  </div>
</li>
          <li class="sidebar-item">
  <div class="sidebar-item-container"> 
  <a href="../../tests/model_validation/sklearn/ClassifierPerformance.html" class="sidebar-item-text sidebar-link">
 <span class="menu-text">ClassifierPerformance</span></a>
  </div>
</li>
          <li class="sidebar-item">
  <div class="sidebar-item-container"> 
  <a href="../../tests/model_validation/sklearn/ClusterCosineSimilarity.html" class="sidebar-item-text sidebar-link">
 <span class="menu-text">ClusterCosineSimilarity</span></a>
  </div>
</li>
          <li class="sidebar-item">
  <div class="sidebar-item-container"> 
  <a href="../../tests/model_validation/sklearn/ClusterPerformance.html" class="sidebar-item-text sidebar-link">
 <span class="menu-text">ClusterPerformance</span></a>
  </div>
</li>
          <li class="sidebar-item">
  <div class="sidebar-item-container"> 
  <a href="../../tests/model_validation/sklearn/ClusterPerformanceMetrics.html" class="sidebar-item-text sidebar-link">
 <span class="menu-text">ClusterPerformanceMetrics</span></a>
  </div>
</li>
          <li class="sidebar-item">
  <div class="sidebar-item-container"> 
  <a href="../../tests/model_validation/sklearn/CompletenessScore.html" class="sidebar-item-text sidebar-link">
 <span class="menu-text">CompletenessScore</span></a>
  </div>
</li>
          <li class="sidebar-item">
  <div class="sidebar-item-container"> 
  <a href="../../tests/model_validation/sklearn/ConfusionMatrix.html" class="sidebar-item-text sidebar-link">
 <span class="menu-text">ConfusionMatrix</span></a>
  </div>
</li>
          <li class="sidebar-item">
  <div class="sidebar-item-container"> 
  <a href="../../tests/model_validation/sklearn/FeatureImportanceComparison.html" class="sidebar-item-text sidebar-link">
 <span class="menu-text">FeatureImportanceComparison</span></a>
  </div>
</li>
          <li class="sidebar-item">
  <div class="sidebar-item-container"> 
  <a href="../../tests/model_validation/sklearn/FowlkesMallowsScore.html" class="sidebar-item-text sidebar-link">
 <span class="menu-text">FowlkesMallowsScore</span></a>
  </div>
</li>
          <li class="sidebar-item">
  <div class="sidebar-item-container"> 
  <a href="../../tests/model_validation/sklearn/HomogeneityScore.html" class="sidebar-item-text sidebar-link">
 <span class="menu-text">HomogeneityScore</span></a>
  </div>
</li>
          <li class="sidebar-item">
  <div class="sidebar-item-container"> 
  <a href="../../tests/model_validation/sklearn/HyperParametersTuning.html" class="sidebar-item-text sidebar-link">
 <span class="menu-text">HyperParametersTuning</span></a>
  </div>
</li>
          <li class="sidebar-item">
  <div class="sidebar-item-container"> 
  <a href="../../tests/model_validation/sklearn/KMeansClustersOptimization.html" class="sidebar-item-text sidebar-link">
 <span class="menu-text">KMeansClustersOptimization</span></a>
  </div>
</li>
          <li class="sidebar-item">
  <div class="sidebar-item-container"> 
  <a href="../../tests/model_validation/sklearn/MinimumAccuracy.html" class="sidebar-item-text sidebar-link">
 <span class="menu-text">MinimumAccuracy</span></a>
  </div>
</li>
          <li class="sidebar-item">
  <div class="sidebar-item-container"> 
  <a href="../../tests/model_validation/sklearn/MinimumF1Score.html" class="sidebar-item-text sidebar-link">
 <span class="menu-text">MinimumF1Score</span></a>
  </div>
</li>
          <li class="sidebar-item">
  <div class="sidebar-item-container"> 
  <a href="../../tests/model_validation/sklearn/MinimumROCAUCScore.html" class="sidebar-item-text sidebar-link">
 <span class="menu-text">MinimumROCAUCScore</span></a>
  </div>
</li>
          <li class="sidebar-item">
  <div class="sidebar-item-container"> 
  <a href="../../tests/model_validation/sklearn/ModelsPerformanceComparison.html" class="sidebar-item-text sidebar-link">
 <span class="menu-text">ModelsPerformanceComparison</span></a>
  </div>
</li>
          <li class="sidebar-item">
  <div class="sidebar-item-container"> 
  <a href="../../tests/model_validation/sklearn/OverfitDiagnosis.html" class="sidebar-item-text sidebar-link">
 <span class="menu-text">OverfitDiagnosis</span></a>
  </div>
</li>
          <li class="sidebar-item">
  <div class="sidebar-item-container"> 
  <a href="../../tests/model_validation/sklearn/PermutationFeatureImportance.html" class="sidebar-item-text sidebar-link">
 <span class="menu-text">PermutationFeatureImportance</span></a>
  </div>
</li>
          <li class="sidebar-item">
  <div class="sidebar-item-container"> 
  <a href="../../tests/model_validation/sklearn/PopulationStabilityIndex.html" class="sidebar-item-text sidebar-link">
 <span class="menu-text">PopulationStabilityIndex</span></a>
  </div>
</li>
          <li class="sidebar-item">
  <div class="sidebar-item-container"> 
  <a href="../../tests/model_validation/sklearn/PrecisionRecallCurve.html" class="sidebar-item-text sidebar-link">
 <span class="menu-text">PrecisionRecallCurve</span></a>
  </div>
</li>
          <li class="sidebar-item">
  <div class="sidebar-item-container"> 
  <a href="../../tests/model_validation/sklearn/RegressionErrors.html" class="sidebar-item-text sidebar-link">
 <span class="menu-text">RegressionErrors</span></a>
  </div>
</li>
          <li class="sidebar-item">
  <div class="sidebar-item-container"> 
  <a href="../../tests/model_validation/sklearn/RegressionErrorsComparison.html" class="sidebar-item-text sidebar-link">
 <span class="menu-text">RegressionErrorsComparison</span></a>
  </div>
</li>
          <li class="sidebar-item">
  <div class="sidebar-item-container"> 
  <a href="../../tests/model_validation/sklearn/RegressionModelsPerformanceComparison.html" class="sidebar-item-text sidebar-link">
 <span class="menu-text">RegressionModelsPerformanceComparison</span></a>
  </div>
</li>
          <li class="sidebar-item">
  <div class="sidebar-item-container"> 
  <a href="../../tests/model_validation/sklearn/RegressionR2Square.html" class="sidebar-item-text sidebar-link">
 <span class="menu-text">RegressionR2Square</span></a>
  </div>
</li>
          <li class="sidebar-item">
  <div class="sidebar-item-container"> 
  <a href="../../tests/model_validation/sklearn/RegressionR2SquareComparison.html" class="sidebar-item-text sidebar-link">
 <span class="menu-text">RegressionR2SquareComparison</span></a>
  </div>
</li>
          <li class="sidebar-item">
  <div class="sidebar-item-container"> 
  <a href="../../tests/model_validation/sklearn/RobustnessDiagnosis.html" class="sidebar-item-text sidebar-link">
 <span class="menu-text">RobustnessDiagnosis</span></a>
  </div>
</li>
          <li class="sidebar-item">
  <div class="sidebar-item-container"> 
  <a href="../../tests/model_validation/sklearn/ROCCurve.html" class="sidebar-item-text sidebar-link">
 <span class="menu-text">ROCCurve</span></a>
  </div>
</li>
          <li class="sidebar-item">
  <div class="sidebar-item-container"> 
  <a href="../../tests/model_validation/sklearn/SHAPGlobalImportance.html" class="sidebar-item-text sidebar-link">
 <span class="menu-text">SHAPGlobalImportance</span></a>
  </div>
</li>
          <li class="sidebar-item">
  <div class="sidebar-item-container"> 
  <a href="../../tests/model_validation/sklearn/SilhouettePlot.html" class="sidebar-item-text sidebar-link">
 <span class="menu-text">SilhouettePlot</span></a>
  </div>
</li>
          <li class="sidebar-item">
  <div class="sidebar-item-container"> 
  <a href="../../tests/model_validation/sklearn/TrainingTestDegradation.html" class="sidebar-item-text sidebar-link">
 <span class="menu-text">TrainingTestDegradation</span></a>
  </div>
</li>
          <li class="sidebar-item">
  <div class="sidebar-item-container"> 
  <a href="../../tests/model_validation/sklearn/VMeasure.html" class="sidebar-item-text sidebar-link">
 <span class="menu-text">VMeasure</span></a>
  </div>
</li>
          <li class="sidebar-item">
  <div class="sidebar-item-container"> 
  <a href="../../tests/model_validation/sklearn/WeakspotsDiagnosis.html" class="sidebar-item-text sidebar-link">
 <span class="menu-text">WeakspotsDiagnosis</span></a>
  </div>
</li>
      </ul>
  </li>
          <li class="sidebar-item sidebar-item-section">
      <div class="sidebar-item-container"> 
            <a class="sidebar-item-text sidebar-link text-start collapsed" data-bs-toggle="collapse" data-bs-target="#quarto-sidebar-section-8" role="navigation" aria-expanded="false">
 <span class="menu-text">Statsmodels</span></a>
          <a class="sidebar-item-toggle text-start collapsed" data-bs-toggle="collapse" data-bs-target="#quarto-sidebar-section-8" role="navigation" aria-expanded="false" aria-label="Toggle section">
            <i class="bi bi-chevron-right ms-2"></i>
          </a> 
      </div>
      <ul id="quarto-sidebar-section-8" class="collapse list-unstyled sidebar-section depth3 ">  
          <li class="sidebar-item">
  <div class="sidebar-item-container"> 
  <a href="../../tests/model_validation/statsmodels/AutoARIMA.html" class="sidebar-item-text sidebar-link">
 <span class="menu-text">AutoARIMA</span></a>
  </div>
</li>
          <li class="sidebar-item">
  <div class="sidebar-item-container"> 
  <a href="../../tests/model_validation/statsmodels/BoxPierce.html" class="sidebar-item-text sidebar-link">
 <span class="menu-text">BoxPierce</span></a>
  </div>
</li>
          <li class="sidebar-item">
  <div class="sidebar-item-container"> 
  <a href="../../tests/model_validation/statsmodels/CumulativePredictionProbabilities.html" class="sidebar-item-text sidebar-link">
 <span class="menu-text">CumulativePredictionProbabilities</span></a>
  </div>
</li>
          <li class="sidebar-item">
  <div class="sidebar-item-container"> 
  <a href="../../tests/model_validation/statsmodels/DurbinWatsonTest.html" class="sidebar-item-text sidebar-link">
 <span class="menu-text">DurbinWatsonTest</span></a>
  </div>
</li>
          <li class="sidebar-item">
  <div class="sidebar-item-container"> 
  <a href="../../tests/model_validation/statsmodels/GINITable.html" class="sidebar-item-text sidebar-link">
 <span class="menu-text">GINITable</span></a>
  </div>
</li>
          <li class="sidebar-item">
  <div class="sidebar-item-container"> 
  <a href="../../tests/model_validation/statsmodels/JarqueBera.html" class="sidebar-item-text sidebar-link">
 <span class="menu-text">JarqueBera</span></a>
  </div>
</li>
          <li class="sidebar-item">
  <div class="sidebar-item-container"> 
  <a href="../../tests/model_validation/statsmodels/KolmogorovSmirnov.html" class="sidebar-item-text sidebar-link">
 <span class="menu-text">KolmogorovSmirnov</span></a>
  </div>
</li>
          <li class="sidebar-item">
  <div class="sidebar-item-container"> 
  <a href="../../tests/model_validation/statsmodels/Lilliefors.html" class="sidebar-item-text sidebar-link">
 <span class="menu-text">Lilliefors</span></a>
  </div>
</li>
          <li class="sidebar-item">
  <div class="sidebar-item-container"> 
  <a href="../../tests/model_validation/statsmodels/LJungBox.html" class="sidebar-item-text sidebar-link">
 <span class="menu-text">LJungBox</span></a>
  </div>
</li>
          <li class="sidebar-item">
  <div class="sidebar-item-container"> 
  <a href="../../tests/model_validation/statsmodels/PredictionProbabilitiesHistogram.html" class="sidebar-item-text sidebar-link">
 <span class="menu-text">PredictionProbabilitiesHistogram</span></a>
  </div>
</li>
          <li class="sidebar-item">
  <div class="sidebar-item-container"> 
  <a href="../../tests/model_validation/statsmodels/RegressionCoeffsPlot.html" class="sidebar-item-text sidebar-link">
 <span class="menu-text">RegressionCoeffsPlot</span></a>
  </div>
</li>
          <li class="sidebar-item">
  <div class="sidebar-item-container"> 
  <a href="../../tests/model_validation/statsmodels/RegressionFeatureSignificance.html" class="sidebar-item-text sidebar-link">
 <span class="menu-text">RegressionFeatureSignificance</span></a>
  </div>
</li>
          <li class="sidebar-item">
  <div class="sidebar-item-container"> 
  <a href="../../tests/model_validation/statsmodels/RegressionModelForecastPlot.html" class="sidebar-item-text sidebar-link">
 <span class="menu-text">RegressionModelForecastPlot</span></a>
  </div>
</li>
          <li class="sidebar-item">
  <div class="sidebar-item-container"> 
  <a href="../../tests/model_validation/statsmodels/RegressionModelForecastPlotLevels.html" class="sidebar-item-text sidebar-link">
 <span class="menu-text">RegressionModelForecastPlotLevels</span></a>
  </div>
</li>
          <li class="sidebar-item">
  <div class="sidebar-item-container"> 
  <a href="../../tests/model_validation/statsmodels/RegressionModelsCoeffs.html" class="sidebar-item-text sidebar-link">
 <span class="menu-text">RegressionModelsCoeffs</span></a>
  </div>
</li>
          <li class="sidebar-item">
  <div class="sidebar-item-container"> 
  <a href="../../tests/model_validation/statsmodels/RegressionModelSensitivityPlot.html" class="sidebar-item-text sidebar-link">
 <span class="menu-text">RegressionModelSensitivityPlot</span></a>
  </div>
</li>
          <li class="sidebar-item">
  <div class="sidebar-item-container"> 
  <a href="../../tests/model_validation/statsmodels/RegressionModelSummary.html" class="sidebar-item-text sidebar-link">
 <span class="menu-text">RegressionModelSummary</span></a>
  </div>
</li>
          <li class="sidebar-item">
  <div class="sidebar-item-container"> 
  <a href="../../tests/model_validation/statsmodels/RegressionPermutationFeatureImportance.html" class="sidebar-item-text sidebar-link">
 <span class="menu-text">RegressionPermutationFeatureImportance</span></a>
  </div>
</li>
          <li class="sidebar-item">
  <div class="sidebar-item-container"> 
  <a href="../../tests/model_validation/statsmodels/RunsTest.html" class="sidebar-item-text sidebar-link">
 <span class="menu-text">RunsTest</span></a>
  </div>
</li>
          <li class="sidebar-item">
  <div class="sidebar-item-container"> 
  <a href="../../tests/model_validation/statsmodels/ScorecardHistogram.html" class="sidebar-item-text sidebar-link">
 <span class="menu-text">ScorecardHistogram</span></a>
  </div>
</li>
          <li class="sidebar-item">
  <div class="sidebar-item-container"> 
  <a href="../../tests/model_validation/statsmodels/ShapiroWilk.html" class="sidebar-item-text sidebar-link">
 <span class="menu-text">ShapiroWilk</span></a>
  </div>
</li>
      </ul>
  </li>
      </ul>
  </li>
          <li class="sidebar-item sidebar-item-section">
      <div class="sidebar-item-container"> 
            <a class="sidebar-item-text sidebar-link text-start collapsed" data-bs-toggle="collapse" data-bs-target="#quarto-sidebar-section-9" role="navigation" aria-expanded="false">
 <span class="menu-text">Ongoing Monitoring</span></a>
          <a class="sidebar-item-toggle text-start collapsed" data-bs-toggle="collapse" data-bs-target="#quarto-sidebar-section-9" role="navigation" aria-expanded="false" aria-label="Toggle section">
            <i class="bi bi-chevron-right ms-2"></i>
          </a> 
      </div>
      <ul id="quarto-sidebar-section-9" class="collapse list-unstyled sidebar-section depth2 ">  
          <li class="sidebar-item">
  <div class="sidebar-item-container"> 
  <a href="../../tests/ongoing_monitoring/FeatureDrift.html" class="sidebar-item-text sidebar-link">
 <span class="menu-text">FeatureDrift</span></a>
  </div>
</li>
          <li class="sidebar-item">
  <div class="sidebar-item-container"> 
  <a href="../../tests/ongoing_monitoring/PredictionAcrossEachFeature.html" class="sidebar-item-text sidebar-link">
 <span class="menu-text">PredictionAcrossEachFeature</span></a>
  </div>
</li>
          <li class="sidebar-item">
  <div class="sidebar-item-container"> 
  <a href="../../tests/ongoing_monitoring/PredictionCorrelation.html" class="sidebar-item-text sidebar-link">
 <span class="menu-text">PredictionCorrelation</span></a>
  </div>
</li>
          <li class="sidebar-item">
  <div class="sidebar-item-container"> 
  <a href="../../tests/ongoing_monitoring/TargetPredictionDistributionPlot.html" class="sidebar-item-text sidebar-link">
 <span class="menu-text">TargetPredictionDistributionPlot</span></a>
  </div>
</li>
      </ul>
  </li>
          <li class="sidebar-item sidebar-item-section">
      <div class="sidebar-item-container"> 
            <a class="sidebar-item-text sidebar-link text-start collapsed" data-bs-toggle="collapse" data-bs-target="#quarto-sidebar-section-10" role="navigation" aria-expanded="false">
 <span class="menu-text">Prompt Validation</span></a>
          <a class="sidebar-item-toggle text-start collapsed" data-bs-toggle="collapse" data-bs-target="#quarto-sidebar-section-10" role="navigation" aria-expanded="false" aria-label="Toggle section">
            <i class="bi bi-chevron-right ms-2"></i>
          </a> 
      </div>
      <ul id="quarto-sidebar-section-10" class="collapse list-unstyled sidebar-section depth2 ">  
          <li class="sidebar-item">
  <div class="sidebar-item-container"> 
  <a href="../../tests/prompt_validation/Bias.html" class="sidebar-item-text sidebar-link">
 <span class="menu-text">Bias</span></a>
  </div>
</li>
          <li class="sidebar-item">
  <div class="sidebar-item-container"> 
  <a href="../../tests/prompt_validation/Clarity.html" class="sidebar-item-text sidebar-link">
 <span class="menu-text">Clarity</span></a>
  </div>
</li>
          <li class="sidebar-item">
  <div class="sidebar-item-container"> 
  <a href="../../tests/prompt_validation/Conciseness.html" class="sidebar-item-text sidebar-link">
 <span class="menu-text">Conciseness</span></a>
  </div>
</li>
          <li class="sidebar-item">
  <div class="sidebar-item-container"> 
  <a href="../../tests/prompt_validation/Delimitation.html" class="sidebar-item-text sidebar-link">
 <span class="menu-text">Delimitation</span></a>
  </div>
</li>
          <li class="sidebar-item">
  <div class="sidebar-item-container"> 
  <a href="../../tests/prompt_validation/NegativeInstruction.html" class="sidebar-item-text sidebar-link">
 <span class="menu-text">NegativeInstruction</span></a>
  </div>
</li>
          <li class="sidebar-item">
  <div class="sidebar-item-container"> 
  <a href="../../tests/prompt_validation/Robustness.html" class="sidebar-item-text sidebar-link">
 <span class="menu-text">Robustness</span></a>
  </div>
</li>
          <li class="sidebar-item">
  <div class="sidebar-item-container"> 
  <a href="../../tests/prompt_validation/Specificity.html" class="sidebar-item-text sidebar-link">
 <span class="menu-text">Specificity</span></a>
  </div>
</li>
      </ul>
  </li>
      </ul>
  </li>
        <li class="sidebar-item">
  <div class="sidebar-item-container"> 
  <a href="../../developer/model-testing/test-sandbox.html" class="sidebar-item-text sidebar-link">
 <span class="menu-text">Test sandbox (BETA)</span></a>
  </div>
</li>
        <li class="px-0"><hr class="sidebar-divider hi "></li>
        <li class="sidebar-item">
 <span class="menu-text">NOTEBOOKS</span>
  </li>
        <li class="sidebar-item sidebar-item-section">
      <div class="sidebar-item-container"> 
            <a href="../../developer/samples-jupyter-notebooks.html" class="sidebar-item-text sidebar-link">
 <span class="menu-text">Code samples</span></a>
          <a class="sidebar-item-toggle text-start collapsed" data-bs-toggle="collapse" data-bs-target="#" role="navigation" aria-expanded="false" aria-label="Toggle section">
            <i class="bi bi-chevron-right ms-2"></i>
          </a> 
      </div>
      <ul id="" class="collapse list-unstyled sidebar-section depth1 ">  
          <li class="sidebar-item sidebar-item-section">
      <div class="sidebar-item-container"> 
            <a class="sidebar-item-text sidebar-link text-start collapsed" data-bs-toggle="collapse" data-bs-target="#quarto-sidebar-section-11" role="navigation" aria-expanded="false">
 <span class="menu-text">Credit Risk</span></a>
          <a class="sidebar-item-toggle text-start collapsed" data-bs-toggle="collapse" data-bs-target="#quarto-sidebar-section-11" role="navigation" aria-expanded="false" aria-label="Toggle section">
            <i class="bi bi-chevron-right ms-2"></i>
          </a> 
      </div>
      <ul id="quarto-sidebar-section-11" class="collapse list-unstyled sidebar-section depth2 ">  
          <li class="sidebar-item">
  <div class="sidebar-item-container"> 
  <a href="../../notebooks/code_samples/credit_risk/application_scorecard_demo.html" class="sidebar-item-text sidebar-link">
 <span class="menu-text">Document an application scorecard model</span></a>
  </div>
</li>
      </ul>
  </li>
          <li class="sidebar-item sidebar-item-section">
      <div class="sidebar-item-container"> 
            <a class="sidebar-item-text sidebar-link text-start collapsed" data-bs-toggle="collapse" data-bs-target="#quarto-sidebar-section-12" role="navigation" aria-expanded="false">
 <span class="menu-text">Custom Tests</span></a>
          <a class="sidebar-item-toggle text-start collapsed" data-bs-toggle="collapse" data-bs-target="#quarto-sidebar-section-12" role="navigation" aria-expanded="false" aria-label="Toggle section">
            <i class="bi bi-chevron-right ms-2"></i>
          </a> 
      </div>
      <ul id="quarto-sidebar-section-12" class="collapse list-unstyled sidebar-section depth2 ">  
          <li class="sidebar-item">
  <div class="sidebar-item-container"> 
  <a href="../../notebooks/code_samples/custom_tests/implement_custom_tests.html" class="sidebar-item-text sidebar-link">
 <span class="menu-text">Implement custom tests</span></a>
  </div>
</li>
          <li class="sidebar-item">
  <div class="sidebar-item-container"> 
  <a href="../../notebooks/code_samples/custom_tests/integrate_external_test_providers.html" class="sidebar-item-text sidebar-link">
 <span class="menu-text">Integrate external test providers</span></a>
  </div>
</li>
      </ul>
  </li>
          <li class="sidebar-item sidebar-item-section">
      <div class="sidebar-item-container"> 
            <a class="sidebar-item-text sidebar-link text-start collapsed" data-bs-toggle="collapse" data-bs-target="#quarto-sidebar-section-13" role="navigation" aria-expanded="false">
 <span class="menu-text">Customization</span></a>
          <a class="sidebar-item-toggle text-start collapsed" data-bs-toggle="collapse" data-bs-target="#quarto-sidebar-section-13" role="navigation" aria-expanded="false" aria-label="Toggle section">
            <i class="bi bi-chevron-right ms-2"></i>
          </a> 
      </div>
      <ul id="quarto-sidebar-section-13" class="collapse list-unstyled sidebar-section depth2 ">  
          <li class="sidebar-item">
  <div class="sidebar-item-container"> 
  <a href="../../notebooks/code_samples/customization/customizing_tests_with_output_templates.html" class="sidebar-item-text sidebar-link">
 <span class="menu-text">Customize test outputs using output templates</span></a>
  </div>
</li>
      </ul>
  </li>
          <li class="sidebar-item sidebar-item-section">
      <div class="sidebar-item-container"> 
            <a class="sidebar-item-text sidebar-link text-start collapsed" data-bs-toggle="collapse" data-bs-target="#quarto-sidebar-section-14" role="navigation" aria-expanded="false">
 <span class="menu-text">Nlp and Llm</span></a>
          <a class="sidebar-item-toggle text-start collapsed" data-bs-toggle="collapse" data-bs-target="#quarto-sidebar-section-14" role="navigation" aria-expanded="false" aria-label="Toggle section">
            <i class="bi bi-chevron-right ms-2"></i>
          </a> 
      </div>
      <ul id="quarto-sidebar-section-14" class="collapse list-unstyled sidebar-section depth2 ">  
          <li class="sidebar-item">
  <div class="sidebar-item-container"> 
  <a href="../../notebooks/code_samples/nlp_and_llm/foundation_models_integration_demo.html" class="sidebar-item-text sidebar-link">
 <span class="menu-text">Sentiment analysis of financial data using a large language model (LLM)</span></a>
  </div>
</li>
          <li class="sidebar-item">
  <div class="sidebar-item-container"> 
  <a href="../../notebooks/code_samples/nlp_and_llm/foundation_models_summarization_demo.html" class="sidebar-item-text sidebar-link">
 <span class="menu-text">Summarization of financial data using a large language model (LLM)</span></a>
  </div>
</li>
          <li class="sidebar-item">
  <div class="sidebar-item-container"> 
  <a href="../../notebooks/code_samples/nlp_and_llm/hugging_face_integration_demo.html" class="sidebar-item-text sidebar-link">
 <span class="menu-text">Sentiment analysis of financial data using Hugging Face NLP models</span></a>
  </div>
</li>
          <li class="sidebar-item">
  <div class="sidebar-item-container"> 
  <a href="../../notebooks/code_samples/nlp_and_llm/hugging_face_summarization_demo.html" class="sidebar-item-text sidebar-link">
 <span class="menu-text">Summarization of financial data using Hugging Face NLP models</span></a>
  </div>
</li>
          <li class="sidebar-item">
  <div class="sidebar-item-container"> 
  <a href="../../notebooks/code_samples/nlp_and_llm/llm_summarization_demo.html" class="sidebar-item-text sidebar-link">
 <span class="menu-text">Automate news summarization using LLMs</span></a>
  </div>
</li>
          <li class="sidebar-item">
  <div class="sidebar-item-container"> 
  <a href="../../notebooks/code_samples/nlp_and_llm/prompt_validation_demo.html" class="sidebar-item-text sidebar-link">
 <span class="menu-text">Prompt validation for large language models (LLMs)</span></a>
  </div>
</li>
          <li class="sidebar-item">
  <div class="sidebar-item-container"> 
  <a href="../../notebooks/code_samples/nlp_and_llm/rag_documentation_demo.html" class="sidebar-item-text sidebar-link">
 <span class="menu-text">RAG Model Documentation Demo</span></a>
  </div>
</li>
      </ul>
  </li>
          <li class="sidebar-item sidebar-item-section">
      <div class="sidebar-item-container"> 
            <a class="sidebar-item-text sidebar-link text-start collapsed" data-bs-toggle="collapse" data-bs-target="#quarto-sidebar-section-15" role="navigation" aria-expanded="false">
 <span class="menu-text">Ongoing Monitoring</span></a>
          <a class="sidebar-item-toggle text-start collapsed" data-bs-toggle="collapse" data-bs-target="#quarto-sidebar-section-15" role="navigation" aria-expanded="false" aria-label="Toggle section">
            <i class="bi bi-chevron-right ms-2"></i>
          </a> 
      </div>
      <ul id="quarto-sidebar-section-15" class="collapse list-unstyled sidebar-section depth2 ">  
          <li class="sidebar-item">
  <div class="sidebar-item-container"> 
  <a href="../../notebooks/code_samples/ongoing_monitoring/quickstart_customer_churn_ongoing_monitoring.html" class="sidebar-item-text sidebar-link">
 <span class="menu-text">Quickstart for ongoing monitoring of models with ValidMind</span></a>
  </div>
</li>
      </ul>
  </li>
          <li class="sidebar-item sidebar-item-section">
      <div class="sidebar-item-container"> 
            <a class="sidebar-item-text sidebar-link text-start collapsed" data-bs-toggle="collapse" data-bs-target="#quarto-sidebar-section-16" role="navigation" aria-expanded="false">
 <span class="menu-text">Regression</span></a>
          <a class="sidebar-item-toggle text-start collapsed" data-bs-toggle="collapse" data-bs-target="#quarto-sidebar-section-16" role="navigation" aria-expanded="false" aria-label="Toggle section">
            <i class="bi bi-chevron-right ms-2"></i>
          </a> 
      </div>
      <ul id="quarto-sidebar-section-16" class="collapse list-unstyled sidebar-section depth2 ">  
          <li class="sidebar-item">
  <div class="sidebar-item-container"> 
  <a href="../../notebooks/code_samples/regression/quickstart_regression_full_suite.html" class="sidebar-item-text sidebar-link">
 <span class="menu-text">Document a California Housing Price Prediction regression model</span></a>
  </div>
</li>
      </ul>
  </li>
          <li class="sidebar-item sidebar-item-section">
      <div class="sidebar-item-container"> 
            <a class="sidebar-item-text sidebar-link text-start collapsed" data-bs-toggle="collapse" data-bs-target="#quarto-sidebar-section-17" role="navigation" aria-expanded="false">
 <span class="menu-text">Time Series</span></a>
          <a class="sidebar-item-toggle text-start collapsed" data-bs-toggle="collapse" data-bs-target="#quarto-sidebar-section-17" role="navigation" aria-expanded="false" aria-label="Toggle section">
            <i class="bi bi-chevron-right ms-2"></i>
          </a> 
      </div>
      <ul id="quarto-sidebar-section-17" class="collapse list-unstyled sidebar-section depth2 ">  
          <li class="sidebar-item">
  <div class="sidebar-item-container"> 
  <a href="../../notebooks/code_samples/time_series/quickstart_time_series_full_suite.html" class="sidebar-item-text sidebar-link">
 <span class="menu-text">Document a time series forecasting model</span></a>
  </div>
</li>
      </ul>
  </li>
      </ul>
  </li>
        <li class="px-0"><hr class="sidebar-divider hi "></li>
        <li class="sidebar-item">
 <span class="menu-text">REFERENCE</span>
  </li>
        <li class="sidebar-item">
  <div class="sidebar-item-container"> 
  <a href="../../validmind/validmind.html" class="sidebar-item-text sidebar-link" target="_blank">
 <span class="menu-text">ValidMind Developer Framework </span></a>
  </div>
</li>
    </ul>
    </div>
</nav>
<div id="quarto-sidebar-glass" class="quarto-sidebar-collapse-item" data-bs-toggle="collapse" data-bs-target=".quarto-sidebar-collapse-item"></div>
<!-- margin-sidebar -->
    <div id="quarto-margin-sidebar" class="sidebar margin-sidebar">
        <nav id="TOC" role="doc-toc" class="toc-active">
    <h2 id="toc-title">On this page</h2>
   
  <ul>
  <li><a href="#why-is-this-recommended" id="toc-why-is-this-recommended" class="nav-link active" data-scroll-target="#why-is-this-recommended">Why is this recommended?</a></li>
  <li><a href="#prerequisites" id="toc-prerequisites" class="nav-link" data-scroll-target="#prerequisites">Prerequisites</a></li>
  <li><a href="#steps" id="toc-steps" class="nav-link" data-scroll-target="#steps">Steps</a></li>
  <li><a href="#whats-next" id="toc-whats-next" class="nav-link" data-scroll-target="#whats-next">What’s next</a></li>
  </ul>
<div class="toc-actions"><ul><li><a href="https://github.com/validmind/documentation/edit/main/site/developer/model-documentation/store-credentials-in-env-file.qmd" class="toc-action"><i class="bi bi-github"></i>Edit this page</a></li><li><a href="https://github.com/validmind/documentation/issues/new" class="toc-action"><i class="bi empty"></i>Report an issue</a></li></ul></div></nav>
    </div>
<!-- main -->
<main class="content page-columns page-full" id="quarto-document-content">

<header id="title-block-header" class="quarto-title-block default">
<div class="quarto-title">
<h1 class="title">Store project credentials in <code>.env</code> files</h1>
</div>



<div class="quarto-title-meta">

    
    <div>
    <div class="quarto-title-meta-heading">Published</div>
    <div class="quarto-title-meta-contents">
<<<<<<< HEAD
      <p class="date">August 7, 2024</p>
=======
      <p class="date">August 16, 2024</p>
>>>>>>> 088ced26
    </div>
  </div>
  
    
  </div>
  


</header>


<p>Learn how to store project identifier credentials in a <code>.env</code> file instead of using inline credentials. This topic is relevant for model developers who want to follow best practices for security when running notebooks.</p>
<section id="why-is-this-recommended" class="level2">
<h2 class="anchored" data-anchor-id="why-is-this-recommended">Why is this recommended?</h2>
<p>Storing credentials in a <code>.env</code> file is considered a best practice for security. Embedding credentials directly within the code makes them more susceptible to accidental exposure when sharing code or collaborating on projects.</p>
<div class="callout callout-style-simple callout-important">
<div class="callout-body d-flex">
<div class="callout-icon-container">
<i class="callout-icon"></i>
</div>
<div class="callout-body-container">
<p>Keeing project credentials in a separate file also allows for precise access control and ensures that sensitive credentials are not publically accessible.</p>
</div>
</div>
</div>
</section>
<section id="prerequisites" class="level2 prereq page-columns page-full">
<h2 class="anchored" data-anchor-id="prerequisites">Prerequisites</h2>
<ul class="task-list">
<li><label><input type="checkbox" checked="">The model is already registered in the model inventory.<a href="#fn1" class="footnote-ref" id="fnref1" role="doc-noteref"><sup>1</sup></a></label></li>
</ul>
<div class="no-row-height column-margin column-container"><div id="fn1"><p><sup>1</sup>&nbsp;<a href="../../guide/model-inventory/register-models-in-inventory.html">Register models in the inventory</a></p></div></div></section>
<section id="steps" class="level2">
<h2 class="anchored" data-anchor-id="steps">Steps</h2>
<ol type="1">
<li><p>Create a new file in the same folder as your notebook and name it <code>.env</code>.</p>
<p>This is a hidden file, so you may need to change your settings to view it.</p></li>
<li><p>Locate the code snippet for your model.</p>
<ul>
<li><p>These credentials can be found on the <strong>Getting Started</strong> page for models registered in the model inventory.</p></li>
<li><p>Copy the values from this page and paste them into your <code>.env</code> file in the following format:</p>
<div class="sourceCode" id="cb1"><pre class="sourceCode yaml code-with-copy"><code class="sourceCode yaml"><span id="cb1-1"><a href="#cb1-1" aria-hidden="true" tabindex="-1"></a><span class="at">VM_API_PROJECT=&lt;Project Identifier&gt;</span></span>
<span id="cb1-2"><a href="#cb1-2" aria-hidden="true" tabindex="-1"></a><span class="at">VM_API_HOST=&lt;API Host URL&gt;</span></span>
<span id="cb1-3"><a href="#cb1-3" aria-hidden="true" tabindex="-1"></a><span class="at">VM_API_KEY=&lt;API Key&gt;s</span></span>
<span id="cb1-4"><a href="#cb1-4" aria-hidden="true" tabindex="-1"></a><span class="at">VM_API_SECRET=&lt;API Secret&gt;</span></span></code><button title="Copy to Clipboard" class="code-copy-button"><i class="bi"></i></button></pre></div></li>
</ul></li>
<li><p>Insert this code snippet above your project identifier credentials:</p>
<div class="sourceCode" id="cb2"><pre class="sourceCode python code-with-copy"><code class="sourceCode python"><span id="cb2-1"><a href="#cb2-1" aria-hidden="true" tabindex="-1"></a><span class="op">%</span>load_ext dotenv</span>
<span id="cb2-2"><a href="#cb2-2" aria-hidden="true" tabindex="-1"></a><span class="op">%</span>dotenv dev.env</span></code><button title="Copy to Clipboard" class="code-copy-button"><i class="bi"></i></button></pre></div>
<p>The updated notebook should look like this:</p>
<div class="sourceCode" id="cb3"><pre class="sourceCode python code-with-copy"><code class="sourceCode python"><span id="cb3-1"><a href="#cb3-1" aria-hidden="true" tabindex="-1"></a><span class="op">%</span>load_ext dotenv</span>
<span id="cb3-2"><a href="#cb3-2" aria-hidden="true" tabindex="-1"></a><span class="op">%</span>dotenv .env</span>
<span id="cb3-3"><a href="#cb3-3" aria-hidden="true" tabindex="-1"></a></span>
<span id="cb3-4"><a href="#cb3-4" aria-hidden="true" tabindex="-1"></a><span class="im">import</span> validmind <span class="im">as</span> vm</span>
<span id="cb3-5"><a href="#cb3-5" aria-hidden="true" tabindex="-1"></a></span>
<span id="cb3-6"><a href="#cb3-6" aria-hidden="true" tabindex="-1"></a>vm.init(</span>
<span id="cb3-7"><a href="#cb3-7" aria-hidden="true" tabindex="-1"></a>  api_host <span class="op">=</span> <span class="st">"http://localhost:3000/api/v1/tracking"</span>,</span>
<span id="cb3-8"><a href="#cb3-8" aria-hidden="true" tabindex="-1"></a>  project <span class="op">=</span> <span class="st">"..."</span></span>
<span id="cb3-9"><a href="#cb3-9" aria-hidden="true" tabindex="-1"></a>)</span></code><button title="Copy to Clipboard" class="code-copy-button"><i class="bi"></i></button></pre></div></li>
<li><p>Run the cell. Instead of using inline credentials, this cell will now load your project credentials from a <code>.env</code> file.</p></li>
</ol>
<!---
## Troubleshooting

[Include any common issues or errors that may arise during the task and how to resolve them.]
--->
</section>
<section id="whats-next" class="level2">
<h2 class="anchored" data-anchor-id="whats-next">What’s next</h2>
<ul>
<li><a href="../../guide/model-documentation/working-with-model-documentation.html">Working with model documentation</a></li>
<li><a href="../../developer/get-started-developer-framework.html">Get started with the ValidMind Developer Framework</a></li>
</ul>
<!-- FOOTNOTES -->


</section>


</main> <!-- /main -->
<script id="quarto-html-after-body" type="application/javascript">
window.document.addEventListener("DOMContentLoaded", function (event) {
  const toggleBodyColorMode = (bsSheetEl) => {
    const mode = bsSheetEl.getAttribute("data-mode");
    const bodyEl = window.document.querySelector("body");
    if (mode === "dark") {
      bodyEl.classList.add("quarto-dark");
      bodyEl.classList.remove("quarto-light");
    } else {
      bodyEl.classList.add("quarto-light");
      bodyEl.classList.remove("quarto-dark");
    }
  }
  const toggleBodyColorPrimary = () => {
    const bsSheetEl = window.document.querySelector("link#quarto-bootstrap");
    if (bsSheetEl) {
      toggleBodyColorMode(bsSheetEl);
    }
  }
  toggleBodyColorPrimary();  
  const icon = "";
  const anchorJS = new window.AnchorJS();
  anchorJS.options = {
    placement: 'right',
    icon: icon
  };
  anchorJS.add('.anchored');
  const isCodeAnnotation = (el) => {
    for (const clz of el.classList) {
      if (clz.startsWith('code-annotation-')) {                     
        return true;
      }
    }
    return false;
  }
  const onCopySuccess = function(e) {
    // button target
    const button = e.trigger;
    // don't keep focus
    button.blur();
    // flash "checked"
    button.classList.add('code-copy-button-checked');
    var currentTitle = button.getAttribute("title");
    button.setAttribute("title", "Copied!");
    let tooltip;
    if (window.bootstrap) {
      button.setAttribute("data-bs-toggle", "tooltip");
      button.setAttribute("data-bs-placement", "left");
      button.setAttribute("data-bs-title", "Copied!");
      tooltip = new bootstrap.Tooltip(button, 
        { trigger: "manual", 
          customClass: "code-copy-button-tooltip",
          offset: [0, -8]});
      tooltip.show();    
    }
    setTimeout(function() {
      if (tooltip) {
        tooltip.hide();
        button.removeAttribute("data-bs-title");
        button.removeAttribute("data-bs-toggle");
        button.removeAttribute("data-bs-placement");
      }
      button.setAttribute("title", currentTitle);
      button.classList.remove('code-copy-button-checked');
    }, 1000);
    // clear code selection
    e.clearSelection();
  }
  const getTextToCopy = function(trigger) {
      const codeEl = trigger.previousElementSibling.cloneNode(true);
      for (const childEl of codeEl.children) {
        if (isCodeAnnotation(childEl)) {
          childEl.remove();
        }
      }
      return codeEl.innerText;
  }
  const clipboard = new window.ClipboardJS('.code-copy-button:not([data-in-quarto-modal])', {
    text: getTextToCopy
  });
  clipboard.on('success', onCopySuccess);
  if (window.document.getElementById('quarto-embedded-source-code-modal')) {
    // For code content inside modals, clipBoardJS needs to be initialized with a container option
    // TODO: Check when it could be a function (https://github.com/zenorocha/clipboard.js/issues/860)
    const clipboardModal = new window.ClipboardJS('.code-copy-button[data-in-quarto-modal]', {
      text: getTextToCopy,
      container: window.document.getElementById('quarto-embedded-source-code-modal')
    });
    clipboardModal.on('success', onCopySuccess);
  }
    var localhostRegex = new RegExp(/^(?:http|https):\/\/localhost\:?[0-9]*\//);
    var mailtoRegex = new RegExp(/^mailto:/);
      var filterRegex = new RegExp('/' + window.location.host + '/');
    var isInternal = (href) => {
        return filterRegex.test(href) || localhostRegex.test(href) || mailtoRegex.test(href);
    }
    // Inspect non-navigation links and adorn them if external
 	var links = window.document.querySelectorAll('a[href]:not(.nav-link):not(.navbar-brand):not(.toc-action):not(.sidebar-link):not(.sidebar-item-toggle):not(.pagination-link):not(.no-external):not([aria-hidden]):not(.dropdown-item):not(.quarto-navigation-tool):not(.about-link)');
    for (var i=0; i<links.length; i++) {
      const link = links[i];
      if (!isInternal(link.href)) {
        // undo the damage that might have been done by quarto-nav.js in the case of
        // links that we want to consider external
        if (link.dataset.originalHref !== undefined) {
          link.href = link.dataset.originalHref;
        }
          // target, if specified
          link.setAttribute("target", "_blank");
          if (link.getAttribute("rel") === null) {
            link.setAttribute("rel", "noopener");
          }
          // default icon
          link.classList.add("external");
      }
    }
  function tippyHover(el, contentFn, onTriggerFn, onUntriggerFn) {
    const config = {
      allowHTML: true,
      maxWidth: 500,
      delay: 100,
      arrow: false,
      appendTo: function(el) {
          return el.parentElement;
      },
      interactive: true,
      interactiveBorder: 10,
      theme: 'quarto',
      placement: 'bottom-start',
    };
    if (contentFn) {
      config.content = contentFn;
    }
    if (onTriggerFn) {
      config.onTrigger = onTriggerFn;
    }
    if (onUntriggerFn) {
      config.onUntrigger = onUntriggerFn;
    }
    window.tippy(el, config); 
  }
  const noterefs = window.document.querySelectorAll('a[role="doc-noteref"]');
  for (var i=0; i<noterefs.length; i++) {
    const ref = noterefs[i];
    tippyHover(ref, function() {
      // use id or data attribute instead here
      let href = ref.getAttribute('data-footnote-href') || ref.getAttribute('href');
      try { href = new URL(href).hash; } catch {}
      const id = href.replace(/^#\/?/, "");
      const note = window.document.getElementById(id);
      if (note) {
        return note.innerHTML;
      } else {
        return "";
      }
    });
  }
  const xrefs = window.document.querySelectorAll('a.quarto-xref');
  const processXRef = (id, note) => {
    // Strip column container classes
    const stripColumnClz = (el) => {
      el.classList.remove("page-full", "page-columns");
      if (el.children) {
        for (const child of el.children) {
          stripColumnClz(child);
        }
      }
    }
    stripColumnClz(note)
    if (id === null || id.startsWith('sec-')) {
      // Special case sections, only their first couple elements
      const container = document.createElement("div");
      if (note.children && note.children.length > 2) {
        container.appendChild(note.children[0].cloneNode(true));
        for (let i = 1; i < note.children.length; i++) {
          const child = note.children[i];
          if (child.tagName === "P" && child.innerText === "") {
            continue;
          } else {
            container.appendChild(child.cloneNode(true));
            break;
          }
        }
        if (window.Quarto?.typesetMath) {
          window.Quarto.typesetMath(container);
        }
        return container.innerHTML
      } else {
        if (window.Quarto?.typesetMath) {
          window.Quarto.typesetMath(note);
        }
        return note.innerHTML;
      }
    } else {
      // Remove any anchor links if they are present
      const anchorLink = note.querySelector('a.anchorjs-link');
      if (anchorLink) {
        anchorLink.remove();
      }
      if (window.Quarto?.typesetMath) {
        window.Quarto.typesetMath(note);
      }
      // TODO in 1.5, we should make sure this works without a callout special case
      if (note.classList.contains("callout")) {
        return note.outerHTML;
      } else {
        return note.innerHTML;
      }
    }
  }
  for (var i=0; i<xrefs.length; i++) {
    const xref = xrefs[i];
    tippyHover(xref, undefined, function(instance) {
      instance.disable();
      let url = xref.getAttribute('href');
      let hash = undefined; 
      if (url.startsWith('#')) {
        hash = url;
      } else {
        try { hash = new URL(url).hash; } catch {}
      }
      if (hash) {
        const id = hash.replace(/^#\/?/, "");
        const note = window.document.getElementById(id);
        if (note !== null) {
          try {
            const html = processXRef(id, note.cloneNode(true));
            instance.setContent(html);
          } finally {
            instance.enable();
            instance.show();
          }
        } else {
          // See if we can fetch this
          fetch(url.split('#')[0])
          .then(res => res.text())
          .then(html => {
            const parser = new DOMParser();
            const htmlDoc = parser.parseFromString(html, "text/html");
            const note = htmlDoc.getElementById(id);
            if (note !== null) {
              const html = processXRef(id, note);
              instance.setContent(html);
            } 
          }).finally(() => {
            instance.enable();
            instance.show();
          });
        }
      } else {
        // See if we can fetch a full url (with no hash to target)
        // This is a special case and we should probably do some content thinning / targeting
        fetch(url)
        .then(res => res.text())
        .then(html => {
          const parser = new DOMParser();
          const htmlDoc = parser.parseFromString(html, "text/html");
          const note = htmlDoc.querySelector('main.content');
          if (note !== null) {
            // This should only happen for chapter cross references
            // (since there is no id in the URL)
            // remove the first header
            if (note.children.length > 0 && note.children[0].tagName === "HEADER") {
              note.children[0].remove();
            }
            const html = processXRef(null, note);
            instance.setContent(html);
          } 
        }).finally(() => {
          instance.enable();
          instance.show();
        });
      }
    }, function(instance) {
    });
  }
      let selectedAnnoteEl;
      const selectorForAnnotation = ( cell, annotation) => {
        let cellAttr = 'data-code-cell="' + cell + '"';
        let lineAttr = 'data-code-annotation="' +  annotation + '"';
        const selector = 'span[' + cellAttr + '][' + lineAttr + ']';
        return selector;
      }
      const selectCodeLines = (annoteEl) => {
        const doc = window.document;
        const targetCell = annoteEl.getAttribute("data-target-cell");
        const targetAnnotation = annoteEl.getAttribute("data-target-annotation");
        const annoteSpan = window.document.querySelector(selectorForAnnotation(targetCell, targetAnnotation));
        const lines = annoteSpan.getAttribute("data-code-lines").split(",");
        const lineIds = lines.map((line) => {
          return targetCell + "-" + line;
        })
        let top = null;
        let height = null;
        let parent = null;
        if (lineIds.length > 0) {
            //compute the position of the single el (top and bottom and make a div)
            const el = window.document.getElementById(lineIds[0]);
            top = el.offsetTop;
            height = el.offsetHeight;
            parent = el.parentElement.parentElement;
          if (lineIds.length > 1) {
            const lastEl = window.document.getElementById(lineIds[lineIds.length - 1]);
            const bottom = lastEl.offsetTop + lastEl.offsetHeight;
            height = bottom - top;
          }
          if (top !== null && height !== null && parent !== null) {
            // cook up a div (if necessary) and position it 
            let div = window.document.getElementById("code-annotation-line-highlight");
            if (div === null) {
              div = window.document.createElement("div");
              div.setAttribute("id", "code-annotation-line-highlight");
              div.style.position = 'absolute';
              parent.appendChild(div);
            }
            div.style.top = top - 2 + "px";
            div.style.height = height + 4 + "px";
            div.style.left = 0;
            let gutterDiv = window.document.getElementById("code-annotation-line-highlight-gutter");
            if (gutterDiv === null) {
              gutterDiv = window.document.createElement("div");
              gutterDiv.setAttribute("id", "code-annotation-line-highlight-gutter");
              gutterDiv.style.position = 'absolute';
              const codeCell = window.document.getElementById(targetCell);
              const gutter = codeCell.querySelector('.code-annotation-gutter');
              gutter.appendChild(gutterDiv);
            }
            gutterDiv.style.top = top - 2 + "px";
            gutterDiv.style.height = height + 4 + "px";
          }
          selectedAnnoteEl = annoteEl;
        }
      };
      const unselectCodeLines = () => {
        const elementsIds = ["code-annotation-line-highlight", "code-annotation-line-highlight-gutter"];
        elementsIds.forEach((elId) => {
          const div = window.document.getElementById(elId);
          if (div) {
            div.remove();
          }
        });
        selectedAnnoteEl = undefined;
      };
        // Handle positioning of the toggle
    window.addEventListener(
      "resize",
      throttle(() => {
        elRect = undefined;
        if (selectedAnnoteEl) {
          selectCodeLines(selectedAnnoteEl);
        }
      }, 10)
    );
    function throttle(fn, ms) {
    let throttle = false;
    let timer;
      return (...args) => {
        if(!throttle) { // first call gets through
            fn.apply(this, args);
            throttle = true;
        } else { // all the others get throttled
            if(timer) clearTimeout(timer); // cancel #2
            timer = setTimeout(() => {
              fn.apply(this, args);
              timer = throttle = false;
            }, ms);
        }
      };
    }
      // Attach click handler to the DT
      const annoteDls = window.document.querySelectorAll('dt[data-target-cell]');
      for (const annoteDlNode of annoteDls) {
        annoteDlNode.addEventListener('click', (event) => {
          const clickedEl = event.target;
          if (clickedEl !== selectedAnnoteEl) {
            unselectCodeLines();
            const activeEl = window.document.querySelector('dt[data-target-cell].code-annotation-active');
            if (activeEl) {
              activeEl.classList.remove('code-annotation-active');
            }
            selectCodeLines(clickedEl);
            clickedEl.classList.add('code-annotation-active');
          } else {
            // Unselect the line
            unselectCodeLines();
            clickedEl.classList.remove('code-annotation-active');
          }
        });
      }
  const findCites = (el) => {
    const parentEl = el.parentElement;
    if (parentEl) {
      const cites = parentEl.dataset.cites;
      if (cites) {
        return {
          el,
          cites: cites.split(' ')
        };
      } else {
        return findCites(el.parentElement)
      }
    } else {
      return undefined;
    }
  };
  var bibliorefs = window.document.querySelectorAll('a[role="doc-biblioref"]');
  for (var i=0; i<bibliorefs.length; i++) {
    const ref = bibliorefs[i];
    const citeInfo = findCites(ref);
    if (citeInfo) {
      tippyHover(citeInfo.el, function() {
        var popup = window.document.createElement('div');
        citeInfo.cites.forEach(function(cite) {
          var citeDiv = window.document.createElement('div');
          citeDiv.classList.add('hanging-indent');
          citeDiv.classList.add('csl-entry');
          var biblioDiv = window.document.getElementById('ref-' + cite);
          if (biblioDiv) {
            citeDiv.innerHTML = biblioDiv.innerHTML;
          }
          popup.appendChild(citeDiv);
        });
        return popup.innerHTML;
      });
    }
  }
});
</script>
<nav class="page-navigation">
  <div class="nav-page nav-page-previous">
      <a href="../../developer/model-documentation/install-and-initialize-developer-framework.html" class="pagination-link" aria-label="Install and initialize the {{< var vm.developer >}}">
        <i class="bi bi-arrow-left-short"></i> <span class="nav-page-text">Install and initialize the developer framework</span>
      </a>          
  </div>
  <div class="nav-page nav-page-next">
  </div>
</nav>
</div> <!-- /content -->
<footer class="footer">
  <div class="nav-footer">
    <div class="nav-footer-left">
<p>© Copyright 2023-2024 ValidMind Inc.&nbsp;All Rights Reserved.</p>
</div>   
    <div class="nav-footer-center">

<div class="toc-actions d-sm-block d-md-none"><ul><li><a href="https://github.com/validmind/documentation/edit/main/site/developer/model-documentation/store-credentials-in-env-file.qmd" class="toc-action"><i class="bi bi-github"></i>Edit this page</a></li><li><a href="https://github.com/validmind/documentation/issues/new" class="toc-action"><i class="bi empty"></i>Report an issue</a></li></ul></div><div class="cookie-consent-footer"><a href="#" id="open_preferences_center">Cookie Preferences</a></div></div>
    <div class="nav-footer-right">
      <ul class="footer-items list-unstyled">
    <li class="nav-item">
    <a class="nav-link" href="https://validmind.com/" target="_blank">
<p>validmind.com <i class="fa-solid fa-external-link" aria-label="external-link"></i></p>
</a>
  </li>  
    <li class="nav-item">
    <a class="nav-link" href="https://validmind.com/privacy-policy/">
<p>Privacy Policy</p>
</a>
  </li>  
    <li class="nav-item">
    <a class="nav-link" href="https://validmind.com/terms-of-use/">
<p>Terms of Use</p>
</a>
  </li>  
    <li class="nav-item compact">
    <a class="nav-link" href="https://github.com/validmind/documentation">
      <i class="bi bi-github" role="img">
</i> 
    </a>
  </li>  
    <li class="nav-item compact">
    <a class="nav-link" href="https://www.linkedin.com/company/validmind/">
      <i class="bi bi-linkedin" role="img">
</i> 
    </a>
  </li>  
</ul>
    </div>
  </div>
</footer>




</body></html><|MERGE_RESOLUTION|>--- conflicted
+++ resolved
@@ -6,11 +6,7 @@
 
 <meta name="viewport" content="width=device-width, initial-scale=1.0, user-scalable=yes">
 
-<<<<<<< HEAD
-<meta name="dcterms.date" content="2024-08-07">
-=======
-<meta name="dcterms.date" content="2024-08-16">
->>>>>>> 088ced26
+<meta name="dcterms.date" content="2024-08-23">
 
 <title>Store project credentials in .env files – ValidMind</title>
 <style>
@@ -68,7 +64,7 @@
 <script src="../../site_libs/quarto-search/fuse.min.js"></script>
 <script src="../../site_libs/quarto-search/quarto-search.js"></script>
 <meta name="quarto:offset" content="../../">
-<link href="../../developer/model-documentation/install-and-initialize-developer-framework.html" rel="prev">
+<link href="../../developer/model-documentation/work-with-test-results.html" rel="prev">
 <link href="../../validmind.png" rel="icon" type="image/png">
 <script src="../../site_libs/cookie-consent/cookie-consent.js"></script>
 <link href="../../site_libs/cookie-consent/cookie-consent.css" rel="stylesheet">
@@ -187,6 +183,10 @@
     <a class="dropdown-item" href="../../developer/model-documentation/supported-models.html">
  <span class="dropdown-text"><i class="fa-solid fa-cubes" aria-label="cubes"></i> Supported Models</span></a>
   </li>  
+        <li>
+    <a class="dropdown-item" href="../../developer/model-documentation/documenting-models.html">
+ <span class="dropdown-text"><i class="fa-solid fa-book-medical" aria-label="book-medical"></i> Documenting Models</span></a>
+  </li>  
         <li><hr class="dropdown-divider"></li>
         <li class="dropdown-header"><i class="fa-solid fa-vial" aria-label="vial"></i> TESTING</li>
         <li>
@@ -246,7 +246,7 @@
       <button type="button" class="quarto-btn-toggle btn" data-bs-toggle="collapse" role="button" data-bs-target=".quarto-sidebar-collapse-item" aria-controls="quarto-sidebar" aria-expanded="false" aria-label="Toggle sidebar navigation" onclick="if (window.quartoToggleHeadroom) { window.quartoToggleHeadroom(); }">
         <i class="bi bi-layout-text-sidebar-reverse"></i>
       </button>
-        <nav class="quarto-page-breadcrumbs" aria-label="breadcrumb"><ol class="breadcrumb"><li class="breadcrumb-item"><a href="../../developer/model-documentation/store-credentials-in-env-file.html">Store project credentials in <code>.env</code> files</a></li></ol></nav>
+        <nav class="quarto-page-breadcrumbs" aria-label="breadcrumb"><ol class="breadcrumb"><li class="breadcrumb-item"><a href="../../developer/model-documentation/documenting-models.html">Documenting models</a></li><li class="breadcrumb-item"><a href="../../developer/model-documentation/store-credentials-in-env-file.html">Store project credentials in <code>.env</code> files</a></li></ol></nav>
         <a class="flex-grow-1" role="navigation" data-bs-toggle="collapse" data-bs-target=".quarto-sidebar-collapse-item" aria-controls="quarto-sidebar" aria-expanded="false" aria-label="Toggle sidebar navigation" onclick="if (window.quartoToggleHeadroom) { window.quartoToggleHeadroom(); }">      
         </a>
       <button type="button" class="btn quarto-search-button" aria-label="Search" onclick="window.quartoOpenSearch();">
@@ -297,24 +297,41 @@
  <span class="menu-text">Supported models</span></a>
   </div>
 </li>
-        <li class="sidebar-item">
-  <div class="sidebar-item-container"> 
-  <a href="../../developer/model-documentation/generate-model-documentation.html" class="sidebar-item-text sidebar-link">
- <span class="menu-text">Generate model documentation</span></a>
-  </div>
-</li>
-        <li class="sidebar-item">
-  <div class="sidebar-item-container"> 
-  <a href="../../developer/model-documentation/install-and-initialize-developer-framework.html" class="sidebar-item-text sidebar-link">
- <span class="menu-text">Install and initialize the developer framework</span></a>
-  </div>
-</li>
-        <li class="sidebar-item">
+        <li class="sidebar-item sidebar-item-section">
+      <div class="sidebar-item-container"> 
+            <a href="../../developer/model-documentation/documenting-models.html" class="sidebar-item-text sidebar-link">
+ <span class="menu-text">Documenting models</span></a>
+          <a class="sidebar-item-toggle text-start" data-bs-toggle="collapse" data-bs-target="#" role="navigation" aria-expanded="true" aria-label="Toggle section">
+            <i class="bi bi-chevron-right ms-2"></i>
+          </a> 
+      </div>
+      <ul id="" class="collapse list-unstyled sidebar-section depth1 show">  
+          <li class="sidebar-item">
+  <div class="sidebar-item-container"> 
+  <a href="../../developer/model-documentation/document-models.html" class="sidebar-item-text sidebar-link">
+ <span class="menu-text">Document models</span></a>
+  </div>
+</li>
+          <li class="sidebar-item">
+  <div class="sidebar-item-container"> 
+  <a href="../../developer/model-documentation/install-and-initialize-client-library.html" class="sidebar-item-text sidebar-link">
+ <span class="menu-text">Install and initialize client library</span></a>
+  </div>
+</li>
+          <li class="sidebar-item">
+  <div class="sidebar-item-container"> 
+  <a href="../../developer/model-documentation/work-with-test-results.html" class="sidebar-item-text sidebar-link">
+ <span class="menu-text">Work with test results</span></a>
+  </div>
+</li>
+          <li class="sidebar-item">
   <div class="sidebar-item-container"> 
   <a href="../../developer/model-documentation/store-credentials-in-env-file.html" class="sidebar-item-text sidebar-link active">
  <span class="menu-text">Store project credentials in <code>.env</code> files</span></a>
   </div>
 </li>
+      </ul>
+  </li>
         <li class="px-0"><hr class="sidebar-divider hi "></li>
         <li class="sidebar-item">
  <span class="menu-text">MODEL TESTING</span>
@@ -451,12 +468,6 @@
 </li>
           <li class="sidebar-item">
   <div class="sidebar-item-container"> 
-  <a href="../../tests/data_validation/ANOVAOneWayTable.html" class="sidebar-item-text sidebar-link">
- <span class="menu-text">ANOVAOneWayTable</span></a>
-  </div>
-</li>
-          <li class="sidebar-item">
-  <div class="sidebar-item-container"> 
   <a href="../../tests/data_validation/AutoAR.html" class="sidebar-item-text sidebar-link">
  <span class="menu-text">AutoAR</span></a>
   </div>
@@ -481,18 +492,6 @@
 </li>
           <li class="sidebar-item">
   <div class="sidebar-item-container"> 
-  <a href="../../tests/data_validation/BivariateFeaturesBarPlots.html" class="sidebar-item-text sidebar-link">
- <span class="menu-text">BivariateFeaturesBarPlots</span></a>
-  </div>
-</li>
-          <li class="sidebar-item">
-  <div class="sidebar-item-container"> 
-  <a href="../../tests/data_validation/BivariateHistograms.html" class="sidebar-item-text sidebar-link">
- <span class="menu-text">BivariateHistograms</span></a>
-  </div>
-</li>
-          <li class="sidebar-item">
-  <div class="sidebar-item-container"> 
   <a href="../../tests/data_validation/BivariateScatterPlots.html" class="sidebar-item-text sidebar-link">
  <span class="menu-text">BivariateScatterPlots</span></a>
   </div>
@@ -553,12 +552,6 @@
 </li>
           <li class="sidebar-item">
   <div class="sidebar-item-container"> 
-  <a href="../../tests/data_validation/HeatmapFeatureCorrelations.html" class="sidebar-item-text sidebar-link">
- <span class="menu-text">HeatmapFeatureCorrelations</span></a>
-  </div>
-</li>
-          <li class="sidebar-item">
-  <div class="sidebar-item-container"> 
   <a href="../../tests/data_validation/HighCardinality.html" class="sidebar-item-text sidebar-link">
  <span class="menu-text">HighCardinality</span></a>
   </div>
@@ -609,12 +602,6 @@
   <div class="sidebar-item-container"> 
   <a href="../../tests/data_validation/MissingValuesBarPlot.html" class="sidebar-item-text sidebar-link">
  <span class="menu-text">MissingValuesBarPlot</span></a>
-  </div>
-</li>
-          <li class="sidebar-item">
-  <div class="sidebar-item-container"> 
-  <a href="../../tests/data_validation/MissingValuesRisk.html" class="sidebar-item-text sidebar-link">
- <span class="menu-text">MissingValuesRisk</span></a>
   </div>
 </li>
           <li class="sidebar-item">
@@ -1755,7 +1742,7 @@
 <!-- main -->
 <main class="content page-columns page-full" id="quarto-document-content">
 
-<header id="title-block-header" class="quarto-title-block default">
+<header id="title-block-header" class="quarto-title-block default"><nav class="quarto-page-breadcrumbs quarto-title-breadcrumbs d-none d-lg-block" aria-label="breadcrumb"><ol class="breadcrumb"><li class="breadcrumb-item"><a href="../../developer/model-documentation/documenting-models.html">Documenting models</a></li><li class="breadcrumb-item"><a href="../../developer/model-documentation/store-credentials-in-env-file.html">Store project credentials in <code>.env</code> files</a></li></ol></nav>
 <div class="quarto-title">
 <h1 class="title">Store project credentials in <code>.env</code> files</h1>
 </div>
@@ -1768,11 +1755,7 @@
     <div>
     <div class="quarto-title-meta-heading">Published</div>
     <div class="quarto-title-meta-contents">
-<<<<<<< HEAD
-      <p class="date">August 7, 2024</p>
-=======
-      <p class="date">August 16, 2024</p>
->>>>>>> 088ced26
+      <p class="date">August 23, 2024</p>
     </div>
   </div>
   
@@ -1802,9 +1785,11 @@
 <section id="prerequisites" class="level2 prereq page-columns page-full">
 <h2 class="anchored" data-anchor-id="prerequisites">Prerequisites</h2>
 <ul class="task-list">
+<li><label><input type="checkbox" checked=""><a href="../../guide/configuration/log-in-to-validmind.html">You are logged in to ValidMind.</a></label></li>
 <li><label><input type="checkbox" checked="">The model is already registered in the model inventory.<a href="#fn1" class="footnote-ref" id="fnref1" role="doc-noteref"><sup>1</sup></a></label></li>
+<li><label><input type="checkbox" checked="">You are a <code>Developer</code> or assigned another role with sufficient permissions to perform the tasks in this guide.<a href="#fn2" class="footnote-ref" id="fnref2" role="doc-noteref"><sup>2</sup></a></label></li>
 </ul>
-<div class="no-row-height column-margin column-container"><div id="fn1"><p><sup>1</sup>&nbsp;<a href="../../guide/model-inventory/register-models-in-inventory.html">Register models in the inventory</a></p></div></div></section>
+<div class="no-row-height column-margin column-container"><div id="fn1"><p><sup>1</sup>&nbsp;<a href="../../guide/model-inventory/register-models-in-inventory.html">Register models in the inventory</a></p></div><div id="fn2"><p><sup>2</sup>&nbsp;<a href="../../guide/configuration/manage-permissions.html">Manage permissions</a></p></div></div></section>
 <section id="steps" class="level2">
 <h2 class="anchored" data-anchor-id="steps">Steps</h2>
 <ol type="1">
@@ -2282,8 +2267,8 @@
 </script>
 <nav class="page-navigation">
   <div class="nav-page nav-page-previous">
-      <a href="../../developer/model-documentation/install-and-initialize-developer-framework.html" class="pagination-link" aria-label="Install and initialize the {{< var vm.developer >}}">
-        <i class="bi bi-arrow-left-short"></i> <span class="nav-page-text">Install and initialize the developer framework</span>
+      <a href="../../developer/model-documentation/work-with-test-results.html" class="pagination-link" aria-label="Work with test results">
+        <i class="bi bi-arrow-left-short"></i> <span class="nav-page-text">Work with test results</span>
       </a>          
   </div>
   <div class="nav-page nav-page-next">
