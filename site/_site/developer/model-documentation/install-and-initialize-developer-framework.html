<!DOCTYPE html>
<html xmlns="http://www.w3.org/1999/xhtml" lang="en" xml:lang="en"><head>

<meta charset="utf-8">
<meta name="generator" content="quarto-1.5.56">

<meta name="viewport" content="width=device-width, initial-scale=1.0, user-scalable=yes">

<<<<<<< HEAD
<meta name="dcterms.date" content="2024-08-15">
=======
<meta name="dcterms.date" content="2024-08-14">
>>>>>>> 288b4b4d

<title>Install and initialize the developer framework – ValidMind</title>
<style>
code{white-space: pre-wrap;}
span.smallcaps{font-variant: small-caps;}
div.columns{display: flex; gap: min(4vw, 1.5em);}
div.column{flex: auto; overflow-x: auto;}
div.hanging-indent{margin-left: 1.5em; text-indent: -1.5em;}
ul.task-list{list-style: none;}
ul.task-list li input[type="checkbox"] {
  width: 0.8em;
  margin: 0 0.8em 0.2em -1em; /* quarto-specific, see https://github.com/quarto-dev/quarto-cli/issues/4556 */ 
  vertical-align: middle;
}
/* CSS for syntax highlighting */
pre > code.sourceCode { white-space: pre; position: relative; }
pre > code.sourceCode > span { line-height: 1.25; }
pre > code.sourceCode > span:empty { height: 1.2em; }
.sourceCode { overflow: visible; }
code.sourceCode > span { color: inherit; text-decoration: inherit; }
div.sourceCode { margin: 1em 0; }
pre.sourceCode { margin: 0; }
@media screen {
div.sourceCode { overflow: auto; }
}
@media print {
pre > code.sourceCode { white-space: pre-wrap; }
pre > code.sourceCode > span { display: inline-block; text-indent: -5em; padding-left: 5em; }
}
pre.numberSource code
  { counter-reset: source-line 0; }
pre.numberSource code > span
  { position: relative; left: -4em; counter-increment: source-line; }
pre.numberSource code > span > a:first-child::before
  { content: counter(source-line);
    position: relative; left: -1em; text-align: right; vertical-align: baseline;
    border: none; display: inline-block;
    -webkit-touch-callout: none; -webkit-user-select: none;
    -khtml-user-select: none; -moz-user-select: none;
    -ms-user-select: none; user-select: none;
    padding: 0 4px; width: 4em;
  }
pre.numberSource { margin-left: 3em;  padding-left: 4px; }
div.sourceCode
  {   }
@media screen {
pre > code.sourceCode > span > a:first-child::before { text-decoration: underline; }
}
</style>


<script src="../../site_libs/quarto-nav/quarto-nav.js"></script>
<script src="../../site_libs/clipboard/clipboard.min.js"></script>
<script src="../../site_libs/quarto-search/autocomplete.umd.js"></script>
<script src="../../site_libs/quarto-search/fuse.min.js"></script>
<script src="../../site_libs/quarto-search/quarto-search.js"></script>
<meta name="quarto:offset" content="../../">
<link href="../../developer/model-documentation/store-credentials-in-env-file.html" rel="next">
<link href="../../developer/model-documentation/generate-model-documentation.html" rel="prev">
<link href="../../validmind.png" rel="icon" type="image/png">
<script src="../../site_libs/cookie-consent/cookie-consent.js"></script>
<link href="../../site_libs/cookie-consent/cookie-consent.css" rel="stylesheet">
<script src="../../site_libs/quarto-html/quarto.js"></script>
<script src="../../site_libs/quarto-html/popper.min.js"></script>
<script src="../../site_libs/quarto-html/tippy.umd.min.js"></script>
<script src="../../site_libs/quarto-html/anchor.min.js"></script>
<link href="../../site_libs/quarto-html/tippy.css" rel="stylesheet">
<link href="../../site_libs/quarto-html/quarto-syntax-highlighting.css" rel="stylesheet" id="quarto-text-highlighting-styles">
<script src="../../site_libs/bootstrap/bootstrap.min.js"></script>
<link href="../../site_libs/bootstrap/bootstrap-icons.css" rel="stylesheet">
<link href="../../site_libs/bootstrap/bootstrap.min.css" rel="stylesheet" id="quarto-bootstrap" data-mode="light">
<link href="../../site_libs/quarto-contrib/fontawesome6-0.1.0/all.css" rel="stylesheet">
<link href="../../site_libs/quarto-contrib/fontawesome6-0.1.0/latex-fontsize.css" rel="stylesheet">
<script id="quarto-search-options" type="application/json">{
  "location": "sidebar",
  "copy-button": false,
  "collapse-after": 3,
  "panel-placement": "start",
  "type": "textbox",
  "limit": 50,
  "keyboard-shortcut": [
    "f",
    "/",
    "s"
  ],
  "show-item-context": true,
  "language": {
    "search-no-results-text": "No results",
    "search-matching-documents-text": "matching documents",
    "search-copy-link-title": "Copy link to search",
    "search-hide-matches-text": "Hide additional matches",
    "search-more-match-text": "more match in this document",
    "search-more-matches-text": "more matches in this document",
    "search-clear-button-title": "Clear",
    "search-text-placeholder": "",
    "search-detached-cancel-button-title": "Cancel",
    "search-submit-button-title": "Submit",
    "search-label": "Search"
  }
}</script>
<script async="" src="https://www.googletagmanager.com/gtag/js?id=G-S46CKWPNSS"></script>

<script type="text/plain" cookie-consent="tracking">

window.dataLayer = window.dataLayer || [];
function gtag(){dataLayer.push(arguments);}
gtag('js', new Date());
gtag('config', 'G-S46CKWPNSS', { 'anonymize_ip': true});
</script>

<script type="text/javascript" charset="UTF-8">
document.addEventListener('DOMContentLoaded', function () {
cookieconsent.run({
  "notice_banner_type":"simple",
  "consent_type":"express",
  "palette":"light",
  "language":"en",
  "page_load_consent_levels":["strictly-necessary"],
  "notice_banner_reject_button_hide":false,
  "preferences_center_close_button_hide":false,
  "website_name":""
  ,
"language":"en"
  });
});
</script> 
  
<script type="text/javascript">
  window.heapReadyCb=window.heapReadyCb||[],window.heap=window.heap||[],heap.load=function(e,t){window.heap.envId=e,window.heap.clientConfig=t=t||{},window.heap.clientConfig.shouldFetchServerConfig=!1;var a=document.createElement("script");a.type="text/javascript",a.async=!0,a.src="https://cdn.us.heap-api.com/config/"+e+"/heap_config.js";var r=document.getElementsByTagName("script")[0];r.parentNode.insertBefore(a,r);var n=["init","startTracking","stopTracking","track","resetIdentity","identify","getSessionId","getUserId","getIdentity","addUserProperties","addEventProperties","removeEventProperty","clearEventProperties","addAccountProperties","addAdapter","addTransformer","addTransformerFn","onReady","addPageviewProperties","removePageviewProperty","clearPageviewProperties","trackPageview"],i=function(e){return function(){var t=Array.prototype.slice.call(arguments,0);window.heapReadyCb.push({name:e,fn:function(){heap[e]&&heap[e].apply(heap,t)}})}};for(var p=0;p<n.length;p++)heap[n[p]]=i(n[p])};
  heap.load("2282992095");
</script>


<link rel="stylesheet" href="../../styles.css">
</head>

<body class="nav-sidebar docked nav-fixed slimcontent">

<div id="quarto-search-results"></div>
  <header id="quarto-header" class="headroom fixed-top">
    <nav class="navbar navbar-expand-xl " data-bs-theme="dark">
      <div class="navbar-container container-fluid">
      <div class="navbar-brand-container mx-auto">
    <a href="../../index.html" class="navbar-brand navbar-brand-logo">
    <img src="../../about/ValidMind-logo-color.svg" alt="" class="navbar-logo">
    </a>
  </div>
          <button class="navbar-toggler" type="button" data-bs-toggle="collapse" data-bs-target="#navbarCollapse" aria-controls="navbarCollapse" role="menu" aria-expanded="false" aria-label="Toggle navigation" onclick="if (window.quartoToggleHeadroom) { window.quartoToggleHeadroom(); }">
  <span class="navbar-toggler-icon"></span>
</button>
          <div class="collapse navbar-collapse" id="navbarCollapse">
            <ul class="navbar-nav navbar-nav-scroll me-auto">
  <li class="nav-item">
    <a class="nav-link" href="../../about/overview.html"> 
<span class="menu-text">About</span></a>
  </li>  
  <li class="nav-item">
    <a class="nav-link" href="../../get-started/get-started.html"> 
<span class="menu-text">Get Started</span></a>
  </li>  
  <li class="nav-item">
    <a class="nav-link" href="../../guide/guides.html"> 
<span class="menu-text">Guides</span></a>
  </li>  
  <li class="nav-item dropdown ">
    <a class="nav-link dropdown-toggle" href="#" id="nav-menu-fa-cube--developer-framework" role="link" data-bs-toggle="dropdown" aria-expanded="false">
 <span class="menu-text"><i class="fa-solid fa-cube" aria-label="cube"></i> Developer Framework</span>
    </a>
    <ul class="dropdown-menu" aria-labelledby="nav-menu-fa-cube--developer-framework">    
        <li>
    <a class="dropdown-item" href="../../developer/get-started-developer-framework.html">
 <span class="dropdown-text"><i class="fa-solid fa-rocket" aria-label="rocket"></i> Get Started</span></a>
  </li>  
        <li>
    <a class="dropdown-item" href="../../developer/model-documentation/supported-models.html">
 <span class="dropdown-text"><i class="fa-solid fa-cubes" aria-label="cubes"></i> Supported Models</span></a>
  </li>  
        <li><hr class="dropdown-divider"></li>
        <li class="dropdown-header"><i class="fa-solid fa-vial" aria-label="vial"></i> TESTING</li>
        <li>
    <a class="dropdown-item" href="../../developer/model-testing/testing-overview.html">
 <span class="dropdown-text"><i class="fa-solid fa-flask-vial" aria-label="flask-vial"></i> Run Tests &amp; Test Suites</span></a>
  </li>  
        <li>
    <a class="dropdown-item" href="../../developer/model-testing/test-descriptions.html">
 <span class="dropdown-text"><i class="fa-solid fa-microscope" aria-label="microscope"></i> Test Descriptions</span></a>
  </li>  
        <li>
    <a class="dropdown-item" href="../../developer/model-testing/test-sandbox.html">
 <span class="dropdown-text"><i class="fa-solid fa-toolbox" aria-label="toolbox"></i> Test Sandbox (BETA)</span></a>
  </li>  
        <li><hr class="dropdown-divider"></li>
        <li class="dropdown-header"><i class="fa-solid fa-code" aria-label="code"></i> CODE SAMPLES</li>
        <li>
    <a class="dropdown-item" href="../../developer/samples-jupyter-notebooks.html">
 <span class="dropdown-text"><i class="fa-solid fa-book-open-reader" aria-label="book-open-reader"></i> All Code Samples · <code>LLM</code> · <code>NLP</code> · <code>Time Series</code> · <code>Etc.</code></span></a>
  </li>  
        <li>
    <a class="dropdown-item" href="../../notebooks.zip">
 <span class="dropdown-text"><i class="fa-solid fa-download" aria-label="download"></i> Download Code Samples · <code>notebooks.zip</code></span></a>
  </li>  
        <li>
    <a class="dropdown-item" href="https://jupyterhub.validmind.ai/">
 <span class="dropdown-text"><i class="fa-solid fa-hand-point-right" aria-label="hand-point-right"></i> Try it on Jupyter Hub <i class="fa-solid fa-hand-point-left" aria-label="hand-point-left"></i></span></a>
  </li>  
        <li><hr class="dropdown-divider"></li>
        <li class="dropdown-header"><i class="fa-solid fa-book" aria-label="book"></i> REFERENCE</li>
        <li>
    <a class="dropdown-item" href="../../validmind/validmind.html" target="_blank">
 <span class="dropdown-text"><i class="fa-solid fa-external-link" aria-label="external-link"></i> ValidMind Developer Framework</span></a>
  </li>  
    </ul>
  </li>
  <li class="nav-item">
    <a class="nav-link" href="../../faq/faq.html"> 
<span class="menu-text">FAQ</span></a>
  </li>  
  <li class="nav-item">
    <a class="nav-link" href="../../support/support.html"> 
<span class="menu-text">Support</span></a>
  </li>  
  <li class="nav-item">
    <a class="nav-link" href="https://validmind.com/" target="_blank"> 
<span class="menu-text">validmind.com <i class="fa-solid fa-external-link" aria-label="external-link"></i></span></a>
  </li>  
</ul>
          </div> <!-- /navcollapse -->
            <div class="quarto-navbar-tools">
</div>
      </div> <!-- /container-fluid -->
    </nav>
  <nav class="quarto-secondary-nav">
    <div class="container-fluid d-flex">
      <button type="button" class="quarto-btn-toggle btn" data-bs-toggle="collapse" role="button" data-bs-target=".quarto-sidebar-collapse-item" aria-controls="quarto-sidebar" aria-expanded="false" aria-label="Toggle sidebar navigation" onclick="if (window.quartoToggleHeadroom) { window.quartoToggleHeadroom(); }">
        <i class="bi bi-layout-text-sidebar-reverse"></i>
      </button>
        <nav class="quarto-page-breadcrumbs" aria-label="breadcrumb"><ol class="breadcrumb"><li class="breadcrumb-item"><a href="../../developer/model-documentation/install-and-initialize-developer-framework.html">Install and initialize the {{&lt; var vm.developer &gt;}}</a></li></ol></nav>
        <a class="flex-grow-1" role="navigation" data-bs-toggle="collapse" data-bs-target=".quarto-sidebar-collapse-item" aria-controls="quarto-sidebar" aria-expanded="false" aria-label="Toggle sidebar navigation" onclick="if (window.quartoToggleHeadroom) { window.quartoToggleHeadroom(); }">      
        </a>
      <button type="button" class="btn quarto-search-button" aria-label="Search" onclick="window.quartoOpenSearch();">
        <i class="bi bi-search"></i>
      </button>
    </div>
  </nav>
  <div id="quarto-announcement" data-announcement-id="0f1a11ac13955650cb4bf3cb8718c185" class="alert alert-primary hidden"><div class="quarto-announcement-content">
<p><a href="../../training/training-overview.html"><strong><i class="fa-solid fa-graduation-cap" aria-label="graduation-cap"></i> ValidMind Academy</strong></a> — Try our training environment to explore what ValidMind has to offer</p>
</div><i class="bi bi-x-lg quarto-announcement-action"></i></div>
</header>
<!-- content -->
<div id="quarto-content" class="quarto-container page-columns page-rows-contents page-layout-article page-navbar">
<!-- sidebar -->
  <nav id="quarto-sidebar" class="sidebar collapse collapse-horizontal quarto-sidebar-collapse-item sidebar-navigation docked overflow-auto">
        <div class="mt-2 flex-shrink-0 align-items-center">
        <div class="sidebar-search">
        <div id="quarto-search" class="" title="Search"></div>
        </div>
        </div>
    <div class="sidebar-menu-container"> 
    <ul class="list-unstyled mt-1">
        <li class="sidebar-item">
  <div class="sidebar-item-container"> 
  <a href="../../developer/get-started-developer-framework.html" class="sidebar-item-text sidebar-link">
 <span class="menu-text">Developer Framework</span></a>
  </div>
</li>
        <li class="px-0"><hr class="sidebar-divider hi "></li>
        <li class="sidebar-item">
 <span class="menu-text">MODEL DOCUMENTATION</span>
  </li>
        <li class="sidebar-item">
  <div class="sidebar-item-container"> 
  <a href="../../notebooks/quickstart_customer_churn_full_suite.html" class="sidebar-item-text sidebar-link">
 <span class="menu-text">Quickstart for model documentation</span></a>
  </div>
</li>
        <li class="sidebar-item">
  <div class="sidebar-item-container"> 
  <a href="../../notebooks/tutorials/intro_for_model_developers.html" class="sidebar-item-text sidebar-link">
 <span class="menu-text">Introduction for model developers</span></a>
  </div>
</li>
        <li class="sidebar-item">
  <div class="sidebar-item-container"> 
  <a href="../../developer/model-documentation/supported-models.html" class="sidebar-item-text sidebar-link">
 <span class="menu-text">Supported models</span></a>
  </div>
</li>
        <li class="sidebar-item">
  <div class="sidebar-item-container"> 
  <a href="../../developer/model-documentation/generate-model-documentation.html" class="sidebar-item-text sidebar-link">
 <span class="menu-text">Generate model documentation</span></a>
  </div>
</li>
        <li class="sidebar-item">
  <div class="sidebar-item-container"> 
  <a href="../../developer/model-documentation/install-and-initialize-developer-framework.html" class="sidebar-item-text sidebar-link active">
 <span class="menu-text">Install and initialize the developer framework</span></a>
  </div>
</li>
        <li class="sidebar-item">
  <div class="sidebar-item-container"> 
  <a href="../../developer/model-documentation/store-credentials-in-env-file.html" class="sidebar-item-text sidebar-link">
 <span class="menu-text">Store project credentials in <code>.env</code> files</span></a>
  </div>
</li>
        <li class="px-0"><hr class="sidebar-divider hi "></li>
        <li class="sidebar-item">
 <span class="menu-text">MODEL TESTING</span>
  </li>
        <li class="sidebar-item sidebar-item-section">
      <div class="sidebar-item-container"> 
            <a href="../../developer/model-testing/testing-overview.html" class="sidebar-item-text sidebar-link">
 <span class="menu-text">Run tests &amp; test suites</span></a>
          <a class="sidebar-item-toggle text-start collapsed" data-bs-toggle="collapse" data-bs-target="#" role="navigation" aria-expanded="false" aria-label="Toggle section">
            <i class="bi bi-chevron-right ms-2"></i>
          </a> 
      </div>
      <ul id="" class="collapse list-unstyled sidebar-section depth1 ">  
          <li class="sidebar-item">
  <div class="sidebar-item-container"> 
  <a href="../../notebooks/how_to/configure_dataset_features.html" class="sidebar-item-text sidebar-link">
 <span class="menu-text">Configure dataset features</span></a>
  </div>
</li>
          <li class="sidebar-item">
  <div class="sidebar-item-container"> 
  <a href="../../notebooks/how_to/document_multiple_results_for_the_same_test.html" class="sidebar-item-text sidebar-link">
 <span class="menu-text">Document multiple results for the same test</span></a>
  </div>
</li>
          <li class="sidebar-item">
  <div class="sidebar-item-container"> 
  <a href="../../notebooks/how_to/explore_test_suites.html" class="sidebar-item-text sidebar-link">
 <span class="menu-text">Explore test suites</span></a>
  </div>
</li>
          <li class="sidebar-item">
  <div class="sidebar-item-container"> 
  <a href="../../notebooks/how_to/explore_tests.html" class="sidebar-item-text sidebar-link">
 <span class="menu-text">Explore tests</span></a>
  </div>
</li>
          <li class="sidebar-item">
  <div class="sidebar-item-container"> 
  <a href="../../notebooks/how_to/filter_input_columns.html" class="sidebar-item-text sidebar-link">
 <span class="menu-text">Dataset Column Filters when Running Tests</span></a>
  </div>
</li>
          <li class="sidebar-item">
  <div class="sidebar-item-container"> 
  <a href="../../notebooks/how_to/load_datasets_predictions.html" class="sidebar-item-text sidebar-link">
 <span class="menu-text">Load dataset predictions</span></a>
  </div>
</li>
          <li class="sidebar-item">
  <div class="sidebar-item-container"> 
  <a href="../../notebooks/how_to/run_documentation_sections.html" class="sidebar-item-text sidebar-link">
 <span class="menu-text">Run individual documentation sections</span></a>
  </div>
</li>
          <li class="sidebar-item">
  <div class="sidebar-item-container"> 
  <a href="../../notebooks/how_to/run_documentation_tests_with_config.html" class="sidebar-item-text sidebar-link">
 <span class="menu-text">Run documentation tests with custom configurations</span></a>
  </div>
</li>
          <li class="sidebar-item">
  <div class="sidebar-item-container"> 
  <a href="../../notebooks/how_to/run_tests_that_require_multiple_datasets.html" class="sidebar-item-text sidebar-link">
 <span class="menu-text">Run tests with multiple datasets</span></a>
  </div>
</li>
          <li class="sidebar-item">
  <div class="sidebar-item-container"> 
  <a href="../../notebooks/how_to/run_unit_metrics.html" class="sidebar-item-text sidebar-link">
 <span class="menu-text">Run unit metrics</span></a>
  </div>
</li>
          <li class="sidebar-item">
  <div class="sidebar-item-container"> 
  <a href="../../notebooks/how_to/use_dataset_model_objects.html" class="sidebar-item-text sidebar-link">
 <span class="menu-text">Introduction to ValidMind Dataset and Model Objects</span></a>
  </div>
</li>
          <li class="sidebar-item sidebar-item-section">
      <div class="sidebar-item-container"> 
            <a class="sidebar-item-text sidebar-link text-start collapsed" data-bs-toggle="collapse" data-bs-target="#quarto-sidebar-section-1" role="navigation" aria-expanded="false">
 <span class="menu-text">Run Tests</span></a>
          <a class="sidebar-item-toggle text-start collapsed" data-bs-toggle="collapse" data-bs-target="#quarto-sidebar-section-1" role="navigation" aria-expanded="false" aria-label="Toggle section">
            <i class="bi bi-chevron-right ms-2"></i>
          </a> 
      </div>
      <ul id="quarto-sidebar-section-1" class="collapse list-unstyled sidebar-section depth2 ">  
          <li class="sidebar-item">
  <div class="sidebar-item-container"> 
  <a href="../../notebooks/how_to/run_tests/1_run_dataset_based_tests.html" class="sidebar-item-text sidebar-link">
 <span class="menu-text">Run dataset based tests</span></a>
  </div>
</li>
          <li class="sidebar-item">
  <div class="sidebar-item-container"> 
  <a href="../../notebooks/how_to/run_tests/2_run_comparison_tests.html" class="sidebar-item-text sidebar-link">
 <span class="menu-text">Run comparison tests</span></a>
  </div>
</li>
      </ul>
  </li>
      </ul>
  </li>
        <li class="sidebar-item sidebar-item-section">
      <div class="sidebar-item-container"> 
            <a href="../../developer/model-testing/test-descriptions.html" class="sidebar-item-text sidebar-link">
 <span class="menu-text">Test descriptions</span></a>
          <a class="sidebar-item-toggle text-start collapsed" data-bs-toggle="collapse" data-bs-target="#" role="navigation" aria-expanded="false" aria-label="Toggle section">
            <i class="bi bi-chevron-right ms-2"></i>
          </a> 
      </div>
      <ul id="" class="collapse list-unstyled sidebar-section depth1 ">  
          <li class="sidebar-item sidebar-item-section">
      <div class="sidebar-item-container"> 
            <a class="sidebar-item-text sidebar-link text-start collapsed" data-bs-toggle="collapse" data-bs-target="#quarto-sidebar-section-2" role="navigation" aria-expanded="false">
 <span class="menu-text">Data Validation</span></a>
          <a class="sidebar-item-toggle text-start collapsed" data-bs-toggle="collapse" data-bs-target="#quarto-sidebar-section-2" role="navigation" aria-expanded="false" aria-label="Toggle section">
            <i class="bi bi-chevron-right ms-2"></i>
          </a> 
      </div>
      <ul id="quarto-sidebar-section-2" class="collapse list-unstyled sidebar-section depth2 ">  
          <li class="sidebar-item">
  <div class="sidebar-item-container"> 
  <a href="../../tests/data_validation/ACFandPACFPlot.html" class="sidebar-item-text sidebar-link">
 <span class="menu-text">ACFandPACFPlot</span></a>
  </div>
</li>
          <li class="sidebar-item">
  <div class="sidebar-item-container"> 
  <a href="../../tests/data_validation/ADF.html" class="sidebar-item-text sidebar-link">
 <span class="menu-text">ADF</span></a>
  </div>
</li>
          <li class="sidebar-item">
  <div class="sidebar-item-container"> 
  <a href="../../tests/data_validation/ANOVAOneWayTable.html" class="sidebar-item-text sidebar-link">
 <span class="menu-text">ANOVAOneWayTable</span></a>
  </div>
</li>
          <li class="sidebar-item">
  <div class="sidebar-item-container"> 
  <a href="../../tests/data_validation/AutoAR.html" class="sidebar-item-text sidebar-link">
 <span class="menu-text">AutoAR</span></a>
  </div>
</li>
          <li class="sidebar-item">
  <div class="sidebar-item-container"> 
  <a href="../../tests/data_validation/AutoMA.html" class="sidebar-item-text sidebar-link">
 <span class="menu-text">AutoMA</span></a>
  </div>
</li>
          <li class="sidebar-item">
  <div class="sidebar-item-container"> 
  <a href="../../tests/data_validation/AutoSeasonality.html" class="sidebar-item-text sidebar-link">
 <span class="menu-text">AutoSeasonality</span></a>
  </div>
</li>
          <li class="sidebar-item">
  <div class="sidebar-item-container"> 
  <a href="../../tests/data_validation/AutoStationarity.html" class="sidebar-item-text sidebar-link">
 <span class="menu-text">AutoStationarity</span></a>
  </div>
</li>
          <li class="sidebar-item">
  <div class="sidebar-item-container"> 
  <a href="../../tests/data_validation/BivariateFeaturesBarPlots.html" class="sidebar-item-text sidebar-link">
 <span class="menu-text">BivariateFeaturesBarPlots</span></a>
  </div>
</li>
          <li class="sidebar-item">
  <div class="sidebar-item-container"> 
  <a href="../../tests/data_validation/BivariateHistograms.html" class="sidebar-item-text sidebar-link">
 <span class="menu-text">BivariateHistograms</span></a>
  </div>
</li>
          <li class="sidebar-item">
  <div class="sidebar-item-container"> 
  <a href="../../tests/data_validation/BivariateScatterPlots.html" class="sidebar-item-text sidebar-link">
 <span class="menu-text">BivariateScatterPlots</span></a>
  </div>
</li>
          <li class="sidebar-item">
  <div class="sidebar-item-container"> 
  <a href="../../tests/data_validation/ChiSquaredFeaturesTable.html" class="sidebar-item-text sidebar-link">
 <span class="menu-text">ChiSquaredFeaturesTable</span></a>
  </div>
</li>
          <li class="sidebar-item">
  <div class="sidebar-item-container"> 
  <a href="../../tests/data_validation/ClassImbalance.html" class="sidebar-item-text sidebar-link">
 <span class="menu-text">ClassImbalance</span></a>
  </div>
</li>
          <li class="sidebar-item">
  <div class="sidebar-item-container"> 
  <a href="../../tests/data_validation/DatasetDescription.html" class="sidebar-item-text sidebar-link">
 <span class="menu-text">DatasetDescription</span></a>
  </div>
</li>
          <li class="sidebar-item">
  <div class="sidebar-item-container"> 
  <a href="../../tests/data_validation/DatasetSplit.html" class="sidebar-item-text sidebar-link">
 <span class="menu-text">DatasetSplit</span></a>
  </div>
</li>
          <li class="sidebar-item">
  <div class="sidebar-item-container"> 
  <a href="../../tests/data_validation/DescriptiveStatistics.html" class="sidebar-item-text sidebar-link">
 <span class="menu-text">DescriptiveStatistics</span></a>
  </div>
</li>
          <li class="sidebar-item">
  <div class="sidebar-item-container"> 
  <a href="../../tests/data_validation/DFGLSArch.html" class="sidebar-item-text sidebar-link">
 <span class="menu-text">DFGLSArch</span></a>
  </div>
</li>
          <li class="sidebar-item">
  <div class="sidebar-item-container"> 
  <a href="../../tests/data_validation/Duplicates.html" class="sidebar-item-text sidebar-link">
 <span class="menu-text">Duplicates</span></a>
  </div>
</li>
          <li class="sidebar-item">
  <div class="sidebar-item-container"> 
  <a href="../../tests/data_validation/EngleGrangerCoint.html" class="sidebar-item-text sidebar-link">
 <span class="menu-text">EngleGrangerCoint</span></a>
  </div>
</li>
          <li class="sidebar-item">
  <div class="sidebar-item-container"> 
  <a href="../../tests/data_validation/FeatureTargetCorrelationPlot.html" class="sidebar-item-text sidebar-link">
 <span class="menu-text">FeatureTargetCorrelationPlot</span></a>
  </div>
</li>
          <li class="sidebar-item">
  <div class="sidebar-item-container"> 
  <a href="../../tests/data_validation/HeatmapFeatureCorrelations.html" class="sidebar-item-text sidebar-link">
 <span class="menu-text">HeatmapFeatureCorrelations</span></a>
  </div>
</li>
          <li class="sidebar-item">
  <div class="sidebar-item-container"> 
  <a href="../../tests/data_validation/HighCardinality.html" class="sidebar-item-text sidebar-link">
 <span class="menu-text">HighCardinality</span></a>
  </div>
</li>
          <li class="sidebar-item">
  <div class="sidebar-item-container"> 
  <a href="../../tests/data_validation/HighPearsonCorrelation.html" class="sidebar-item-text sidebar-link">
 <span class="menu-text">HighPearsonCorrelation</span></a>
  </div>
</li>
          <li class="sidebar-item">
  <div class="sidebar-item-container"> 
  <a href="../../tests/data_validation/IQROutliersBarPlot.html" class="sidebar-item-text sidebar-link">
 <span class="menu-text">IQROutliersBarPlot</span></a>
  </div>
</li>
          <li class="sidebar-item">
  <div class="sidebar-item-container"> 
  <a href="../../tests/data_validation/IQROutliersTable.html" class="sidebar-item-text sidebar-link">
 <span class="menu-text">IQROutliersTable</span></a>
  </div>
</li>
          <li class="sidebar-item">
  <div class="sidebar-item-container"> 
  <a href="../../tests/data_validation/IsolationForestOutliers.html" class="sidebar-item-text sidebar-link">
 <span class="menu-text">IsolationForestOutliers</span></a>
  </div>
</li>
          <li class="sidebar-item">
  <div class="sidebar-item-container"> 
  <a href="../../tests/data_validation/KPSS.html" class="sidebar-item-text sidebar-link">
 <span class="menu-text">KPSS</span></a>
  </div>
</li>
          <li class="sidebar-item">
  <div class="sidebar-item-container"> 
  <a href="../../tests/data_validation/LaggedCorrelationHeatmap.html" class="sidebar-item-text sidebar-link">
 <span class="menu-text">LaggedCorrelationHeatmap</span></a>
  </div>
</li>
          <li class="sidebar-item">
  <div class="sidebar-item-container"> 
  <a href="../../tests/data_validation/MissingValues.html" class="sidebar-item-text sidebar-link">
 <span class="menu-text">MissingValues</span></a>
  </div>
</li>
          <li class="sidebar-item">
  <div class="sidebar-item-container"> 
  <a href="../../tests/data_validation/MissingValuesBarPlot.html" class="sidebar-item-text sidebar-link">
 <span class="menu-text">MissingValuesBarPlot</span></a>
  </div>
</li>
          <li class="sidebar-item">
  <div class="sidebar-item-container"> 
  <a href="../../tests/data_validation/MissingValuesRisk.html" class="sidebar-item-text sidebar-link">
 <span class="menu-text">MissingValuesRisk</span></a>
  </div>
</li>
          <li class="sidebar-item">
  <div class="sidebar-item-container"> 
  <a href="../../tests/data_validation/PearsonCorrelationMatrix.html" class="sidebar-item-text sidebar-link">
 <span class="menu-text">PearsonCorrelationMatrix</span></a>
  </div>
</li>
          <li class="sidebar-item">
  <div class="sidebar-item-container"> 
  <a href="../../tests/data_validation/PhillipsPerronArch.html" class="sidebar-item-text sidebar-link">
 <span class="menu-text">PhillipsPerronArch</span></a>
  </div>
</li>
          <li class="sidebar-item">
  <div class="sidebar-item-container"> 
  <a href="../../tests/data_validation/RollingStatsPlot.html" class="sidebar-item-text sidebar-link">
 <span class="menu-text">RollingStatsPlot</span></a>
  </div>
</li>
          <li class="sidebar-item">
  <div class="sidebar-item-container"> 
  <a href="../../tests/data_validation/ScatterPlot.html" class="sidebar-item-text sidebar-link">
 <span class="menu-text">ScatterPlot</span></a>
  </div>
</li>
          <li class="sidebar-item">
  <div class="sidebar-item-container"> 
  <a href="../../tests/data_validation/SeasonalDecompose.html" class="sidebar-item-text sidebar-link">
 <span class="menu-text">SeasonalDecompose</span></a>
  </div>
</li>
          <li class="sidebar-item">
  <div class="sidebar-item-container"> 
  <a href="../../tests/data_validation/Skewness.html" class="sidebar-item-text sidebar-link">
 <span class="menu-text">Skewness</span></a>
  </div>
</li>
          <li class="sidebar-item">
  <div class="sidebar-item-container"> 
  <a href="../../tests/data_validation/SpreadPlot.html" class="sidebar-item-text sidebar-link">
 <span class="menu-text">SpreadPlot</span></a>
  </div>
</li>
          <li class="sidebar-item">
  <div class="sidebar-item-container"> 
  <a href="../../tests/data_validation/TabularCategoricalBarPlots.html" class="sidebar-item-text sidebar-link">
 <span class="menu-text">TabularCategoricalBarPlots</span></a>
  </div>
</li>
          <li class="sidebar-item">
  <div class="sidebar-item-container"> 
  <a href="../../tests/data_validation/TabularDateTimeHistograms.html" class="sidebar-item-text sidebar-link">
 <span class="menu-text">TabularDateTimeHistograms</span></a>
  </div>
</li>
          <li class="sidebar-item">
  <div class="sidebar-item-container"> 
  <a href="../../tests/data_validation/TabularDescriptionTables.html" class="sidebar-item-text sidebar-link">
 <span class="menu-text">TabularDescriptionTables</span></a>
  </div>
</li>
          <li class="sidebar-item">
  <div class="sidebar-item-container"> 
  <a href="../../tests/data_validation/TabularNumericalHistograms.html" class="sidebar-item-text sidebar-link">
 <span class="menu-text">TabularNumericalHistograms</span></a>
  </div>
</li>
          <li class="sidebar-item">
  <div class="sidebar-item-container"> 
  <a href="../../tests/data_validation/TargetRateBarPlots.html" class="sidebar-item-text sidebar-link">
 <span class="menu-text">TargetRateBarPlots</span></a>
  </div>
</li>
          <li class="sidebar-item">
  <div class="sidebar-item-container"> 
  <a href="../../tests/data_validation/TimeSeriesDescription.html" class="sidebar-item-text sidebar-link">
 <span class="menu-text">TimeSeriesDescription</span></a>
  </div>
</li>
          <li class="sidebar-item">
  <div class="sidebar-item-container"> 
  <a href="../../tests/data_validation/TimeSeriesDescriptiveStatistics.html" class="sidebar-item-text sidebar-link">
 <span class="menu-text">TimeSeriesDescriptiveStatistics</span></a>
  </div>
</li>
          <li class="sidebar-item">
  <div class="sidebar-item-container"> 
  <a href="../../tests/data_validation/TimeSeriesFrequency.html" class="sidebar-item-text sidebar-link">
 <span class="menu-text">TimeSeriesFrequency</span></a>
  </div>
</li>
          <li class="sidebar-item">
  <div class="sidebar-item-container"> 
  <a href="../../tests/data_validation/TimeSeriesHistogram.html" class="sidebar-item-text sidebar-link">
 <span class="menu-text">TimeSeriesHistogram</span></a>
  </div>
</li>
          <li class="sidebar-item">
  <div class="sidebar-item-container"> 
  <a href="../../tests/data_validation/TimeSeriesLinePlot.html" class="sidebar-item-text sidebar-link">
 <span class="menu-text">TimeSeriesLinePlot</span></a>
  </div>
</li>
          <li class="sidebar-item">
  <div class="sidebar-item-container"> 
  <a href="../../tests/data_validation/TimeSeriesMissingValues.html" class="sidebar-item-text sidebar-link">
 <span class="menu-text">TimeSeriesMissingValues</span></a>
  </div>
</li>
          <li class="sidebar-item">
  <div class="sidebar-item-container"> 
  <a href="../../tests/data_validation/TimeSeriesOutliers.html" class="sidebar-item-text sidebar-link">
 <span class="menu-text">TimeSeriesOutliers</span></a>
  </div>
</li>
          <li class="sidebar-item">
  <div class="sidebar-item-container"> 
  <a href="../../tests/data_validation/TooManyZeroValues.html" class="sidebar-item-text sidebar-link">
 <span class="menu-text">TooManyZeroValues</span></a>
  </div>
</li>
          <li class="sidebar-item">
  <div class="sidebar-item-container"> 
  <a href="../../tests/data_validation/UniqueRows.html" class="sidebar-item-text sidebar-link">
 <span class="menu-text">UniqueRows</span></a>
  </div>
</li>
          <li class="sidebar-item">
  <div class="sidebar-item-container"> 
  <a href="../../tests/data_validation/WOEBinPlots.html" class="sidebar-item-text sidebar-link">
 <span class="menu-text">WOEBinPlots</span></a>
  </div>
</li>
          <li class="sidebar-item">
  <div class="sidebar-item-container"> 
  <a href="../../tests/data_validation/WOEBinTable.html" class="sidebar-item-text sidebar-link">
 <span class="menu-text">WOEBinTable</span></a>
  </div>
</li>
          <li class="sidebar-item">
  <div class="sidebar-item-container"> 
  <a href="../../tests/data_validation/ZivotAndrewsArch.html" class="sidebar-item-text sidebar-link">
 <span class="menu-text">ZivotAndrewsArch</span></a>
  </div>
</li>
          <li class="sidebar-item sidebar-item-section">
      <div class="sidebar-item-container"> 
            <a class="sidebar-item-text sidebar-link text-start collapsed" data-bs-toggle="collapse" data-bs-target="#quarto-sidebar-section-3" role="navigation" aria-expanded="false">
 <span class="menu-text">Nlp</span></a>
          <a class="sidebar-item-toggle text-start collapsed" data-bs-toggle="collapse" data-bs-target="#quarto-sidebar-section-3" role="navigation" aria-expanded="false" aria-label="Toggle section">
            <i class="bi bi-chevron-right ms-2"></i>
          </a> 
      </div>
      <ul id="quarto-sidebar-section-3" class="collapse list-unstyled sidebar-section depth3 ">  
          <li class="sidebar-item">
  <div class="sidebar-item-container"> 
  <a href="../../tests/data_validation/nlp/CommonWords.html" class="sidebar-item-text sidebar-link">
 <span class="menu-text">CommonWords</span></a>
  </div>
</li>
          <li class="sidebar-item">
  <div class="sidebar-item-container"> 
  <a href="../../tests/data_validation/nlp/Hashtags.html" class="sidebar-item-text sidebar-link">
 <span class="menu-text">Hashtags</span></a>
  </div>
</li>
          <li class="sidebar-item">
  <div class="sidebar-item-container"> 
  <a href="../../tests/data_validation/nlp/LanguageDetection.html" class="sidebar-item-text sidebar-link">
 <span class="menu-text">LanguageDetection</span></a>
  </div>
</li>
          <li class="sidebar-item">
  <div class="sidebar-item-container"> 
  <a href="../../tests/data_validation/nlp/Mentions.html" class="sidebar-item-text sidebar-link">
 <span class="menu-text">Mentions</span></a>
  </div>
</li>
          <li class="sidebar-item">
  <div class="sidebar-item-container"> 
  <a href="../../tests/data_validation/nlp/PolarityAndSubjectivity.html" class="sidebar-item-text sidebar-link">
 <span class="menu-text">PolarityAndSubjectivity</span></a>
  </div>
</li>
          <li class="sidebar-item">
  <div class="sidebar-item-container"> 
  <a href="../../tests/data_validation/nlp/Punctuations.html" class="sidebar-item-text sidebar-link">
 <span class="menu-text">Punctuations</span></a>
  </div>
</li>
          <li class="sidebar-item">
  <div class="sidebar-item-container"> 
  <a href="../../tests/data_validation/nlp/Sentiment.html" class="sidebar-item-text sidebar-link">
 <span class="menu-text">Sentiment</span></a>
  </div>
</li>
          <li class="sidebar-item">
  <div class="sidebar-item-container"> 
  <a href="../../tests/data_validation/nlp/StopWords.html" class="sidebar-item-text sidebar-link">
 <span class="menu-text">StopWords</span></a>
  </div>
</li>
          <li class="sidebar-item">
  <div class="sidebar-item-container"> 
  <a href="../../tests/data_validation/nlp/TextDescription.html" class="sidebar-item-text sidebar-link">
 <span class="menu-text">TextDescription</span></a>
  </div>
</li>
          <li class="sidebar-item">
  <div class="sidebar-item-container"> 
  <a href="../../tests/data_validation/nlp/Toxicity.html" class="sidebar-item-text sidebar-link">
 <span class="menu-text">Toxicity</span></a>
  </div>
</li>
      </ul>
  </li>
      </ul>
  </li>
          <li class="sidebar-item sidebar-item-section">
      <div class="sidebar-item-container"> 
            <a class="sidebar-item-text sidebar-link text-start collapsed" data-bs-toggle="collapse" data-bs-target="#quarto-sidebar-section-4" role="navigation" aria-expanded="false">
 <span class="menu-text">Model Validation</span></a>
          <a class="sidebar-item-toggle text-start collapsed" data-bs-toggle="collapse" data-bs-target="#quarto-sidebar-section-4" role="navigation" aria-expanded="false" aria-label="Toggle section">
            <i class="bi bi-chevron-right ms-2"></i>
          </a> 
      </div>
      <ul id="quarto-sidebar-section-4" class="collapse list-unstyled sidebar-section depth2 ">  
          <li class="sidebar-item">
  <div class="sidebar-item-container"> 
  <a href="../../tests/model_validation/BertScore.html" class="sidebar-item-text sidebar-link">
 <span class="menu-text">BertScore</span></a>
  </div>
</li>
          <li class="sidebar-item">
  <div class="sidebar-item-container"> 
  <a href="../../tests/model_validation/BleuScore.html" class="sidebar-item-text sidebar-link">
 <span class="menu-text">BleuScore</span></a>
  </div>
</li>
          <li class="sidebar-item">
  <div class="sidebar-item-container"> 
  <a href="../../tests/model_validation/ClusterSizeDistribution.html" class="sidebar-item-text sidebar-link">
 <span class="menu-text">ClusterSizeDistribution</span></a>
  </div>
</li>
          <li class="sidebar-item">
  <div class="sidebar-item-container"> 
  <a href="../../tests/model_validation/ContextualRecall.html" class="sidebar-item-text sidebar-link">
 <span class="menu-text">ContextualRecall</span></a>
  </div>
</li>
          <li class="sidebar-item">
  <div class="sidebar-item-container"> 
  <a href="../../tests/model_validation/FeaturesAUC.html" class="sidebar-item-text sidebar-link">
 <span class="menu-text">FeaturesAUC</span></a>
  </div>
</li>
          <li class="sidebar-item">
  <div class="sidebar-item-container"> 
  <a href="../../tests/model_validation/MeteorScore.html" class="sidebar-item-text sidebar-link">
 <span class="menu-text">MeteorScore</span></a>
  </div>
</li>
          <li class="sidebar-item">
  <div class="sidebar-item-container"> 
  <a href="../../tests/model_validation/ModelMetadata.html" class="sidebar-item-text sidebar-link">
 <span class="menu-text">ModelMetadata</span></a>
  </div>
</li>
          <li class="sidebar-item">
  <div class="sidebar-item-container"> 
  <a href="../../tests/model_validation/ModelMetadataComparison.html" class="sidebar-item-text sidebar-link">
 <span class="menu-text">ModelMetadataComparison</span></a>
  </div>
</li>
          <li class="sidebar-item">
  <div class="sidebar-item-container"> 
  <a href="../../tests/model_validation/ModelPredictionResiduals.html" class="sidebar-item-text sidebar-link">
 <span class="menu-text">ModelPredictionResiduals</span></a>
  </div>
</li>
          <li class="sidebar-item">
  <div class="sidebar-item-container"> 
  <a href="../../tests/model_validation/RegardScore.html" class="sidebar-item-text sidebar-link">
 <span class="menu-text">RegardScore</span></a>
  </div>
</li>
          <li class="sidebar-item">
  <div class="sidebar-item-container"> 
  <a href="../../tests/model_validation/RegressionResidualsPlot.html" class="sidebar-item-text sidebar-link">
 <span class="menu-text">RegressionResidualsPlot</span></a>
  </div>
</li>
          <li class="sidebar-item">
  <div class="sidebar-item-container"> 
  <a href="../../tests/model_validation/RougeScore.html" class="sidebar-item-text sidebar-link">
 <span class="menu-text">RougeScore</span></a>
  </div>
</li>
          <li class="sidebar-item">
  <div class="sidebar-item-container"> 
  <a href="../../tests/model_validation/TimeSeriesPredictionsPlot.html" class="sidebar-item-text sidebar-link">
 <span class="menu-text">TimeSeriesPredictionsPlot</span></a>
  </div>
</li>
          <li class="sidebar-item">
  <div class="sidebar-item-container"> 
  <a href="../../tests/model_validation/TimeSeriesPredictionWithCI.html" class="sidebar-item-text sidebar-link">
 <span class="menu-text">TimeSeriesPredictionWithCI</span></a>
  </div>
</li>
          <li class="sidebar-item">
  <div class="sidebar-item-container"> 
  <a href="../../tests/model_validation/TimeSeriesR2SquareBySegments.html" class="sidebar-item-text sidebar-link">
 <span class="menu-text">TimeSeriesR2SquareBySegments</span></a>
  </div>
</li>
          <li class="sidebar-item">
  <div class="sidebar-item-container"> 
  <a href="../../tests/model_validation/TokenDisparity.html" class="sidebar-item-text sidebar-link">
 <span class="menu-text">TokenDisparity</span></a>
  </div>
</li>
          <li class="sidebar-item">
  <div class="sidebar-item-container"> 
  <a href="../../tests/model_validation/ToxicityScore.html" class="sidebar-item-text sidebar-link">
 <span class="menu-text">ToxicityScore</span></a>
  </div>
</li>
          <li class="sidebar-item sidebar-item-section">
      <div class="sidebar-item-container"> 
            <a class="sidebar-item-text sidebar-link text-start collapsed" data-bs-toggle="collapse" data-bs-target="#quarto-sidebar-section-5" role="navigation" aria-expanded="false">
 <span class="menu-text">Embeddings</span></a>
          <a class="sidebar-item-toggle text-start collapsed" data-bs-toggle="collapse" data-bs-target="#quarto-sidebar-section-5" role="navigation" aria-expanded="false" aria-label="Toggle section">
            <i class="bi bi-chevron-right ms-2"></i>
          </a> 
      </div>
      <ul id="quarto-sidebar-section-5" class="collapse list-unstyled sidebar-section depth3 ">  
          <li class="sidebar-item">
  <div class="sidebar-item-container"> 
  <a href="../../tests/model_validation/embeddings/ClusterDistribution.html" class="sidebar-item-text sidebar-link">
 <span class="menu-text">ClusterDistribution</span></a>
  </div>
</li>
          <li class="sidebar-item">
  <div class="sidebar-item-container"> 
  <a href="../../tests/model_validation/embeddings/CosineSimilarityComparison.html" class="sidebar-item-text sidebar-link">
 <span class="menu-text">CosineSimilarityComparison</span></a>
  </div>
</li>
          <li class="sidebar-item">
  <div class="sidebar-item-container"> 
  <a href="../../tests/model_validation/embeddings/CosineSimilarityDistribution.html" class="sidebar-item-text sidebar-link">
 <span class="menu-text">CosineSimilarityDistribution</span></a>
  </div>
</li>
          <li class="sidebar-item">
  <div class="sidebar-item-container"> 
  <a href="../../tests/model_validation/embeddings/CosineSimilarityHeatmap.html" class="sidebar-item-text sidebar-link">
 <span class="menu-text">CosineSimilarityHeatmap</span></a>
  </div>
</li>
          <li class="sidebar-item">
  <div class="sidebar-item-container"> 
  <a href="../../tests/model_validation/embeddings/DescriptiveAnalytics.html" class="sidebar-item-text sidebar-link">
 <span class="menu-text">DescriptiveAnalytics</span></a>
  </div>
</li>
          <li class="sidebar-item">
  <div class="sidebar-item-container"> 
  <a href="../../tests/model_validation/embeddings/EmbeddingsVisualization2D.html" class="sidebar-item-text sidebar-link">
 <span class="menu-text">EmbeddingsVisualization2D</span></a>
  </div>
</li>
          <li class="sidebar-item">
  <div class="sidebar-item-container"> 
  <a href="../../tests/model_validation/embeddings/EuclideanDistanceComparison.html" class="sidebar-item-text sidebar-link">
 <span class="menu-text">EuclideanDistanceComparison</span></a>
  </div>
</li>
          <li class="sidebar-item">
  <div class="sidebar-item-container"> 
  <a href="../../tests/model_validation/embeddings/EuclideanDistanceHeatmap.html" class="sidebar-item-text sidebar-link">
 <span class="menu-text">EuclideanDistanceHeatmap</span></a>
  </div>
</li>
          <li class="sidebar-item">
  <div class="sidebar-item-container"> 
  <a href="../../tests/model_validation/embeddings/PCAComponentsPairwisePlots.html" class="sidebar-item-text sidebar-link">
 <span class="menu-text">PCAComponentsPairwisePlots</span></a>
  </div>
</li>
          <li class="sidebar-item">
  <div class="sidebar-item-container"> 
  <a href="../../tests/model_validation/embeddings/StabilityAnalysis.html" class="sidebar-item-text sidebar-link">
 <span class="menu-text">StabilityAnalysis</span></a>
  </div>
</li>
          <li class="sidebar-item">
  <div class="sidebar-item-container"> 
  <a href="../../tests/model_validation/embeddings/StabilityAnalysisKeyword.html" class="sidebar-item-text sidebar-link">
 <span class="menu-text">StabilityAnalysisKeyword</span></a>
  </div>
</li>
          <li class="sidebar-item">
  <div class="sidebar-item-container"> 
  <a href="../../tests/model_validation/embeddings/StabilityAnalysisRandomNoise.html" class="sidebar-item-text sidebar-link">
 <span class="menu-text">StabilityAnalysisRandomNoise</span></a>
  </div>
</li>
          <li class="sidebar-item">
  <div class="sidebar-item-container"> 
  <a href="../../tests/model_validation/embeddings/StabilityAnalysisSynonyms.html" class="sidebar-item-text sidebar-link">
 <span class="menu-text">StabilityAnalysisSynonyms</span></a>
  </div>
</li>
          <li class="sidebar-item">
  <div class="sidebar-item-container"> 
  <a href="../../tests/model_validation/embeddings/StabilityAnalysisTranslation.html" class="sidebar-item-text sidebar-link">
 <span class="menu-text">StabilityAnalysisTranslation</span></a>
  </div>
</li>
          <li class="sidebar-item">
  <div class="sidebar-item-container"> 
  <a href="../../tests/model_validation/embeddings/TSNEComponentsPairwisePlots.html" class="sidebar-item-text sidebar-link">
 <span class="menu-text">TSNEComponentsPairwisePlots</span></a>
  </div>
</li>
      </ul>
  </li>
          <li class="sidebar-item sidebar-item-section">
      <div class="sidebar-item-container"> 
            <a class="sidebar-item-text sidebar-link text-start collapsed" data-bs-toggle="collapse" data-bs-target="#quarto-sidebar-section-6" role="navigation" aria-expanded="false">
 <span class="menu-text">Ragas</span></a>
          <a class="sidebar-item-toggle text-start collapsed" data-bs-toggle="collapse" data-bs-target="#quarto-sidebar-section-6" role="navigation" aria-expanded="false" aria-label="Toggle section">
            <i class="bi bi-chevron-right ms-2"></i>
          </a> 
      </div>
      <ul id="quarto-sidebar-section-6" class="collapse list-unstyled sidebar-section depth3 ">  
          <li class="sidebar-item">
  <div class="sidebar-item-container"> 
  <a href="../../tests/model_validation/ragas/AnswerCorrectness.html" class="sidebar-item-text sidebar-link">
 <span class="menu-text">AnswerCorrectness</span></a>
  </div>
</li>
          <li class="sidebar-item">
  <div class="sidebar-item-container"> 
  <a href="../../tests/model_validation/ragas/AnswerRelevance.html" class="sidebar-item-text sidebar-link">
 <span class="menu-text">AnswerRelevance</span></a>
  </div>
</li>
          <li class="sidebar-item">
  <div class="sidebar-item-container"> 
  <a href="../../tests/model_validation/ragas/AnswerSimilarity.html" class="sidebar-item-text sidebar-link">
 <span class="menu-text">AnswerSimilarity</span></a>
  </div>
</li>
          <li class="sidebar-item">
  <div class="sidebar-item-container"> 
  <a href="../../tests/model_validation/ragas/AspectCritique.html" class="sidebar-item-text sidebar-link">
 <span class="menu-text">AspectCritique</span></a>
  </div>
</li>
          <li class="sidebar-item">
  <div class="sidebar-item-container"> 
  <a href="../../tests/model_validation/ragas/ContextEntityRecall.html" class="sidebar-item-text sidebar-link">
 <span class="menu-text">ContextEntityRecall</span></a>
  </div>
</li>
          <li class="sidebar-item">
  <div class="sidebar-item-container"> 
  <a href="../../tests/model_validation/ragas/ContextPrecision.html" class="sidebar-item-text sidebar-link">
 <span class="menu-text">ContextPrecision</span></a>
  </div>
</li>
          <li class="sidebar-item">
  <div class="sidebar-item-container"> 
  <a href="../../tests/model_validation/ragas/ContextRecall.html" class="sidebar-item-text sidebar-link">
 <span class="menu-text">ContextRecall</span></a>
  </div>
</li>
          <li class="sidebar-item">
  <div class="sidebar-item-container"> 
  <a href="../../tests/model_validation/ragas/Faithfulness.html" class="sidebar-item-text sidebar-link">
 <span class="menu-text">Faithfulness</span></a>
  </div>
</li>
      </ul>
  </li>
          <li class="sidebar-item sidebar-item-section">
      <div class="sidebar-item-container"> 
            <a class="sidebar-item-text sidebar-link text-start collapsed" data-bs-toggle="collapse" data-bs-target="#quarto-sidebar-section-7" role="navigation" aria-expanded="false">
 <span class="menu-text">Sklearn</span></a>
          <a class="sidebar-item-toggle text-start collapsed" data-bs-toggle="collapse" data-bs-target="#quarto-sidebar-section-7" role="navigation" aria-expanded="false" aria-label="Toggle section">
            <i class="bi bi-chevron-right ms-2"></i>
          </a> 
      </div>
      <ul id="quarto-sidebar-section-7" class="collapse list-unstyled sidebar-section depth3 ">  
          <li class="sidebar-item">
  <div class="sidebar-item-container"> 
  <a href="../../tests/model_validation/sklearn/AdjustedMutualInformation.html" class="sidebar-item-text sidebar-link">
 <span class="menu-text">AdjustedMutualInformation</span></a>
  </div>
</li>
          <li class="sidebar-item">
  <div class="sidebar-item-container"> 
  <a href="../../tests/model_validation/sklearn/AdjustedRandIndex.html" class="sidebar-item-text sidebar-link">
 <span class="menu-text">AdjustedRandIndex</span></a>
  </div>
</li>
          <li class="sidebar-item">
  <div class="sidebar-item-container"> 
  <a href="../../tests/model_validation/sklearn/ClassifierPerformance.html" class="sidebar-item-text sidebar-link">
 <span class="menu-text">ClassifierPerformance</span></a>
  </div>
</li>
          <li class="sidebar-item">
  <div class="sidebar-item-container"> 
  <a href="../../tests/model_validation/sklearn/ClusterCosineSimilarity.html" class="sidebar-item-text sidebar-link">
 <span class="menu-text">ClusterCosineSimilarity</span></a>
  </div>
</li>
          <li class="sidebar-item">
  <div class="sidebar-item-container"> 
  <a href="../../tests/model_validation/sklearn/ClusterPerformance.html" class="sidebar-item-text sidebar-link">
 <span class="menu-text">ClusterPerformance</span></a>
  </div>
</li>
          <li class="sidebar-item">
  <div class="sidebar-item-container"> 
  <a href="../../tests/model_validation/sklearn/ClusterPerformanceMetrics.html" class="sidebar-item-text sidebar-link">
 <span class="menu-text">ClusterPerformanceMetrics</span></a>
  </div>
</li>
          <li class="sidebar-item">
  <div class="sidebar-item-container"> 
  <a href="../../tests/model_validation/sklearn/CompletenessScore.html" class="sidebar-item-text sidebar-link">
 <span class="menu-text">CompletenessScore</span></a>
  </div>
</li>
          <li class="sidebar-item">
  <div class="sidebar-item-container"> 
  <a href="../../tests/model_validation/sklearn/ConfusionMatrix.html" class="sidebar-item-text sidebar-link">
 <span class="menu-text">ConfusionMatrix</span></a>
  </div>
</li>
          <li class="sidebar-item">
  <div class="sidebar-item-container"> 
  <a href="../../tests/model_validation/sklearn/FeatureImportanceComparison.html" class="sidebar-item-text sidebar-link">
 <span class="menu-text">FeatureImportanceComparison</span></a>
  </div>
</li>
          <li class="sidebar-item">
  <div class="sidebar-item-container"> 
  <a href="../../tests/model_validation/sklearn/FowlkesMallowsScore.html" class="sidebar-item-text sidebar-link">
 <span class="menu-text">FowlkesMallowsScore</span></a>
  </div>
</li>
          <li class="sidebar-item">
  <div class="sidebar-item-container"> 
  <a href="../../tests/model_validation/sklearn/HomogeneityScore.html" class="sidebar-item-text sidebar-link">
 <span class="menu-text">HomogeneityScore</span></a>
  </div>
</li>
          <li class="sidebar-item">
  <div class="sidebar-item-container"> 
  <a href="../../tests/model_validation/sklearn/HyperParametersTuning.html" class="sidebar-item-text sidebar-link">
 <span class="menu-text">HyperParametersTuning</span></a>
  </div>
</li>
          <li class="sidebar-item">
  <div class="sidebar-item-container"> 
  <a href="../../tests/model_validation/sklearn/KMeansClustersOptimization.html" class="sidebar-item-text sidebar-link">
 <span class="menu-text">KMeansClustersOptimization</span></a>
  </div>
</li>
          <li class="sidebar-item">
  <div class="sidebar-item-container"> 
  <a href="../../tests/model_validation/sklearn/MinimumAccuracy.html" class="sidebar-item-text sidebar-link">
 <span class="menu-text">MinimumAccuracy</span></a>
  </div>
</li>
          <li class="sidebar-item">
  <div class="sidebar-item-container"> 
  <a href="../../tests/model_validation/sklearn/MinimumF1Score.html" class="sidebar-item-text sidebar-link">
 <span class="menu-text">MinimumF1Score</span></a>
  </div>
</li>
          <li class="sidebar-item">
  <div class="sidebar-item-container"> 
  <a href="../../tests/model_validation/sklearn/MinimumROCAUCScore.html" class="sidebar-item-text sidebar-link">
 <span class="menu-text">MinimumROCAUCScore</span></a>
  </div>
</li>
          <li class="sidebar-item">
  <div class="sidebar-item-container"> 
  <a href="../../tests/model_validation/sklearn/ModelsPerformanceComparison.html" class="sidebar-item-text sidebar-link">
 <span class="menu-text">ModelsPerformanceComparison</span></a>
  </div>
</li>
          <li class="sidebar-item">
  <div class="sidebar-item-container"> 
  <a href="../../tests/model_validation/sklearn/OverfitDiagnosis.html" class="sidebar-item-text sidebar-link">
 <span class="menu-text">OverfitDiagnosis</span></a>
  </div>
</li>
          <li class="sidebar-item">
  <div class="sidebar-item-container"> 
  <a href="../../tests/model_validation/sklearn/PermutationFeatureImportance.html" class="sidebar-item-text sidebar-link">
 <span class="menu-text">PermutationFeatureImportance</span></a>
  </div>
</li>
          <li class="sidebar-item">
  <div class="sidebar-item-container"> 
  <a href="../../tests/model_validation/sklearn/PopulationStabilityIndex.html" class="sidebar-item-text sidebar-link">
 <span class="menu-text">PopulationStabilityIndex</span></a>
  </div>
</li>
          <li class="sidebar-item">
  <div class="sidebar-item-container"> 
  <a href="../../tests/model_validation/sklearn/PrecisionRecallCurve.html" class="sidebar-item-text sidebar-link">
 <span class="menu-text">PrecisionRecallCurve</span></a>
  </div>
</li>
          <li class="sidebar-item">
  <div class="sidebar-item-container"> 
  <a href="../../tests/model_validation/sklearn/RegressionErrors.html" class="sidebar-item-text sidebar-link">
 <span class="menu-text">RegressionErrors</span></a>
  </div>
</li>
          <li class="sidebar-item">
  <div class="sidebar-item-container"> 
  <a href="../../tests/model_validation/sklearn/RegressionErrorsComparison.html" class="sidebar-item-text sidebar-link">
 <span class="menu-text">RegressionErrorsComparison</span></a>
  </div>
</li>
          <li class="sidebar-item">
  <div class="sidebar-item-container"> 
  <a href="../../tests/model_validation/sklearn/RegressionModelsPerformanceComparison.html" class="sidebar-item-text sidebar-link">
 <span class="menu-text">RegressionModelsPerformanceComparison</span></a>
  </div>
</li>
          <li class="sidebar-item">
  <div class="sidebar-item-container"> 
  <a href="../../tests/model_validation/sklearn/RegressionR2Square.html" class="sidebar-item-text sidebar-link">
 <span class="menu-text">RegressionR2Square</span></a>
  </div>
</li>
          <li class="sidebar-item">
  <div class="sidebar-item-container"> 
  <a href="../../tests/model_validation/sklearn/RegressionR2SquareComparison.html" class="sidebar-item-text sidebar-link">
 <span class="menu-text">RegressionR2SquareComparison</span></a>
  </div>
</li>
          <li class="sidebar-item">
  <div class="sidebar-item-container"> 
  <a href="../../tests/model_validation/sklearn/RobustnessDiagnosis.html" class="sidebar-item-text sidebar-link">
 <span class="menu-text">RobustnessDiagnosis</span></a>
  </div>
</li>
          <li class="sidebar-item">
  <div class="sidebar-item-container"> 
  <a href="../../tests/model_validation/sklearn/ROCCurve.html" class="sidebar-item-text sidebar-link">
 <span class="menu-text">ROCCurve</span></a>
  </div>
</li>
          <li class="sidebar-item">
  <div class="sidebar-item-container"> 
  <a href="../../tests/model_validation/sklearn/SHAPGlobalImportance.html" class="sidebar-item-text sidebar-link">
 <span class="menu-text">SHAPGlobalImportance</span></a>
  </div>
</li>
          <li class="sidebar-item">
  <div class="sidebar-item-container"> 
  <a href="../../tests/model_validation/sklearn/SilhouettePlot.html" class="sidebar-item-text sidebar-link">
 <span class="menu-text">SilhouettePlot</span></a>
  </div>
</li>
          <li class="sidebar-item">
  <div class="sidebar-item-container"> 
  <a href="../../tests/model_validation/sklearn/TrainingTestDegradation.html" class="sidebar-item-text sidebar-link">
 <span class="menu-text">TrainingTestDegradation</span></a>
  </div>
</li>
          <li class="sidebar-item">
  <div class="sidebar-item-container"> 
  <a href="../../tests/model_validation/sklearn/VMeasure.html" class="sidebar-item-text sidebar-link">
 <span class="menu-text">VMeasure</span></a>
  </div>
</li>
          <li class="sidebar-item">
  <div class="sidebar-item-container"> 
  <a href="../../tests/model_validation/sklearn/WeakspotsDiagnosis.html" class="sidebar-item-text sidebar-link">
 <span class="menu-text">WeakspotsDiagnosis</span></a>
  </div>
</li>
      </ul>
  </li>
          <li class="sidebar-item sidebar-item-section">
      <div class="sidebar-item-container"> 
            <a class="sidebar-item-text sidebar-link text-start collapsed" data-bs-toggle="collapse" data-bs-target="#quarto-sidebar-section-8" role="navigation" aria-expanded="false">
 <span class="menu-text">Statsmodels</span></a>
          <a class="sidebar-item-toggle text-start collapsed" data-bs-toggle="collapse" data-bs-target="#quarto-sidebar-section-8" role="navigation" aria-expanded="false" aria-label="Toggle section">
            <i class="bi bi-chevron-right ms-2"></i>
          </a> 
      </div>
      <ul id="quarto-sidebar-section-8" class="collapse list-unstyled sidebar-section depth3 ">  
          <li class="sidebar-item">
  <div class="sidebar-item-container"> 
  <a href="../../tests/model_validation/statsmodels/AutoARIMA.html" class="sidebar-item-text sidebar-link">
 <span class="menu-text">AutoARIMA</span></a>
  </div>
</li>
          <li class="sidebar-item">
  <div class="sidebar-item-container"> 
  <a href="../../tests/model_validation/statsmodels/BoxPierce.html" class="sidebar-item-text sidebar-link">
 <span class="menu-text">BoxPierce</span></a>
  </div>
</li>
          <li class="sidebar-item">
  <div class="sidebar-item-container"> 
  <a href="../../tests/model_validation/statsmodels/CumulativePredictionProbabilities.html" class="sidebar-item-text sidebar-link">
 <span class="menu-text">CumulativePredictionProbabilities</span></a>
  </div>
</li>
          <li class="sidebar-item">
  <div class="sidebar-item-container"> 
  <a href="../../tests/model_validation/statsmodels/DurbinWatsonTest.html" class="sidebar-item-text sidebar-link">
 <span class="menu-text">DurbinWatsonTest</span></a>
  </div>
</li>
          <li class="sidebar-item">
  <div class="sidebar-item-container"> 
  <a href="../../tests/model_validation/statsmodels/GINITable.html" class="sidebar-item-text sidebar-link">
 <span class="menu-text">GINITable</span></a>
  </div>
</li>
          <li class="sidebar-item">
  <div class="sidebar-item-container"> 
  <a href="../../tests/model_validation/statsmodels/JarqueBera.html" class="sidebar-item-text sidebar-link">
 <span class="menu-text">JarqueBera</span></a>
  </div>
</li>
          <li class="sidebar-item">
  <div class="sidebar-item-container"> 
  <a href="../../tests/model_validation/statsmodels/KolmogorovSmirnov.html" class="sidebar-item-text sidebar-link">
 <span class="menu-text">KolmogorovSmirnov</span></a>
  </div>
</li>
          <li class="sidebar-item">
  <div class="sidebar-item-container"> 
  <a href="../../tests/model_validation/statsmodels/Lilliefors.html" class="sidebar-item-text sidebar-link">
 <span class="menu-text">Lilliefors</span></a>
  </div>
</li>
          <li class="sidebar-item">
  <div class="sidebar-item-container"> 
  <a href="../../tests/model_validation/statsmodels/LJungBox.html" class="sidebar-item-text sidebar-link">
 <span class="menu-text">LJungBox</span></a>
  </div>
</li>
          <li class="sidebar-item">
  <div class="sidebar-item-container"> 
  <a href="../../tests/model_validation/statsmodels/PredictionProbabilitiesHistogram.html" class="sidebar-item-text sidebar-link">
 <span class="menu-text">PredictionProbabilitiesHistogram</span></a>
  </div>
</li>
          <li class="sidebar-item">
  <div class="sidebar-item-container"> 
  <a href="../../tests/model_validation/statsmodels/RegressionCoeffsPlot.html" class="sidebar-item-text sidebar-link">
 <span class="menu-text">RegressionCoeffsPlot</span></a>
  </div>
</li>
          <li class="sidebar-item">
  <div class="sidebar-item-container"> 
  <a href="../../tests/model_validation/statsmodels/RegressionFeatureSignificance.html" class="sidebar-item-text sidebar-link">
 <span class="menu-text">RegressionFeatureSignificance</span></a>
  </div>
</li>
          <li class="sidebar-item">
  <div class="sidebar-item-container"> 
  <a href="../../tests/model_validation/statsmodels/RegressionModelForecastPlot.html" class="sidebar-item-text sidebar-link">
 <span class="menu-text">RegressionModelForecastPlot</span></a>
  </div>
</li>
          <li class="sidebar-item">
  <div class="sidebar-item-container"> 
  <a href="../../tests/model_validation/statsmodels/RegressionModelForecastPlotLevels.html" class="sidebar-item-text sidebar-link">
 <span class="menu-text">RegressionModelForecastPlotLevels</span></a>
  </div>
</li>
          <li class="sidebar-item">
  <div class="sidebar-item-container"> 
  <a href="../../tests/model_validation/statsmodels/RegressionModelsCoeffs.html" class="sidebar-item-text sidebar-link">
 <span class="menu-text">RegressionModelsCoeffs</span></a>
  </div>
</li>
          <li class="sidebar-item">
  <div class="sidebar-item-container"> 
  <a href="../../tests/model_validation/statsmodels/RegressionModelSensitivityPlot.html" class="sidebar-item-text sidebar-link">
 <span class="menu-text">RegressionModelSensitivityPlot</span></a>
  </div>
</li>
          <li class="sidebar-item">
  <div class="sidebar-item-container"> 
  <a href="../../tests/model_validation/statsmodels/RegressionModelSummary.html" class="sidebar-item-text sidebar-link">
 <span class="menu-text">RegressionModelSummary</span></a>
  </div>
</li>
          <li class="sidebar-item">
  <div class="sidebar-item-container"> 
  <a href="../../tests/model_validation/statsmodels/RegressionPermutationFeatureImportance.html" class="sidebar-item-text sidebar-link">
 <span class="menu-text">RegressionPermutationFeatureImportance</span></a>
  </div>
</li>
          <li class="sidebar-item">
  <div class="sidebar-item-container"> 
  <a href="../../tests/model_validation/statsmodels/RunsTest.html" class="sidebar-item-text sidebar-link">
 <span class="menu-text">RunsTest</span></a>
  </div>
</li>
          <li class="sidebar-item">
  <div class="sidebar-item-container"> 
  <a href="../../tests/model_validation/statsmodels/ScorecardHistogram.html" class="sidebar-item-text sidebar-link">
 <span class="menu-text">ScorecardHistogram</span></a>
  </div>
</li>
          <li class="sidebar-item">
  <div class="sidebar-item-container"> 
  <a href="../../tests/model_validation/statsmodels/ShapiroWilk.html" class="sidebar-item-text sidebar-link">
 <span class="menu-text">ShapiroWilk</span></a>
  </div>
</li>
      </ul>
  </li>
      </ul>
  </li>
          <li class="sidebar-item sidebar-item-section">
      <div class="sidebar-item-container"> 
            <a class="sidebar-item-text sidebar-link text-start collapsed" data-bs-toggle="collapse" data-bs-target="#quarto-sidebar-section-9" role="navigation" aria-expanded="false">
 <span class="menu-text">Ongoing Monitoring</span></a>
          <a class="sidebar-item-toggle text-start collapsed" data-bs-toggle="collapse" data-bs-target="#quarto-sidebar-section-9" role="navigation" aria-expanded="false" aria-label="Toggle section">
            <i class="bi bi-chevron-right ms-2"></i>
          </a> 
      </div>
      <ul id="quarto-sidebar-section-9" class="collapse list-unstyled sidebar-section depth2 ">  
          <li class="sidebar-item">
  <div class="sidebar-item-container"> 
  <a href="../../tests/ongoing_monitoring/FeatureDrift.html" class="sidebar-item-text sidebar-link">
 <span class="menu-text">FeatureDrift</span></a>
  </div>
</li>
          <li class="sidebar-item">
  <div class="sidebar-item-container"> 
  <a href="../../tests/ongoing_monitoring/PredictionAcrossEachFeature.html" class="sidebar-item-text sidebar-link">
 <span class="menu-text">PredictionAcrossEachFeature</span></a>
  </div>
</li>
          <li class="sidebar-item">
  <div class="sidebar-item-container"> 
  <a href="../../tests/ongoing_monitoring/PredictionCorrelation.html" class="sidebar-item-text sidebar-link">
 <span class="menu-text">PredictionCorrelation</span></a>
  </div>
</li>
          <li class="sidebar-item">
  <div class="sidebar-item-container"> 
  <a href="../../tests/ongoing_monitoring/TargetPredictionDistributionPlot.html" class="sidebar-item-text sidebar-link">
 <span class="menu-text">TargetPredictionDistributionPlot</span></a>
  </div>
</li>
      </ul>
  </li>
          <li class="sidebar-item sidebar-item-section">
      <div class="sidebar-item-container"> 
            <a class="sidebar-item-text sidebar-link text-start collapsed" data-bs-toggle="collapse" data-bs-target="#quarto-sidebar-section-10" role="navigation" aria-expanded="false">
 <span class="menu-text">Prompt Validation</span></a>
          <a class="sidebar-item-toggle text-start collapsed" data-bs-toggle="collapse" data-bs-target="#quarto-sidebar-section-10" role="navigation" aria-expanded="false" aria-label="Toggle section">
            <i class="bi bi-chevron-right ms-2"></i>
          </a> 
      </div>
      <ul id="quarto-sidebar-section-10" class="collapse list-unstyled sidebar-section depth2 ">  
          <li class="sidebar-item">
  <div class="sidebar-item-container"> 
  <a href="../../tests/prompt_validation/Bias.html" class="sidebar-item-text sidebar-link">
 <span class="menu-text">Bias</span></a>
  </div>
</li>
          <li class="sidebar-item">
  <div class="sidebar-item-container"> 
  <a href="../../tests/prompt_validation/Clarity.html" class="sidebar-item-text sidebar-link">
 <span class="menu-text">Clarity</span></a>
  </div>
</li>
          <li class="sidebar-item">
  <div class="sidebar-item-container"> 
  <a href="../../tests/prompt_validation/Conciseness.html" class="sidebar-item-text sidebar-link">
 <span class="menu-text">Conciseness</span></a>
  </div>
</li>
          <li class="sidebar-item">
  <div class="sidebar-item-container"> 
  <a href="../../tests/prompt_validation/Delimitation.html" class="sidebar-item-text sidebar-link">
 <span class="menu-text">Delimitation</span></a>
  </div>
</li>
          <li class="sidebar-item">
  <div class="sidebar-item-container"> 
  <a href="../../tests/prompt_validation/NegativeInstruction.html" class="sidebar-item-text sidebar-link">
 <span class="menu-text">NegativeInstruction</span></a>
  </div>
</li>
          <li class="sidebar-item">
  <div class="sidebar-item-container"> 
  <a href="../../tests/prompt_validation/Robustness.html" class="sidebar-item-text sidebar-link">
 <span class="menu-text">Robustness</span></a>
  </div>
</li>
          <li class="sidebar-item">
  <div class="sidebar-item-container"> 
  <a href="../../tests/prompt_validation/Specificity.html" class="sidebar-item-text sidebar-link">
 <span class="menu-text">Specificity</span></a>
  </div>
</li>
      </ul>
  </li>
      </ul>
  </li>
        <li class="sidebar-item">
  <div class="sidebar-item-container"> 
  <a href="../../developer/model-testing/test-sandbox.html" class="sidebar-item-text sidebar-link">
 <span class="menu-text">Test sandbox (BETA)</span></a>
  </div>
</li>
        <li class="px-0"><hr class="sidebar-divider hi "></li>
        <li class="sidebar-item">
 <span class="menu-text">NOTEBOOKS</span>
  </li>
        <li class="sidebar-item sidebar-item-section">
      <div class="sidebar-item-container"> 
            <a href="../../developer/samples-jupyter-notebooks.html" class="sidebar-item-text sidebar-link">
 <span class="menu-text">Code samples</span></a>
          <a class="sidebar-item-toggle text-start collapsed" data-bs-toggle="collapse" data-bs-target="#" role="navigation" aria-expanded="false" aria-label="Toggle section">
            <i class="bi bi-chevron-right ms-2"></i>
          </a> 
      </div>
      <ul id="" class="collapse list-unstyled sidebar-section depth1 ">  
          <li class="sidebar-item sidebar-item-section">
      <div class="sidebar-item-container"> 
            <a class="sidebar-item-text sidebar-link text-start collapsed" data-bs-toggle="collapse" data-bs-target="#quarto-sidebar-section-11" role="navigation" aria-expanded="false">
 <span class="menu-text">Credit Risk</span></a>
          <a class="sidebar-item-toggle text-start collapsed" data-bs-toggle="collapse" data-bs-target="#quarto-sidebar-section-11" role="navigation" aria-expanded="false" aria-label="Toggle section">
            <i class="bi bi-chevron-right ms-2"></i>
          </a> 
      </div>
      <ul id="quarto-sidebar-section-11" class="collapse list-unstyled sidebar-section depth2 ">  
          <li class="sidebar-item">
  <div class="sidebar-item-container"> 
  <a href="../../notebooks/code_samples/credit_risk/application_scorecard_demo.html" class="sidebar-item-text sidebar-link">
 <span class="menu-text">Document an application scorecard model</span></a>
  </div>
</li>
      </ul>
  </li>
          <li class="sidebar-item sidebar-item-section">
      <div class="sidebar-item-container"> 
            <a class="sidebar-item-text sidebar-link text-start collapsed" data-bs-toggle="collapse" data-bs-target="#quarto-sidebar-section-12" role="navigation" aria-expanded="false">
 <span class="menu-text">Custom Tests</span></a>
          <a class="sidebar-item-toggle text-start collapsed" data-bs-toggle="collapse" data-bs-target="#quarto-sidebar-section-12" role="navigation" aria-expanded="false" aria-label="Toggle section">
            <i class="bi bi-chevron-right ms-2"></i>
          </a> 
      </div>
      <ul id="quarto-sidebar-section-12" class="collapse list-unstyled sidebar-section depth2 ">  
          <li class="sidebar-item">
  <div class="sidebar-item-container"> 
  <a href="../../notebooks/code_samples/custom_tests/implement_custom_tests.html" class="sidebar-item-text sidebar-link">
 <span class="menu-text">Implement custom tests</span></a>
  </div>
</li>
          <li class="sidebar-item">
  <div class="sidebar-item-container"> 
  <a href="../../notebooks/code_samples/custom_tests/integrate_external_test_providers.html" class="sidebar-item-text sidebar-link">
 <span class="menu-text">Integrate external test providers</span></a>
  </div>
</li>
      </ul>
  </li>
          <li class="sidebar-item sidebar-item-section">
      <div class="sidebar-item-container"> 
            <a class="sidebar-item-text sidebar-link text-start collapsed" data-bs-toggle="collapse" data-bs-target="#quarto-sidebar-section-13" role="navigation" aria-expanded="false">
 <span class="menu-text">Customization</span></a>
          <a class="sidebar-item-toggle text-start collapsed" data-bs-toggle="collapse" data-bs-target="#quarto-sidebar-section-13" role="navigation" aria-expanded="false" aria-label="Toggle section">
            <i class="bi bi-chevron-right ms-2"></i>
          </a> 
      </div>
      <ul id="quarto-sidebar-section-13" class="collapse list-unstyled sidebar-section depth2 ">  
          <li class="sidebar-item">
  <div class="sidebar-item-container"> 
  <a href="../../notebooks/code_samples/customization/customizing_tests_with_output_templates.html" class="sidebar-item-text sidebar-link">
 <span class="menu-text">Customize test outputs using output templates</span></a>
  </div>
</li>
      </ul>
  </li>
          <li class="sidebar-item sidebar-item-section">
      <div class="sidebar-item-container"> 
            <a class="sidebar-item-text sidebar-link text-start collapsed" data-bs-toggle="collapse" data-bs-target="#quarto-sidebar-section-14" role="navigation" aria-expanded="false">
 <span class="menu-text">Nlp and Llm</span></a>
          <a class="sidebar-item-toggle text-start collapsed" data-bs-toggle="collapse" data-bs-target="#quarto-sidebar-section-14" role="navigation" aria-expanded="false" aria-label="Toggle section">
            <i class="bi bi-chevron-right ms-2"></i>
          </a> 
      </div>
      <ul id="quarto-sidebar-section-14" class="collapse list-unstyled sidebar-section depth2 ">  
          <li class="sidebar-item">
  <div class="sidebar-item-container"> 
  <a href="../../notebooks/code_samples/nlp_and_llm/foundation_models_integration_demo.html" class="sidebar-item-text sidebar-link">
 <span class="menu-text">Sentiment analysis of financial data using a large language model (LLM)</span></a>
  </div>
</li>
          <li class="sidebar-item">
  <div class="sidebar-item-container"> 
  <a href="../../notebooks/code_samples/nlp_and_llm/foundation_models_summarization_demo.html" class="sidebar-item-text sidebar-link">
 <span class="menu-text">Summarization of financial data using a large language model (LLM)</span></a>
  </div>
</li>
          <li class="sidebar-item">
  <div class="sidebar-item-container"> 
  <a href="../../notebooks/code_samples/nlp_and_llm/hugging_face_integration_demo.html" class="sidebar-item-text sidebar-link">
 <span class="menu-text">Sentiment analysis of financial data using Hugging Face NLP models</span></a>
  </div>
</li>
          <li class="sidebar-item">
  <div class="sidebar-item-container"> 
  <a href="../../notebooks/code_samples/nlp_and_llm/hugging_face_summarization_demo.html" class="sidebar-item-text sidebar-link">
 <span class="menu-text">Summarization of financial data using Hugging Face NLP models</span></a>
  </div>
</li>
          <li class="sidebar-item">
  <div class="sidebar-item-container"> 
  <a href="../../notebooks/code_samples/nlp_and_llm/llm_summarization_demo.html" class="sidebar-item-text sidebar-link">
 <span class="menu-text">Automate news summarization using LLMs</span></a>
  </div>
</li>
          <li class="sidebar-item">
  <div class="sidebar-item-container"> 
  <a href="../../notebooks/code_samples/nlp_and_llm/prompt_validation_demo.html" class="sidebar-item-text sidebar-link">
 <span class="menu-text">Prompt validation for large language models (LLMs)</span></a>
  </div>
</li>
          <li class="sidebar-item">
  <div class="sidebar-item-container"> 
  <a href="../../notebooks/code_samples/nlp_and_llm/rag_documentation_demo.html" class="sidebar-item-text sidebar-link">
 <span class="menu-text">RAG Model Documentation Demo</span></a>
  </div>
</li>
      </ul>
  </li>
          <li class="sidebar-item sidebar-item-section">
      <div class="sidebar-item-container"> 
            <a class="sidebar-item-text sidebar-link text-start collapsed" data-bs-toggle="collapse" data-bs-target="#quarto-sidebar-section-15" role="navigation" aria-expanded="false">
 <span class="menu-text">Ongoing Monitoring</span></a>
          <a class="sidebar-item-toggle text-start collapsed" data-bs-toggle="collapse" data-bs-target="#quarto-sidebar-section-15" role="navigation" aria-expanded="false" aria-label="Toggle section">
            <i class="bi bi-chevron-right ms-2"></i>
          </a> 
      </div>
      <ul id="quarto-sidebar-section-15" class="collapse list-unstyled sidebar-section depth2 ">  
          <li class="sidebar-item">
  <div class="sidebar-item-container"> 
  <a href="../../notebooks/code_samples/ongoing_monitoring/quickstart_customer_churn_ongoing_monitoring.html" class="sidebar-item-text sidebar-link">
 <span class="menu-text">Quickstart for ongoing monitoring of models with ValidMind</span></a>
  </div>
</li>
      </ul>
  </li>
          <li class="sidebar-item sidebar-item-section">
      <div class="sidebar-item-container"> 
            <a class="sidebar-item-text sidebar-link text-start collapsed" data-bs-toggle="collapse" data-bs-target="#quarto-sidebar-section-16" role="navigation" aria-expanded="false">
 <span class="menu-text">Regression</span></a>
          <a class="sidebar-item-toggle text-start collapsed" data-bs-toggle="collapse" data-bs-target="#quarto-sidebar-section-16" role="navigation" aria-expanded="false" aria-label="Toggle section">
            <i class="bi bi-chevron-right ms-2"></i>
          </a> 
      </div>
      <ul id="quarto-sidebar-section-16" class="collapse list-unstyled sidebar-section depth2 ">  
          <li class="sidebar-item">
  <div class="sidebar-item-container"> 
  <a href="../../notebooks/code_samples/regression/quickstart_regression_full_suite.html" class="sidebar-item-text sidebar-link">
 <span class="menu-text">Document a California Housing Price Prediction regression model</span></a>
  </div>
</li>
      </ul>
  </li>
          <li class="sidebar-item sidebar-item-section">
      <div class="sidebar-item-container"> 
            <a class="sidebar-item-text sidebar-link text-start collapsed" data-bs-toggle="collapse" data-bs-target="#quarto-sidebar-section-17" role="navigation" aria-expanded="false">
 <span class="menu-text">Time Series</span></a>
          <a class="sidebar-item-toggle text-start collapsed" data-bs-toggle="collapse" data-bs-target="#quarto-sidebar-section-17" role="navigation" aria-expanded="false" aria-label="Toggle section">
            <i class="bi bi-chevron-right ms-2"></i>
          </a> 
      </div>
      <ul id="quarto-sidebar-section-17" class="collapse list-unstyled sidebar-section depth2 ">  
          <li class="sidebar-item">
  <div class="sidebar-item-container"> 
  <a href="../../notebooks/code_samples/time_series/quickstart_time_series_full_suite.html" class="sidebar-item-text sidebar-link">
 <span class="menu-text">Document a time series forecasting model</span></a>
  </div>
</li>
      </ul>
  </li>
      </ul>
  </li>
        <li class="px-0"><hr class="sidebar-divider hi "></li>
        <li class="sidebar-item">
 <span class="menu-text">REFERENCE</span>
  </li>
        <li class="sidebar-item">
  <div class="sidebar-item-container"> 
  <a href="../../validmind/validmind.html" class="sidebar-item-text sidebar-link" target="_blank">
 <span class="menu-text">ValidMind Developer Framework </span></a>
  </div>
</li>
    </ul>
    </div>
</nav>
<div id="quarto-sidebar-glass" class="quarto-sidebar-collapse-item" data-bs-toggle="collapse" data-bs-target=".quarto-sidebar-collapse-item"></div>
<!-- margin-sidebar -->
    <div id="quarto-margin-sidebar" class="sidebar margin-sidebar">
        <nav id="TOC" role="doc-toc" class="toc-active">
    <h2 id="toc-title">On this page</h2>
   
  <ul>
  <li><a href="#prerequisites" id="toc-prerequisites" class="nav-link active" data-scroll-target="#prerequisites">Prerequisites</a></li>
  <li><a href="#locate-the-integration-instructions" id="toc-locate-the-integration-instructions" class="nav-link" data-scroll-target="#locate-the-integration-instructions">Locate the developer framework integration instructions</a></li>
  <li><a href="#install-the-client-library" id="toc-install-the-client-library" class="nav-link" data-scroll-target="#install-the-client-library">Install the client library</a></li>
  <li><a href="#initialize-the-client-library" id="toc-initialize-the-client-library" class="nav-link" data-scroll-target="#initialize-the-client-library">Initialize the client library</a></li>
  </ul>
<div class="toc-actions"><ul><li><a href="https://github.com/validmind/documentation/edit/main/site/developer/model-documentation/install-and-initialize-developer-framework.qmd" class="toc-action"><i class="bi bi-github"></i>Edit this page</a></li><li><a href="https://github.com/validmind/documentation/issues/new" class="toc-action"><i class="bi empty"></i>Report an issue</a></li></ul></div></nav>
    </div>
<!-- main -->
<main class="content page-columns page-full" id="quarto-document-content">

<header id="title-block-header" class="quarto-title-block default">
<div class="quarto-title">
<h1 class="title">Install and initialize the developer framework</h1>
</div>



<div class="quarto-title-meta">

    
    <div>
    <div class="quarto-title-meta-heading">Published</div>
    <div class="quarto-title-meta-contents">
<<<<<<< HEAD
      <p class="date">August 15, 2024</p>
=======
      <p class="date">August 14, 2024</p>
>>>>>>> 288b4b4d
    </div>
  </div>
  
    
  </div>
  


</header>


<p>ValidMind generates a unique <em>code snippet</em> for each registered model to connect with your developer environment. You initialize the client library with this code snippet, which ensures that your documentation and tests are uploaded to the correct model when you run a Jupyter notebook.</p>
<section id="prerequisites" class="level2 prereq page-columns page-full">
<h2 class="anchored" data-anchor-id="prerequisites">Prerequisites</h2>
<div class="callout callout-style-simple callout-none no-icon callout-titled" title="Before you begin">
<div class="callout-header d-flex align-content-center">
<div class="callout-icon-container">
<i class="callout-icon no-icon"></i>
</div>
<div class="callout-title-container flex-fill">
Before you begin
</div>
</div>
<div class="callout-body-container callout-body">
<p>Make sure you are logged in to the <a href="../../guide/configuration/log-in-to-validmind.html">ValidMind Platform UI <i class="fa-solid fa-hand-point-right" aria-label="hand-point-right"></i></a>.</p>
</div>
</div>
<p>In order to integrate the developer framework and to be able to upload to the platform UI, you must provide the following information through a code snippet that you copy from the ValidMind Platform UI:</p>
<table class="caption-top table">
<thead>
<tr class="header">
<th>Argument</th>
<th>Description</th>
</tr>
</thead>
<tbody>
<tr class="odd">
<td><code>api_host</code></td>
<td>The location of the ValidMind API</td>
</tr>
<tr class="even">
<td><code>api_key</code></td>
<td>The account API key</td>
</tr>
<tr class="odd">
<td><code>api_secret</code></td>
<td>The account secret key</td>
</tr>
<tr class="even">
<td><code>project</code></td>
<td>The project identifier</td>
</tr>
</tbody>
</table>
<p>If you do not have a suitable model with a code snippet to use, you can register a model first.<a href="#fn1" class="footnote-ref" id="fnref1" role="doc-noteref"><sup>1</sup></a></p>
<div class="no-row-height column-margin column-container"><div id="fn1"><p><sup>1</sup>&nbsp;<a href="../../guide/model-inventory/register-models-in-inventory.html">Register models in the inventory</a></p></div></div><p>The developer framework also requires access to the data sources where data sets used for training, testing, and trained model files are stored. This access is needed to run model documentation and validation tests, and to upload to the platform UI to populate the model documentation and validation reports.</p>
</section>
<section id="locate-the-integration-instructions" class="level2 page-columns page-full">
<h2 class="anchored" data-anchor-id="locate-the-integration-instructions">Locate the developer framework integration instructions</h2>
<p>For existing projects, this information can be found in the ValidMind Platform UI:</p>
<ol type="1">
<<<<<<< HEAD
=======
<li><p><a href="../../guide/configuration/log-in-to-validmind.html">Log in to ValidMind</a>.</p></li>
>>>>>>> 288b4b4d
<li><p>In the left sidebar, click <strong>Model Inventory</strong>.</p></li>
<li><p>Select a model by clicking on it or find your model by applying a filter or searching for it.<a href="#fn2" class="footnote-ref" id="fnref2" role="doc-noteref"><sup>2</sup></a></p></li>
<li><p>In the left sidebar that appears for your model, click <strong>Getting Started</strong>.</p></li>
<li><p>Locate the code snippet and click <strong><i class="fa-regular fa-copy" aria-label="copy"></i> Copy snippet to clipboard</strong>.</p></li>
</ol>
<div class="no-row-height column-margin column-container"><div id="fn2"><p><sup>2</sup>&nbsp;<a href="../../guide/model-inventory/working-with-model-inventory.html#search-filter-and-sort-models">Working with the model inventory</a></p></div></div></section>
<section id="install-the-client-library" class="level2">
<h2 class="anchored" data-anchor-id="install-the-client-library">Install the client library</h2>
<p>To install the client library:</p>
<div class="sourceCode" id="cb1"><pre class="sourceCode python code-with-copy"><code class="sourceCode python"><span id="cb1-1"><a href="#cb1-1" aria-hidden="true" tabindex="-1"></a><span class="op">%</span>pip install validmind</span></code><button title="Copy to Clipboard" class="code-copy-button"><i class="bi"></i></button></pre></div>
</section>
<section id="initialize-the-client-library" class="level2">
<h2 class="anchored" data-anchor-id="initialize-the-client-library">Initialize the client library</h2>
<p>To initialize the client library, paste the code snippet with the client integration details directly into your development source code, replacing this example with your own:</p>
<div class="sourceCode" id="cb2"><pre class="sourceCode python code-with-copy"><code class="sourceCode python"><span id="cb2-1"><a href="#cb2-1" aria-hidden="true" tabindex="-1"></a><span class="im">import</span> validmind <span class="im">as</span> vm</span>
<span id="cb2-2"><a href="#cb2-2" aria-hidden="true" tabindex="-1"></a></span>
<span id="cb2-3"><a href="#cb2-3" aria-hidden="true" tabindex="-1"></a>vm.init(</span>
<span id="cb2-4"><a href="#cb2-4" aria-hidden="true" tabindex="-1"></a>  api_host <span class="op">=</span> <span class="st">"https://API_HOST.validmind.ai/api/v1/tracking"</span>,</span>
<span id="cb2-5"><a href="#cb2-5" aria-hidden="true" tabindex="-1"></a>  api_key <span class="op">=</span> <span class="st">"API_KEY"</span>,</span>
<span id="cb2-6"><a href="#cb2-6" aria-hidden="true" tabindex="-1"></a>  api_secret <span class="op">=</span> <span class="st">"API_SECRET"</span>,</span>
<span id="cb2-7"><a href="#cb2-7" aria-hidden="true" tabindex="-1"></a>  project <span class="op">=</span> <span class="st">"PROJECT-IDENTIFIER"</span></span>
<span id="cb2-8"><a href="#cb2-8" aria-hidden="true" tabindex="-1"></a>)</span></code><button title="Copy to Clipboard" class="code-copy-button"><i class="bi"></i></button></pre></div>
<p>After you have pasted the code snippet into your development source code and run your code, the Python client library will connect and register with ValidMind. You can now use the developer framework to document and test your models, and to upload model documentation and test results to the platform UI.</p>
<!-- FOOTNOTES -->


</section>


</main> <!-- /main -->
<script id="quarto-html-after-body" type="application/javascript">
window.document.addEventListener("DOMContentLoaded", function (event) {
  const toggleBodyColorMode = (bsSheetEl) => {
    const mode = bsSheetEl.getAttribute("data-mode");
    const bodyEl = window.document.querySelector("body");
    if (mode === "dark") {
      bodyEl.classList.add("quarto-dark");
      bodyEl.classList.remove("quarto-light");
    } else {
      bodyEl.classList.add("quarto-light");
      bodyEl.classList.remove("quarto-dark");
    }
  }
  const toggleBodyColorPrimary = () => {
    const bsSheetEl = window.document.querySelector("link#quarto-bootstrap");
    if (bsSheetEl) {
      toggleBodyColorMode(bsSheetEl);
    }
  }
  toggleBodyColorPrimary();  
  const icon = "";
  const anchorJS = new window.AnchorJS();
  anchorJS.options = {
    placement: 'right',
    icon: icon
  };
  anchorJS.add('.anchored');
  const isCodeAnnotation = (el) => {
    for (const clz of el.classList) {
      if (clz.startsWith('code-annotation-')) {                     
        return true;
      }
    }
    return false;
  }
  const onCopySuccess = function(e) {
    // button target
    const button = e.trigger;
    // don't keep focus
    button.blur();
    // flash "checked"
    button.classList.add('code-copy-button-checked');
    var currentTitle = button.getAttribute("title");
    button.setAttribute("title", "Copied!");
    let tooltip;
    if (window.bootstrap) {
      button.setAttribute("data-bs-toggle", "tooltip");
      button.setAttribute("data-bs-placement", "left");
      button.setAttribute("data-bs-title", "Copied!");
      tooltip = new bootstrap.Tooltip(button, 
        { trigger: "manual", 
          customClass: "code-copy-button-tooltip",
          offset: [0, -8]});
      tooltip.show();    
    }
    setTimeout(function() {
      if (tooltip) {
        tooltip.hide();
        button.removeAttribute("data-bs-title");
        button.removeAttribute("data-bs-toggle");
        button.removeAttribute("data-bs-placement");
      }
      button.setAttribute("title", currentTitle);
      button.classList.remove('code-copy-button-checked');
    }, 1000);
    // clear code selection
    e.clearSelection();
  }
  const getTextToCopy = function(trigger) {
      const codeEl = trigger.previousElementSibling.cloneNode(true);
      for (const childEl of codeEl.children) {
        if (isCodeAnnotation(childEl)) {
          childEl.remove();
        }
      }
      return codeEl.innerText;
  }
  const clipboard = new window.ClipboardJS('.code-copy-button:not([data-in-quarto-modal])', {
    text: getTextToCopy
  });
  clipboard.on('success', onCopySuccess);
  if (window.document.getElementById('quarto-embedded-source-code-modal')) {
    // For code content inside modals, clipBoardJS needs to be initialized with a container option
    // TODO: Check when it could be a function (https://github.com/zenorocha/clipboard.js/issues/860)
    const clipboardModal = new window.ClipboardJS('.code-copy-button[data-in-quarto-modal]', {
      text: getTextToCopy,
      container: window.document.getElementById('quarto-embedded-source-code-modal')
    });
    clipboardModal.on('success', onCopySuccess);
  }
    var localhostRegex = new RegExp(/^(?:http|https):\/\/localhost\:?[0-9]*\//);
    var mailtoRegex = new RegExp(/^mailto:/);
      var filterRegex = new RegExp('/' + window.location.host + '/');
    var isInternal = (href) => {
        return filterRegex.test(href) || localhostRegex.test(href) || mailtoRegex.test(href);
    }
    // Inspect non-navigation links and adorn them if external
 	var links = window.document.querySelectorAll('a[href]:not(.nav-link):not(.navbar-brand):not(.toc-action):not(.sidebar-link):not(.sidebar-item-toggle):not(.pagination-link):not(.no-external):not([aria-hidden]):not(.dropdown-item):not(.quarto-navigation-tool):not(.about-link)');
    for (var i=0; i<links.length; i++) {
      const link = links[i];
      if (!isInternal(link.href)) {
        // undo the damage that might have been done by quarto-nav.js in the case of
        // links that we want to consider external
        if (link.dataset.originalHref !== undefined) {
          link.href = link.dataset.originalHref;
        }
          // target, if specified
          link.setAttribute("target", "_blank");
          if (link.getAttribute("rel") === null) {
            link.setAttribute("rel", "noopener");
          }
          // default icon
          link.classList.add("external");
      }
    }
  function tippyHover(el, contentFn, onTriggerFn, onUntriggerFn) {
    const config = {
      allowHTML: true,
      maxWidth: 500,
      delay: 100,
      arrow: false,
      appendTo: function(el) {
          return el.parentElement;
      },
      interactive: true,
      interactiveBorder: 10,
      theme: 'quarto',
      placement: 'bottom-start',
    };
    if (contentFn) {
      config.content = contentFn;
    }
    if (onTriggerFn) {
      config.onTrigger = onTriggerFn;
    }
    if (onUntriggerFn) {
      config.onUntrigger = onUntriggerFn;
    }
    window.tippy(el, config); 
  }
  const noterefs = window.document.querySelectorAll('a[role="doc-noteref"]');
  for (var i=0; i<noterefs.length; i++) {
    const ref = noterefs[i];
    tippyHover(ref, function() {
      // use id or data attribute instead here
      let href = ref.getAttribute('data-footnote-href') || ref.getAttribute('href');
      try { href = new URL(href).hash; } catch {}
      const id = href.replace(/^#\/?/, "");
      const note = window.document.getElementById(id);
      if (note) {
        return note.innerHTML;
      } else {
        return "";
      }
    });
  }
  const xrefs = window.document.querySelectorAll('a.quarto-xref');
  const processXRef = (id, note) => {
    // Strip column container classes
    const stripColumnClz = (el) => {
      el.classList.remove("page-full", "page-columns");
      if (el.children) {
        for (const child of el.children) {
          stripColumnClz(child);
        }
      }
    }
    stripColumnClz(note)
    if (id === null || id.startsWith('sec-')) {
      // Special case sections, only their first couple elements
      const container = document.createElement("div");
      if (note.children && note.children.length > 2) {
        container.appendChild(note.children[0].cloneNode(true));
        for (let i = 1; i < note.children.length; i++) {
          const child = note.children[i];
          if (child.tagName === "P" && child.innerText === "") {
            continue;
          } else {
            container.appendChild(child.cloneNode(true));
            break;
          }
        }
        if (window.Quarto?.typesetMath) {
          window.Quarto.typesetMath(container);
        }
        return container.innerHTML
      } else {
        if (window.Quarto?.typesetMath) {
          window.Quarto.typesetMath(note);
        }
        return note.innerHTML;
      }
    } else {
      // Remove any anchor links if they are present
      const anchorLink = note.querySelector('a.anchorjs-link');
      if (anchorLink) {
        anchorLink.remove();
      }
      if (window.Quarto?.typesetMath) {
        window.Quarto.typesetMath(note);
      }
      // TODO in 1.5, we should make sure this works without a callout special case
      if (note.classList.contains("callout")) {
        return note.outerHTML;
      } else {
        return note.innerHTML;
      }
    }
  }
  for (var i=0; i<xrefs.length; i++) {
    const xref = xrefs[i];
    tippyHover(xref, undefined, function(instance) {
      instance.disable();
      let url = xref.getAttribute('href');
      let hash = undefined; 
      if (url.startsWith('#')) {
        hash = url;
      } else {
        try { hash = new URL(url).hash; } catch {}
      }
      if (hash) {
        const id = hash.replace(/^#\/?/, "");
        const note = window.document.getElementById(id);
        if (note !== null) {
          try {
            const html = processXRef(id, note.cloneNode(true));
            instance.setContent(html);
          } finally {
            instance.enable();
            instance.show();
          }
        } else {
          // See if we can fetch this
          fetch(url.split('#')[0])
          .then(res => res.text())
          .then(html => {
            const parser = new DOMParser();
            const htmlDoc = parser.parseFromString(html, "text/html");
            const note = htmlDoc.getElementById(id);
            if (note !== null) {
              const html = processXRef(id, note);
              instance.setContent(html);
            } 
          }).finally(() => {
            instance.enable();
            instance.show();
          });
        }
      } else {
        // See if we can fetch a full url (with no hash to target)
        // This is a special case and we should probably do some content thinning / targeting
        fetch(url)
        .then(res => res.text())
        .then(html => {
          const parser = new DOMParser();
          const htmlDoc = parser.parseFromString(html, "text/html");
          const note = htmlDoc.querySelector('main.content');
          if (note !== null) {
            // This should only happen for chapter cross references
            // (since there is no id in the URL)
            // remove the first header
            if (note.children.length > 0 && note.children[0].tagName === "HEADER") {
              note.children[0].remove();
            }
            const html = processXRef(null, note);
            instance.setContent(html);
          } 
        }).finally(() => {
          instance.enable();
          instance.show();
        });
      }
    }, function(instance) {
    });
  }
      let selectedAnnoteEl;
      const selectorForAnnotation = ( cell, annotation) => {
        let cellAttr = 'data-code-cell="' + cell + '"';
        let lineAttr = 'data-code-annotation="' +  annotation + '"';
        const selector = 'span[' + cellAttr + '][' + lineAttr + ']';
        return selector;
      }
      const selectCodeLines = (annoteEl) => {
        const doc = window.document;
        const targetCell = annoteEl.getAttribute("data-target-cell");
        const targetAnnotation = annoteEl.getAttribute("data-target-annotation");
        const annoteSpan = window.document.querySelector(selectorForAnnotation(targetCell, targetAnnotation));
        const lines = annoteSpan.getAttribute("data-code-lines").split(",");
        const lineIds = lines.map((line) => {
          return targetCell + "-" + line;
        })
        let top = null;
        let height = null;
        let parent = null;
        if (lineIds.length > 0) {
            //compute the position of the single el (top and bottom and make a div)
            const el = window.document.getElementById(lineIds[0]);
            top = el.offsetTop;
            height = el.offsetHeight;
            parent = el.parentElement.parentElement;
          if (lineIds.length > 1) {
            const lastEl = window.document.getElementById(lineIds[lineIds.length - 1]);
            const bottom = lastEl.offsetTop + lastEl.offsetHeight;
            height = bottom - top;
          }
          if (top !== null && height !== null && parent !== null) {
            // cook up a div (if necessary) and position it 
            let div = window.document.getElementById("code-annotation-line-highlight");
            if (div === null) {
              div = window.document.createElement("div");
              div.setAttribute("id", "code-annotation-line-highlight");
              div.style.position = 'absolute';
              parent.appendChild(div);
            }
            div.style.top = top - 2 + "px";
            div.style.height = height + 4 + "px";
            div.style.left = 0;
            let gutterDiv = window.document.getElementById("code-annotation-line-highlight-gutter");
            if (gutterDiv === null) {
              gutterDiv = window.document.createElement("div");
              gutterDiv.setAttribute("id", "code-annotation-line-highlight-gutter");
              gutterDiv.style.position = 'absolute';
              const codeCell = window.document.getElementById(targetCell);
              const gutter = codeCell.querySelector('.code-annotation-gutter');
              gutter.appendChild(gutterDiv);
            }
            gutterDiv.style.top = top - 2 + "px";
            gutterDiv.style.height = height + 4 + "px";
          }
          selectedAnnoteEl = annoteEl;
        }
      };
      const unselectCodeLines = () => {
        const elementsIds = ["code-annotation-line-highlight", "code-annotation-line-highlight-gutter"];
        elementsIds.forEach((elId) => {
          const div = window.document.getElementById(elId);
          if (div) {
            div.remove();
          }
        });
        selectedAnnoteEl = undefined;
      };
        // Handle positioning of the toggle
    window.addEventListener(
      "resize",
      throttle(() => {
        elRect = undefined;
        if (selectedAnnoteEl) {
          selectCodeLines(selectedAnnoteEl);
        }
      }, 10)
    );
    function throttle(fn, ms) {
    let throttle = false;
    let timer;
      return (...args) => {
        if(!throttle) { // first call gets through
            fn.apply(this, args);
            throttle = true;
        } else { // all the others get throttled
            if(timer) clearTimeout(timer); // cancel #2
            timer = setTimeout(() => {
              fn.apply(this, args);
              timer = throttle = false;
            }, ms);
        }
      };
    }
      // Attach click handler to the DT
      const annoteDls = window.document.querySelectorAll('dt[data-target-cell]');
      for (const annoteDlNode of annoteDls) {
        annoteDlNode.addEventListener('click', (event) => {
          const clickedEl = event.target;
          if (clickedEl !== selectedAnnoteEl) {
            unselectCodeLines();
            const activeEl = window.document.querySelector('dt[data-target-cell].code-annotation-active');
            if (activeEl) {
              activeEl.classList.remove('code-annotation-active');
            }
            selectCodeLines(clickedEl);
            clickedEl.classList.add('code-annotation-active');
          } else {
            // Unselect the line
            unselectCodeLines();
            clickedEl.classList.remove('code-annotation-active');
          }
        });
      }
  const findCites = (el) => {
    const parentEl = el.parentElement;
    if (parentEl) {
      const cites = parentEl.dataset.cites;
      if (cites) {
        return {
          el,
          cites: cites.split(' ')
        };
      } else {
        return findCites(el.parentElement)
      }
    } else {
      return undefined;
    }
  };
  var bibliorefs = window.document.querySelectorAll('a[role="doc-biblioref"]');
  for (var i=0; i<bibliorefs.length; i++) {
    const ref = bibliorefs[i];
    const citeInfo = findCites(ref);
    if (citeInfo) {
      tippyHover(citeInfo.el, function() {
        var popup = window.document.createElement('div');
        citeInfo.cites.forEach(function(cite) {
          var citeDiv = window.document.createElement('div');
          citeDiv.classList.add('hanging-indent');
          citeDiv.classList.add('csl-entry');
          var biblioDiv = window.document.getElementById('ref-' + cite);
          if (biblioDiv) {
            citeDiv.innerHTML = biblioDiv.innerHTML;
          }
          popup.appendChild(citeDiv);
        });
        return popup.innerHTML;
      });
    }
  }
});
</script>
<nav class="page-navigation">
  <div class="nav-page nav-page-previous">
      <a href="../../developer/model-documentation/generate-model-documentation.html" class="pagination-link" aria-label="Generate model documentation">
        <i class="bi bi-arrow-left-short"></i> <span class="nav-page-text">Generate model documentation</span>
      </a>          
  </div>
  <div class="nav-page nav-page-next">
      <a href="../../developer/model-documentation/store-credentials-in-env-file.html" class="pagination-link" aria-label="Store project credentials in `.env` files">
        <span class="nav-page-text">Store project credentials in <code>.env</code> files</span> <i class="bi bi-arrow-right-short"></i>
      </a>
  </div>
</nav>
</div> <!-- /content -->
<footer class="footer">
  <div class="nav-footer">
    <div class="nav-footer-left">
<p>© Copyright 2023-2024 ValidMind Inc.&nbsp;All Rights Reserved.</p>
</div>   
    <div class="nav-footer-center">

<div class="toc-actions d-sm-block d-md-none"><ul><li><a href="https://github.com/validmind/documentation/edit/main/site/developer/model-documentation/install-and-initialize-developer-framework.qmd" class="toc-action"><i class="bi bi-github"></i>Edit this page</a></li><li><a href="https://github.com/validmind/documentation/issues/new" class="toc-action"><i class="bi empty"></i>Report an issue</a></li></ul></div><div class="cookie-consent-footer"><a href="#" id="open_preferences_center">Cookie Preferences</a></div></div>
    <div class="nav-footer-right">
      <ul class="footer-items list-unstyled">
    <li class="nav-item">
    <a class="nav-link" href="https://validmind.com/" target="_blank">
<p>validmind.com <i class="fa-solid fa-external-link" aria-label="external-link"></i></p>
</a>
  </li>  
    <li class="nav-item">
    <a class="nav-link" href="https://validmind.com/privacy-policy/">
<p>Privacy Policy</p>
</a>
  </li>  
    <li class="nav-item">
    <a class="nav-link" href="https://validmind.com/terms-of-use/">
<p>Terms of Use</p>
</a>
  </li>  
    <li class="nav-item compact">
    <a class="nav-link" href="https://github.com/validmind/documentation">
      <i class="bi bi-github" role="img">
</i> 
    </a>
  </li>  
    <li class="nav-item compact">
    <a class="nav-link" href="https://www.linkedin.com/company/validmind/">
      <i class="bi bi-linkedin" role="img">
</i> 
    </a>
  </li>  
</ul>
    </div>
  </div>
</footer>




</body></html><|MERGE_RESOLUTION|>--- conflicted
+++ resolved
@@ -6,11 +6,7 @@
 
 <meta name="viewport" content="width=device-width, initial-scale=1.0, user-scalable=yes">
 
-<<<<<<< HEAD
 <meta name="dcterms.date" content="2024-08-15">
-=======
-<meta name="dcterms.date" content="2024-08-14">
->>>>>>> 288b4b4d
 
 <title>Install and initialize the developer framework – ValidMind</title>
 <style>
@@ -1769,11 +1765,7 @@
     <div>
     <div class="quarto-title-meta-heading">Published</div>
     <div class="quarto-title-meta-contents">
-<<<<<<< HEAD
       <p class="date">August 15, 2024</p>
-=======
-      <p class="date">August 14, 2024</p>
->>>>>>> 288b4b4d
     </div>
   </div>
   
@@ -1835,10 +1827,6 @@
 <h2 class="anchored" data-anchor-id="locate-the-integration-instructions">Locate the developer framework integration instructions</h2>
 <p>For existing projects, this information can be found in the ValidMind Platform UI:</p>
 <ol type="1">
-<<<<<<< HEAD
-=======
-<li><p><a href="../../guide/configuration/log-in-to-validmind.html">Log in to ValidMind</a>.</p></li>
->>>>>>> 288b4b4d
 <li><p>In the left sidebar, click <strong>Model Inventory</strong>.</p></li>
 <li><p>Select a model by clicking on it or find your model by applying a filter or searching for it.<a href="#fn2" class="footnote-ref" id="fnref2" role="doc-noteref"><sup>2</sup></a></p></li>
 <li><p>In the left sidebar that appears for your model, click <strong>Getting Started</strong>.</p></li>
