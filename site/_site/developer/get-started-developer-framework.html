<!DOCTYPE html>
<html xmlns="http://www.w3.org/1999/xhtml" lang="en" xml:lang="en"><head>

<meta charset="utf-8">
<meta name="generator" content="quarto-1.5.56">

<meta name="viewport" content="width=device-width, initial-scale=1.0, user-scalable=yes">

<<<<<<< HEAD
<meta name="dcterms.date" content="2024-08-07">
=======
<meta name="dcterms.date" content="2024-08-16">
>>>>>>> 088ced26

<title>Get started with the ValidMind Developer Framework – ValidMind</title>
<style>
code{white-space: pre-wrap;}
span.smallcaps{font-variant: small-caps;}
div.columns{display: flex; gap: min(4vw, 1.5em);}
div.column{flex: auto; overflow-x: auto;}
div.hanging-indent{margin-left: 1.5em; text-indent: -1.5em;}
ul.task-list{list-style: none;}
ul.task-list li input[type="checkbox"] {
  width: 0.8em;
  margin: 0 0.8em 0.2em -1em; /* quarto-specific, see https://github.com/quarto-dev/quarto-cli/issues/4556 */ 
  vertical-align: middle;
}
</style>


<script src="../site_libs/quarto-nav/quarto-nav.js"></script>
<script src="../site_libs/clipboard/clipboard.min.js"></script>
<script src="../site_libs/quarto-search/autocomplete.umd.js"></script>
<script src="../site_libs/quarto-search/fuse.min.js"></script>
<script src="../site_libs/quarto-search/quarto-search.js"></script>
<meta name="quarto:offset" content="../">
<link href="../validmind.png" rel="icon" type="image/png">
<script src="../site_libs/quarto-listing/list.min.js"></script>
<script src="../site_libs/quarto-listing/quarto-listing.js"></script>
<script src="../site_libs/cookie-consent/cookie-consent.js"></script>
<link href="../site_libs/cookie-consent/cookie-consent.css" rel="stylesheet">
<script src="../site_libs/quarto-html/quarto.js"></script>
<script src="../site_libs/quarto-html/popper.min.js"></script>
<script src="../site_libs/quarto-html/tippy.umd.min.js"></script>
<script src="../site_libs/quarto-html/anchor.min.js"></script>
<link href="../site_libs/quarto-html/tippy.css" rel="stylesheet">
<link href="../site_libs/quarto-html/quarto-syntax-highlighting.css" rel="stylesheet" id="quarto-text-highlighting-styles">
<script src="../site_libs/bootstrap/bootstrap.min.js"></script>
<link href="../site_libs/bootstrap/bootstrap-icons.css" rel="stylesheet">
<link href="../site_libs/bootstrap/bootstrap.min.css" rel="stylesheet" id="quarto-bootstrap" data-mode="light">
<link href="../site_libs/quarto-contrib/fontawesome6-0.1.0/all.css" rel="stylesheet">
<link href="../site_libs/quarto-contrib/fontawesome6-0.1.0/latex-fontsize.css" rel="stylesheet">
<script id="quarto-search-options" type="application/json">{
  "location": "sidebar",
  "copy-button": false,
  "collapse-after": 3,
  "panel-placement": "start",
  "type": "textbox",
  "limit": 50,
  "keyboard-shortcut": [
    "f",
    "/",
    "s"
  ],
  "show-item-context": true,
  "language": {
    "search-no-results-text": "No results",
    "search-matching-documents-text": "matching documents",
    "search-copy-link-title": "Copy link to search",
    "search-hide-matches-text": "Hide additional matches",
    "search-more-match-text": "more match in this document",
    "search-more-matches-text": "more matches in this document",
    "search-clear-button-title": "Clear",
    "search-text-placeholder": "",
    "search-detached-cancel-button-title": "Cancel",
    "search-submit-button-title": "Submit",
    "search-label": "Search"
  }
}</script>
<script>

  window.document.addEventListener("DOMContentLoaded", function (_event) {
    const listingTargetEl = window.document.querySelector('#listing-developer-getting-started .list');
    if (!listingTargetEl) {
      // No listing discovered, do not attach.
      return; 
    }

    const options = {
      valueNames: ['listing-title','listing-description',{ data: ['index'] },{ data: ['categories'] },{ data: ['listing-date-sort'] },{ data: ['listing-file-modified-sort'] }],
      
      searchColumns: ["listing-title","listing-author","listing-image","listing-description"],
    };

    window['quarto-listings'] = window['quarto-listings'] || {};
    window['quarto-listings']['listing-developer-getting-started'] = new List('listing-developer-getting-started', options);

    if (window['quarto-listing-loaded']) {
      window['quarto-listing-loaded']();
    }
  });

  window.addEventListener('hashchange',() => {
    if (window['quarto-listing-loaded']) {
      window['quarto-listing-loaded']();
    }
  })
  

  window.document.addEventListener("DOMContentLoaded", function (_event) {
    const listingTargetEl = window.document.querySelector('#listing-developer-how-to-beginner .list');
    if (!listingTargetEl) {
      // No listing discovered, do not attach.
      return; 
    }

    const options = {
      valueNames: ['listing-title','listing-description',{ data: ['index'] },{ data: ['categories'] },{ data: ['listing-date-sort'] },{ data: ['listing-file-modified-sort'] }],
      
      searchColumns: ["listing-title","listing-author","listing-image","listing-description"],
    };

    window['quarto-listings'] = window['quarto-listings'] || {};
    window['quarto-listings']['listing-developer-how-to-beginner'] = new List('listing-developer-how-to-beginner', options);

    if (window['quarto-listing-loaded']) {
      window['quarto-listing-loaded']();
    }
  });

  window.addEventListener('hashchange',() => {
    if (window['quarto-listing-loaded']) {
      window['quarto-listing-loaded']();
    }
  })
  

  window.document.addEventListener("DOMContentLoaded", function (_event) {
    const listingTargetEl = window.document.querySelector('#listing-developer-code-samples .list');
    if (!listingTargetEl) {
      // No listing discovered, do not attach.
      return; 
    }

    const options = {
      valueNames: ['listing-title','listing-description',{ data: ['index'] },{ data: ['categories'] },{ data: ['listing-date-sort'] },{ data: ['listing-file-modified-sort'] }],
      
      searchColumns: ["listing-title","listing-author","listing-image","listing-description"],
    };

    window['quarto-listings'] = window['quarto-listings'] || {};
    window['quarto-listings']['listing-developer-code-samples'] = new List('listing-developer-code-samples', options);

    if (window['quarto-listing-loaded']) {
      window['quarto-listing-loaded']();
    }
  });

  window.addEventListener('hashchange',() => {
    if (window['quarto-listing-loaded']) {
      window['quarto-listing-loaded']();
    }
  })
  </script>
<script async="" src="https://www.googletagmanager.com/gtag/js?id=G-S46CKWPNSS"></script>

<script type="text/plain" cookie-consent="tracking">

window.dataLayer = window.dataLayer || [];
function gtag(){dataLayer.push(arguments);}
gtag('js', new Date());
gtag('config', 'G-S46CKWPNSS', { 'anonymize_ip': true});
</script>

<script type="text/javascript" charset="UTF-8">
document.addEventListener('DOMContentLoaded', function () {
cookieconsent.run({
  "notice_banner_type":"simple",
  "consent_type":"express",
  "palette":"light",
  "language":"en",
  "page_load_consent_levels":["strictly-necessary"],
  "notice_banner_reject_button_hide":false,
  "preferences_center_close_button_hide":false,
  "website_name":""
  ,
"language":"en"
  });
});
</script> 
  
<script type="text/javascript">
  window.heapReadyCb=window.heapReadyCb||[],window.heap=window.heap||[],heap.load=function(e,t){window.heap.envId=e,window.heap.clientConfig=t=t||{},window.heap.clientConfig.shouldFetchServerConfig=!1;var a=document.createElement("script");a.type="text/javascript",a.async=!0,a.src="https://cdn.us.heap-api.com/config/"+e+"/heap_config.js";var r=document.getElementsByTagName("script")[0];r.parentNode.insertBefore(a,r);var n=["init","startTracking","stopTracking","track","resetIdentity","identify","getSessionId","getUserId","getIdentity","addUserProperties","addEventProperties","removeEventProperty","clearEventProperties","addAccountProperties","addAdapter","addTransformer","addTransformerFn","onReady","addPageviewProperties","removePageviewProperty","clearPageviewProperties","trackPageview"],i=function(e){return function(){var t=Array.prototype.slice.call(arguments,0);window.heapReadyCb.push({name:e,fn:function(){heap[e]&&heap[e].apply(heap,t)}})}};for(var p=0;p<n.length;p++)heap[n[p]]=i(n[p])};
  heap.load("2282992095");
</script>

  <script src="https://cdnjs.cloudflare.com/polyfill/v3/polyfill.min.js?features=es6"></script>
  <script src="https://cdn.jsdelivr.net/npm/mathjax@3/es5/tex-chtml-full.js" type="text/javascript"></script>

<script type="text/javascript">
const typesetMath = (el) => {
  if (window.MathJax) {
    // MathJax Typeset
    window.MathJax.typeset([el]);
  } else if (window.katex) {
    // KaTeX Render
    var mathElements = el.getElementsByClassName("math");
    var macros = [];
    for (var i = 0; i < mathElements.length; i++) {
      var texText = mathElements[i].firstChild;
      if (mathElements[i].tagName == "SPAN") {
        window.katex.render(texText.data, mathElements[i], {
          displayMode: mathElements[i].classList.contains('display'),
          throwOnError: false,
          macros: macros,
          fleqn: false
        });
      }
    }
  }
}
window.Quarto = {
  typesetMath
};
</script>

<link rel="stylesheet" href="../styles.css">
</head>

<body class="nav-sidebar docked nav-fixed">

<div id="quarto-search-results"></div>
  <header id="quarto-header" class="headroom fixed-top">
    <nav class="navbar navbar-expand-xl " data-bs-theme="dark">
      <div class="navbar-container container-fluid">
      <div class="navbar-brand-container mx-auto">
    <a href="../index.html" class="navbar-brand navbar-brand-logo">
    <img src="../about/ValidMind-logo-color.svg" alt="" class="navbar-logo">
    </a>
  </div>
          <button class="navbar-toggler" type="button" data-bs-toggle="collapse" data-bs-target="#navbarCollapse" aria-controls="navbarCollapse" role="menu" aria-expanded="false" aria-label="Toggle navigation" onclick="if (window.quartoToggleHeadroom) { window.quartoToggleHeadroom(); }">
  <span class="navbar-toggler-icon"></span>
</button>
          <div class="collapse navbar-collapse" id="navbarCollapse">
            <ul class="navbar-nav navbar-nav-scroll me-auto">
  <li class="nav-item">
    <a class="nav-link" href="../about/overview.html"> 
<span class="menu-text">About</span></a>
  </li>  
  <li class="nav-item">
    <a class="nav-link" href="../get-started/get-started.html"> 
<span class="menu-text">Get Started</span></a>
  </li>  
  <li class="nav-item">
    <a class="nav-link" href="../guide/guides.html"> 
<span class="menu-text">Guides</span></a>
  </li>  
  <li class="nav-item dropdown ">
    <a class="nav-link dropdown-toggle" href="#" id="nav-menu-fa-cube--developer-framework" role="link" data-bs-toggle="dropdown" aria-expanded="false">
 <span class="menu-text"><i class="fa-solid fa-cube" aria-label="cube"></i> Developer Framework</span>
    </a>
    <ul class="dropdown-menu" aria-labelledby="nav-menu-fa-cube--developer-framework">    
        <li>
    <a class="dropdown-item" href="../developer/get-started-developer-framework.html">
 <span class="dropdown-text"><i class="fa-solid fa-rocket" aria-label="rocket"></i> Get Started</span></a>
  </li>  
        <li>
    <a class="dropdown-item" href="../developer/model-documentation/supported-models.html">
 <span class="dropdown-text"><i class="fa-solid fa-cubes" aria-label="cubes"></i> Supported Models</span></a>
  </li>  
        <li><hr class="dropdown-divider"></li>
        <li class="dropdown-header"><i class="fa-solid fa-vial" aria-label="vial"></i> TESTING</li>
        <li>
    <a class="dropdown-item" href="../developer/model-testing/testing-overview.html">
 <span class="dropdown-text"><i class="fa-solid fa-flask-vial" aria-label="flask-vial"></i> Run Tests &amp; Test Suites</span></a>
  </li>  
        <li>
    <a class="dropdown-item" href="../developer/model-testing/test-descriptions.html">
 <span class="dropdown-text"><i class="fa-solid fa-microscope" aria-label="microscope"></i> Test Descriptions</span></a>
  </li>  
        <li>
    <a class="dropdown-item" href="../developer/model-testing/test-sandbox.html">
 <span class="dropdown-text"><i class="fa-solid fa-toolbox" aria-label="toolbox"></i> Test Sandbox (BETA)</span></a>
  </li>  
        <li><hr class="dropdown-divider"></li>
        <li class="dropdown-header"><i class="fa-solid fa-code" aria-label="code"></i> CODE SAMPLES</li>
        <li>
    <a class="dropdown-item" href="../developer/samples-jupyter-notebooks.html">
 <span class="dropdown-text"><i class="fa-solid fa-book-open-reader" aria-label="book-open-reader"></i> All Code Samples · <code>LLM</code> · <code>NLP</code> · <code>Time Series</code> · <code>Etc.</code></span></a>
  </li>  
        <li>
    <a class="dropdown-item" href="../notebooks.zip">
 <span class="dropdown-text"><i class="fa-solid fa-download" aria-label="download"></i> Download Code Samples · <code>notebooks.zip</code></span></a>
  </li>  
        <li>
    <a class="dropdown-item" href="https://jupyterhub.validmind.ai/">
 <span class="dropdown-text"><i class="fa-solid fa-hand-point-right" aria-label="hand-point-right"></i> Try it on Jupyter Hub <i class="fa-solid fa-hand-point-left" aria-label="hand-point-left"></i></span></a>
  </li>  
        <li><hr class="dropdown-divider"></li>
        <li class="dropdown-header"><i class="fa-solid fa-book" aria-label="book"></i> REFERENCE</li>
        <li>
    <a class="dropdown-item" href="../validmind/validmind.html" target="_blank">
 <span class="dropdown-text"><i class="fa-solid fa-external-link" aria-label="external-link"></i> ValidMind Developer Framework</span></a>
  </li>  
    </ul>
  </li>
  <li class="nav-item">
    <a class="nav-link" href="../faq/faq.html"> 
<span class="menu-text">FAQ</span></a>
  </li>  
  <li class="nav-item">
    <a class="nav-link" href="../support/support.html"> 
<span class="menu-text">Support</span></a>
  </li>  
  <li class="nav-item">
    <a class="nav-link" href="https://validmind.com/" target="_blank"> 
<span class="menu-text">validmind.com <i class="fa-solid fa-external-link" aria-label="external-link"></i></span></a>
  </li>  
</ul>
          </div> <!-- /navcollapse -->
            <div class="quarto-navbar-tools">
</div>
      </div> <!-- /container-fluid -->
    </nav>
  <nav class="quarto-secondary-nav">
    <div class="container-fluid d-flex">
      <button type="button" class="quarto-btn-toggle btn" data-bs-toggle="collapse" role="button" data-bs-target=".quarto-sidebar-collapse-item" aria-controls="quarto-sidebar" aria-expanded="false" aria-label="Toggle sidebar navigation" onclick="if (window.quartoToggleHeadroom) { window.quartoToggleHeadroom(); }">
        <i class="bi bi-layout-text-sidebar-reverse"></i>
      </button>
        <nav class="quarto-page-breadcrumbs" aria-label="breadcrumb"><ol class="breadcrumb"><li class="breadcrumb-item"><a href="../developer/get-started-developer-framework.html">Developer Framework</a></li></ol></nav>
        <a class="flex-grow-1" role="navigation" data-bs-toggle="collapse" data-bs-target=".quarto-sidebar-collapse-item" aria-controls="quarto-sidebar" aria-expanded="false" aria-label="Toggle sidebar navigation" onclick="if (window.quartoToggleHeadroom) { window.quartoToggleHeadroom(); }">      
        </a>
      <button type="button" class="btn quarto-search-button" aria-label="Search" onclick="window.quartoOpenSearch();">
        <i class="bi bi-search"></i>
      </button>
    </div>
  </nav>
  <div id="quarto-announcement" data-announcement-id="0f1a11ac13955650cb4bf3cb8718c185" class="alert alert-primary hidden"><div class="quarto-announcement-content">
<p><a href="../training/training-overview.html"><strong><i class="fa-solid fa-graduation-cap" aria-label="graduation-cap"></i> ValidMind Academy</strong></a> — Try our training environment to explore what ValidMind has to offer</p>
</div><i class="bi bi-x-lg quarto-announcement-action"></i></div>
</header>
<!-- content -->
<div id="quarto-content" class="quarto-container page-columns page-rows-contents page-layout-article page-navbar">
<!-- sidebar -->
  <nav id="quarto-sidebar" class="sidebar collapse collapse-horizontal quarto-sidebar-collapse-item sidebar-navigation docked overflow-auto">
        <div class="mt-2 flex-shrink-0 align-items-center">
        <div class="sidebar-search">
        <div id="quarto-search" class="" title="Search"></div>
        </div>
        </div>
    <div class="sidebar-menu-container"> 
    <ul class="list-unstyled mt-1">
        <li class="sidebar-item">
  <div class="sidebar-item-container"> 
  <a href="../developer/get-started-developer-framework.html" class="sidebar-item-text sidebar-link active">
 <span class="menu-text">Developer Framework</span></a>
  </div>
</li>
        <li class="px-0"><hr class="sidebar-divider hi "></li>
        <li class="sidebar-item">
 <span class="menu-text">MODEL DOCUMENTATION</span>
  </li>
        <li class="sidebar-item">
  <div class="sidebar-item-container"> 
  <a href="../notebooks/quickstart_customer_churn_full_suite.html" class="sidebar-item-text sidebar-link">
 <span class="menu-text">Quickstart for model documentation</span></a>
  </div>
</li>
        <li class="sidebar-item">
  <div class="sidebar-item-container"> 
  <a href="../notebooks/tutorials/intro_for_model_developers.html" class="sidebar-item-text sidebar-link">
 <span class="menu-text">Introduction for model developers</span></a>
  </div>
</li>
        <li class="sidebar-item">
  <div class="sidebar-item-container"> 
  <a href="../developer/model-documentation/supported-models.html" class="sidebar-item-text sidebar-link">
 <span class="menu-text">Supported models</span></a>
  </div>
</li>
        <li class="sidebar-item">
  <div class="sidebar-item-container"> 
  <a href="../developer/model-documentation/generate-model-documentation.html" class="sidebar-item-text sidebar-link">
 <span class="menu-text">Generate model documentation</span></a>
  </div>
</li>
        <li class="sidebar-item">
  <div class="sidebar-item-container"> 
  <a href="../developer/model-documentation/install-and-initialize-developer-framework.html" class="sidebar-item-text sidebar-link">
 <span class="menu-text">Install and initialize the developer framework</span></a>
  </div>
</li>
        <li class="sidebar-item">
  <div class="sidebar-item-container"> 
  <a href="../developer/model-documentation/store-credentials-in-env-file.html" class="sidebar-item-text sidebar-link">
 <span class="menu-text">Store project credentials in <code>.env</code> files</span></a>
  </div>
</li>
        <li class="px-0"><hr class="sidebar-divider hi "></li>
        <li class="sidebar-item">
 <span class="menu-text">MODEL TESTING</span>
  </li>
        <li class="sidebar-item sidebar-item-section">
      <div class="sidebar-item-container"> 
            <a href="../developer/model-testing/testing-overview.html" class="sidebar-item-text sidebar-link">
 <span class="menu-text">Run tests &amp; test suites</span></a>
          <a class="sidebar-item-toggle text-start collapsed" data-bs-toggle="collapse" data-bs-target="#" role="navigation" aria-expanded="false" aria-label="Toggle section">
            <i class="bi bi-chevron-right ms-2"></i>
          </a> 
      </div>
      <ul id="" class="collapse list-unstyled sidebar-section depth1 ">  
          <li class="sidebar-item">
  <div class="sidebar-item-container"> 
  <a href="../notebooks/how_to/configure_dataset_features.html" class="sidebar-item-text sidebar-link">
 <span class="menu-text">Configure dataset features</span></a>
  </div>
</li>
          <li class="sidebar-item">
  <div class="sidebar-item-container"> 
  <a href="../notebooks/how_to/document_multiple_results_for_the_same_test.html" class="sidebar-item-text sidebar-link">
 <span class="menu-text">Document multiple results for the same test</span></a>
  </div>
</li>
          <li class="sidebar-item">
  <div class="sidebar-item-container"> 
  <a href="../notebooks/how_to/explore_test_suites.html" class="sidebar-item-text sidebar-link">
 <span class="menu-text">Explore test suites</span></a>
  </div>
</li>
          <li class="sidebar-item">
  <div class="sidebar-item-container"> 
  <a href="../notebooks/how_to/explore_tests.html" class="sidebar-item-text sidebar-link">
 <span class="menu-text">Explore tests</span></a>
  </div>
</li>
          <li class="sidebar-item">
  <div class="sidebar-item-container"> 
  <a href="../notebooks/how_to/filter_input_columns.html" class="sidebar-item-text sidebar-link">
 <span class="menu-text">Dataset Column Filters when Running Tests</span></a>
  </div>
</li>
          <li class="sidebar-item">
  <div class="sidebar-item-container"> 
  <a href="../notebooks/how_to/load_datasets_predictions.html" class="sidebar-item-text sidebar-link">
 <span class="menu-text">Load dataset predictions</span></a>
  </div>
</li>
          <li class="sidebar-item">
  <div class="sidebar-item-container"> 
  <a href="../notebooks/how_to/run_documentation_sections.html" class="sidebar-item-text sidebar-link">
 <span class="menu-text">Run individual documentation sections</span></a>
  </div>
</li>
          <li class="sidebar-item">
  <div class="sidebar-item-container"> 
  <a href="../notebooks/how_to/run_documentation_tests_with_config.html" class="sidebar-item-text sidebar-link">
 <span class="menu-text">Run documentation tests with custom configurations</span></a>
  </div>
</li>
          <li class="sidebar-item">
  <div class="sidebar-item-container"> 
  <a href="../notebooks/how_to/run_tests_that_require_multiple_datasets.html" class="sidebar-item-text sidebar-link">
 <span class="menu-text">Run tests with multiple datasets</span></a>
  </div>
</li>
          <li class="sidebar-item">
  <div class="sidebar-item-container"> 
  <a href="../notebooks/how_to/run_unit_metrics.html" class="sidebar-item-text sidebar-link">
 <span class="menu-text">Run unit metrics</span></a>
  </div>
</li>
          <li class="sidebar-item">
  <div class="sidebar-item-container"> 
  <a href="../notebooks/how_to/use_dataset_model_objects.html" class="sidebar-item-text sidebar-link">
 <span class="menu-text">Introduction to ValidMind Dataset and Model Objects</span></a>
  </div>
</li>
          <li class="sidebar-item sidebar-item-section">
      <div class="sidebar-item-container"> 
            <a class="sidebar-item-text sidebar-link text-start collapsed" data-bs-toggle="collapse" data-bs-target="#quarto-sidebar-section-1" role="navigation" aria-expanded="false">
 <span class="menu-text">Run Tests</span></a>
          <a class="sidebar-item-toggle text-start collapsed" data-bs-toggle="collapse" data-bs-target="#quarto-sidebar-section-1" role="navigation" aria-expanded="false" aria-label="Toggle section">
            <i class="bi bi-chevron-right ms-2"></i>
          </a> 
      </div>
      <ul id="quarto-sidebar-section-1" class="collapse list-unstyled sidebar-section depth2 ">  
          <li class="sidebar-item">
  <div class="sidebar-item-container"> 
  <a href="../notebooks/how_to/run_tests/1_run_dataset_based_tests.html" class="sidebar-item-text sidebar-link">
 <span class="menu-text">Run dataset based tests</span></a>
  </div>
</li>
          <li class="sidebar-item">
  <div class="sidebar-item-container"> 
  <a href="../notebooks/how_to/run_tests/2_run_comparison_tests.html" class="sidebar-item-text sidebar-link">
 <span class="menu-text">Run comparison tests</span></a>
  </div>
</li>
      </ul>
  </li>
      </ul>
  </li>
        <li class="sidebar-item sidebar-item-section">
      <div class="sidebar-item-container"> 
            <a href="../developer/model-testing/test-descriptions.html" class="sidebar-item-text sidebar-link">
 <span class="menu-text">Test descriptions</span></a>
          <a class="sidebar-item-toggle text-start collapsed" data-bs-toggle="collapse" data-bs-target="#" role="navigation" aria-expanded="false" aria-label="Toggle section">
            <i class="bi bi-chevron-right ms-2"></i>
          </a> 
      </div>
      <ul id="" class="collapse list-unstyled sidebar-section depth1 ">  
          <li class="sidebar-item sidebar-item-section">
      <div class="sidebar-item-container"> 
            <a class="sidebar-item-text sidebar-link text-start collapsed" data-bs-toggle="collapse" data-bs-target="#quarto-sidebar-section-2" role="navigation" aria-expanded="false">
 <span class="menu-text">Data Validation</span></a>
          <a class="sidebar-item-toggle text-start collapsed" data-bs-toggle="collapse" data-bs-target="#quarto-sidebar-section-2" role="navigation" aria-expanded="false" aria-label="Toggle section">
            <i class="bi bi-chevron-right ms-2"></i>
          </a> 
      </div>
      <ul id="quarto-sidebar-section-2" class="collapse list-unstyled sidebar-section depth2 ">  
          <li class="sidebar-item">
  <div class="sidebar-item-container"> 
  <a href="../tests/data_validation/ACFandPACFPlot.html" class="sidebar-item-text sidebar-link">
 <span class="menu-text">ACFandPACFPlot</span></a>
  </div>
</li>
          <li class="sidebar-item">
  <div class="sidebar-item-container"> 
  <a href="../tests/data_validation/ADF.html" class="sidebar-item-text sidebar-link">
 <span class="menu-text">ADF</span></a>
  </div>
</li>
          <li class="sidebar-item">
  <div class="sidebar-item-container"> 
  <a href="../tests/data_validation/ANOVAOneWayTable.html" class="sidebar-item-text sidebar-link">
 <span class="menu-text">ANOVAOneWayTable</span></a>
  </div>
</li>
          <li class="sidebar-item">
  <div class="sidebar-item-container"> 
  <a href="../tests/data_validation/AutoAR.html" class="sidebar-item-text sidebar-link">
 <span class="menu-text">AutoAR</span></a>
  </div>
</li>
          <li class="sidebar-item">
  <div class="sidebar-item-container"> 
  <a href="../tests/data_validation/AutoMA.html" class="sidebar-item-text sidebar-link">
 <span class="menu-text">AutoMA</span></a>
  </div>
</li>
          <li class="sidebar-item">
  <div class="sidebar-item-container"> 
  <a href="../tests/data_validation/AutoSeasonality.html" class="sidebar-item-text sidebar-link">
 <span class="menu-text">AutoSeasonality</span></a>
  </div>
</li>
          <li class="sidebar-item">
  <div class="sidebar-item-container"> 
  <a href="../tests/data_validation/AutoStationarity.html" class="sidebar-item-text sidebar-link">
 <span class="menu-text">AutoStationarity</span></a>
  </div>
</li>
          <li class="sidebar-item">
  <div class="sidebar-item-container"> 
  <a href="../tests/data_validation/BivariateFeaturesBarPlots.html" class="sidebar-item-text sidebar-link">
 <span class="menu-text">BivariateFeaturesBarPlots</span></a>
  </div>
</li>
          <li class="sidebar-item">
  <div class="sidebar-item-container"> 
  <a href="../tests/data_validation/BivariateHistograms.html" class="sidebar-item-text sidebar-link">
 <span class="menu-text">BivariateHistograms</span></a>
  </div>
</li>
          <li class="sidebar-item">
  <div class="sidebar-item-container"> 
  <a href="../tests/data_validation/BivariateScatterPlots.html" class="sidebar-item-text sidebar-link">
 <span class="menu-text">BivariateScatterPlots</span></a>
  </div>
</li>
          <li class="sidebar-item">
  <div class="sidebar-item-container"> 
  <a href="../tests/data_validation/ChiSquaredFeaturesTable.html" class="sidebar-item-text sidebar-link">
 <span class="menu-text">ChiSquaredFeaturesTable</span></a>
  </div>
</li>
          <li class="sidebar-item">
  <div class="sidebar-item-container"> 
  <a href="../tests/data_validation/ClassImbalance.html" class="sidebar-item-text sidebar-link">
 <span class="menu-text">ClassImbalance</span></a>
  </div>
</li>
          <li class="sidebar-item">
  <div class="sidebar-item-container"> 
  <a href="../tests/data_validation/DatasetDescription.html" class="sidebar-item-text sidebar-link">
 <span class="menu-text">DatasetDescription</span></a>
  </div>
</li>
          <li class="sidebar-item">
  <div class="sidebar-item-container"> 
  <a href="../tests/data_validation/DatasetSplit.html" class="sidebar-item-text sidebar-link">
 <span class="menu-text">DatasetSplit</span></a>
  </div>
</li>
          <li class="sidebar-item">
  <div class="sidebar-item-container"> 
  <a href="../tests/data_validation/DescriptiveStatistics.html" class="sidebar-item-text sidebar-link">
 <span class="menu-text">DescriptiveStatistics</span></a>
  </div>
</li>
          <li class="sidebar-item">
  <div class="sidebar-item-container"> 
  <a href="../tests/data_validation/DFGLSArch.html" class="sidebar-item-text sidebar-link">
 <span class="menu-text">DFGLSArch</span></a>
  </div>
</li>
          <li class="sidebar-item">
  <div class="sidebar-item-container"> 
  <a href="../tests/data_validation/Duplicates.html" class="sidebar-item-text sidebar-link">
 <span class="menu-text">Duplicates</span></a>
  </div>
</li>
          <li class="sidebar-item">
  <div class="sidebar-item-container"> 
  <a href="../tests/data_validation/EngleGrangerCoint.html" class="sidebar-item-text sidebar-link">
 <span class="menu-text">EngleGrangerCoint</span></a>
  </div>
</li>
          <li class="sidebar-item">
  <div class="sidebar-item-container"> 
  <a href="../tests/data_validation/FeatureTargetCorrelationPlot.html" class="sidebar-item-text sidebar-link">
 <span class="menu-text">FeatureTargetCorrelationPlot</span></a>
  </div>
</li>
          <li class="sidebar-item">
  <div class="sidebar-item-container"> 
  <a href="../tests/data_validation/HeatmapFeatureCorrelations.html" class="sidebar-item-text sidebar-link">
 <span class="menu-text">HeatmapFeatureCorrelations</span></a>
  </div>
</li>
          <li class="sidebar-item">
  <div class="sidebar-item-container"> 
  <a href="../tests/data_validation/HighCardinality.html" class="sidebar-item-text sidebar-link">
 <span class="menu-text">HighCardinality</span></a>
  </div>
</li>
          <li class="sidebar-item">
  <div class="sidebar-item-container"> 
  <a href="../tests/data_validation/HighPearsonCorrelation.html" class="sidebar-item-text sidebar-link">
 <span class="menu-text">HighPearsonCorrelation</span></a>
  </div>
</li>
          <li class="sidebar-item">
  <div class="sidebar-item-container"> 
  <a href="../tests/data_validation/IQROutliersBarPlot.html" class="sidebar-item-text sidebar-link">
 <span class="menu-text">IQROutliersBarPlot</span></a>
  </div>
</li>
          <li class="sidebar-item">
  <div class="sidebar-item-container"> 
  <a href="../tests/data_validation/IQROutliersTable.html" class="sidebar-item-text sidebar-link">
 <span class="menu-text">IQROutliersTable</span></a>
  </div>
</li>
          <li class="sidebar-item">
  <div class="sidebar-item-container"> 
  <a href="../tests/data_validation/IsolationForestOutliers.html" class="sidebar-item-text sidebar-link">
 <span class="menu-text">IsolationForestOutliers</span></a>
  </div>
</li>
          <li class="sidebar-item">
  <div class="sidebar-item-container"> 
  <a href="../tests/data_validation/KPSS.html" class="sidebar-item-text sidebar-link">
 <span class="menu-text">KPSS</span></a>
  </div>
</li>
          <li class="sidebar-item">
  <div class="sidebar-item-container"> 
  <a href="../tests/data_validation/LaggedCorrelationHeatmap.html" class="sidebar-item-text sidebar-link">
 <span class="menu-text">LaggedCorrelationHeatmap</span></a>
  </div>
</li>
          <li class="sidebar-item">
  <div class="sidebar-item-container"> 
  <a href="../tests/data_validation/MissingValues.html" class="sidebar-item-text sidebar-link">
 <span class="menu-text">MissingValues</span></a>
  </div>
</li>
          <li class="sidebar-item">
  <div class="sidebar-item-container"> 
  <a href="../tests/data_validation/MissingValuesBarPlot.html" class="sidebar-item-text sidebar-link">
 <span class="menu-text">MissingValuesBarPlot</span></a>
  </div>
</li>
          <li class="sidebar-item">
  <div class="sidebar-item-container"> 
  <a href="../tests/data_validation/MissingValuesRisk.html" class="sidebar-item-text sidebar-link">
 <span class="menu-text">MissingValuesRisk</span></a>
  </div>
</li>
          <li class="sidebar-item">
  <div class="sidebar-item-container"> 
  <a href="../tests/data_validation/PearsonCorrelationMatrix.html" class="sidebar-item-text sidebar-link">
 <span class="menu-text">PearsonCorrelationMatrix</span></a>
  </div>
</li>
          <li class="sidebar-item">
  <div class="sidebar-item-container"> 
  <a href="../tests/data_validation/PhillipsPerronArch.html" class="sidebar-item-text sidebar-link">
 <span class="menu-text">PhillipsPerronArch</span></a>
  </div>
</li>
          <li class="sidebar-item">
  <div class="sidebar-item-container"> 
  <a href="../tests/data_validation/RollingStatsPlot.html" class="sidebar-item-text sidebar-link">
 <span class="menu-text">RollingStatsPlot</span></a>
  </div>
</li>
          <li class="sidebar-item">
  <div class="sidebar-item-container"> 
  <a href="../tests/data_validation/ScatterPlot.html" class="sidebar-item-text sidebar-link">
 <span class="menu-text">ScatterPlot</span></a>
  </div>
</li>
          <li class="sidebar-item">
  <div class="sidebar-item-container"> 
  <a href="../tests/data_validation/SeasonalDecompose.html" class="sidebar-item-text sidebar-link">
 <span class="menu-text">SeasonalDecompose</span></a>
  </div>
</li>
          <li class="sidebar-item">
  <div class="sidebar-item-container"> 
  <a href="../tests/data_validation/Skewness.html" class="sidebar-item-text sidebar-link">
 <span class="menu-text">Skewness</span></a>
  </div>
</li>
          <li class="sidebar-item">
  <div class="sidebar-item-container"> 
  <a href="../tests/data_validation/SpreadPlot.html" class="sidebar-item-text sidebar-link">
 <span class="menu-text">SpreadPlot</span></a>
  </div>
</li>
          <li class="sidebar-item">
  <div class="sidebar-item-container"> 
  <a href="../tests/data_validation/TabularCategoricalBarPlots.html" class="sidebar-item-text sidebar-link">
 <span class="menu-text">TabularCategoricalBarPlots</span></a>
  </div>
</li>
          <li class="sidebar-item">
  <div class="sidebar-item-container"> 
  <a href="../tests/data_validation/TabularDateTimeHistograms.html" class="sidebar-item-text sidebar-link">
 <span class="menu-text">TabularDateTimeHistograms</span></a>
  </div>
</li>
          <li class="sidebar-item">
  <div class="sidebar-item-container"> 
  <a href="../tests/data_validation/TabularDescriptionTables.html" class="sidebar-item-text sidebar-link">
 <span class="menu-text">TabularDescriptionTables</span></a>
  </div>
</li>
          <li class="sidebar-item">
  <div class="sidebar-item-container"> 
  <a href="../tests/data_validation/TabularNumericalHistograms.html" class="sidebar-item-text sidebar-link">
 <span class="menu-text">TabularNumericalHistograms</span></a>
  </div>
</li>
          <li class="sidebar-item">
  <div class="sidebar-item-container"> 
  <a href="../tests/data_validation/TargetRateBarPlots.html" class="sidebar-item-text sidebar-link">
 <span class="menu-text">TargetRateBarPlots</span></a>
  </div>
</li>
          <li class="sidebar-item">
  <div class="sidebar-item-container"> 
  <a href="../tests/data_validation/TimeSeriesDescription.html" class="sidebar-item-text sidebar-link">
 <span class="menu-text">TimeSeriesDescription</span></a>
  </div>
</li>
          <li class="sidebar-item">
  <div class="sidebar-item-container"> 
  <a href="../tests/data_validation/TimeSeriesDescriptiveStatistics.html" class="sidebar-item-text sidebar-link">
 <span class="menu-text">TimeSeriesDescriptiveStatistics</span></a>
  </div>
</li>
          <li class="sidebar-item">
  <div class="sidebar-item-container"> 
  <a href="../tests/data_validation/TimeSeriesFrequency.html" class="sidebar-item-text sidebar-link">
 <span class="menu-text">TimeSeriesFrequency</span></a>
  </div>
</li>
          <li class="sidebar-item">
  <div class="sidebar-item-container"> 
  <a href="../tests/data_validation/TimeSeriesHistogram.html" class="sidebar-item-text sidebar-link">
 <span class="menu-text">TimeSeriesHistogram</span></a>
  </div>
</li>
          <li class="sidebar-item">
  <div class="sidebar-item-container"> 
  <a href="../tests/data_validation/TimeSeriesLinePlot.html" class="sidebar-item-text sidebar-link">
 <span class="menu-text">TimeSeriesLinePlot</span></a>
  </div>
</li>
          <li class="sidebar-item">
  <div class="sidebar-item-container"> 
  <a href="../tests/data_validation/TimeSeriesMissingValues.html" class="sidebar-item-text sidebar-link">
 <span class="menu-text">TimeSeriesMissingValues</span></a>
  </div>
</li>
          <li class="sidebar-item">
  <div class="sidebar-item-container"> 
  <a href="../tests/data_validation/TimeSeriesOutliers.html" class="sidebar-item-text sidebar-link">
 <span class="menu-text">TimeSeriesOutliers</span></a>
  </div>
</li>
          <li class="sidebar-item">
  <div class="sidebar-item-container"> 
  <a href="../tests/data_validation/TooManyZeroValues.html" class="sidebar-item-text sidebar-link">
 <span class="menu-text">TooManyZeroValues</span></a>
  </div>
</li>
          <li class="sidebar-item">
  <div class="sidebar-item-container"> 
  <a href="../tests/data_validation/UniqueRows.html" class="sidebar-item-text sidebar-link">
 <span class="menu-text">UniqueRows</span></a>
  </div>
</li>
          <li class="sidebar-item">
  <div class="sidebar-item-container"> 
  <a href="../tests/data_validation/WOEBinPlots.html" class="sidebar-item-text sidebar-link">
 <span class="menu-text">WOEBinPlots</span></a>
  </div>
</li>
          <li class="sidebar-item">
  <div class="sidebar-item-container"> 
  <a href="../tests/data_validation/WOEBinTable.html" class="sidebar-item-text sidebar-link">
 <span class="menu-text">WOEBinTable</span></a>
  </div>
</li>
          <li class="sidebar-item">
  <div class="sidebar-item-container"> 
  <a href="../tests/data_validation/ZivotAndrewsArch.html" class="sidebar-item-text sidebar-link">
 <span class="menu-text">ZivotAndrewsArch</span></a>
  </div>
</li>
          <li class="sidebar-item sidebar-item-section">
      <div class="sidebar-item-container"> 
            <a class="sidebar-item-text sidebar-link text-start collapsed" data-bs-toggle="collapse" data-bs-target="#quarto-sidebar-section-3" role="navigation" aria-expanded="false">
 <span class="menu-text">Nlp</span></a>
          <a class="sidebar-item-toggle text-start collapsed" data-bs-toggle="collapse" data-bs-target="#quarto-sidebar-section-3" role="navigation" aria-expanded="false" aria-label="Toggle section">
            <i class="bi bi-chevron-right ms-2"></i>
          </a> 
      </div>
      <ul id="quarto-sidebar-section-3" class="collapse list-unstyled sidebar-section depth3 ">  
          <li class="sidebar-item">
  <div class="sidebar-item-container"> 
  <a href="../tests/data_validation/nlp/CommonWords.html" class="sidebar-item-text sidebar-link">
 <span class="menu-text">CommonWords</span></a>
  </div>
</li>
          <li class="sidebar-item">
  <div class="sidebar-item-container"> 
  <a href="../tests/data_validation/nlp/Hashtags.html" class="sidebar-item-text sidebar-link">
 <span class="menu-text">Hashtags</span></a>
  </div>
</li>
          <li class="sidebar-item">
  <div class="sidebar-item-container"> 
  <a href="../tests/data_validation/nlp/LanguageDetection.html" class="sidebar-item-text sidebar-link">
 <span class="menu-text">LanguageDetection</span></a>
  </div>
</li>
          <li class="sidebar-item">
  <div class="sidebar-item-container"> 
  <a href="../tests/data_validation/nlp/Mentions.html" class="sidebar-item-text sidebar-link">
 <span class="menu-text">Mentions</span></a>
  </div>
</li>
          <li class="sidebar-item">
  <div class="sidebar-item-container"> 
  <a href="../tests/data_validation/nlp/PolarityAndSubjectivity.html" class="sidebar-item-text sidebar-link">
 <span class="menu-text">PolarityAndSubjectivity</span></a>
  </div>
</li>
          <li class="sidebar-item">
  <div class="sidebar-item-container"> 
  <a href="../tests/data_validation/nlp/Punctuations.html" class="sidebar-item-text sidebar-link">
 <span class="menu-text">Punctuations</span></a>
  </div>
</li>
          <li class="sidebar-item">
  <div class="sidebar-item-container"> 
  <a href="../tests/data_validation/nlp/Sentiment.html" class="sidebar-item-text sidebar-link">
 <span class="menu-text">Sentiment</span></a>
  </div>
</li>
          <li class="sidebar-item">
  <div class="sidebar-item-container"> 
  <a href="../tests/data_validation/nlp/StopWords.html" class="sidebar-item-text sidebar-link">
 <span class="menu-text">StopWords</span></a>
  </div>
</li>
          <li class="sidebar-item">
  <div class="sidebar-item-container"> 
  <a href="../tests/data_validation/nlp/TextDescription.html" class="sidebar-item-text sidebar-link">
 <span class="menu-text">TextDescription</span></a>
  </div>
</li>
          <li class="sidebar-item">
  <div class="sidebar-item-container"> 
  <a href="../tests/data_validation/nlp/Toxicity.html" class="sidebar-item-text sidebar-link">
 <span class="menu-text">Toxicity</span></a>
  </div>
</li>
      </ul>
  </li>
      </ul>
  </li>
          <li class="sidebar-item sidebar-item-section">
      <div class="sidebar-item-container"> 
            <a class="sidebar-item-text sidebar-link text-start collapsed" data-bs-toggle="collapse" data-bs-target="#quarto-sidebar-section-4" role="navigation" aria-expanded="false">
 <span class="menu-text">Model Validation</span></a>
          <a class="sidebar-item-toggle text-start collapsed" data-bs-toggle="collapse" data-bs-target="#quarto-sidebar-section-4" role="navigation" aria-expanded="false" aria-label="Toggle section">
            <i class="bi bi-chevron-right ms-2"></i>
          </a> 
      </div>
      <ul id="quarto-sidebar-section-4" class="collapse list-unstyled sidebar-section depth2 ">  
          <li class="sidebar-item">
  <div class="sidebar-item-container"> 
  <a href="../tests/model_validation/BertScore.html" class="sidebar-item-text sidebar-link">
 <span class="menu-text">BertScore</span></a>
  </div>
</li>
          <li class="sidebar-item">
  <div class="sidebar-item-container"> 
  <a href="../tests/model_validation/BleuScore.html" class="sidebar-item-text sidebar-link">
 <span class="menu-text">BleuScore</span></a>
  </div>
</li>
          <li class="sidebar-item">
  <div class="sidebar-item-container"> 
  <a href="../tests/model_validation/ClusterSizeDistribution.html" class="sidebar-item-text sidebar-link">
 <span class="menu-text">ClusterSizeDistribution</span></a>
  </div>
</li>
          <li class="sidebar-item">
  <div class="sidebar-item-container"> 
  <a href="../tests/model_validation/ContextualRecall.html" class="sidebar-item-text sidebar-link">
 <span class="menu-text">ContextualRecall</span></a>
  </div>
</li>
          <li class="sidebar-item">
  <div class="sidebar-item-container"> 
  <a href="../tests/model_validation/FeaturesAUC.html" class="sidebar-item-text sidebar-link">
 <span class="menu-text">FeaturesAUC</span></a>
  </div>
</li>
          <li class="sidebar-item">
  <div class="sidebar-item-container"> 
  <a href="../tests/model_validation/MeteorScore.html" class="sidebar-item-text sidebar-link">
 <span class="menu-text">MeteorScore</span></a>
  </div>
</li>
          <li class="sidebar-item">
  <div class="sidebar-item-container"> 
  <a href="../tests/model_validation/ModelMetadata.html" class="sidebar-item-text sidebar-link">
 <span class="menu-text">ModelMetadata</span></a>
  </div>
</li>
          <li class="sidebar-item">
  <div class="sidebar-item-container"> 
  <a href="../tests/model_validation/ModelMetadataComparison.html" class="sidebar-item-text sidebar-link">
 <span class="menu-text">ModelMetadataComparison</span></a>
  </div>
</li>
          <li class="sidebar-item">
  <div class="sidebar-item-container"> 
  <a href="../tests/model_validation/ModelPredictionResiduals.html" class="sidebar-item-text sidebar-link">
 <span class="menu-text">ModelPredictionResiduals</span></a>
  </div>
</li>
          <li class="sidebar-item">
  <div class="sidebar-item-container"> 
  <a href="../tests/model_validation/RegardScore.html" class="sidebar-item-text sidebar-link">
 <span class="menu-text">RegardScore</span></a>
  </div>
</li>
          <li class="sidebar-item">
  <div class="sidebar-item-container"> 
  <a href="../tests/model_validation/RegressionResidualsPlot.html" class="sidebar-item-text sidebar-link">
 <span class="menu-text">RegressionResidualsPlot</span></a>
  </div>
</li>
          <li class="sidebar-item">
  <div class="sidebar-item-container"> 
  <a href="../tests/model_validation/RougeScore.html" class="sidebar-item-text sidebar-link">
 <span class="menu-text">RougeScore</span></a>
  </div>
</li>
          <li class="sidebar-item">
  <div class="sidebar-item-container"> 
  <a href="../tests/model_validation/TimeSeriesPredictionsPlot.html" class="sidebar-item-text sidebar-link">
 <span class="menu-text">TimeSeriesPredictionsPlot</span></a>
  </div>
</li>
          <li class="sidebar-item">
  <div class="sidebar-item-container"> 
  <a href="../tests/model_validation/TimeSeriesPredictionWithCI.html" class="sidebar-item-text sidebar-link">
 <span class="menu-text">TimeSeriesPredictionWithCI</span></a>
  </div>
</li>
          <li class="sidebar-item">
  <div class="sidebar-item-container"> 
  <a href="../tests/model_validation/TimeSeriesR2SquareBySegments.html" class="sidebar-item-text sidebar-link">
 <span class="menu-text">TimeSeriesR2SquareBySegments</span></a>
  </div>
</li>
          <li class="sidebar-item">
  <div class="sidebar-item-container"> 
  <a href="../tests/model_validation/TokenDisparity.html" class="sidebar-item-text sidebar-link">
 <span class="menu-text">TokenDisparity</span></a>
  </div>
</li>
          <li class="sidebar-item">
  <div class="sidebar-item-container"> 
  <a href="../tests/model_validation/ToxicityScore.html" class="sidebar-item-text sidebar-link">
 <span class="menu-text">ToxicityScore</span></a>
  </div>
</li>
          <li class="sidebar-item sidebar-item-section">
      <div class="sidebar-item-container"> 
            <a class="sidebar-item-text sidebar-link text-start collapsed" data-bs-toggle="collapse" data-bs-target="#quarto-sidebar-section-5" role="navigation" aria-expanded="false">
 <span class="menu-text">Embeddings</span></a>
          <a class="sidebar-item-toggle text-start collapsed" data-bs-toggle="collapse" data-bs-target="#quarto-sidebar-section-5" role="navigation" aria-expanded="false" aria-label="Toggle section">
            <i class="bi bi-chevron-right ms-2"></i>
          </a> 
      </div>
      <ul id="quarto-sidebar-section-5" class="collapse list-unstyled sidebar-section depth3 ">  
          <li class="sidebar-item">
  <div class="sidebar-item-container"> 
  <a href="../tests/model_validation/embeddings/ClusterDistribution.html" class="sidebar-item-text sidebar-link">
 <span class="menu-text">ClusterDistribution</span></a>
  </div>
</li>
          <li class="sidebar-item">
  <div class="sidebar-item-container"> 
  <a href="../tests/model_validation/embeddings/CosineSimilarityComparison.html" class="sidebar-item-text sidebar-link">
 <span class="menu-text">CosineSimilarityComparison</span></a>
  </div>
</li>
          <li class="sidebar-item">
  <div class="sidebar-item-container"> 
  <a href="../tests/model_validation/embeddings/CosineSimilarityDistribution.html" class="sidebar-item-text sidebar-link">
 <span class="menu-text">CosineSimilarityDistribution</span></a>
  </div>
</li>
          <li class="sidebar-item">
  <div class="sidebar-item-container"> 
  <a href="../tests/model_validation/embeddings/CosineSimilarityHeatmap.html" class="sidebar-item-text sidebar-link">
 <span class="menu-text">CosineSimilarityHeatmap</span></a>
  </div>
</li>
          <li class="sidebar-item">
  <div class="sidebar-item-container"> 
  <a href="../tests/model_validation/embeddings/DescriptiveAnalytics.html" class="sidebar-item-text sidebar-link">
 <span class="menu-text">DescriptiveAnalytics</span></a>
  </div>
</li>
          <li class="sidebar-item">
  <div class="sidebar-item-container"> 
  <a href="../tests/model_validation/embeddings/EmbeddingsVisualization2D.html" class="sidebar-item-text sidebar-link">
 <span class="menu-text">EmbeddingsVisualization2D</span></a>
  </div>
</li>
          <li class="sidebar-item">
  <div class="sidebar-item-container"> 
  <a href="../tests/model_validation/embeddings/EuclideanDistanceComparison.html" class="sidebar-item-text sidebar-link">
 <span class="menu-text">EuclideanDistanceComparison</span></a>
  </div>
</li>
          <li class="sidebar-item">
  <div class="sidebar-item-container"> 
  <a href="../tests/model_validation/embeddings/EuclideanDistanceHeatmap.html" class="sidebar-item-text sidebar-link">
 <span class="menu-text">EuclideanDistanceHeatmap</span></a>
  </div>
</li>
          <li class="sidebar-item">
  <div class="sidebar-item-container"> 
  <a href="../tests/model_validation/embeddings/PCAComponentsPairwisePlots.html" class="sidebar-item-text sidebar-link">
 <span class="menu-text">PCAComponentsPairwisePlots</span></a>
  </div>
</li>
          <li class="sidebar-item">
  <div class="sidebar-item-container"> 
  <a href="../tests/model_validation/embeddings/StabilityAnalysis.html" class="sidebar-item-text sidebar-link">
 <span class="menu-text">StabilityAnalysis</span></a>
  </div>
</li>
          <li class="sidebar-item">
  <div class="sidebar-item-container"> 
  <a href="../tests/model_validation/embeddings/StabilityAnalysisKeyword.html" class="sidebar-item-text sidebar-link">
 <span class="menu-text">StabilityAnalysisKeyword</span></a>
  </div>
</li>
          <li class="sidebar-item">
  <div class="sidebar-item-container"> 
  <a href="../tests/model_validation/embeddings/StabilityAnalysisRandomNoise.html" class="sidebar-item-text sidebar-link">
 <span class="menu-text">StabilityAnalysisRandomNoise</span></a>
  </div>
</li>
          <li class="sidebar-item">
  <div class="sidebar-item-container"> 
  <a href="../tests/model_validation/embeddings/StabilityAnalysisSynonyms.html" class="sidebar-item-text sidebar-link">
 <span class="menu-text">StabilityAnalysisSynonyms</span></a>
  </div>
</li>
          <li class="sidebar-item">
  <div class="sidebar-item-container"> 
  <a href="../tests/model_validation/embeddings/StabilityAnalysisTranslation.html" class="sidebar-item-text sidebar-link">
 <span class="menu-text">StabilityAnalysisTranslation</span></a>
  </div>
</li>
          <li class="sidebar-item">
  <div class="sidebar-item-container"> 
  <a href="../tests/model_validation/embeddings/TSNEComponentsPairwisePlots.html" class="sidebar-item-text sidebar-link">
 <span class="menu-text">TSNEComponentsPairwisePlots</span></a>
  </div>
</li>
      </ul>
  </li>
          <li class="sidebar-item sidebar-item-section">
      <div class="sidebar-item-container"> 
            <a class="sidebar-item-text sidebar-link text-start collapsed" data-bs-toggle="collapse" data-bs-target="#quarto-sidebar-section-6" role="navigation" aria-expanded="false">
 <span class="menu-text">Ragas</span></a>
          <a class="sidebar-item-toggle text-start collapsed" data-bs-toggle="collapse" data-bs-target="#quarto-sidebar-section-6" role="navigation" aria-expanded="false" aria-label="Toggle section">
            <i class="bi bi-chevron-right ms-2"></i>
          </a> 
      </div>
      <ul id="quarto-sidebar-section-6" class="collapse list-unstyled sidebar-section depth3 ">  
          <li class="sidebar-item">
  <div class="sidebar-item-container"> 
  <a href="../tests/model_validation/ragas/AnswerCorrectness.html" class="sidebar-item-text sidebar-link">
 <span class="menu-text">AnswerCorrectness</span></a>
  </div>
</li>
          <li class="sidebar-item">
  <div class="sidebar-item-container"> 
  <a href="../tests/model_validation/ragas/AnswerRelevance.html" class="sidebar-item-text sidebar-link">
 <span class="menu-text">AnswerRelevance</span></a>
  </div>
</li>
          <li class="sidebar-item">
  <div class="sidebar-item-container"> 
  <a href="../tests/model_validation/ragas/AnswerSimilarity.html" class="sidebar-item-text sidebar-link">
 <span class="menu-text">AnswerSimilarity</span></a>
  </div>
</li>
          <li class="sidebar-item">
  <div class="sidebar-item-container"> 
  <a href="../tests/model_validation/ragas/AspectCritique.html" class="sidebar-item-text sidebar-link">
 <span class="menu-text">AspectCritique</span></a>
  </div>
</li>
          <li class="sidebar-item">
  <div class="sidebar-item-container"> 
  <a href="../tests/model_validation/ragas/ContextEntityRecall.html" class="sidebar-item-text sidebar-link">
 <span class="menu-text">ContextEntityRecall</span></a>
  </div>
</li>
          <li class="sidebar-item">
  <div class="sidebar-item-container"> 
  <a href="../tests/model_validation/ragas/ContextPrecision.html" class="sidebar-item-text sidebar-link">
 <span class="menu-text">ContextPrecision</span></a>
  </div>
</li>
          <li class="sidebar-item">
  <div class="sidebar-item-container"> 
  <a href="../tests/model_validation/ragas/ContextRecall.html" class="sidebar-item-text sidebar-link">
 <span class="menu-text">ContextRecall</span></a>
  </div>
</li>
          <li class="sidebar-item">
  <div class="sidebar-item-container"> 
  <a href="../tests/model_validation/ragas/Faithfulness.html" class="sidebar-item-text sidebar-link">
 <span class="menu-text">Faithfulness</span></a>
  </div>
</li>
      </ul>
  </li>
          <li class="sidebar-item sidebar-item-section">
      <div class="sidebar-item-container"> 
            <a class="sidebar-item-text sidebar-link text-start collapsed" data-bs-toggle="collapse" data-bs-target="#quarto-sidebar-section-7" role="navigation" aria-expanded="false">
 <span class="menu-text">Sklearn</span></a>
          <a class="sidebar-item-toggle text-start collapsed" data-bs-toggle="collapse" data-bs-target="#quarto-sidebar-section-7" role="navigation" aria-expanded="false" aria-label="Toggle section">
            <i class="bi bi-chevron-right ms-2"></i>
          </a> 
      </div>
      <ul id="quarto-sidebar-section-7" class="collapse list-unstyled sidebar-section depth3 ">  
          <li class="sidebar-item">
  <div class="sidebar-item-container"> 
  <a href="../tests/model_validation/sklearn/AdjustedMutualInformation.html" class="sidebar-item-text sidebar-link">
 <span class="menu-text">AdjustedMutualInformation</span></a>
  </div>
</li>
          <li class="sidebar-item">
  <div class="sidebar-item-container"> 
  <a href="../tests/model_validation/sklearn/AdjustedRandIndex.html" class="sidebar-item-text sidebar-link">
 <span class="menu-text">AdjustedRandIndex</span></a>
  </div>
</li>
          <li class="sidebar-item">
  <div class="sidebar-item-container"> 
  <a href="../tests/model_validation/sklearn/ClassifierPerformance.html" class="sidebar-item-text sidebar-link">
 <span class="menu-text">ClassifierPerformance</span></a>
  </div>
</li>
          <li class="sidebar-item">
  <div class="sidebar-item-container"> 
  <a href="../tests/model_validation/sklearn/ClusterCosineSimilarity.html" class="sidebar-item-text sidebar-link">
 <span class="menu-text">ClusterCosineSimilarity</span></a>
  </div>
</li>
          <li class="sidebar-item">
  <div class="sidebar-item-container"> 
  <a href="../tests/model_validation/sklearn/ClusterPerformance.html" class="sidebar-item-text sidebar-link">
 <span class="menu-text">ClusterPerformance</span></a>
  </div>
</li>
          <li class="sidebar-item">
  <div class="sidebar-item-container"> 
  <a href="../tests/model_validation/sklearn/ClusterPerformanceMetrics.html" class="sidebar-item-text sidebar-link">
 <span class="menu-text">ClusterPerformanceMetrics</span></a>
  </div>
</li>
          <li class="sidebar-item">
  <div class="sidebar-item-container"> 
  <a href="../tests/model_validation/sklearn/CompletenessScore.html" class="sidebar-item-text sidebar-link">
 <span class="menu-text">CompletenessScore</span></a>
  </div>
</li>
          <li class="sidebar-item">
  <div class="sidebar-item-container"> 
  <a href="../tests/model_validation/sklearn/ConfusionMatrix.html" class="sidebar-item-text sidebar-link">
 <span class="menu-text">ConfusionMatrix</span></a>
  </div>
</li>
          <li class="sidebar-item">
  <div class="sidebar-item-container"> 
  <a href="../tests/model_validation/sklearn/FeatureImportanceComparison.html" class="sidebar-item-text sidebar-link">
 <span class="menu-text">FeatureImportanceComparison</span></a>
  </div>
</li>
          <li class="sidebar-item">
  <div class="sidebar-item-container"> 
  <a href="../tests/model_validation/sklearn/FowlkesMallowsScore.html" class="sidebar-item-text sidebar-link">
 <span class="menu-text">FowlkesMallowsScore</span></a>
  </div>
</li>
          <li class="sidebar-item">
  <div class="sidebar-item-container"> 
  <a href="../tests/model_validation/sklearn/HomogeneityScore.html" class="sidebar-item-text sidebar-link">
 <span class="menu-text">HomogeneityScore</span></a>
  </div>
</li>
          <li class="sidebar-item">
  <div class="sidebar-item-container"> 
  <a href="../tests/model_validation/sklearn/HyperParametersTuning.html" class="sidebar-item-text sidebar-link">
 <span class="menu-text">HyperParametersTuning</span></a>
  </div>
</li>
          <li class="sidebar-item">
  <div class="sidebar-item-container"> 
  <a href="../tests/model_validation/sklearn/KMeansClustersOptimization.html" class="sidebar-item-text sidebar-link">
 <span class="menu-text">KMeansClustersOptimization</span></a>
  </div>
</li>
          <li class="sidebar-item">
  <div class="sidebar-item-container"> 
  <a href="../tests/model_validation/sklearn/MinimumAccuracy.html" class="sidebar-item-text sidebar-link">
 <span class="menu-text">MinimumAccuracy</span></a>
  </div>
</li>
          <li class="sidebar-item">
  <div class="sidebar-item-container"> 
  <a href="../tests/model_validation/sklearn/MinimumF1Score.html" class="sidebar-item-text sidebar-link">
 <span class="menu-text">MinimumF1Score</span></a>
  </div>
</li>
          <li class="sidebar-item">
  <div class="sidebar-item-container"> 
  <a href="../tests/model_validation/sklearn/MinimumROCAUCScore.html" class="sidebar-item-text sidebar-link">
 <span class="menu-text">MinimumROCAUCScore</span></a>
  </div>
</li>
          <li class="sidebar-item">
  <div class="sidebar-item-container"> 
  <a href="../tests/model_validation/sklearn/ModelsPerformanceComparison.html" class="sidebar-item-text sidebar-link">
 <span class="menu-text">ModelsPerformanceComparison</span></a>
  </div>
</li>
          <li class="sidebar-item">
  <div class="sidebar-item-container"> 
  <a href="../tests/model_validation/sklearn/OverfitDiagnosis.html" class="sidebar-item-text sidebar-link">
 <span class="menu-text">OverfitDiagnosis</span></a>
  </div>
</li>
          <li class="sidebar-item">
  <div class="sidebar-item-container"> 
  <a href="../tests/model_validation/sklearn/PermutationFeatureImportance.html" class="sidebar-item-text sidebar-link">
 <span class="menu-text">PermutationFeatureImportance</span></a>
  </div>
</li>
          <li class="sidebar-item">
  <div class="sidebar-item-container"> 
  <a href="../tests/model_validation/sklearn/PopulationStabilityIndex.html" class="sidebar-item-text sidebar-link">
 <span class="menu-text">PopulationStabilityIndex</span></a>
  </div>
</li>
          <li class="sidebar-item">
  <div class="sidebar-item-container"> 
  <a href="../tests/model_validation/sklearn/PrecisionRecallCurve.html" class="sidebar-item-text sidebar-link">
 <span class="menu-text">PrecisionRecallCurve</span></a>
  </div>
</li>
          <li class="sidebar-item">
  <div class="sidebar-item-container"> 
  <a href="../tests/model_validation/sklearn/RegressionErrors.html" class="sidebar-item-text sidebar-link">
 <span class="menu-text">RegressionErrors</span></a>
  </div>
</li>
          <li class="sidebar-item">
  <div class="sidebar-item-container"> 
  <a href="../tests/model_validation/sklearn/RegressionErrorsComparison.html" class="sidebar-item-text sidebar-link">
 <span class="menu-text">RegressionErrorsComparison</span></a>
  </div>
</li>
          <li class="sidebar-item">
  <div class="sidebar-item-container"> 
  <a href="../tests/model_validation/sklearn/RegressionModelsPerformanceComparison.html" class="sidebar-item-text sidebar-link">
 <span class="menu-text">RegressionModelsPerformanceComparison</span></a>
  </div>
</li>
          <li class="sidebar-item">
  <div class="sidebar-item-container"> 
  <a href="../tests/model_validation/sklearn/RegressionR2Square.html" class="sidebar-item-text sidebar-link">
 <span class="menu-text">RegressionR2Square</span></a>
  </div>
</li>
          <li class="sidebar-item">
  <div class="sidebar-item-container"> 
  <a href="../tests/model_validation/sklearn/RegressionR2SquareComparison.html" class="sidebar-item-text sidebar-link">
 <span class="menu-text">RegressionR2SquareComparison</span></a>
  </div>
</li>
          <li class="sidebar-item">
  <div class="sidebar-item-container"> 
  <a href="../tests/model_validation/sklearn/RobustnessDiagnosis.html" class="sidebar-item-text sidebar-link">
 <span class="menu-text">RobustnessDiagnosis</span></a>
  </div>
</li>
          <li class="sidebar-item">
  <div class="sidebar-item-container"> 
  <a href="../tests/model_validation/sklearn/ROCCurve.html" class="sidebar-item-text sidebar-link">
 <span class="menu-text">ROCCurve</span></a>
  </div>
</li>
          <li class="sidebar-item">
  <div class="sidebar-item-container"> 
  <a href="../tests/model_validation/sklearn/SHAPGlobalImportance.html" class="sidebar-item-text sidebar-link">
 <span class="menu-text">SHAPGlobalImportance</span></a>
  </div>
</li>
          <li class="sidebar-item">
  <div class="sidebar-item-container"> 
  <a href="../tests/model_validation/sklearn/SilhouettePlot.html" class="sidebar-item-text sidebar-link">
 <span class="menu-text">SilhouettePlot</span></a>
  </div>
</li>
          <li class="sidebar-item">
  <div class="sidebar-item-container"> 
  <a href="../tests/model_validation/sklearn/TrainingTestDegradation.html" class="sidebar-item-text sidebar-link">
 <span class="menu-text">TrainingTestDegradation</span></a>
  </div>
</li>
          <li class="sidebar-item">
  <div class="sidebar-item-container"> 
  <a href="../tests/model_validation/sklearn/VMeasure.html" class="sidebar-item-text sidebar-link">
 <span class="menu-text">VMeasure</span></a>
  </div>
</li>
          <li class="sidebar-item">
  <div class="sidebar-item-container"> 
  <a href="../tests/model_validation/sklearn/WeakspotsDiagnosis.html" class="sidebar-item-text sidebar-link">
 <span class="menu-text">WeakspotsDiagnosis</span></a>
  </div>
</li>
      </ul>
  </li>
          <li class="sidebar-item sidebar-item-section">
      <div class="sidebar-item-container"> 
            <a class="sidebar-item-text sidebar-link text-start collapsed" data-bs-toggle="collapse" data-bs-target="#quarto-sidebar-section-8" role="navigation" aria-expanded="false">
 <span class="menu-text">Statsmodels</span></a>
          <a class="sidebar-item-toggle text-start collapsed" data-bs-toggle="collapse" data-bs-target="#quarto-sidebar-section-8" role="navigation" aria-expanded="false" aria-label="Toggle section">
            <i class="bi bi-chevron-right ms-2"></i>
          </a> 
      </div>
      <ul id="quarto-sidebar-section-8" class="collapse list-unstyled sidebar-section depth3 ">  
          <li class="sidebar-item">
  <div class="sidebar-item-container"> 
  <a href="../tests/model_validation/statsmodels/AutoARIMA.html" class="sidebar-item-text sidebar-link">
 <span class="menu-text">AutoARIMA</span></a>
  </div>
</li>
          <li class="sidebar-item">
  <div class="sidebar-item-container"> 
  <a href="../tests/model_validation/statsmodels/BoxPierce.html" class="sidebar-item-text sidebar-link">
 <span class="menu-text">BoxPierce</span></a>
  </div>
</li>
          <li class="sidebar-item">
  <div class="sidebar-item-container"> 
  <a href="../tests/model_validation/statsmodels/CumulativePredictionProbabilities.html" class="sidebar-item-text sidebar-link">
 <span class="menu-text">CumulativePredictionProbabilities</span></a>
  </div>
</li>
          <li class="sidebar-item">
  <div class="sidebar-item-container"> 
  <a href="../tests/model_validation/statsmodels/DurbinWatsonTest.html" class="sidebar-item-text sidebar-link">
 <span class="menu-text">DurbinWatsonTest</span></a>
  </div>
</li>
          <li class="sidebar-item">
  <div class="sidebar-item-container"> 
  <a href="../tests/model_validation/statsmodels/GINITable.html" class="sidebar-item-text sidebar-link">
 <span class="menu-text">GINITable</span></a>
  </div>
</li>
          <li class="sidebar-item">
  <div class="sidebar-item-container"> 
  <a href="../tests/model_validation/statsmodels/JarqueBera.html" class="sidebar-item-text sidebar-link">
 <span class="menu-text">JarqueBera</span></a>
  </div>
</li>
          <li class="sidebar-item">
  <div class="sidebar-item-container"> 
  <a href="../tests/model_validation/statsmodels/KolmogorovSmirnov.html" class="sidebar-item-text sidebar-link">
 <span class="menu-text">KolmogorovSmirnov</span></a>
  </div>
</li>
          <li class="sidebar-item">
  <div class="sidebar-item-container"> 
  <a href="../tests/model_validation/statsmodels/Lilliefors.html" class="sidebar-item-text sidebar-link">
 <span class="menu-text">Lilliefors</span></a>
  </div>
</li>
          <li class="sidebar-item">
  <div class="sidebar-item-container"> 
  <a href="../tests/model_validation/statsmodels/LJungBox.html" class="sidebar-item-text sidebar-link">
 <span class="menu-text">LJungBox</span></a>
  </div>
</li>
          <li class="sidebar-item">
  <div class="sidebar-item-container"> 
  <a href="../tests/model_validation/statsmodels/PredictionProbabilitiesHistogram.html" class="sidebar-item-text sidebar-link">
 <span class="menu-text">PredictionProbabilitiesHistogram</span></a>
  </div>
</li>
          <li class="sidebar-item">
  <div class="sidebar-item-container"> 
  <a href="../tests/model_validation/statsmodels/RegressionCoeffsPlot.html" class="sidebar-item-text sidebar-link">
 <span class="menu-text">RegressionCoeffsPlot</span></a>
  </div>
</li>
          <li class="sidebar-item">
  <div class="sidebar-item-container"> 
  <a href="../tests/model_validation/statsmodels/RegressionFeatureSignificance.html" class="sidebar-item-text sidebar-link">
 <span class="menu-text">RegressionFeatureSignificance</span></a>
  </div>
</li>
          <li class="sidebar-item">
  <div class="sidebar-item-container"> 
  <a href="../tests/model_validation/statsmodels/RegressionModelForecastPlot.html" class="sidebar-item-text sidebar-link">
 <span class="menu-text">RegressionModelForecastPlot</span></a>
  </div>
</li>
          <li class="sidebar-item">
  <div class="sidebar-item-container"> 
  <a href="../tests/model_validation/statsmodels/RegressionModelForecastPlotLevels.html" class="sidebar-item-text sidebar-link">
 <span class="menu-text">RegressionModelForecastPlotLevels</span></a>
  </div>
</li>
          <li class="sidebar-item">
  <div class="sidebar-item-container"> 
  <a href="../tests/model_validation/statsmodels/RegressionModelsCoeffs.html" class="sidebar-item-text sidebar-link">
 <span class="menu-text">RegressionModelsCoeffs</span></a>
  </div>
</li>
          <li class="sidebar-item">
  <div class="sidebar-item-container"> 
  <a href="../tests/model_validation/statsmodels/RegressionModelSensitivityPlot.html" class="sidebar-item-text sidebar-link">
 <span class="menu-text">RegressionModelSensitivityPlot</span></a>
  </div>
</li>
          <li class="sidebar-item">
  <div class="sidebar-item-container"> 
  <a href="../tests/model_validation/statsmodels/RegressionModelSummary.html" class="sidebar-item-text sidebar-link">
 <span class="menu-text">RegressionModelSummary</span></a>
  </div>
</li>
          <li class="sidebar-item">
  <div class="sidebar-item-container"> 
  <a href="../tests/model_validation/statsmodels/RegressionPermutationFeatureImportance.html" class="sidebar-item-text sidebar-link">
 <span class="menu-text">RegressionPermutationFeatureImportance</span></a>
  </div>
</li>
          <li class="sidebar-item">
  <div class="sidebar-item-container"> 
  <a href="../tests/model_validation/statsmodels/RunsTest.html" class="sidebar-item-text sidebar-link">
 <span class="menu-text">RunsTest</span></a>
  </div>
</li>
          <li class="sidebar-item">
  <div class="sidebar-item-container"> 
  <a href="../tests/model_validation/statsmodels/ScorecardHistogram.html" class="sidebar-item-text sidebar-link">
 <span class="menu-text">ScorecardHistogram</span></a>
  </div>
</li>
          <li class="sidebar-item">
  <div class="sidebar-item-container"> 
  <a href="../tests/model_validation/statsmodels/ShapiroWilk.html" class="sidebar-item-text sidebar-link">
 <span class="menu-text">ShapiroWilk</span></a>
  </div>
</li>
      </ul>
  </li>
      </ul>
  </li>
          <li class="sidebar-item sidebar-item-section">
      <div class="sidebar-item-container"> 
            <a class="sidebar-item-text sidebar-link text-start collapsed" data-bs-toggle="collapse" data-bs-target="#quarto-sidebar-section-9" role="navigation" aria-expanded="false">
 <span class="menu-text">Ongoing Monitoring</span></a>
          <a class="sidebar-item-toggle text-start collapsed" data-bs-toggle="collapse" data-bs-target="#quarto-sidebar-section-9" role="navigation" aria-expanded="false" aria-label="Toggle section">
            <i class="bi bi-chevron-right ms-2"></i>
          </a> 
      </div>
      <ul id="quarto-sidebar-section-9" class="collapse list-unstyled sidebar-section depth2 ">  
          <li class="sidebar-item">
  <div class="sidebar-item-container"> 
  <a href="../tests/ongoing_monitoring/FeatureDrift.html" class="sidebar-item-text sidebar-link">
 <span class="menu-text">FeatureDrift</span></a>
  </div>
</li>
          <li class="sidebar-item">
  <div class="sidebar-item-container"> 
  <a href="../tests/ongoing_monitoring/PredictionAcrossEachFeature.html" class="sidebar-item-text sidebar-link">
 <span class="menu-text">PredictionAcrossEachFeature</span></a>
  </div>
</li>
          <li class="sidebar-item">
  <div class="sidebar-item-container"> 
  <a href="../tests/ongoing_monitoring/PredictionCorrelation.html" class="sidebar-item-text sidebar-link">
 <span class="menu-text">PredictionCorrelation</span></a>
  </div>
</li>
          <li class="sidebar-item">
  <div class="sidebar-item-container"> 
  <a href="../tests/ongoing_monitoring/TargetPredictionDistributionPlot.html" class="sidebar-item-text sidebar-link">
 <span class="menu-text">TargetPredictionDistributionPlot</span></a>
  </div>
</li>
      </ul>
  </li>
          <li class="sidebar-item sidebar-item-section">
      <div class="sidebar-item-container"> 
            <a class="sidebar-item-text sidebar-link text-start collapsed" data-bs-toggle="collapse" data-bs-target="#quarto-sidebar-section-10" role="navigation" aria-expanded="false">
 <span class="menu-text">Prompt Validation</span></a>
          <a class="sidebar-item-toggle text-start collapsed" data-bs-toggle="collapse" data-bs-target="#quarto-sidebar-section-10" role="navigation" aria-expanded="false" aria-label="Toggle section">
            <i class="bi bi-chevron-right ms-2"></i>
          </a> 
      </div>
      <ul id="quarto-sidebar-section-10" class="collapse list-unstyled sidebar-section depth2 ">  
          <li class="sidebar-item">
  <div class="sidebar-item-container"> 
  <a href="../tests/prompt_validation/Bias.html" class="sidebar-item-text sidebar-link">
 <span class="menu-text">Bias</span></a>
  </div>
</li>
          <li class="sidebar-item">
  <div class="sidebar-item-container"> 
  <a href="../tests/prompt_validation/Clarity.html" class="sidebar-item-text sidebar-link">
 <span class="menu-text">Clarity</span></a>
  </div>
</li>
          <li class="sidebar-item">
  <div class="sidebar-item-container"> 
  <a href="../tests/prompt_validation/Conciseness.html" class="sidebar-item-text sidebar-link">
 <span class="menu-text">Conciseness</span></a>
  </div>
</li>
          <li class="sidebar-item">
  <div class="sidebar-item-container"> 
  <a href="../tests/prompt_validation/Delimitation.html" class="sidebar-item-text sidebar-link">
 <span class="menu-text">Delimitation</span></a>
  </div>
</li>
          <li class="sidebar-item">
  <div class="sidebar-item-container"> 
  <a href="../tests/prompt_validation/NegativeInstruction.html" class="sidebar-item-text sidebar-link">
 <span class="menu-text">NegativeInstruction</span></a>
  </div>
</li>
          <li class="sidebar-item">
  <div class="sidebar-item-container"> 
  <a href="../tests/prompt_validation/Robustness.html" class="sidebar-item-text sidebar-link">
 <span class="menu-text">Robustness</span></a>
  </div>
</li>
          <li class="sidebar-item">
  <div class="sidebar-item-container"> 
  <a href="../tests/prompt_validation/Specificity.html" class="sidebar-item-text sidebar-link">
 <span class="menu-text">Specificity</span></a>
  </div>
</li>
      </ul>
  </li>
      </ul>
  </li>
        <li class="sidebar-item">
  <div class="sidebar-item-container"> 
  <a href="../developer/model-testing/test-sandbox.html" class="sidebar-item-text sidebar-link">
 <span class="menu-text">Test sandbox (BETA)</span></a>
  </div>
</li>
        <li class="px-0"><hr class="sidebar-divider hi "></li>
        <li class="sidebar-item">
 <span class="menu-text">NOTEBOOKS</span>
  </li>
        <li class="sidebar-item sidebar-item-section">
      <div class="sidebar-item-container"> 
            <a href="../developer/samples-jupyter-notebooks.html" class="sidebar-item-text sidebar-link">
 <span class="menu-text">Code samples</span></a>
          <a class="sidebar-item-toggle text-start collapsed" data-bs-toggle="collapse" data-bs-target="#" role="navigation" aria-expanded="false" aria-label="Toggle section">
            <i class="bi bi-chevron-right ms-2"></i>
          </a> 
      </div>
      <ul id="" class="collapse list-unstyled sidebar-section depth1 ">  
          <li class="sidebar-item sidebar-item-section">
      <div class="sidebar-item-container"> 
            <a class="sidebar-item-text sidebar-link text-start collapsed" data-bs-toggle="collapse" data-bs-target="#quarto-sidebar-section-11" role="navigation" aria-expanded="false">
 <span class="menu-text">Credit Risk</span></a>
          <a class="sidebar-item-toggle text-start collapsed" data-bs-toggle="collapse" data-bs-target="#quarto-sidebar-section-11" role="navigation" aria-expanded="false" aria-label="Toggle section">
            <i class="bi bi-chevron-right ms-2"></i>
          </a> 
      </div>
      <ul id="quarto-sidebar-section-11" class="collapse list-unstyled sidebar-section depth2 ">  
          <li class="sidebar-item">
  <div class="sidebar-item-container"> 
  <a href="../notebooks/code_samples/credit_risk/application_scorecard_demo.html" class="sidebar-item-text sidebar-link">
 <span class="menu-text">Document an application scorecard model</span></a>
  </div>
</li>
      </ul>
  </li>
          <li class="sidebar-item sidebar-item-section">
      <div class="sidebar-item-container"> 
            <a class="sidebar-item-text sidebar-link text-start collapsed" data-bs-toggle="collapse" data-bs-target="#quarto-sidebar-section-12" role="navigation" aria-expanded="false">
 <span class="menu-text">Custom Tests</span></a>
          <a class="sidebar-item-toggle text-start collapsed" data-bs-toggle="collapse" data-bs-target="#quarto-sidebar-section-12" role="navigation" aria-expanded="false" aria-label="Toggle section">
            <i class="bi bi-chevron-right ms-2"></i>
          </a> 
      </div>
      <ul id="quarto-sidebar-section-12" class="collapse list-unstyled sidebar-section depth2 ">  
          <li class="sidebar-item">
  <div class="sidebar-item-container"> 
  <a href="../notebooks/code_samples/custom_tests/implement_custom_tests.html" class="sidebar-item-text sidebar-link">
 <span class="menu-text">Implement custom tests</span></a>
  </div>
</li>
          <li class="sidebar-item">
  <div class="sidebar-item-container"> 
  <a href="../notebooks/code_samples/custom_tests/integrate_external_test_providers.html" class="sidebar-item-text sidebar-link">
 <span class="menu-text">Integrate external test providers</span></a>
  </div>
</li>
      </ul>
  </li>
          <li class="sidebar-item sidebar-item-section">
      <div class="sidebar-item-container"> 
            <a class="sidebar-item-text sidebar-link text-start collapsed" data-bs-toggle="collapse" data-bs-target="#quarto-sidebar-section-13" role="navigation" aria-expanded="false">
 <span class="menu-text">Customization</span></a>
          <a class="sidebar-item-toggle text-start collapsed" data-bs-toggle="collapse" data-bs-target="#quarto-sidebar-section-13" role="navigation" aria-expanded="false" aria-label="Toggle section">
            <i class="bi bi-chevron-right ms-2"></i>
          </a> 
      </div>
      <ul id="quarto-sidebar-section-13" class="collapse list-unstyled sidebar-section depth2 ">  
          <li class="sidebar-item">
  <div class="sidebar-item-container"> 
  <a href="../notebooks/code_samples/customization/customizing_tests_with_output_templates.html" class="sidebar-item-text sidebar-link">
 <span class="menu-text">Customize test outputs using output templates</span></a>
  </div>
</li>
      </ul>
  </li>
          <li class="sidebar-item sidebar-item-section">
      <div class="sidebar-item-container"> 
            <a class="sidebar-item-text sidebar-link text-start collapsed" data-bs-toggle="collapse" data-bs-target="#quarto-sidebar-section-14" role="navigation" aria-expanded="false">
 <span class="menu-text">Nlp and Llm</span></a>
          <a class="sidebar-item-toggle text-start collapsed" data-bs-toggle="collapse" data-bs-target="#quarto-sidebar-section-14" role="navigation" aria-expanded="false" aria-label="Toggle section">
            <i class="bi bi-chevron-right ms-2"></i>
          </a> 
      </div>
      <ul id="quarto-sidebar-section-14" class="collapse list-unstyled sidebar-section depth2 ">  
          <li class="sidebar-item">
  <div class="sidebar-item-container"> 
  <a href="../notebooks/code_samples/nlp_and_llm/foundation_models_integration_demo.html" class="sidebar-item-text sidebar-link">
 <span class="menu-text">Sentiment analysis of financial data using a large language model (LLM)</span></a>
  </div>
</li>
          <li class="sidebar-item">
  <div class="sidebar-item-container"> 
  <a href="../notebooks/code_samples/nlp_and_llm/foundation_models_summarization_demo.html" class="sidebar-item-text sidebar-link">
 <span class="menu-text">Summarization of financial data using a large language model (LLM)</span></a>
  </div>
</li>
          <li class="sidebar-item">
  <div class="sidebar-item-container"> 
  <a href="../notebooks/code_samples/nlp_and_llm/hugging_face_integration_demo.html" class="sidebar-item-text sidebar-link">
 <span class="menu-text">Sentiment analysis of financial data using Hugging Face NLP models</span></a>
  </div>
</li>
          <li class="sidebar-item">
  <div class="sidebar-item-container"> 
  <a href="../notebooks/code_samples/nlp_and_llm/hugging_face_summarization_demo.html" class="sidebar-item-text sidebar-link">
 <span class="menu-text">Summarization of financial data using Hugging Face NLP models</span></a>
  </div>
</li>
          <li class="sidebar-item">
  <div class="sidebar-item-container"> 
  <a href="../notebooks/code_samples/nlp_and_llm/llm_summarization_demo.html" class="sidebar-item-text sidebar-link">
 <span class="menu-text">Automate news summarization using LLMs</span></a>
  </div>
</li>
          <li class="sidebar-item">
  <div class="sidebar-item-container"> 
  <a href="../notebooks/code_samples/nlp_and_llm/prompt_validation_demo.html" class="sidebar-item-text sidebar-link">
 <span class="menu-text">Prompt validation for large language models (LLMs)</span></a>
  </div>
</li>
          <li class="sidebar-item">
  <div class="sidebar-item-container"> 
  <a href="../notebooks/code_samples/nlp_and_llm/rag_documentation_demo.html" class="sidebar-item-text sidebar-link">
 <span class="menu-text">RAG Model Documentation Demo</span></a>
  </div>
</li>
      </ul>
  </li>
          <li class="sidebar-item sidebar-item-section">
      <div class="sidebar-item-container"> 
            <a class="sidebar-item-text sidebar-link text-start collapsed" data-bs-toggle="collapse" data-bs-target="#quarto-sidebar-section-15" role="navigation" aria-expanded="false">
 <span class="menu-text">Ongoing Monitoring</span></a>
          <a class="sidebar-item-toggle text-start collapsed" data-bs-toggle="collapse" data-bs-target="#quarto-sidebar-section-15" role="navigation" aria-expanded="false" aria-label="Toggle section">
            <i class="bi bi-chevron-right ms-2"></i>
          </a> 
      </div>
      <ul id="quarto-sidebar-section-15" class="collapse list-unstyled sidebar-section depth2 ">  
          <li class="sidebar-item">
  <div class="sidebar-item-container"> 
  <a href="../notebooks/code_samples/ongoing_monitoring/quickstart_customer_churn_ongoing_monitoring.html" class="sidebar-item-text sidebar-link">
 <span class="menu-text">Quickstart for ongoing monitoring of models with ValidMind</span></a>
  </div>
</li>
      </ul>
  </li>
          <li class="sidebar-item sidebar-item-section">
      <div class="sidebar-item-container"> 
            <a class="sidebar-item-text sidebar-link text-start collapsed" data-bs-toggle="collapse" data-bs-target="#quarto-sidebar-section-16" role="navigation" aria-expanded="false">
 <span class="menu-text">Regression</span></a>
          <a class="sidebar-item-toggle text-start collapsed" data-bs-toggle="collapse" data-bs-target="#quarto-sidebar-section-16" role="navigation" aria-expanded="false" aria-label="Toggle section">
            <i class="bi bi-chevron-right ms-2"></i>
          </a> 
      </div>
      <ul id="quarto-sidebar-section-16" class="collapse list-unstyled sidebar-section depth2 ">  
          <li class="sidebar-item">
  <div class="sidebar-item-container"> 
  <a href="../notebooks/code_samples/regression/quickstart_regression_full_suite.html" class="sidebar-item-text sidebar-link">
 <span class="menu-text">Document a California Housing Price Prediction regression model</span></a>
  </div>
</li>
      </ul>
  </li>
          <li class="sidebar-item sidebar-item-section">
      <div class="sidebar-item-container"> 
            <a class="sidebar-item-text sidebar-link text-start collapsed" data-bs-toggle="collapse" data-bs-target="#quarto-sidebar-section-17" role="navigation" aria-expanded="false">
 <span class="menu-text">Time Series</span></a>
          <a class="sidebar-item-toggle text-start collapsed" data-bs-toggle="collapse" data-bs-target="#quarto-sidebar-section-17" role="navigation" aria-expanded="false" aria-label="Toggle section">
            <i class="bi bi-chevron-right ms-2"></i>
          </a> 
      </div>
      <ul id="quarto-sidebar-section-17" class="collapse list-unstyled sidebar-section depth2 ">  
          <li class="sidebar-item">
  <div class="sidebar-item-container"> 
  <a href="../notebooks/code_samples/time_series/quickstart_time_series_full_suite.html" class="sidebar-item-text sidebar-link">
 <span class="menu-text">Document a time series forecasting model</span></a>
  </div>
</li>
      </ul>
  </li>
      </ul>
  </li>
        <li class="px-0"><hr class="sidebar-divider hi "></li>
        <li class="sidebar-item">
 <span class="menu-text">REFERENCE</span>
  </li>
        <li class="sidebar-item">
  <div class="sidebar-item-container"> 
  <a href="../validmind/validmind.html" class="sidebar-item-text sidebar-link" target="_blank">
 <span class="menu-text">ValidMind Developer Framework </span></a>
  </div>
</li>
    </ul>
    </div>
</nav>
<div id="quarto-sidebar-glass" class="quarto-sidebar-collapse-item" data-bs-toggle="collapse" data-bs-target=".quarto-sidebar-collapse-item"></div>
<!-- margin-sidebar -->
    <div id="quarto-margin-sidebar" class="sidebar margin-sidebar">
        <nav id="TOC" role="doc-toc" class="toc-active">
    <h2 id="toc-title">On this page</h2>
   
  <ul>
  <li><a href="#what-is-the" id="toc-what-is-the" class="nav-link active" data-scroll-target="#what-is-the">What is the ValidMind Developer Framework?</a></li>
  <li><a href="#getting-started" id="toc-getting-started" class="nav-link" data-scroll-target="#getting-started">Getting started</a></li>
  <li><a href="#learn-how-to-run-tests" id="toc-learn-how-to-run-tests" class="nav-link" data-scroll-target="#learn-how-to-run-tests">Learn how to run tests</a></li>
  <li><a href="#try-the-code-samples" id="toc-try-the-code-samples" class="nav-link" data-scroll-target="#try-the-code-samples">Try the code samples</a></li>
  <li><a href="#whats-next" id="toc-whats-next" class="nav-link" data-scroll-target="#whats-next">What’s next</a></li>
  </ul>
<div class="toc-actions"><ul><li><a href="https://github.com/validmind/documentation/edit/main/site/developer/get-started-developer-framework.qmd" class="toc-action"><i class="bi bi-github"></i>Edit this page</a></li><li><a href="https://github.com/validmind/documentation/issues/new" class="toc-action"><i class="bi empty"></i>Report an issue</a></li></ul></div></nav>
    </div>
<!-- main -->
<main class="content" id="quarto-document-content">

<header id="title-block-header" class="quarto-title-block default">
<div class="quarto-title">
<h1 class="title">Get started with the ValidMind Developer Framework</h1>
</div>



<div class="quarto-title-meta">

    
    <div>
    <div class="quarto-title-meta-heading">Published</div>
    <div class="quarto-title-meta-contents">
<<<<<<< HEAD
      <p class="date">August 7, 2024</p>
=======
      <p class="date">August 16, 2024</p>
>>>>>>> 088ced26
    </div>
  </div>
  
    
  </div>
  


</header>


<p>The ValidMind Developer Framework helps you streamline model documentation by automating the generation of drafts. All you need to do is upload your documentation artifacts and test results to the ValidMind platform.</p>
<section id="what-is-the" class="level2">
<h2 class="anchored" data-anchor-id="what-is-the">What is the ValidMind Developer Framework?</h2>
<p>ValidMind’s developer framework provides a rich collection of documentation tools and test suites, from documenting descriptions of your dataset to validation testing your models for weak spots and overfit areas.</p>
<!-- Using the variable in alt text messes up the image display  -->
<div class="quarto-figure quarto-figure-center">
<figure class="figure">
<p><img src="validmind-ai-risk-platform.png" class="img-fluid quarto-figure quarto-figure-center figure-img" style="width:70.0%" alt="An image showing the two main components of ValidMind. The developer framework that integrates with your existing developer environment, and the ValidMind Platform UI."></p>
</figure>
</div>
<p>ValidMind offers two primary methods for automating model documentation:</p>
<ul>
<li><p><strong>Generate documentation</strong> — Through automation, the developer framework extracts metadata from associated datasets and models for you and generates model documentation based on a template. You can also add more documentation and tests manually using the documentation editing capabilities in the ValidMind Platform UI.</p></li>
<li><p><strong>Run validation tests</strong> — The developer framework provides a suite of validation tests for common financial services use cases. For cases where these tests do not cover everything you need, you can also extend existing test suites with your own proprietary tests or testing providers.</p></li>
</ul>
<p>The developer framework is designed to be model agnostic. If your model is built in Python, ValidMind’s Python client library already provides all the standard functionality you might need without requiring your developers to rewrite any functions.</p>
<div class="callout callout-style-simple callout-important no-icon callout-titled">
<div class="callout-header d-flex align-content-center" data-bs-toggle="collapse" data-bs-target=".callout-1-contents" aria-controls="callout-1" aria-expanded="false" aria-label="Toggle callout">
<div class="callout-icon-container">
<i class="callout-icon no-icon"></i>
</div>
<div class="callout-title-container flex-fill">
<i class="fa-solid fa-building-columns" aria-label="building-columns"></i> Key ValidMind concepts
</div>
<div class="callout-btn-toggle d-inline-block border-0 py-1 ps-1 pe-0 float-end"><i class="callout-toggle"></i></div>
</div>
<div id="callout-1" class="callout-1-contents callout-collapse collapse">
<div class="callout-body-container callout-body">
<!--- These concepts were already introduced in the "Get started" section. They are repeated here in a collapsed format in case a reader missed them earlier. --->
<!-- IF A KEY CONCEPT NEEDS TO BE ADDED:

1. Create a new file under the `about/glossary/key_concepts` folder with the following structure `_concept.qmd` (the `_` is mandatory for Quarto to retrieve the file as a single-source embed: https://quarto.org/docs/authoring/includes.html)
2. Include it below with the structure `{{< include /about/glossary/key_concepts/_concept.qmd >}}`
3. In the `about/glossary` folder, locate the correct section file it belongs to (e.g. `_ai.qmd`) and embed it there as well in ABC order with the structure `{{< include key_concepts/_concept.qmd >}}` 

These instructions update the key concept on anywhere the key concepts are reference as well as within the glossary.

-->
<dl>
<dt>model documentation</dt>
<dd>
A structured and detailed record pertaining to a model, encompassing key components such as its underlying assumptions, methodologies, data sources, inputs, performance metrics, evaluations, limitations, and intended uses.
</dd>
</dl>
<p>Within the realm of model risk management, this documentation serves to ensure transparency, adherence to regulatory requirements, and a clear understanding of potential risks associated with the model’s application.</p>
<dl>
<dt>validation report</dt>
<dd>
A formal document produced after a model validation process, outlining the findings, assessments, and recommendations related to a specific model’s performance, appropriateness, and limitations. Provides a comprehensive review of the model’s conceptual framework, data sources and integrity, calibration methods, and performance outcomes.
</dd>
</dl>
<p>Within model risk management, the validation report is crucial for ensuring transparency, demonstrating regulatory compliance, and offering actionable insights for model refinement or adjustments.</p>
<dl>
<dt>template, documentation template</dt>
<dd>
Functions as a test suite and lays out the structure of model documentation, segmented into various sections and sub-sections. Documentation templates define the structure of your model documentation, specifying the tests that should be run, and how the results should be displayed.
</dd>
</dl>
<p>ValidMind templates come with pre-defined sections, similar to test placeholders, including boilerplates and spaces designated for documentation and test results. When rendered, produces a document that model developers can use for model validation.</p>
<dl>
<dt>test</dt>
<dd>
A function contained in the developer framework, designed to run a specific quantitative test on the dataset or model. Test results are sent to the ValidMind platform to generate the model documentation according to the template that is associated with the documentation.
</dd>
</dl>
<p>Tests are the building blocks of ValidMind, used to evaluate and document models and datasets, and can be run individually or as part of a suite defined by your model documentation template.</p>
<dl>
<dt>metrics, custom metrics</dt>
<dd>
Metrics are a subset of tests that do not have thresholds. Custom metrics are functions that you define to evaluate your model or dataset. These functions can be registered with ValidMind to be used in the platform.
</dd>
</dl>
<p>In the context of ValidMind’s Jupyter Notebooks, metrics and tests can be thought of as interchangeable concepts.</p>
<dl>
<dt>inputs</dt>
<dd>
Objects to be evaluated and documented in the developer framework. They can be any of the following:
</dd>
</dl>
<ul>
<li><strong>model</strong>: A single model that has been initialized in ValidMind with <code>vm.init_model()</code>. See the <a href="https://docs.validmind.ai/validmind/validmind.html#init_model">Model Documentation</a> or the for more information.</li>
<li><strong>dataset</strong>: Single dataset that has been initialized in ValidMind with <code>vm.init_dataset()</code>. See the <a href="https://docs.validmind.ai/validmind/validmind.html#init_dataset">Dataset Documentation</a> for more information.</li>
<li><strong>models</strong>: A list of ValidMind models - usually this is used when you want to compare multiple models in your custom metric.</li>
<li><strong>datasets</strong>: A list of ValidMind datasets - usually this is used when you want to compare multiple datasets in your custom metric. See this <a href="../notebooks/how_to/run_tests_that_require_multiple_datasets.html">example</a> for more information.</li>
</ul>
<dl>
<dt>parameters</dt>
<dd>
Additional arguments that can be passed when running a ValidMind test, used to pass additional information to a metric, customize its behavior, or provide additional context.
</dd>
<dt>outputs</dt>
<dd>
Custom metrics can return elements like tables or plots. Tables may be a list of dictionaries (each representing a row) or a <a href="https://pandas.pydata.org/docs/reference/api/pandas.DataFrame.html">pandas DataFrame</a>. Plots may be <a href="https://matplotlib.org/">matplotlib</a> or <a href="https://plotly.com/">plotly</a> figures.
</dd>
<dt>test suite</dt>
<dd>
A collection of tests which are run together to generate model documentation end-to-end for specific use cases.
</dd>
</dl>
<p>For example, the <a href="https://docs.validmind.ai/validmind/validmind/test_suites/classifier.html#ClassifierFullSuite"><code>classifier_full_suite</code></a> test suite runs tests from the <a href="https://docs.validmind.ai/validmind/validmind/test_suites/tabular_datasets.html"><code>tabular_dataset</code></a> and <a href="https://docs.validmind.ai/validmind/validmind/test_suites/classifier.html"><code>classifier</code></a> test suites to fully document the data and model sections for binary classification model use cases.</p>
</div>
</div>
</div>
</section>
<section id="getting-started" class="level2">
<h2 class="anchored" data-anchor-id="getting-started">Getting started</h2>
<div class="grid">
<div class="g-col-8">
<div class="quarto-video ratio ratio-16x9"><iframe data-external="1" src="https://www.youtube.com/embed/rIR8Mql7eGs" title="" frameborder="0" allow="accelerometer; autoplay; clipboard-write; encrypted-media; gyroscope; picture-in-picture" allowfullscreen=""></iframe></div>
</div>
</div>
<p>After you <a href="https://app.prod.validmind.ai"><strong>sign up</strong></a> for ValidMind to get access, try one our getting started guide:</p>
<div id="listing-developer-getting-started" class="quarto-listing quarto-listing-container-grid">
<div class="list grid quarto-listing-cols-3">
<<<<<<< HEAD
<div class="g-col-1" data-index="0" data-listing-file-modified-sort="1723067049147" data-listing-reading-time-sort="10" data-listing-word-count-sort="1928">
=======
<div class="g-col-1" data-index="0" data-listing-file-modified-sort="1723764470190" data-listing-reading-time-sort="10" data-listing-word-count-sort="1928">
>>>>>>> 088ced26
<a href="../notebooks/quickstart_customer_churn_full_suite.html" class="quarto-grid-link">
<div class="quarto-grid-item card h-100 card-left">
<div class="card-body post-contents">
<h5 class="no-anchor card-title listing-title">
Quickstart for model documentation
</h5>
<div class="card-text listing-description">
Welcome! Let’s get you started with the basic process of documenting models with ValidMind.
</div>
</div>
</div>
</a>
</div>
<<<<<<< HEAD
<div class="g-col-1" data-index="1" data-listing-file-modified-sort="1723067049147" data-listing-reading-time-sort="27" data-listing-word-count-sort="5344">
=======
<div class="g-col-1" data-index="1" data-listing-file-modified-sort="1723764470190" data-listing-reading-time-sort="27" data-listing-word-count-sort="5344">
>>>>>>> 088ced26
<a href="../notebooks/tutorials/intro_for_model_developers.html" class="quarto-grid-link">
<div class="quarto-grid-item card h-100 card-left">
<div class="card-body post-contents">
<h5 class="no-anchor card-title listing-title">
ValidMind Introduction for Model Developers
</h5>
<div class="card-text listing-description">
As a model developer, learn how the end-to-end documentation process works based on common scenarios you encounter in model development settings.
</div>
</div>
</div>
</a>
</div>
</div>
<div class="listing-no-matching d-none">
No matching items
</div>
</div>
</section>
<section id="learn-how-to-run-tests" class="level2">
<h2 class="anchored" data-anchor-id="learn-how-to-run-tests">Learn how to run tests</h2>
<p>ValidMind provides many built-in tests and test suites which make it easy for developers to automate their model documentation. Start by running a pre-made test, then modify it, and finally create your own test:</p>
<div id="listing-developer-how-to-beginner" class="quarto-listing quarto-listing-container-grid">
<div class="list grid quarto-listing-cols-3">
<<<<<<< HEAD
<div class="g-col-1" data-index="0" data-listing-file-modified-sort="1723067049145" data-listing-reading-time-sort="9" data-listing-word-count-sort="1796">
=======
<div class="g-col-1" data-index="0" data-listing-file-modified-sort="1723764470187" data-listing-reading-time-sort="9" data-listing-word-count-sort="1796">
>>>>>>> 088ced26
<a href="../notebooks/how_to/run_tests/1_run_dataset_based_tests.html" class="quarto-grid-link">
<div class="quarto-grid-item card h-100 card-left">
<div class="card-body post-contents">
<h5 class="no-anchor card-title listing-title">
Run dataset based tests
</h5>
<div class="card-text listing-description">
Use the ValidMind Developer Framework’s <code>run_test</code> function to run built-in or custom tests that take any dataset or model as input. These tests generate outputs in the form of text, tables, and images that get populated in model documentation.
</div>
</div>
</div>
</a>
</div>
<<<<<<< HEAD
<div class="g-col-1" data-index="1" data-listing-file-modified-sort="1723067049123" data-listing-reading-time-sort="14" data-listing-word-count-sort="2776">
=======
<div class="g-col-1" data-index="1" data-listing-file-modified-sort="1723764470160" data-listing-reading-time-sort="14" data-listing-word-count-sort="2776">
>>>>>>> 088ced26
<a href="../notebooks/code_samples/custom_tests/implement_custom_tests.html" class="quarto-grid-link">
<div class="quarto-grid-item card h-100 card-left">
<div class="card-body post-contents">
<h5 class="no-anchor card-title listing-title">
Implement custom tests
</h5>
<div class="card-text listing-description">
Custom tests extend the functionality of ValidMind, allowing you to document any model or use case with added flexibility.
</div>
</div>
</div>
</a>
</div>
</div>
<div class="listing-no-matching d-none">
No matching items
</div>
</div>
<p><i class="fa-solid fa-hand-point-right" aria-label="hand-point-right"></i> Learn more: <a href="../developer/model-testing/testing-overview.html">Run tests &amp; test suites</a></p>
</section>
<section id="try-the-code-samples" class="level2">
<h2 class="anchored" data-anchor-id="try-the-code-samples">Try the code samples</h2>
<p>Our code samples showcase the capabilities of the ValidMind Developer Framework. Examples that you can build on and adapt for your own use cases include:</p>
<div id="listing-developer-code-samples" class="quarto-listing quarto-listing-container-grid">
<div class="list grid quarto-listing-cols-3">
<<<<<<< HEAD
<div class="g-col-1" data-index="0" data-listing-file-modified-sort="1723067049124" data-listing-reading-time-sort="16" data-listing-word-count-sort="3018">
=======
<div class="g-col-1" data-index="0" data-listing-file-modified-sort="1723764470160" data-listing-reading-time-sort="16" data-listing-word-count-sort="3018">
>>>>>>> 088ced26
<a href="../notebooks/code_samples/customization/customizing_tests_with_output_templates.html" class="quarto-grid-link">
<div class="quarto-grid-item card h-100 card-left">
<div class="card-body post-contents">
<h5 class="no-anchor card-title listing-title">
Customize test outputs using output templates
</h5>
<div class="card-text listing-description">
Run individual tests and tests for experimentation and when exploring and building output templates to create custom results.
</div>
</div>
</div>
</a>
</div>
<<<<<<< HEAD
<div class="g-col-1" data-index="1" data-listing-file-modified-sort="1723067049139" data-listing-reading-time-sort="8" data-listing-word-count-sort="1418">
=======
<div class="g-col-1" data-index="1" data-listing-file-modified-sort="1723764470182" data-listing-reading-time-sort="8" data-listing-word-count-sort="1418">
>>>>>>> 088ced26
<a href="../notebooks/code_samples/nlp_and_llm/prompt_validation_demo.html" class="quarto-grid-link">
<div class="quarto-grid-item card h-100 card-left">
<div class="card-body post-contents">
<h5 class="no-anchor card-title listing-title">
Prompt validation for large language models (LLMs)
</h5>
<div class="card-text listing-description">
Run and document prompt validation tests for a large language model (LLM) specialized in sentiment analysis for financial news.
</div>
</div>
</div>
</a>
</div>
<<<<<<< HEAD
<div class="g-col-1" data-index="2" data-listing-file-modified-sort="1723067049141" data-listing-reading-time-sort="11" data-listing-word-count-sort="2094">
=======
<div class="g-col-1" data-index="2" data-listing-file-modified-sort="1723764470184" data-listing-reading-time-sort="11" data-listing-word-count-sort="2094">
>>>>>>> 088ced26
<a href="../notebooks/code_samples/time_series/quickstart_time_series_full_suite.html" class="quarto-grid-link">
<div class="quarto-grid-item card h-100 card-left">
<div class="card-body post-contents">
<h5 class="no-anchor card-title listing-title">
Document a time series forecasting model
</h5>
<div class="card-text listing-description">
Use the FRED sample dataset to train a simple time series model and document that model with the ValidMind Developer Framework.
</div>
</div>
</div>
</a>
</div>
</div>
<div class="listing-no-matching d-none">
No matching items
</div>
</div>
<p><i class="fa-solid fa-hand-point-right" aria-label="hand-point-right"></i> Try more: <a href="../developer/samples-jupyter-notebooks.html">Code samples</a></p>
</section>
<section id="whats-next" class="level2">
<h2 class="anchored" data-anchor-id="whats-next">What’s next</h2>
<p>After you have tried out the developer framework, continue <a href="../guide/model-documentation/working-with-model-documentation.html">working with your model documentation</a> in the AI Risk Platform (platform UI) online. There, you can:</p>
<ul>
<li>Work with documentation templates to customize them to your specific needs</li>
<li>Work with model documentation in the UI to make edits, collaborate with validators, and submit your model documentation for approval</li>
<li>Export your finalized model documentation</li>
</ul>



</section>

</main> <!-- /main -->
<script id="quarto-html-after-body" type="application/javascript">
window.document.addEventListener("DOMContentLoaded", function (event) {
  const toggleBodyColorMode = (bsSheetEl) => {
    const mode = bsSheetEl.getAttribute("data-mode");
    const bodyEl = window.document.querySelector("body");
    if (mode === "dark") {
      bodyEl.classList.add("quarto-dark");
      bodyEl.classList.remove("quarto-light");
    } else {
      bodyEl.classList.add("quarto-light");
      bodyEl.classList.remove("quarto-dark");
    }
  }
  const toggleBodyColorPrimary = () => {
    const bsSheetEl = window.document.querySelector("link#quarto-bootstrap");
    if (bsSheetEl) {
      toggleBodyColorMode(bsSheetEl);
    }
  }
  toggleBodyColorPrimary();  
  const icon = "";
  const anchorJS = new window.AnchorJS();
  anchorJS.options = {
    placement: 'right',
    icon: icon
  };
  anchorJS.add('.anchored');
  const isCodeAnnotation = (el) => {
    for (const clz of el.classList) {
      if (clz.startsWith('code-annotation-')) {                     
        return true;
      }
    }
    return false;
  }
  const onCopySuccess = function(e) {
    // button target
    const button = e.trigger;
    // don't keep focus
    button.blur();
    // flash "checked"
    button.classList.add('code-copy-button-checked');
    var currentTitle = button.getAttribute("title");
    button.setAttribute("title", "Copied!");
    let tooltip;
    if (window.bootstrap) {
      button.setAttribute("data-bs-toggle", "tooltip");
      button.setAttribute("data-bs-placement", "left");
      button.setAttribute("data-bs-title", "Copied!");
      tooltip = new bootstrap.Tooltip(button, 
        { trigger: "manual", 
          customClass: "code-copy-button-tooltip",
          offset: [0, -8]});
      tooltip.show();    
    }
    setTimeout(function() {
      if (tooltip) {
        tooltip.hide();
        button.removeAttribute("data-bs-title");
        button.removeAttribute("data-bs-toggle");
        button.removeAttribute("data-bs-placement");
      }
      button.setAttribute("title", currentTitle);
      button.classList.remove('code-copy-button-checked');
    }, 1000);
    // clear code selection
    e.clearSelection();
  }
  const getTextToCopy = function(trigger) {
      const codeEl = trigger.previousElementSibling.cloneNode(true);
      for (const childEl of codeEl.children) {
        if (isCodeAnnotation(childEl)) {
          childEl.remove();
        }
      }
      return codeEl.innerText;
  }
  const clipboard = new window.ClipboardJS('.code-copy-button:not([data-in-quarto-modal])', {
    text: getTextToCopy
  });
  clipboard.on('success', onCopySuccess);
  if (window.document.getElementById('quarto-embedded-source-code-modal')) {
    // For code content inside modals, clipBoardJS needs to be initialized with a container option
    // TODO: Check when it could be a function (https://github.com/zenorocha/clipboard.js/issues/860)
    const clipboardModal = new window.ClipboardJS('.code-copy-button[data-in-quarto-modal]', {
      text: getTextToCopy,
      container: window.document.getElementById('quarto-embedded-source-code-modal')
    });
    clipboardModal.on('success', onCopySuccess);
  }
    var localhostRegex = new RegExp(/^(?:http|https):\/\/localhost\:?[0-9]*\//);
    var mailtoRegex = new RegExp(/^mailto:/);
      var filterRegex = new RegExp('/' + window.location.host + '/');
    var isInternal = (href) => {
        return filterRegex.test(href) || localhostRegex.test(href) || mailtoRegex.test(href);
    }
    // Inspect non-navigation links and adorn them if external
 	var links = window.document.querySelectorAll('a[href]:not(.nav-link):not(.navbar-brand):not(.toc-action):not(.sidebar-link):not(.sidebar-item-toggle):not(.pagination-link):not(.no-external):not([aria-hidden]):not(.dropdown-item):not(.quarto-navigation-tool):not(.about-link)');
    for (var i=0; i<links.length; i++) {
      const link = links[i];
      if (!isInternal(link.href)) {
        // undo the damage that might have been done by quarto-nav.js in the case of
        // links that we want to consider external
        if (link.dataset.originalHref !== undefined) {
          link.href = link.dataset.originalHref;
        }
          // target, if specified
          link.setAttribute("target", "_blank");
          if (link.getAttribute("rel") === null) {
            link.setAttribute("rel", "noopener");
          }
          // default icon
          link.classList.add("external");
      }
    }
  function tippyHover(el, contentFn, onTriggerFn, onUntriggerFn) {
    const config = {
      allowHTML: true,
      maxWidth: 500,
      delay: 100,
      arrow: false,
      appendTo: function(el) {
          return el.parentElement;
      },
      interactive: true,
      interactiveBorder: 10,
      theme: 'quarto',
      placement: 'bottom-start',
    };
    if (contentFn) {
      config.content = contentFn;
    }
    if (onTriggerFn) {
      config.onTrigger = onTriggerFn;
    }
    if (onUntriggerFn) {
      config.onUntrigger = onUntriggerFn;
    }
    window.tippy(el, config); 
  }
  const noterefs = window.document.querySelectorAll('a[role="doc-noteref"]');
  for (var i=0; i<noterefs.length; i++) {
    const ref = noterefs[i];
    tippyHover(ref, function() {
      // use id or data attribute instead here
      let href = ref.getAttribute('data-footnote-href') || ref.getAttribute('href');
      try { href = new URL(href).hash; } catch {}
      const id = href.replace(/^#\/?/, "");
      const note = window.document.getElementById(id);
      if (note) {
        return note.innerHTML;
      } else {
        return "";
      }
    });
  }
  const xrefs = window.document.querySelectorAll('a.quarto-xref');
  const processXRef = (id, note) => {
    // Strip column container classes
    const stripColumnClz = (el) => {
      el.classList.remove("page-full", "page-columns");
      if (el.children) {
        for (const child of el.children) {
          stripColumnClz(child);
        }
      }
    }
    stripColumnClz(note)
    if (id === null || id.startsWith('sec-')) {
      // Special case sections, only their first couple elements
      const container = document.createElement("div");
      if (note.children && note.children.length > 2) {
        container.appendChild(note.children[0].cloneNode(true));
        for (let i = 1; i < note.children.length; i++) {
          const child = note.children[i];
          if (child.tagName === "P" && child.innerText === "") {
            continue;
          } else {
            container.appendChild(child.cloneNode(true));
            break;
          }
        }
        if (window.Quarto?.typesetMath) {
          window.Quarto.typesetMath(container);
        }
        return container.innerHTML
      } else {
        if (window.Quarto?.typesetMath) {
          window.Quarto.typesetMath(note);
        }
        return note.innerHTML;
      }
    } else {
      // Remove any anchor links if they are present
      const anchorLink = note.querySelector('a.anchorjs-link');
      if (anchorLink) {
        anchorLink.remove();
      }
      if (window.Quarto?.typesetMath) {
        window.Quarto.typesetMath(note);
      }
      // TODO in 1.5, we should make sure this works without a callout special case
      if (note.classList.contains("callout")) {
        return note.outerHTML;
      } else {
        return note.innerHTML;
      }
    }
  }
  for (var i=0; i<xrefs.length; i++) {
    const xref = xrefs[i];
    tippyHover(xref, undefined, function(instance) {
      instance.disable();
      let url = xref.getAttribute('href');
      let hash = undefined; 
      if (url.startsWith('#')) {
        hash = url;
      } else {
        try { hash = new URL(url).hash; } catch {}
      }
      if (hash) {
        const id = hash.replace(/^#\/?/, "");
        const note = window.document.getElementById(id);
        if (note !== null) {
          try {
            const html = processXRef(id, note.cloneNode(true));
            instance.setContent(html);
          } finally {
            instance.enable();
            instance.show();
          }
        } else {
          // See if we can fetch this
          fetch(url.split('#')[0])
          .then(res => res.text())
          .then(html => {
            const parser = new DOMParser();
            const htmlDoc = parser.parseFromString(html, "text/html");
            const note = htmlDoc.getElementById(id);
            if (note !== null) {
              const html = processXRef(id, note);
              instance.setContent(html);
            } 
          }).finally(() => {
            instance.enable();
            instance.show();
          });
        }
      } else {
        // See if we can fetch a full url (with no hash to target)
        // This is a special case and we should probably do some content thinning / targeting
        fetch(url)
        .then(res => res.text())
        .then(html => {
          const parser = new DOMParser();
          const htmlDoc = parser.parseFromString(html, "text/html");
          const note = htmlDoc.querySelector('main.content');
          if (note !== null) {
            // This should only happen for chapter cross references
            // (since there is no id in the URL)
            // remove the first header
            if (note.children.length > 0 && note.children[0].tagName === "HEADER") {
              note.children[0].remove();
            }
            const html = processXRef(null, note);
            instance.setContent(html);
          } 
        }).finally(() => {
          instance.enable();
          instance.show();
        });
      }
    }, function(instance) {
    });
  }
      let selectedAnnoteEl;
      const selectorForAnnotation = ( cell, annotation) => {
        let cellAttr = 'data-code-cell="' + cell + '"';
        let lineAttr = 'data-code-annotation="' +  annotation + '"';
        const selector = 'span[' + cellAttr + '][' + lineAttr + ']';
        return selector;
      }
      const selectCodeLines = (annoteEl) => {
        const doc = window.document;
        const targetCell = annoteEl.getAttribute("data-target-cell");
        const targetAnnotation = annoteEl.getAttribute("data-target-annotation");
        const annoteSpan = window.document.querySelector(selectorForAnnotation(targetCell, targetAnnotation));
        const lines = annoteSpan.getAttribute("data-code-lines").split(",");
        const lineIds = lines.map((line) => {
          return targetCell + "-" + line;
        })
        let top = null;
        let height = null;
        let parent = null;
        if (lineIds.length > 0) {
            //compute the position of the single el (top and bottom and make a div)
            const el = window.document.getElementById(lineIds[0]);
            top = el.offsetTop;
            height = el.offsetHeight;
            parent = el.parentElement.parentElement;
          if (lineIds.length > 1) {
            const lastEl = window.document.getElementById(lineIds[lineIds.length - 1]);
            const bottom = lastEl.offsetTop + lastEl.offsetHeight;
            height = bottom - top;
          }
          if (top !== null && height !== null && parent !== null) {
            // cook up a div (if necessary) and position it 
            let div = window.document.getElementById("code-annotation-line-highlight");
            if (div === null) {
              div = window.document.createElement("div");
              div.setAttribute("id", "code-annotation-line-highlight");
              div.style.position = 'absolute';
              parent.appendChild(div);
            }
            div.style.top = top - 2 + "px";
            div.style.height = height + 4 + "px";
            div.style.left = 0;
            let gutterDiv = window.document.getElementById("code-annotation-line-highlight-gutter");
            if (gutterDiv === null) {
              gutterDiv = window.document.createElement("div");
              gutterDiv.setAttribute("id", "code-annotation-line-highlight-gutter");
              gutterDiv.style.position = 'absolute';
              const codeCell = window.document.getElementById(targetCell);
              const gutter = codeCell.querySelector('.code-annotation-gutter');
              gutter.appendChild(gutterDiv);
            }
            gutterDiv.style.top = top - 2 + "px";
            gutterDiv.style.height = height + 4 + "px";
          }
          selectedAnnoteEl = annoteEl;
        }
      };
      const unselectCodeLines = () => {
        const elementsIds = ["code-annotation-line-highlight", "code-annotation-line-highlight-gutter"];
        elementsIds.forEach((elId) => {
          const div = window.document.getElementById(elId);
          if (div) {
            div.remove();
          }
        });
        selectedAnnoteEl = undefined;
      };
        // Handle positioning of the toggle
    window.addEventListener(
      "resize",
      throttle(() => {
        elRect = undefined;
        if (selectedAnnoteEl) {
          selectCodeLines(selectedAnnoteEl);
        }
      }, 10)
    );
    function throttle(fn, ms) {
    let throttle = false;
    let timer;
      return (...args) => {
        if(!throttle) { // first call gets through
            fn.apply(this, args);
            throttle = true;
        } else { // all the others get throttled
            if(timer) clearTimeout(timer); // cancel #2
            timer = setTimeout(() => {
              fn.apply(this, args);
              timer = throttle = false;
            }, ms);
        }
      };
    }
      // Attach click handler to the DT
      const annoteDls = window.document.querySelectorAll('dt[data-target-cell]');
      for (const annoteDlNode of annoteDls) {
        annoteDlNode.addEventListener('click', (event) => {
          const clickedEl = event.target;
          if (clickedEl !== selectedAnnoteEl) {
            unselectCodeLines();
            const activeEl = window.document.querySelector('dt[data-target-cell].code-annotation-active');
            if (activeEl) {
              activeEl.classList.remove('code-annotation-active');
            }
            selectCodeLines(clickedEl);
            clickedEl.classList.add('code-annotation-active');
          } else {
            // Unselect the line
            unselectCodeLines();
            clickedEl.classList.remove('code-annotation-active');
          }
        });
      }
  const findCites = (el) => {
    const parentEl = el.parentElement;
    if (parentEl) {
      const cites = parentEl.dataset.cites;
      if (cites) {
        return {
          el,
          cites: cites.split(' ')
        };
      } else {
        return findCites(el.parentElement)
      }
    } else {
      return undefined;
    }
  };
  var bibliorefs = window.document.querySelectorAll('a[role="doc-biblioref"]');
  for (var i=0; i<bibliorefs.length; i++) {
    const ref = bibliorefs[i];
    const citeInfo = findCites(ref);
    if (citeInfo) {
      tippyHover(citeInfo.el, function() {
        var popup = window.document.createElement('div');
        citeInfo.cites.forEach(function(cite) {
          var citeDiv = window.document.createElement('div');
          citeDiv.classList.add('hanging-indent');
          citeDiv.classList.add('csl-entry');
          var biblioDiv = window.document.getElementById('ref-' + cite);
          if (biblioDiv) {
            citeDiv.innerHTML = biblioDiv.innerHTML;
          }
          popup.appendChild(citeDiv);
        });
        return popup.innerHTML;
      });
    }
  }
});
</script>
</div> <!-- /content -->
<footer class="footer">
  <div class="nav-footer">
    <div class="nav-footer-left">
<p>© Copyright 2023-2024 ValidMind Inc.&nbsp;All Rights Reserved.</p>
</div>   
    <div class="nav-footer-center">

<div class="toc-actions d-sm-block d-md-none"><ul><li><a href="https://github.com/validmind/documentation/edit/main/site/developer/get-started-developer-framework.qmd" class="toc-action"><i class="bi bi-github"></i>Edit this page</a></li><li><a href="https://github.com/validmind/documentation/issues/new" class="toc-action"><i class="bi empty"></i>Report an issue</a></li></ul></div><div class="cookie-consent-footer"><a href="#" id="open_preferences_center">Cookie Preferences</a></div></div>
    <div class="nav-footer-right">
      <ul class="footer-items list-unstyled">
    <li class="nav-item">
    <a class="nav-link" href="https://validmind.com/" target="_blank">
<p>validmind.com <i class="fa-solid fa-external-link" aria-label="external-link"></i></p>
</a>
  </li>  
    <li class="nav-item">
    <a class="nav-link" href="https://validmind.com/privacy-policy/">
<p>Privacy Policy</p>
</a>
  </li>  
    <li class="nav-item">
    <a class="nav-link" href="https://validmind.com/terms-of-use/">
<p>Terms of Use</p>
</a>
  </li>  
    <li class="nav-item compact">
    <a class="nav-link" href="https://github.com/validmind/documentation">
      <i class="bi bi-github" role="img">
</i> 
    </a>
  </li>  
    <li class="nav-item compact">
    <a class="nav-link" href="https://www.linkedin.com/company/validmind/">
      <i class="bi bi-linkedin" role="img">
</i> 
    </a>
  </li>  
</ul>
    </div>
  </div>
</footer>




</body></html><|MERGE_RESOLUTION|>--- conflicted
+++ resolved
@@ -6,11 +6,7 @@
 
 <meta name="viewport" content="width=device-width, initial-scale=1.0, user-scalable=yes">
 
-<<<<<<< HEAD
-<meta name="dcterms.date" content="2024-08-07">
-=======
-<meta name="dcterms.date" content="2024-08-16">
->>>>>>> 088ced26
+<meta name="dcterms.date" content="2024-08-23">
 
 <title>Get started with the ValidMind Developer Framework – ValidMind</title>
 <style>
@@ -161,6 +157,34 @@
       window['quarto-listing-loaded']();
     }
   })
+  
+
+  window.document.addEventListener("DOMContentLoaded", function (_event) {
+    const listingTargetEl = window.document.querySelector('#listing-developer-workflow .list');
+    if (!listingTargetEl) {
+      // No listing discovered, do not attach.
+      return; 
+    }
+
+    const options = {
+      valueNames: ['listing-title','listing-description',{ data: ['index'] },{ data: ['categories'] },{ data: ['listing-date-sort'] },{ data: ['listing-file-modified-sort'] }],
+      
+      searchColumns: ["listing-title","listing-author","listing-date","listing-image","listing-description"],
+    };
+
+    window['quarto-listings'] = window['quarto-listings'] || {};
+    window['quarto-listings']['listing-developer-workflow'] = new List('listing-developer-workflow', options);
+
+    if (window['quarto-listing-loaded']) {
+      window['quarto-listing-loaded']();
+    }
+  });
+
+  window.addEventListener('hashchange',() => {
+    if (window['quarto-listing-loaded']) {
+      window['quarto-listing-loaded']();
+    }
+  })
   </script>
 <script async="" src="https://www.googletagmanager.com/gtag/js?id=G-S46CKWPNSS"></script>
 
@@ -267,6 +291,10 @@
         <li>
     <a class="dropdown-item" href="../developer/model-documentation/supported-models.html">
  <span class="dropdown-text"><i class="fa-solid fa-cubes" aria-label="cubes"></i> Supported Models</span></a>
+  </li>  
+        <li>
+    <a class="dropdown-item" href="../developer/model-documentation/documenting-models.html">
+ <span class="dropdown-text"><i class="fa-solid fa-book-medical" aria-label="book-medical"></i> Documenting Models</span></a>
   </li>  
         <li><hr class="dropdown-divider"></li>
         <li class="dropdown-header"><i class="fa-solid fa-vial" aria-label="vial"></i> TESTING</li>
@@ -378,24 +406,41 @@
  <span class="menu-text">Supported models</span></a>
   </div>
 </li>
-        <li class="sidebar-item">
-  <div class="sidebar-item-container"> 
-  <a href="../developer/model-documentation/generate-model-documentation.html" class="sidebar-item-text sidebar-link">
- <span class="menu-text">Generate model documentation</span></a>
-  </div>
-</li>
-        <li class="sidebar-item">
-  <div class="sidebar-item-container"> 
-  <a href="../developer/model-documentation/install-and-initialize-developer-framework.html" class="sidebar-item-text sidebar-link">
- <span class="menu-text">Install and initialize the developer framework</span></a>
-  </div>
-</li>
-        <li class="sidebar-item">
+        <li class="sidebar-item sidebar-item-section">
+      <div class="sidebar-item-container"> 
+            <a href="../developer/model-documentation/documenting-models.html" class="sidebar-item-text sidebar-link">
+ <span class="menu-text">Documenting models</span></a>
+          <a class="sidebar-item-toggle text-start collapsed" data-bs-toggle="collapse" data-bs-target="#" role="navigation" aria-expanded="false" aria-label="Toggle section">
+            <i class="bi bi-chevron-right ms-2"></i>
+          </a> 
+      </div>
+      <ul id="" class="collapse list-unstyled sidebar-section depth1 ">  
+          <li class="sidebar-item">
+  <div class="sidebar-item-container"> 
+  <a href="../developer/model-documentation/document-models.html" class="sidebar-item-text sidebar-link">
+ <span class="menu-text">Document models</span></a>
+  </div>
+</li>
+          <li class="sidebar-item">
+  <div class="sidebar-item-container"> 
+  <a href="../developer/model-documentation/install-and-initialize-client-library.html" class="sidebar-item-text sidebar-link">
+ <span class="menu-text">Install and initialize client library</span></a>
+  </div>
+</li>
+          <li class="sidebar-item">
+  <div class="sidebar-item-container"> 
+  <a href="../developer/model-documentation/work-with-test-results.html" class="sidebar-item-text sidebar-link">
+ <span class="menu-text">Work with test results</span></a>
+  </div>
+</li>
+          <li class="sidebar-item">
   <div class="sidebar-item-container"> 
   <a href="../developer/model-documentation/store-credentials-in-env-file.html" class="sidebar-item-text sidebar-link">
  <span class="menu-text">Store project credentials in <code>.env</code> files</span></a>
   </div>
 </li>
+      </ul>
+  </li>
         <li class="px-0"><hr class="sidebar-divider hi "></li>
         <li class="sidebar-item">
  <span class="menu-text">MODEL TESTING</span>
@@ -532,12 +577,6 @@
 </li>
           <li class="sidebar-item">
   <div class="sidebar-item-container"> 
-  <a href="../tests/data_validation/ANOVAOneWayTable.html" class="sidebar-item-text sidebar-link">
- <span class="menu-text">ANOVAOneWayTable</span></a>
-  </div>
-</li>
-          <li class="sidebar-item">
-  <div class="sidebar-item-container"> 
   <a href="../tests/data_validation/AutoAR.html" class="sidebar-item-text sidebar-link">
  <span class="menu-text">AutoAR</span></a>
   </div>
@@ -562,18 +601,6 @@
 </li>
           <li class="sidebar-item">
   <div class="sidebar-item-container"> 
-  <a href="../tests/data_validation/BivariateFeaturesBarPlots.html" class="sidebar-item-text sidebar-link">
- <span class="menu-text">BivariateFeaturesBarPlots</span></a>
-  </div>
-</li>
-          <li class="sidebar-item">
-  <div class="sidebar-item-container"> 
-  <a href="../tests/data_validation/BivariateHistograms.html" class="sidebar-item-text sidebar-link">
- <span class="menu-text">BivariateHistograms</span></a>
-  </div>
-</li>
-          <li class="sidebar-item">
-  <div class="sidebar-item-container"> 
   <a href="../tests/data_validation/BivariateScatterPlots.html" class="sidebar-item-text sidebar-link">
  <span class="menu-text">BivariateScatterPlots</span></a>
   </div>
@@ -634,12 +661,6 @@
 </li>
           <li class="sidebar-item">
   <div class="sidebar-item-container"> 
-  <a href="../tests/data_validation/HeatmapFeatureCorrelations.html" class="sidebar-item-text sidebar-link">
- <span class="menu-text">HeatmapFeatureCorrelations</span></a>
-  </div>
-</li>
-          <li class="sidebar-item">
-  <div class="sidebar-item-container"> 
   <a href="../tests/data_validation/HighCardinality.html" class="sidebar-item-text sidebar-link">
  <span class="menu-text">HighCardinality</span></a>
   </div>
@@ -690,12 +711,6 @@
   <div class="sidebar-item-container"> 
   <a href="../tests/data_validation/MissingValuesBarPlot.html" class="sidebar-item-text sidebar-link">
  <span class="menu-text">MissingValuesBarPlot</span></a>
-  </div>
-</li>
-          <li class="sidebar-item">
-  <div class="sidebar-item-container"> 
-  <a href="../tests/data_validation/MissingValuesRisk.html" class="sidebar-item-text sidebar-link">
- <span class="menu-text">MissingValuesRisk</span></a>
   </div>
 </li>
           <li class="sidebar-item">
@@ -1850,11 +1865,7 @@
     <div>
     <div class="quarto-title-meta-heading">Published</div>
     <div class="quarto-title-meta-contents">
-<<<<<<< HEAD
-      <p class="date">August 7, 2024</p>
-=======
-      <p class="date">August 16, 2024</p>
->>>>>>> 088ced26
+      <p class="date">August 23, 2024</p>
     </div>
   </div>
   
@@ -1977,14 +1988,10 @@
 <div class="quarto-video ratio ratio-16x9"><iframe data-external="1" src="https://www.youtube.com/embed/rIR8Mql7eGs" title="" frameborder="0" allow="accelerometer; autoplay; clipboard-write; encrypted-media; gyroscope; picture-in-picture" allowfullscreen=""></iframe></div>
 </div>
 </div>
-<p>After you <a href="https://app.prod.validmind.ai"><strong>sign up</strong></a> for ValidMind to get access, try one our getting started guide:</p>
+<p>After you <a href="https://app.prod.validmind.ai"><strong>sign up</strong></a> for ValidMind to get access, try one of our getting started guides:</p>
 <div id="listing-developer-getting-started" class="quarto-listing quarto-listing-container-grid">
-<div class="list grid quarto-listing-cols-3">
-<<<<<<< HEAD
-<div class="g-col-1" data-index="0" data-listing-file-modified-sort="1723067049147" data-listing-reading-time-sort="10" data-listing-word-count-sort="1928">
-=======
-<div class="g-col-1" data-index="0" data-listing-file-modified-sort="1723764470190" data-listing-reading-time-sort="10" data-listing-word-count-sort="1928">
->>>>>>> 088ced26
+<div class="list grid quarto-listing-cols-2">
+<div class="g-col-1" data-index="0" data-listing-file-modified-sort="1724455598166" data-listing-reading-time-sort="10" data-listing-word-count-sort="1928">
 <a href="../notebooks/quickstart_customer_churn_full_suite.html" class="quarto-grid-link">
 <div class="quarto-grid-item card h-100 card-left">
 <div class="card-body post-contents">
@@ -1998,11 +2005,7 @@
 </div>
 </a>
 </div>
-<<<<<<< HEAD
-<div class="g-col-1" data-index="1" data-listing-file-modified-sort="1723067049147" data-listing-reading-time-sort="27" data-listing-word-count-sort="5344">
-=======
-<div class="g-col-1" data-index="1" data-listing-file-modified-sort="1723764470190" data-listing-reading-time-sort="27" data-listing-word-count-sort="5344">
->>>>>>> 088ced26
+<div class="g-col-1" data-index="1" data-listing-file-modified-sort="1724455598249" data-listing-reading-time-sort="27" data-listing-word-count-sort="5344">
 <a href="../notebooks/tutorials/intro_for_model_developers.html" class="quarto-grid-link">
 <div class="quarto-grid-item card h-100 card-left">
 <div class="card-body post-contents">
@@ -2026,12 +2029,8 @@
 <h2 class="anchored" data-anchor-id="learn-how-to-run-tests">Learn how to run tests</h2>
 <p>ValidMind provides many built-in tests and test suites which make it easy for developers to automate their model documentation. Start by running a pre-made test, then modify it, and finally create your own test:</p>
 <div id="listing-developer-how-to-beginner" class="quarto-listing quarto-listing-container-grid">
-<div class="list grid quarto-listing-cols-3">
-<<<<<<< HEAD
-<div class="g-col-1" data-index="0" data-listing-file-modified-sort="1723067049145" data-listing-reading-time-sort="9" data-listing-word-count-sort="1796">
-=======
-<div class="g-col-1" data-index="0" data-listing-file-modified-sort="1723764470187" data-listing-reading-time-sort="9" data-listing-word-count-sort="1796">
->>>>>>> 088ced26
+<div class="list grid quarto-listing-cols-2">
+<div class="g-col-1" data-index="0" data-listing-file-modified-sort="1724455598185" data-listing-reading-time-sort="9" data-listing-word-count-sort="1796">
 <a href="../notebooks/how_to/run_tests/1_run_dataset_based_tests.html" class="quarto-grid-link">
 <div class="quarto-grid-item card h-100 card-left">
 <div class="card-body post-contents">
@@ -2045,11 +2044,7 @@
 </div>
 </a>
 </div>
-<<<<<<< HEAD
-<div class="g-col-1" data-index="1" data-listing-file-modified-sort="1723067049123" data-listing-reading-time-sort="14" data-listing-word-count-sort="2776">
-=======
-<div class="g-col-1" data-index="1" data-listing-file-modified-sort="1723764470160" data-listing-reading-time-sort="14" data-listing-word-count-sort="2776">
->>>>>>> 088ced26
+<div class="g-col-1" data-index="1" data-listing-file-modified-sort="1724455598166" data-listing-reading-time-sort="14" data-listing-word-count-sort="2776">
 <a href="../notebooks/code_samples/custom_tests/implement_custom_tests.html" class="quarto-grid-link">
 <div class="quarto-grid-item card h-100 card-left">
 <div class="card-body post-contents">
@@ -2075,11 +2070,7 @@
 <p>Our code samples showcase the capabilities of the ValidMind Developer Framework. Examples that you can build on and adapt for your own use cases include:</p>
 <div id="listing-developer-code-samples" class="quarto-listing quarto-listing-container-grid">
 <div class="list grid quarto-listing-cols-3">
-<<<<<<< HEAD
-<div class="g-col-1" data-index="0" data-listing-file-modified-sort="1723067049124" data-listing-reading-time-sort="16" data-listing-word-count-sort="3018">
-=======
-<div class="g-col-1" data-index="0" data-listing-file-modified-sort="1723764470160" data-listing-reading-time-sort="16" data-listing-word-count-sort="3018">
->>>>>>> 088ced26
+<div class="g-col-1" data-index="0" data-listing-file-modified-sort="1724455598166" data-listing-reading-time-sort="16" data-listing-word-count-sort="3018">
 <a href="../notebooks/code_samples/customization/customizing_tests_with_output_templates.html" class="quarto-grid-link">
 <div class="quarto-grid-item card h-100 card-left">
 <div class="card-body post-contents">
@@ -2093,11 +2084,7 @@
 </div>
 </a>
 </div>
-<<<<<<< HEAD
-<div class="g-col-1" data-index="1" data-listing-file-modified-sort="1723067049139" data-listing-reading-time-sort="8" data-listing-word-count-sort="1418">
-=======
-<div class="g-col-1" data-index="1" data-listing-file-modified-sort="1723764470182" data-listing-reading-time-sort="8" data-listing-word-count-sort="1418">
->>>>>>> 088ced26
+<div class="g-col-1" data-index="1" data-listing-file-modified-sort="1724455598176" data-listing-reading-time-sort="8" data-listing-word-count-sort="1418">
 <a href="../notebooks/code_samples/nlp_and_llm/prompt_validation_demo.html" class="quarto-grid-link">
 <div class="quarto-grid-item card h-100 card-left">
 <div class="card-body post-contents">
@@ -2111,11 +2098,7 @@
 </div>
 </a>
 </div>
-<<<<<<< HEAD
-<div class="g-col-1" data-index="2" data-listing-file-modified-sort="1723067049141" data-listing-reading-time-sort="11" data-listing-word-count-sort="2094">
-=======
-<div class="g-col-1" data-index="2" data-listing-file-modified-sort="1723764470184" data-listing-reading-time-sort="11" data-listing-word-count-sort="2094">
->>>>>>> 088ced26
+<div class="g-col-1" data-index="2" data-listing-file-modified-sort="1724455598177" data-listing-reading-time-sort="11" data-listing-word-count-sort="2094">
 <a href="../notebooks/code_samples/time_series/quickstart_time_series_full_suite.html" class="quarto-grid-link">
 <div class="quarto-grid-item card h-100 card-left">
 <div class="card-body post-contents">
@@ -2144,6 +2127,28 @@
 <li>Work with model documentation in the UI to make edits, collaborate with validators, and submit your model documentation for approval</li>
 <li>Export your finalized model documentation</li>
 </ul>
+<p>For more in-depth guides, check out our breakdown of your complete journey as a model developer with ValidMind:</p>
+<div id="listing-developer-workflow" class="quarto-listing quarto-listing-container-grid">
+<div class="list grid quarto-listing-cols-2">
+<div class="g-col-1" data-index="0" data-listing-date-sort="1724455509000" data-listing-file-modified-sort="1724455509415" data-listing-date-modified-sort="NaN" data-listing-reading-time-sort="3" data-listing-word-count-sort="594">
+<a href="../developer/model-documentation/documenting-models.html" class="quarto-grid-link">
+<div class="quarto-grid-item card h-100 card-left">
+<div class="card-body post-contents">
+<h5 class="no-anchor card-title listing-title">
+Documenting models
+</h5>
+<div class="card-text listing-description">
+Use the developer framework to generate model documentation, view the results and refine your documentation in the platform UI, and collaborate with your team to complete documentation and validation projects within the same interface.
+</div>
+</div>
+</div>
+</a>
+</div>
+</div>
+<div class="listing-no-matching d-none">
+No matching items
+</div>
+</div>
 
 
 
