--- conflicted
+++ resolved
@@ -6,11 +6,7 @@
 
 <meta name="viewport" content="width=device-width, initial-scale=1.0, user-scalable=yes">
 
-<<<<<<< HEAD
-<meta name="dcterms.date" content="2024-07-12">
-=======
-<meta name="dcterms.date" content="2024-07-17">
->>>>>>> 1983270e
+<meta name="dcterms.date" content="2024-07-30">
 
 <title> Test sandbox (BETA) – ValidMind</title>
 <style>
@@ -1673,11 +1669,7 @@
     <div>
     <div class="quarto-title-meta-heading">Published</div>
     <div class="quarto-title-meta-contents">
-<<<<<<< HEAD
-      <p class="date">July 12, 2024</p>
-=======
-      <p class="date">July 17, 2024</p>
->>>>>>> 1983270e
+      <p class="date">July 30, 2024</p>
     </div>
   </div>
   
