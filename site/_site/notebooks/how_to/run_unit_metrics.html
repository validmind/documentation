<!DOCTYPE html>
<html xmlns="http://www.w3.org/1999/xhtml" lang="en" xml:lang="en"><head>

<meta charset="utf-8">
<<<<<<< HEAD
<meta name="generator" content="quarto-1.4.551">
=======
<meta name="generator" content="quarto-1.4.554">
>>>>>>> e8c1083e

<meta name="viewport" content="width=device-width, initial-scale=1.0, user-scalable=yes">


<title>ValidMind - Run unit metrics</title>
<style>
code{white-space: pre-wrap;}
span.smallcaps{font-variant: small-caps;}
div.columns{display: flex; gap: min(4vw, 1.5em);}
div.column{flex: auto; overflow-x: auto;}
div.hanging-indent{margin-left: 1.5em; text-indent: -1.5em;}
ul.task-list{list-style: none;}
ul.task-list li input[type="checkbox"] {
  width: 0.8em;
  margin: 0 0.8em 0.2em -1em; /* quarto-specific, see https://github.com/quarto-dev/quarto-cli/issues/4556 */ 
  vertical-align: middle;
}
/* CSS for syntax highlighting */
pre > code.sourceCode { white-space: pre; position: relative; }
pre > code.sourceCode > span { line-height: 1.25; }
pre > code.sourceCode > span:empty { height: 1.2em; }
.sourceCode { overflow: visible; }
code.sourceCode > span { color: inherit; text-decoration: inherit; }
div.sourceCode { margin: 1em 0; }
pre.sourceCode { margin: 0; }
@media screen {
div.sourceCode { overflow: auto; }
}
@media print {
pre > code.sourceCode { white-space: pre-wrap; }
pre > code.sourceCode > span { text-indent: -5em; padding-left: 5em; }
}
pre.numberSource code
  { counter-reset: source-line 0; }
pre.numberSource code > span
  { position: relative; left: -4em; counter-increment: source-line; }
pre.numberSource code > span > a:first-child::before
  { content: counter(source-line);
    position: relative; left: -1em; text-align: right; vertical-align: baseline;
    border: none; display: inline-block;
    -webkit-touch-callout: none; -webkit-user-select: none;
    -khtml-user-select: none; -moz-user-select: none;
    -ms-user-select: none; user-select: none;
    padding: 0 4px; width: 4em;
  }
pre.numberSource { margin-left: 3em;  padding-left: 4px; }
div.sourceCode
  {   }
@media screen {
pre > code.sourceCode > span > a:first-child::before { text-decoration: underline; }
}
</style>


<script src="../../site_libs/quarto-nav/quarto-nav.js"></script>
<script src="../../site_libs/clipboard/clipboard.min.js"></script>
<script src="../../site_libs/quarto-search/autocomplete.umd.js"></script>
<script src="../../site_libs/quarto-search/fuse.min.js"></script>
<script src="../../site_libs/quarto-search/quarto-search.js"></script>
<meta name="quarto:offset" content="../../">
<link href="../../notebooks/how_to/run_tests/1_run_dataset_based_tests.html" rel="next">
<link href="../../notebooks/how_to/run_tests_that_require_multiple_datasets.html" rel="prev">
<link href="../../validmind.png" rel="icon" type="image/png">
<script src="../../site_libs/cookie-consent/cookie-consent.js"></script>
<link href="../../site_libs/cookie-consent/cookie-consent.css" rel="stylesheet">
<script src="../../site_libs/quarto-html/quarto.js"></script>
<script src="../../site_libs/quarto-html/popper.min.js"></script>
<script src="../../site_libs/quarto-html/tippy.umd.min.js"></script>
<script src="../../site_libs/quarto-html/anchor.min.js"></script>
<link href="../../site_libs/quarto-html/tippy.css" rel="stylesheet">
<link href="../../site_libs/quarto-html/quarto-syntax-highlighting.css" rel="stylesheet" id="quarto-text-highlighting-styles">
<script src="../../site_libs/bootstrap/bootstrap.min.js"></script>
<link href="../../site_libs/bootstrap/bootstrap-icons.css" rel="stylesheet">
<link href="../../site_libs/bootstrap/bootstrap.min.css" rel="stylesheet" id="quarto-bootstrap" data-mode="light">
<link href="../../site_libs/quarto-contrib/fontawesome6-0.1.0/all.css" rel="stylesheet">
<link href="../../site_libs/quarto-contrib/fontawesome6-0.1.0/latex-fontsize.css" rel="stylesheet">
<script id="quarto-search-options" type="application/json">{
  "location": "sidebar",
  "copy-button": false,
  "collapse-after": 3,
  "panel-placement": "start",
  "type": "textbox",
  "limit": 50,
  "keyboard-shortcut": [
    "f",
    "/",
    "s"
  ],
  "language": {
    "search-no-results-text": "No results",
    "search-matching-documents-text": "matching documents",
    "search-copy-link-title": "Copy link to search",
    "search-hide-matches-text": "Hide additional matches",
    "search-more-match-text": "more match in this document",
    "search-more-matches-text": "more matches in this document",
    "search-clear-button-title": "Clear",
    "search-text-placeholder": "",
    "search-detached-cancel-button-title": "Cancel",
    "search-submit-button-title": "Submit",
    "search-label": "Search"
  }
}</script>
<script async="" src="https://www.googletagmanager.com/gtag/js?id=G-S46CKWPNSS"></script>

<script type="text/plain" cookie-consent="tracking">

window.dataLayer = window.dataLayer || [];
function gtag(){dataLayer.push(arguments);}
gtag('js', new Date());
gtag('config', 'G-S46CKWPNSS', { 'anonymize_ip': true});
</script>

<script type="text/javascript" charset="UTF-8">
document.addEventListener('DOMContentLoaded', function () {
cookieconsent.run({
  "notice_banner_type":"simple",
  "consent_type":"express",
  "palette":"light",
  "language":"en",
  "page_load_consent_levels":["strictly-necessary"],
  "notice_banner_reject_button_hide":false,
  "preferences_center_close_button_hide":false,
  "website_name":""
  ,
"language":"en"
  });
});
</script> 
  


<link rel="stylesheet" href="../../styles.css">
</head>

<body class="nav-sidebar docked nav-fixed">

<div id="quarto-search-results"></div>
  <header id="quarto-header" class="headroom fixed-top">
    <nav class="navbar navbar-expand-lg " data-bs-theme="dark">
      <div class="navbar-container container-fluid">
      <div class="navbar-brand-container mx-auto">
    <a href="../../index.html" class="navbar-brand navbar-brand-logo">
    <img src="../../about/ValidMind-logo-color.svg" alt="" class="navbar-logo">
    </a>
  </div>
          <button class="navbar-toggler" type="button" data-bs-toggle="collapse" data-bs-target="#navbarCollapse" aria-controls="navbarCollapse" aria-expanded="false" aria-label="Toggle navigation" onclick="if (window.quartoToggleHeadroom) { window.quartoToggleHeadroom(); }">
  <span class="navbar-toggler-icon"></span>
</button>
          <div class="collapse navbar-collapse" id="navbarCollapse">
            <ul class="navbar-nav navbar-nav-scroll me-auto">
  <li class="nav-item">
<<<<<<< HEAD
=======
    <a class="nav-link" href="../../about/overview.html"> 
<span class="menu-text">About</span></a>
  </li>  
  <li class="nav-item">
>>>>>>> e8c1083e
    <a class="nav-link" href="../../guide/get-started.html"> 
<span class="menu-text">Get Started</span></a>
  </li>  
  <li class="nav-item">
    <a class="nav-link" href="../../guide/guides.html"> 
<span class="menu-text">Guides</span></a>
  </li>  
  <li class="nav-item dropdown ">
    <a class="nav-link dropdown-toggle" href="#" id="nav-menu-fa-cube--developer-framework" role="button" data-bs-toggle="dropdown" aria-expanded="false">
 <span class="menu-text"><i class="fa-solid fa-cube" aria-label="cube"></i> Developer Framework</span>
    </a>
    <ul class="dropdown-menu" aria-labelledby="nav-menu-fa-cube--developer-framework">    
        <li>
    <a class="dropdown-item" href="../../guide/get-started-developer-framework.html">
 <span class="dropdown-text"><i class="fa-solid fa-rocket" aria-label="rocket"></i> Get Started</span></a>
  </li>  
        <li>
    <a class="dropdown-item" href="../../guide/supported-models.html">
 <span class="dropdown-text"><i class="fa-solid fa-cubes" aria-label="cubes"></i> Supported Models</span></a>
  </li>  
        <li><hr class="dropdown-divider"></li>
<<<<<<< HEAD
        <li class="dropdown-header"><i class="fa-solid fa-code" aria-label="code"></i> CODE SAMPLES</li>
        <li>
    <a class="dropdown-item" href="../../notebooks/quickstart_customer_churn_full_suite.html">
 <span class="dropdown-text"><i class="fa-solid fa-book" aria-label="book"></i> QuickStart · <code>Customer Churn</code> · <code>Binary Classification</code></span></a>
  </li>  
        <li>
    <a class="dropdown-item" href="../../guide/samples-jupyter-notebooks.html">
 <span class="dropdown-text"><i class="fa-solid fa-book-open-reader" aria-label="book-open-reader"></i> More Code Samples · <code>LLM</code> · <code>NLP</code> · <code>Time Series</code> · <code>Etc.</code></span></a>
  </li>  
        <li>
    <a class="dropdown-item" href="../../notebooks.zip">
 <span class="dropdown-text"><i class="fa-solid fa-download" aria-label="download"></i> Download Code Samples · <code>notebooks.zip</code></span></a>
  </li>  
        <li>
    <a class="dropdown-item" href="https://jupyterhub.validmind.ai/">
 <span class="dropdown-text"><i class="fa-solid fa-hand-point-right" aria-label="hand-point-right"></i> Try it on Jupyter Hub <i class="fa-solid fa-hand-point-left" aria-label="hand-point-left"></i></span></a>
=======
        <li class="dropdown-header"><i class="fa-solid fa-vial" aria-label="vial"></i> TESTING</li>
        <li>
    <a class="dropdown-item" href="../../guide/testing-overview.html">
 <span class="dropdown-text"><i class="fa-solid fa-flask-vial" aria-label="flask-vial"></i> Run Tests &amp; Test Suites</span></a>
  </li>  
        <li>
    <a class="dropdown-item" href="../../guide/test-descriptions.html">
 <span class="dropdown-text"><i class="fa-solid fa-microscope" aria-label="microscope"></i> Test Descriptions</span></a>
  </li>  
        <li>
    <a class="dropdown-item" href="../../guide/test-sandbox.html">
 <span class="dropdown-text"><i class="fa-solid fa-toolbox" aria-label="toolbox"></i> Test sandbox (BETA)</span></a>
>>>>>>> e8c1083e
  </li>  
        <li><hr class="dropdown-divider"></li>
        <li class="dropdown-header"><i class="fa-solid fa-code" aria-label="code"></i> CODE SAMPLES</li>
        <li>
<<<<<<< HEAD
    <a class="dropdown-item" href="../../guide/testing-overview.html">
 <span class="dropdown-text"><i class="fa-solid fa-flask-vial" aria-label="flask-vial"></i> Run Tests &amp; Test Suites</span></a>
  </li>  
        <li>
    <a class="dropdown-item" href="../../guide/test-descriptions.html">
 <span class="dropdown-text"><i class="fa-solid fa-microscope" aria-label="microscope"></i> Test Descriptions</span></a>
  </li>  
        <li>
    <a class="dropdown-item" href="../../guide/test-sandbox.html">
 <span class="dropdown-text"><i class="fa-solid fa-toolbox" aria-label="toolbox"></i> Test sandbox (BETA)</span></a>
=======
    <a class="dropdown-item" href="../../guide/samples-jupyter-notebooks.html">
 <span class="dropdown-text"><i class="fa-solid fa-book-open-reader" aria-label="book-open-reader"></i> All Code Samples · <code>LLM</code> · <code>NLP</code> · <code>Time Series</code> · <code>Etc.</code></span></a>
  </li>  
        <li>
    <a class="dropdown-item" href="../../notebooks.zip">
 <span class="dropdown-text"><i class="fa-solid fa-download" aria-label="download"></i> Download Code Samples · <code>notebooks.zip</code></span></a>
  </li>  
        <li>
    <a class="dropdown-item" href="https://jupyterhub.validmind.ai/">
 <span class="dropdown-text"><i class="fa-solid fa-hand-point-right" aria-label="hand-point-right"></i> Try it on Jupyter Hub <i class="fa-solid fa-hand-point-left" aria-label="hand-point-left"></i></span></a>
>>>>>>> e8c1083e
  </li>  
        <li><hr class="dropdown-divider"></li>
        <li class="dropdown-header"><i class="fa-solid fa-book" aria-label="book"></i> REFERENCE</li>
        <li>
    <a class="dropdown-item" href="../../validmind/validmind.html" target="_blank">
 <span class="dropdown-text"><i class="fa-solid fa-external-link" aria-label="external-link"></i> ValidMind Developer Framework</span></a>
  </li>  
    </ul>
  </li>
  <li class="nav-item">
    <a class="nav-link" href="../../guide/faq.html"> 
<span class="menu-text">FAQ</span></a>
  </li>  
  <li class="nav-item">
    <a class="nav-link" href="../../guide/support.html"> 
<span class="menu-text">Support</span></a>
  </li>  
  <li class="nav-item">
    <a class="nav-link" href="https://validmind.com/" target="_blank"> 
<span class="menu-text">validmind.com <i class="fa-solid fa-external-link" aria-label="external-link"></i></span></a>
  </li>  
</ul>
          </div> <!-- /navcollapse -->
          <div class="quarto-navbar-tools">
</div>
      </div> <!-- /container-fluid -->
    </nav>
  <nav class="quarto-secondary-nav">
    <div class="container-fluid d-flex">
      <button type="button" class="quarto-btn-toggle btn" data-bs-toggle="collapse" data-bs-target=".quarto-sidebar-collapse-item" aria-controls="quarto-sidebar" aria-expanded="false" aria-label="Toggle sidebar navigation" onclick="if (window.quartoToggleHeadroom) { window.quartoToggleHeadroom(); }">
        <i class="bi bi-layout-text-sidebar-reverse"></i>
      </button>
<<<<<<< HEAD
        <nav class="quarto-page-breadcrumbs" aria-label="breadcrumb"><ol class="breadcrumb"><li class="breadcrumb-item"><a href="../../guide/testing-overview.html">Run tests &amp; test suites</a></li><li class="breadcrumb-item"><a href="../../notebooks/how_to/run_unit_metrics.html">Introduction to Unit Metrics</a></li></ol></nav>
=======
        <nav class="quarto-page-breadcrumbs" aria-label="breadcrumb"><ol class="breadcrumb"><li class="breadcrumb-item"><a href="../../guide/testing-overview.html">Run tests &amp; test suites</a></li><li class="breadcrumb-item"><a href="../../notebooks/how_to/run_unit_metrics.html">Run unit metrics</a></li></ol></nav>
>>>>>>> e8c1083e
        <a class="flex-grow-1" role="button" data-bs-toggle="collapse" data-bs-target=".quarto-sidebar-collapse-item" aria-controls="quarto-sidebar" aria-expanded="false" aria-label="Toggle sidebar navigation" onclick="if (window.quartoToggleHeadroom) { window.quartoToggleHeadroom(); }">      
        </a>
      <button type="button" class="btn quarto-search-button" aria-label="" onclick="window.quartoOpenSearch();">
        <i class="bi bi-search"></i>
      </button>
    </div>
  </nav>
</header>
<!-- content -->
<div id="quarto-content" class="quarto-container page-columns page-rows-contents page-layout-article page-navbar">
<!-- sidebar -->
  <nav id="quarto-sidebar" class="sidebar collapse collapse-horizontal quarto-sidebar-collapse-item sidebar-navigation docked overflow-auto">
        <div class="mt-2 flex-shrink-0 align-items-center">
        <div class="sidebar-search">
        <div id="quarto-search" class="" title="Search"></div>
        </div>
        </div>
    <div class="sidebar-menu-container"> 
    <ul class="list-unstyled mt-1">
        <li class="sidebar-item">
  <div class="sidebar-item-container"> 
  <a href="../../guide/get-started-developer-framework.html" class="sidebar-item-text sidebar-link">
 <span class="menu-text">Developer Framework</span></a>
  </div>
</li>
        <li class="px-0"><hr class="sidebar-divider hi "></li>
        <li class="sidebar-item">
 <span class="menu-text">MODEL DOCUMENTATION</span>
  </li>
        <li class="sidebar-item">
  <div class="sidebar-item-container"> 
  <a href="../../notebooks/quickstart_customer_churn_full_suite.html" class="sidebar-item-text sidebar-link">
 <span class="menu-text">Quickstart for model documentation</span></a>
  </div>
</li>
        <li class="sidebar-item">
  <div class="sidebar-item-container"> 
  <a href="../../guide/supported-models.html" class="sidebar-item-text sidebar-link">
 <span class="menu-text">Supported models</span></a>
  </div>
</li>
        <li class="sidebar-item">
  <div class="sidebar-item-container"> 
  <a href="../../guide/generate-model-documentation.html" class="sidebar-item-text sidebar-link">
 <span class="menu-text">Generate model documentation</span></a>
  </div>
</li>
        <li class="sidebar-item">
  <div class="sidebar-item-container"> 
  <a href="../../guide/install-and-initialize-developer-framework.html" class="sidebar-item-text sidebar-link">
 <span class="menu-text">Install and initialize the developer framework</span></a>
  </div>
</li>
        <li class="sidebar-item">
  <div class="sidebar-item-container"> 
  <a href="../../guide/store-credentials-in-env-file.html" class="sidebar-item-text sidebar-link">
 <span class="menu-text">Store project credentials in .env files</span></a>
  </div>
</li>
        <li class="px-0"><hr class="sidebar-divider hi "></li>
        <li class="sidebar-item">
 <span class="menu-text">MODEL TESTING</span>
  </li>
        <li class="sidebar-item sidebar-item-section">
      <div class="sidebar-item-container"> 
            <a href="../../guide/testing-overview.html" class="sidebar-item-text sidebar-link">
 <span class="menu-text">Run tests &amp; test suites</span></a>
          <a class="sidebar-item-toggle text-start" data-bs-toggle="collapse" data-bs-target="#" aria-expanded="true" aria-label="Toggle section">
            <i class="bi bi-chevron-right ms-2"></i>
          </a> 
      </div>
      <ul id="" class="collapse list-unstyled sidebar-section depth1 show">  
          <li class="sidebar-item">
  <div class="sidebar-item-container"> 
  <a href="../../notebooks/how_to/configure_dataset_features.html" class="sidebar-item-text sidebar-link">
 <span class="menu-text">Configure dataset features</span></a>
  </div>
</li>
          <li class="sidebar-item">
  <div class="sidebar-item-container"> 
  <a href="../../notebooks/how_to/document_multiple_results_for_the_same_test.html" class="sidebar-item-text sidebar-link">
 <span class="menu-text">Document multiple results for the same test</span></a>
  </div>
</li>
          <li class="sidebar-item">
  <div class="sidebar-item-container"> 
  <a href="../../notebooks/how_to/explore_test_suites.html" class="sidebar-item-text sidebar-link">
 <span class="menu-text">Explore test suites</span></a>
  </div>
</li>
          <li class="sidebar-item">
  <div class="sidebar-item-container"> 
  <a href="../../notebooks/how_to/explore_tests.html" class="sidebar-item-text sidebar-link">
 <span class="menu-text">Explore tests</span></a>
  </div>
</li>
          <li class="sidebar-item">
  <div class="sidebar-item-container"> 
  <a href="../../notebooks/how_to/load_datasets_predictions.html" class="sidebar-item-text sidebar-link">
 <span class="menu-text">Load dataset predictions</span></a>
  </div>
</li>
          <li class="sidebar-item">
  <div class="sidebar-item-container"> 
  <a href="../../notebooks/how_to/run_documentation_sections.html" class="sidebar-item-text sidebar-link">
 <span class="menu-text">Run individual documentation sections</span></a>
  </div>
</li>
          <li class="sidebar-item">
  <div class="sidebar-item-container"> 
  <a href="../../notebooks/how_to/run_documentation_tests_with_config.html" class="sidebar-item-text sidebar-link">
 <span class="menu-text">Run documentation tests with custom configurations</span></a>
  </div>
</li>
          <li class="sidebar-item">
  <div class="sidebar-item-container"> 
  <a href="../../notebooks/how_to/run_tests_that_require_multiple_datasets.html" class="sidebar-item-text sidebar-link">
 <span class="menu-text">Run tests with multiple datasets</span></a>
  </div>
</li>
          <li class="sidebar-item">
  <div class="sidebar-item-container"> 
  <a href="../../notebooks/how_to/run_unit_metrics.html" class="sidebar-item-text sidebar-link active">
 <span class="menu-text">Run unit metrics</span></a>
  </div>
</li>
          <li class="sidebar-item sidebar-item-section">
      <div class="sidebar-item-container"> 
            <a class="sidebar-item-text sidebar-link text-start collapsed" data-bs-toggle="collapse" data-bs-target="#quarto-sidebar-section-1" aria-expanded="false">
 <span class="menu-text">Run Tests</span></a>
          <a class="sidebar-item-toggle text-start collapsed" data-bs-toggle="collapse" data-bs-target="#quarto-sidebar-section-1" aria-expanded="false" aria-label="Toggle section">
            <i class="bi bi-chevron-right ms-2"></i>
          </a> 
      </div>
      <ul id="quarto-sidebar-section-1" class="collapse list-unstyled sidebar-section depth2 ">  
          <li class="sidebar-item">
  <div class="sidebar-item-container"> 
  <a href="../../notebooks/how_to/run_tests/1_run_dataset_based_tests.html" class="sidebar-item-text sidebar-link">
 <span class="menu-text">Run dataset based tests</span></a>
  </div>
</li>
      </ul>
  </li>
      </ul>
  </li>
        <li class="sidebar-item sidebar-item-section">
      <div class="sidebar-item-container"> 
            <a href="../../guide/test-descriptions.html" class="sidebar-item-text sidebar-link">
 <span class="menu-text">Test descriptions</span></a>
          <a class="sidebar-item-toggle text-start collapsed" data-bs-toggle="collapse" data-bs-target="#" aria-expanded="false" aria-label="Toggle section">
            <i class="bi bi-chevron-right ms-2"></i>
          </a> 
      </div>
      <ul id="" class="collapse list-unstyled sidebar-section depth1 ">  
          <li class="sidebar-item sidebar-item-section">
      <div class="sidebar-item-container"> 
            <a class="sidebar-item-text sidebar-link text-start collapsed" data-bs-toggle="collapse" data-bs-target="#quarto-sidebar-section-2" aria-expanded="false">
 <span class="menu-text">Data Validation</span></a>
          <a class="sidebar-item-toggle text-start collapsed" data-bs-toggle="collapse" data-bs-target="#quarto-sidebar-section-2" aria-expanded="false" aria-label="Toggle section">
            <i class="bi bi-chevron-right ms-2"></i>
          </a> 
      </div>
      <ul id="quarto-sidebar-section-2" class="collapse list-unstyled sidebar-section depth2 ">  
          <li class="sidebar-item">
  <div class="sidebar-item-container"> 
  <a href="../../tests/data_validation/ACFandPACFPlot.html" class="sidebar-item-text sidebar-link">
 <span class="menu-text">ACFandPACFPlot</span></a>
  </div>
</li>
          <li class="sidebar-item">
  <div class="sidebar-item-container"> 
  <a href="../../tests/data_validation/ANOVAOneWayTable.html" class="sidebar-item-text sidebar-link">
 <span class="menu-text">ANOVAOneWayTable</span></a>
  </div>
</li>
          <li class="sidebar-item">
  <div class="sidebar-item-container"> 
  <a href="../../tests/data_validation/AutoAR.html" class="sidebar-item-text sidebar-link">
 <span class="menu-text">AutoAR</span></a>
  </div>
</li>
          <li class="sidebar-item">
  <div class="sidebar-item-container"> 
  <a href="../../tests/data_validation/AutoMA.html" class="sidebar-item-text sidebar-link">
 <span class="menu-text">AutoMA</span></a>
  </div>
</li>
          <li class="sidebar-item">
  <div class="sidebar-item-container"> 
  <a href="../../tests/data_validation/AutoSeasonality.html" class="sidebar-item-text sidebar-link">
 <span class="menu-text">AutoSeasonality</span></a>
  </div>
</li>
          <li class="sidebar-item">
  <div class="sidebar-item-container"> 
  <a href="../../tests/data_validation/AutoStationarity.html" class="sidebar-item-text sidebar-link">
 <span class="menu-text">AutoStationarity</span></a>
  </div>
</li>
          <li class="sidebar-item">
  <div class="sidebar-item-container"> 
  <a href="../../tests/data_validation/BivariateFeaturesBarPlots.html" class="sidebar-item-text sidebar-link">
 <span class="menu-text">BivariateFeaturesBarPlots</span></a>
  </div>
</li>
          <li class="sidebar-item">
  <div class="sidebar-item-container"> 
  <a href="../../tests/data_validation/BivariateHistograms.html" class="sidebar-item-text sidebar-link">
 <span class="menu-text">BivariateHistograms</span></a>
  </div>
</li>
          <li class="sidebar-item">
  <div class="sidebar-item-container"> 
  <a href="../../tests/data_validation/BivariateScatterPlots.html" class="sidebar-item-text sidebar-link">
 <span class="menu-text">BivariateScatterPlots</span></a>
  </div>
</li>
          <li class="sidebar-item">
  <div class="sidebar-item-container"> 
  <a href="../../tests/data_validation/ChiSquaredFeaturesTable.html" class="sidebar-item-text sidebar-link">
 <span class="menu-text">ChiSquaredFeaturesTable</span></a>
  </div>
</li>
          <li class="sidebar-item">
  <div class="sidebar-item-container"> 
  <a href="../../tests/data_validation/ClassImbalance.html" class="sidebar-item-text sidebar-link">
 <span class="menu-text">ClassImbalance</span></a>
  </div>
</li>
          <li class="sidebar-item">
  <div class="sidebar-item-container"> 
  <a href="../../tests/data_validation/DatasetDescription.html" class="sidebar-item-text sidebar-link">
 <span class="menu-text">DatasetDescription</span></a>
  </div>
</li>
          <li class="sidebar-item">
  <div class="sidebar-item-container"> 
  <a href="../../tests/data_validation/DatasetSplit.html" class="sidebar-item-text sidebar-link">
 <span class="menu-text">DatasetSplit</span></a>
  </div>
</li>
          <li class="sidebar-item">
  <div class="sidebar-item-container"> 
  <a href="../../tests/data_validation/DefaultRatesbyRiskBandPlot.html" class="sidebar-item-text sidebar-link">
 <span class="menu-text">DefaultRatesbyRiskBandPlot</span></a>
  </div>
</li>
          <li class="sidebar-item">
  <div class="sidebar-item-container"> 
  <a href="../../tests/data_validation/DescriptiveStatistics.html" class="sidebar-item-text sidebar-link">
 <span class="menu-text">DescriptiveStatistics</span></a>
  </div>
</li>
          <li class="sidebar-item">
  <div class="sidebar-item-container"> 
  <a href="../../tests/data_validation/Duplicates.html" class="sidebar-item-text sidebar-link">
 <span class="menu-text">Duplicates</span></a>
  </div>
</li>
          <li class="sidebar-item">
  <div class="sidebar-item-container"> 
  <a href="../../tests/data_validation/EngleGrangerCoint.html" class="sidebar-item-text sidebar-link">
 <span class="menu-text">EngleGrangerCoint</span></a>
  </div>
</li>
          <li class="sidebar-item">
  <div class="sidebar-item-container"> 
  <a href="../../tests/data_validation/FeatureTargetCorrelationPlot.html" class="sidebar-item-text sidebar-link">
 <span class="menu-text">FeatureTargetCorrelationPlot</span></a>
  </div>
</li>
          <li class="sidebar-item">
  <div class="sidebar-item-container"> 
  <a href="../../tests/data_validation/HeatmapFeatureCorrelations.html" class="sidebar-item-text sidebar-link">
 <span class="menu-text">HeatmapFeatureCorrelations</span></a>
  </div>
</li>
          <li class="sidebar-item">
  <div class="sidebar-item-container"> 
  <a href="../../tests/data_validation/HighCardinality.html" class="sidebar-item-text sidebar-link">
 <span class="menu-text">HighCardinality</span></a>
  </div>
</li>
          <li class="sidebar-item">
  <div class="sidebar-item-container"> 
  <a href="../../tests/data_validation/HighPearsonCorrelation.html" class="sidebar-item-text sidebar-link">
 <span class="menu-text">HighPearsonCorrelation</span></a>
  </div>
</li>
          <li class="sidebar-item">
  <div class="sidebar-item-container"> 
  <a href="../../tests/data_validation/IQROutliersBarPlot.html" class="sidebar-item-text sidebar-link">
 <span class="menu-text">IQROutliersBarPlot</span></a>
  </div>
</li>
          <li class="sidebar-item">
  <div class="sidebar-item-container"> 
  <a href="../../tests/data_validation/IQROutliersTable.html" class="sidebar-item-text sidebar-link">
 <span class="menu-text">IQROutliersTable</span></a>
  </div>
</li>
          <li class="sidebar-item">
  <div class="sidebar-item-container"> 
  <a href="../../tests/data_validation/IsolationForestOutliers.html" class="sidebar-item-text sidebar-link">
 <span class="menu-text">IsolationForestOutliers</span></a>
  </div>
</li>
          <li class="sidebar-item">
  <div class="sidebar-item-container"> 
  <a href="../../tests/data_validation/LaggedCorrelationHeatmap.html" class="sidebar-item-text sidebar-link">
 <span class="menu-text">LaggedCorrelationHeatmap</span></a>
  </div>
</li>
          <li class="sidebar-item">
  <div class="sidebar-item-container"> 
  <a href="../../tests/data_validation/MissingValues.html" class="sidebar-item-text sidebar-link">
 <span class="menu-text">MissingValues</span></a>
  </div>
</li>
          <li class="sidebar-item">
  <div class="sidebar-item-container"> 
  <a href="../../tests/data_validation/MissingValuesBarPlot.html" class="sidebar-item-text sidebar-link">
 <span class="menu-text">MissingValuesBarPlot</span></a>
  </div>
</li>
          <li class="sidebar-item">
  <div class="sidebar-item-container"> 
  <a href="../../tests/data_validation/MissingValuesRisk.html" class="sidebar-item-text sidebar-link">
 <span class="menu-text">MissingValuesRisk</span></a>
  </div>
</li>
          <li class="sidebar-item">
  <div class="sidebar-item-container"> 
  <a href="../../tests/data_validation/PearsonCorrelationMatrix.html" class="sidebar-item-text sidebar-link">
 <span class="menu-text">PearsonCorrelationMatrix</span></a>
  </div>
</li>
          <li class="sidebar-item">
  <div class="sidebar-item-container"> 
  <a href="../../tests/data_validation/PiTCreditScoresHistogram.html" class="sidebar-item-text sidebar-link">
 <span class="menu-text">PiTCreditScoresHistogram</span></a>
  </div>
</li>
          <li class="sidebar-item">
  <div class="sidebar-item-container"> 
  <a href="../../tests/data_validation/PiTPDHistogram.html" class="sidebar-item-text sidebar-link">
 <span class="menu-text">PiTPDHistogram</span></a>
  </div>
</li>
          <li class="sidebar-item">
  <div class="sidebar-item-container"> 
  <a href="../../tests/data_validation/RollingStatsPlot.html" class="sidebar-item-text sidebar-link">
 <span class="menu-text">RollingStatsPlot</span></a>
  </div>
</li>
          <li class="sidebar-item">
  <div class="sidebar-item-container"> 
  <a href="../../tests/data_validation/ScatterPlot.html" class="sidebar-item-text sidebar-link">
 <span class="menu-text">ScatterPlot</span></a>
  </div>
</li>
          <li class="sidebar-item">
  <div class="sidebar-item-container"> 
  <a href="../../tests/data_validation/SeasonalDecompose.html" class="sidebar-item-text sidebar-link">
 <span class="menu-text">SeasonalDecompose</span></a>
  </div>
</li>
          <li class="sidebar-item">
  <div class="sidebar-item-container"> 
  <a href="../../tests/data_validation/Skewness.html" class="sidebar-item-text sidebar-link">
 <span class="menu-text">Skewness</span></a>
  </div>
</li>
          <li class="sidebar-item">
  <div class="sidebar-item-container"> 
  <a href="../../tests/data_validation/SpreadPlot.html" class="sidebar-item-text sidebar-link">
 <span class="menu-text">SpreadPlot</span></a>
  </div>
</li>
          <li class="sidebar-item">
  <div class="sidebar-item-container"> 
  <a href="../../tests/data_validation/TabularCategoricalBarPlots.html" class="sidebar-item-text sidebar-link">
 <span class="menu-text">TabularCategoricalBarPlots</span></a>
  </div>
</li>
          <li class="sidebar-item">
  <div class="sidebar-item-container"> 
  <a href="../../tests/data_validation/TabularDateTimeHistograms.html" class="sidebar-item-text sidebar-link">
 <span class="menu-text">TabularDateTimeHistograms</span></a>
  </div>
</li>
          <li class="sidebar-item">
  <div class="sidebar-item-container"> 
  <a href="../../tests/data_validation/TabularDescriptionTables.html" class="sidebar-item-text sidebar-link">
 <span class="menu-text">TabularDescriptionTables</span></a>
  </div>
</li>
          <li class="sidebar-item">
  <div class="sidebar-item-container"> 
  <a href="../../tests/data_validation/TabularNumericalHistograms.html" class="sidebar-item-text sidebar-link">
 <span class="menu-text">TabularNumericalHistograms</span></a>
  </div>
</li>
          <li class="sidebar-item">
  <div class="sidebar-item-container"> 
  <a href="../../tests/data_validation/TargetRateBarPlots.html" class="sidebar-item-text sidebar-link">
 <span class="menu-text">TargetRateBarPlots</span></a>
  </div>
</li>
          <li class="sidebar-item">
  <div class="sidebar-item-container"> 
  <a href="../../tests/data_validation/TimeSeriesFrequency.html" class="sidebar-item-text sidebar-link">
 <span class="menu-text">TimeSeriesFrequency</span></a>
  </div>
</li>
          <li class="sidebar-item">
  <div class="sidebar-item-container"> 
  <a href="../../tests/data_validation/TimeSeriesHistogram.html" class="sidebar-item-text sidebar-link">
 <span class="menu-text">TimeSeriesHistogram</span></a>
  </div>
</li>
          <li class="sidebar-item">
  <div class="sidebar-item-container"> 
  <a href="../../tests/data_validation/TimeSeriesLinePlot.html" class="sidebar-item-text sidebar-link">
 <span class="menu-text">TimeSeriesLinePlot</span></a>
  </div>
</li>
          <li class="sidebar-item">
  <div class="sidebar-item-container"> 
  <a href="../../tests/data_validation/TimeSeriesMissingValues.html" class="sidebar-item-text sidebar-link">
 <span class="menu-text">TimeSeriesMissingValues</span></a>
  </div>
</li>
          <li class="sidebar-item">
  <div class="sidebar-item-container"> 
  <a href="../../tests/data_validation/TimeSeriesOutliers.html" class="sidebar-item-text sidebar-link">
 <span class="menu-text">TimeSeriesOutliers</span></a>
  </div>
</li>
          <li class="sidebar-item">
  <div class="sidebar-item-container"> 
  <a href="../../tests/data_validation/TooManyZeroValues.html" class="sidebar-item-text sidebar-link">
 <span class="menu-text">TooManyZeroValues</span></a>
  </div>
</li>
          <li class="sidebar-item">
  <div class="sidebar-item-container"> 
  <a href="../../tests/data_validation/UniqueRows.html" class="sidebar-item-text sidebar-link">
 <span class="menu-text">UniqueRows</span></a>
  </div>
</li>
          <li class="sidebar-item">
  <div class="sidebar-item-container"> 
  <a href="../../tests/data_validation/WOEBinPlots.html" class="sidebar-item-text sidebar-link">
 <span class="menu-text">WOEBinPlots</span></a>
  </div>
</li>
          <li class="sidebar-item">
  <div class="sidebar-item-container"> 
  <a href="../../tests/data_validation/WOEBinTable.html" class="sidebar-item-text sidebar-link">
 <span class="menu-text">WOEBinTable</span></a>
  </div>
</li>
          <li class="sidebar-item sidebar-item-section">
      <div class="sidebar-item-container"> 
            <a class="sidebar-item-text sidebar-link text-start collapsed" data-bs-toggle="collapse" data-bs-target="#quarto-sidebar-section-3" aria-expanded="false">
 <span class="menu-text">Nlp</span></a>
          <a class="sidebar-item-toggle text-start collapsed" data-bs-toggle="collapse" data-bs-target="#quarto-sidebar-section-3" aria-expanded="false" aria-label="Toggle section">
            <i class="bi bi-chevron-right ms-2"></i>
          </a> 
      </div>
      <ul id="quarto-sidebar-section-3" class="collapse list-unstyled sidebar-section depth3 ">  
          <li class="sidebar-item">
  <div class="sidebar-item-container"> 
  <a href="../../tests/data_validation/nlp/CommonWords.html" class="sidebar-item-text sidebar-link">
 <span class="menu-text">CommonWords</span></a>
  </div>
</li>
          <li class="sidebar-item">
  <div class="sidebar-item-container"> 
  <a href="../../tests/data_validation/nlp/Hashtags.html" class="sidebar-item-text sidebar-link">
 <span class="menu-text">Hashtags</span></a>
  </div>
</li>
          <li class="sidebar-item">
  <div class="sidebar-item-container"> 
  <a href="../../tests/data_validation/nlp/LanguageDetection.html" class="sidebar-item-text sidebar-link">
 <span class="menu-text">LanguageDetection</span></a>
  </div>
</li>
          <li class="sidebar-item">
  <div class="sidebar-item-container"> 
  <a href="../../tests/data_validation/nlp/Mentions.html" class="sidebar-item-text sidebar-link">
 <span class="menu-text">Mentions</span></a>
  </div>
</li>
          <li class="sidebar-item">
  <div class="sidebar-item-container"> 
  <a href="../../tests/data_validation/nlp/PolarityAndSubjectivity.html" class="sidebar-item-text sidebar-link">
 <span class="menu-text">PolarityAndSubjectivity</span></a>
  </div>
</li>
          <li class="sidebar-item">
  <div class="sidebar-item-container"> 
  <a href="../../tests/data_validation/nlp/Punctuations.html" class="sidebar-item-text sidebar-link">
 <span class="menu-text">Punctuations</span></a>
  </div>
</li>
          <li class="sidebar-item">
  <div class="sidebar-item-container"> 
  <a href="../../tests/data_validation/nlp/Sentiment.html" class="sidebar-item-text sidebar-link">
 <span class="menu-text">Sentiment</span></a>
  </div>
</li>
          <li class="sidebar-item">
  <div class="sidebar-item-container"> 
  <a href="../../tests/data_validation/nlp/StopWords.html" class="sidebar-item-text sidebar-link">
 <span class="menu-text">StopWords</span></a>
  </div>
</li>
          <li class="sidebar-item">
  <div class="sidebar-item-container"> 
  <a href="../../tests/data_validation/nlp/TextDescription.html" class="sidebar-item-text sidebar-link">
 <span class="menu-text">TextDescription</span></a>
  </div>
</li>
          <li class="sidebar-item">
  <div class="sidebar-item-container"> 
  <a href="../../tests/data_validation/nlp/Toxicity.html" class="sidebar-item-text sidebar-link">
 <span class="menu-text">Toxicity</span></a>
  </div>
</li>
      </ul>
  </li>
      </ul>
  </li>
          <li class="sidebar-item sidebar-item-section">
      <div class="sidebar-item-container"> 
            <a class="sidebar-item-text sidebar-link text-start collapsed" data-bs-toggle="collapse" data-bs-target="#quarto-sidebar-section-4" aria-expanded="false">
 <span class="menu-text">Model Validation</span></a>
          <a class="sidebar-item-toggle text-start collapsed" data-bs-toggle="collapse" data-bs-target="#quarto-sidebar-section-4" aria-expanded="false" aria-label="Toggle section">
            <i class="bi bi-chevron-right ms-2"></i>
          </a> 
      </div>
      <ul id="quarto-sidebar-section-4" class="collapse list-unstyled sidebar-section depth2 ">  
          <li class="sidebar-item">
  <div class="sidebar-item-container"> 
  <a href="../../tests/model_validation/BertScore.html" class="sidebar-item-text sidebar-link">
 <span class="menu-text">BertScore</span></a>
  </div>
</li>
          <li class="sidebar-item">
  <div class="sidebar-item-container"> 
  <a href="../../tests/model_validation/BertScoreAggregate.html" class="sidebar-item-text sidebar-link">
 <span class="menu-text">BertScoreAggregate</span></a>
  </div>
</li>
          <li class="sidebar-item">
  <div class="sidebar-item-container"> 
  <a href="../../tests/model_validation/BleuScore.html" class="sidebar-item-text sidebar-link">
 <span class="menu-text">BleuScore</span></a>
  </div>
</li>
          <li class="sidebar-item">
  <div class="sidebar-item-container"> 
  <a href="../../tests/model_validation/ClusterSizeDistribution.html" class="sidebar-item-text sidebar-link">
 <span class="menu-text">ClusterSizeDistribution</span></a>
  </div>
</li>
          <li class="sidebar-item">
  <div class="sidebar-item-container"> 
  <a href="../../tests/model_validation/ContextualRecall.html" class="sidebar-item-text sidebar-link">
 <span class="menu-text">ContextualRecall</span></a>
  </div>
</li>
          <li class="sidebar-item">
  <div class="sidebar-item-container"> 
  <a href="../../tests/model_validation/FeaturesAUC.html" class="sidebar-item-text sidebar-link">
 <span class="menu-text">FeaturesAUC</span></a>
  </div>
</li>
          <li class="sidebar-item">
  <div class="sidebar-item-container"> 
  <a href="../../tests/model_validation/MeteorScore.html" class="sidebar-item-text sidebar-link">
 <span class="menu-text">MeteorScore</span></a>
  </div>
</li>
          <li class="sidebar-item">
  <div class="sidebar-item-container"> 
  <a href="../../tests/model_validation/ModelMetadata.html" class="sidebar-item-text sidebar-link">
 <span class="menu-text">ModelMetadata</span></a>
  </div>
</li>
          <li class="sidebar-item">
  <div class="sidebar-item-container"> 
  <a href="../../tests/model_validation/RegardHistogram.html" class="sidebar-item-text sidebar-link">
 <span class="menu-text">RegardHistogram</span></a>
  </div>
</li>
          <li class="sidebar-item">
  <div class="sidebar-item-container"> 
  <a href="../../tests/model_validation/RegardScore.html" class="sidebar-item-text sidebar-link">
 <span class="menu-text">RegardScore</span></a>
  </div>
</li>
          <li class="sidebar-item">
  <div class="sidebar-item-container"> 
  <a href="../../tests/model_validation/RegressionResidualsPlot.html" class="sidebar-item-text sidebar-link">
 <span class="menu-text">RegressionResidualsPlot</span></a>
  </div>
</li>
          <li class="sidebar-item">
  <div class="sidebar-item-container"> 
  <a href="../../tests/model_validation/RougeMetrics.html" class="sidebar-item-text sidebar-link">
 <span class="menu-text">RougeMetrics</span></a>
  </div>
</li>
          <li class="sidebar-item">
  <div class="sidebar-item-container"> 
  <a href="../../tests/model_validation/RougeMetricsAggregate.html" class="sidebar-item-text sidebar-link">
 <span class="menu-text">RougeMetricsAggregate</span></a>
  </div>
</li>
          <li class="sidebar-item">
  <div class="sidebar-item-container"> 
  <a href="../../tests/model_validation/SelfCheckNLIScore.html" class="sidebar-item-text sidebar-link">
 <span class="menu-text">SelfCheckNLIScore</span></a>
  </div>
</li>
          <li class="sidebar-item">
  <div class="sidebar-item-container"> 
  <a href="../../tests/model_validation/TokenDisparity.html" class="sidebar-item-text sidebar-link">
 <span class="menu-text">TokenDisparity</span></a>
  </div>
</li>
          <li class="sidebar-item">
  <div class="sidebar-item-container"> 
  <a href="../../tests/model_validation/ToxicityHistogram.html" class="sidebar-item-text sidebar-link">
 <span class="menu-text">ToxicityHistogram</span></a>
  </div>
</li>
          <li class="sidebar-item">
  <div class="sidebar-item-container"> 
  <a href="../../tests/model_validation/ToxicityScore.html" class="sidebar-item-text sidebar-link">
 <span class="menu-text">ToxicityScore</span></a>
  </div>
</li>
          <li class="sidebar-item sidebar-item-section">
      <div class="sidebar-item-container"> 
            <a class="sidebar-item-text sidebar-link text-start collapsed" data-bs-toggle="collapse" data-bs-target="#quarto-sidebar-section-5" aria-expanded="false">
 <span class="menu-text">Embeddings</span></a>
          <a class="sidebar-item-toggle text-start collapsed" data-bs-toggle="collapse" data-bs-target="#quarto-sidebar-section-5" aria-expanded="false" aria-label="Toggle section">
            <i class="bi bi-chevron-right ms-2"></i>
          </a> 
      </div>
      <ul id="quarto-sidebar-section-5" class="collapse list-unstyled sidebar-section depth3 ">  
          <li class="sidebar-item">
  <div class="sidebar-item-container"> 
  <a href="../../tests/model_validation/embeddings/ClusterDistribution.html" class="sidebar-item-text sidebar-link">
 <span class="menu-text">ClusterDistribution</span></a>
  </div>
</li>
          <li class="sidebar-item">
  <div class="sidebar-item-container"> 
  <a href="../../tests/model_validation/embeddings/CosineSimilarityComparison.html" class="sidebar-item-text sidebar-link">
 <span class="menu-text">CosineSimilarityComparison</span></a>
  </div>
</li>
          <li class="sidebar-item">
  <div class="sidebar-item-container"> 
  <a href="../../tests/model_validation/embeddings/CosineSimilarityDistribution.html" class="sidebar-item-text sidebar-link">
 <span class="menu-text">CosineSimilarityDistribution</span></a>
  </div>
</li>
          <li class="sidebar-item">
  <div class="sidebar-item-container"> 
  <a href="../../tests/model_validation/embeddings/CosineSimilarityHeatmap.html" class="sidebar-item-text sidebar-link">
 <span class="menu-text">CosineSimilarityHeatmap</span></a>
  </div>
</li>
          <li class="sidebar-item">
  <div class="sidebar-item-container"> 
  <a href="../../tests/model_validation/embeddings/DescriptiveAnalytics.html" class="sidebar-item-text sidebar-link">
 <span class="menu-text">DescriptiveAnalytics</span></a>
  </div>
</li>
          <li class="sidebar-item">
  <div class="sidebar-item-container"> 
  <a href="../../tests/model_validation/embeddings/EmbeddingsVisualization2D.html" class="sidebar-item-text sidebar-link">
 <span class="menu-text">EmbeddingsVisualization2D</span></a>
  </div>
</li>
          <li class="sidebar-item">
  <div class="sidebar-item-container"> 
  <a href="../../tests/model_validation/embeddings/EuclideanDistanceComparison.html" class="sidebar-item-text sidebar-link">
 <span class="menu-text">EuclideanDistanceComparison</span></a>
  </div>
</li>
          <li class="sidebar-item">
  <div class="sidebar-item-container"> 
  <a href="../../tests/model_validation/embeddings/EuclideanDistanceHeatmap.html" class="sidebar-item-text sidebar-link">
 <span class="menu-text">EuclideanDistanceHeatmap</span></a>
  </div>
</li>
          <li class="sidebar-item">
  <div class="sidebar-item-container"> 
  <a href="../../tests/model_validation/embeddings/PCAComponentsPairwisePlots.html" class="sidebar-item-text sidebar-link">
 <span class="menu-text">PCAComponentsPairwisePlots</span></a>
  </div>
</li>
          <li class="sidebar-item">
  <div class="sidebar-item-container"> 
  <a href="../../tests/model_validation/embeddings/StabilityAnalysis.html" class="sidebar-item-text sidebar-link">
 <span class="menu-text">StabilityAnalysis</span></a>
  </div>
</li>
          <li class="sidebar-item">
  <div class="sidebar-item-container"> 
  <a href="../../tests/model_validation/embeddings/StabilityAnalysisKeyword.html" class="sidebar-item-text sidebar-link">
 <span class="menu-text">StabilityAnalysisKeyword</span></a>
  </div>
</li>
          <li class="sidebar-item">
  <div class="sidebar-item-container"> 
  <a href="../../tests/model_validation/embeddings/StabilityAnalysisRandomNoise.html" class="sidebar-item-text sidebar-link">
 <span class="menu-text">StabilityAnalysisRandomNoise</span></a>
  </div>
</li>
          <li class="sidebar-item">
  <div class="sidebar-item-container"> 
  <a href="../../tests/model_validation/embeddings/StabilityAnalysisSynonyms.html" class="sidebar-item-text sidebar-link">
 <span class="menu-text">StabilityAnalysisSynonyms</span></a>
  </div>
</li>
          <li class="sidebar-item">
  <div class="sidebar-item-container"> 
  <a href="../../tests/model_validation/embeddings/StabilityAnalysisTranslation.html" class="sidebar-item-text sidebar-link">
 <span class="menu-text">StabilityAnalysisTranslation</span></a>
  </div>
</li>
          <li class="sidebar-item">
  <div class="sidebar-item-container"> 
  <a href="../../tests/model_validation/embeddings/TSNEComponentsPairwisePlots.html" class="sidebar-item-text sidebar-link">
 <span class="menu-text">TSNEComponentsPairwisePlots</span></a>
  </div>
</li>
      </ul>
  </li>
          <li class="sidebar-item sidebar-item-section">
      <div class="sidebar-item-container"> 
            <a class="sidebar-item-text sidebar-link text-start collapsed" data-bs-toggle="collapse" data-bs-target="#quarto-sidebar-section-6" aria-expanded="false">
 <span class="menu-text">Ragas</span></a>
          <a class="sidebar-item-toggle text-start collapsed" data-bs-toggle="collapse" data-bs-target="#quarto-sidebar-section-6" aria-expanded="false" aria-label="Toggle section">
            <i class="bi bi-chevron-right ms-2"></i>
          </a> 
      </div>
      <ul id="quarto-sidebar-section-6" class="collapse list-unstyled sidebar-section depth3 ">  
          <li class="sidebar-item">
  <div class="sidebar-item-container"> 
  <a href="../../tests/model_validation/ragas/AnswerCorrectness.html" class="sidebar-item-text sidebar-link">
 <span class="menu-text">AnswerCorrectness</span></a>
  </div>
</li>
          <li class="sidebar-item">
  <div class="sidebar-item-container"> 
  <a href="../../tests/model_validation/ragas/AnswerRelevance.html" class="sidebar-item-text sidebar-link">
 <span class="menu-text">AnswerRelevance</span></a>
  </div>
</li>
          <li class="sidebar-item">
  <div class="sidebar-item-container"> 
  <a href="../../tests/model_validation/ragas/AnswerSimilarity.html" class="sidebar-item-text sidebar-link">
 <span class="menu-text">AnswerSimilarity</span></a>
  </div>
</li>
          <li class="sidebar-item">
  <div class="sidebar-item-container"> 
  <a href="../../tests/model_validation/ragas/AspectCritique.html" class="sidebar-item-text sidebar-link">
 <span class="menu-text">AspectCritique</span></a>
  </div>
</li>
          <li class="sidebar-item">
  <div class="sidebar-item-container"> 
  <a href="../../tests/model_validation/ragas/ContextEntityRecall.html" class="sidebar-item-text sidebar-link">
 <span class="menu-text">ContextEntityRecall</span></a>
  </div>
</li>
          <li class="sidebar-item">
  <div class="sidebar-item-container"> 
  <a href="../../tests/model_validation/ragas/ContextPrecision.html" class="sidebar-item-text sidebar-link">
 <span class="menu-text">ContextPrecision</span></a>
  </div>
</li>
          <li class="sidebar-item">
  <div class="sidebar-item-container"> 
  <a href="../../tests/model_validation/ragas/ContextRecall.html" class="sidebar-item-text sidebar-link">
 <span class="menu-text">ContextRecall</span></a>
  </div>
</li>
          <li class="sidebar-item">
  <div class="sidebar-item-container"> 
  <a href="../../tests/model_validation/ragas/ContextRelevancy.html" class="sidebar-item-text sidebar-link">
 <span class="menu-text">ContextRelevancy</span></a>
  </div>
</li>
          <li class="sidebar-item">
  <div class="sidebar-item-container"> 
  <a href="../../tests/model_validation/ragas/Faithfulness.html" class="sidebar-item-text sidebar-link">
 <span class="menu-text">Faithfulness</span></a>
  </div>
</li>
      </ul>
  </li>
          <li class="sidebar-item sidebar-item-section">
      <div class="sidebar-item-container"> 
            <a class="sidebar-item-text sidebar-link text-start collapsed" data-bs-toggle="collapse" data-bs-target="#quarto-sidebar-section-7" aria-expanded="false">
 <span class="menu-text">Sklearn</span></a>
          <a class="sidebar-item-toggle text-start collapsed" data-bs-toggle="collapse" data-bs-target="#quarto-sidebar-section-7" aria-expanded="false" aria-label="Toggle section">
            <i class="bi bi-chevron-right ms-2"></i>
          </a> 
      </div>
      <ul id="quarto-sidebar-section-7" class="collapse list-unstyled sidebar-section depth3 ">  
          <li class="sidebar-item">
  <div class="sidebar-item-container"> 
  <a href="../../tests/model_validation/sklearn/AdjustedMutualInformation.html" class="sidebar-item-text sidebar-link">
 <span class="menu-text">AdjustedMutualInformation</span></a>
  </div>
</li>
          <li class="sidebar-item">
  <div class="sidebar-item-container"> 
  <a href="../../tests/model_validation/sklearn/AdjustedRandIndex.html" class="sidebar-item-text sidebar-link">
 <span class="menu-text">AdjustedRandIndex</span></a>
  </div>
</li>
          <li class="sidebar-item">
  <div class="sidebar-item-container"> 
  <a href="../../tests/model_validation/sklearn/ClassifierPerformance.html" class="sidebar-item-text sidebar-link">
 <span class="menu-text">ClassifierPerformance</span></a>
  </div>
</li>
          <li class="sidebar-item">
  <div class="sidebar-item-container"> 
  <a href="../../tests/model_validation/sklearn/ClusterCosineSimilarity.html" class="sidebar-item-text sidebar-link">
 <span class="menu-text">ClusterCosineSimilarity</span></a>
  </div>
</li>
          <li class="sidebar-item">
  <div class="sidebar-item-container"> 
  <a href="../../tests/model_validation/sklearn/ClusterPerformance.html" class="sidebar-item-text sidebar-link">
 <span class="menu-text">ClusterPerformance</span></a>
  </div>
</li>
          <li class="sidebar-item">
  <div class="sidebar-item-container"> 
  <a href="../../tests/model_validation/sklearn/ClusterPerformanceMetrics.html" class="sidebar-item-text sidebar-link">
 <span class="menu-text">ClusterPerformanceMetrics</span></a>
  </div>
</li>
          <li class="sidebar-item">
  <div class="sidebar-item-container"> 
  <a href="../../tests/model_validation/sklearn/CompletenessScore.html" class="sidebar-item-text sidebar-link">
 <span class="menu-text">CompletenessScore</span></a>
  </div>
</li>
          <li class="sidebar-item">
  <div class="sidebar-item-container"> 
  <a href="../../tests/model_validation/sklearn/ConfusionMatrix.html" class="sidebar-item-text sidebar-link">
 <span class="menu-text">ConfusionMatrix</span></a>
  </div>
</li>
          <li class="sidebar-item">
  <div class="sidebar-item-container"> 
  <a href="../../tests/model_validation/sklearn/FowlkesMallowsScore.html" class="sidebar-item-text sidebar-link">
 <span class="menu-text">FowlkesMallowsScore</span></a>
  </div>
</li>
          <li class="sidebar-item">
  <div class="sidebar-item-container"> 
  <a href="../../tests/model_validation/sklearn/HomogeneityScore.html" class="sidebar-item-text sidebar-link">
 <span class="menu-text">HomogeneityScore</span></a>
  </div>
</li>
          <li class="sidebar-item">
  <div class="sidebar-item-container"> 
  <a href="../../tests/model_validation/sklearn/HyperParametersTuning.html" class="sidebar-item-text sidebar-link">
 <span class="menu-text">HyperParametersTuning</span></a>
  </div>
</li>
          <li class="sidebar-item">
  <div class="sidebar-item-container"> 
  <a href="../../tests/model_validation/sklearn/KMeansClustersOptimization.html" class="sidebar-item-text sidebar-link">
 <span class="menu-text">KMeansClustersOptimization</span></a>
  </div>
</li>
          <li class="sidebar-item">
  <div class="sidebar-item-container"> 
  <a href="../../tests/model_validation/sklearn/MinimumAccuracy.html" class="sidebar-item-text sidebar-link">
 <span class="menu-text">MinimumAccuracy</span></a>
  </div>
</li>
          <li class="sidebar-item">
  <div class="sidebar-item-container"> 
  <a href="../../tests/model_validation/sklearn/MinimumF1Score.html" class="sidebar-item-text sidebar-link">
 <span class="menu-text">MinimumF1Score</span></a>
  </div>
</li>
          <li class="sidebar-item">
  <div class="sidebar-item-container"> 
  <a href="../../tests/model_validation/sklearn/MinimumROCAUCScore.html" class="sidebar-item-text sidebar-link">
 <span class="menu-text">MinimumROCAUCScore</span></a>
  </div>
</li>
          <li class="sidebar-item">
  <div class="sidebar-item-container"> 
  <a href="../../tests/model_validation/sklearn/ModelsPerformanceComparison.html" class="sidebar-item-text sidebar-link">
 <span class="menu-text">ModelsPerformanceComparison</span></a>
  </div>
</li>
          <li class="sidebar-item">
  <div class="sidebar-item-container"> 
  <a href="../../tests/model_validation/sklearn/OverfitDiagnosis.html" class="sidebar-item-text sidebar-link">
 <span class="menu-text">OverfitDiagnosis</span></a>
  </div>
</li>
          <li class="sidebar-item">
  <div class="sidebar-item-container"> 
  <a href="../../tests/model_validation/sklearn/PermutationFeatureImportance.html" class="sidebar-item-text sidebar-link">
 <span class="menu-text">PermutationFeatureImportance</span></a>
  </div>
</li>
          <li class="sidebar-item">
  <div class="sidebar-item-container"> 
  <a href="../../tests/model_validation/sklearn/PopulationStabilityIndex.html" class="sidebar-item-text sidebar-link">
 <span class="menu-text">PopulationStabilityIndex</span></a>
  </div>
</li>
          <li class="sidebar-item">
  <div class="sidebar-item-container"> 
  <a href="../../tests/model_validation/sklearn/PrecisionRecallCurve.html" class="sidebar-item-text sidebar-link">
 <span class="menu-text">PrecisionRecallCurve</span></a>
  </div>
</li>
          <li class="sidebar-item">
  <div class="sidebar-item-container"> 
  <a href="../../tests/model_validation/sklearn/RegressionErrors.html" class="sidebar-item-text sidebar-link">
 <span class="menu-text">RegressionErrors</span></a>
  </div>
</li>
          <li class="sidebar-item">
  <div class="sidebar-item-container"> 
  <a href="../../tests/model_validation/sklearn/RegressionModelsPerformanceComparison.html" class="sidebar-item-text sidebar-link">
 <span class="menu-text">RegressionModelsPerformanceComparison</span></a>
  </div>
</li>
          <li class="sidebar-item">
  <div class="sidebar-item-container"> 
  <a href="../../tests/model_validation/sklearn/RegressionR2Square.html" class="sidebar-item-text sidebar-link">
 <span class="menu-text">RegressionR2Square</span></a>
  </div>
</li>
          <li class="sidebar-item">
  <div class="sidebar-item-container"> 
  <a href="../../tests/model_validation/sklearn/RobustnessDiagnosis.html" class="sidebar-item-text sidebar-link">
 <span class="menu-text">RobustnessDiagnosis</span></a>
  </div>
</li>
          <li class="sidebar-item">
  <div class="sidebar-item-container"> 
  <a href="../../tests/model_validation/sklearn/ROCCurve.html" class="sidebar-item-text sidebar-link">
 <span class="menu-text">ROCCurve</span></a>
  </div>
</li>
          <li class="sidebar-item">
  <div class="sidebar-item-container"> 
  <a href="../../tests/model_validation/sklearn/SHAPGlobalImportance.html" class="sidebar-item-text sidebar-link">
 <span class="menu-text">SHAPGlobalImportance</span></a>
  </div>
</li>
          <li class="sidebar-item">
  <div class="sidebar-item-container"> 
  <a href="../../tests/model_validation/sklearn/SilhouettePlot.html" class="sidebar-item-text sidebar-link">
 <span class="menu-text">SilhouettePlot</span></a>
  </div>
</li>
          <li class="sidebar-item">
  <div class="sidebar-item-container"> 
  <a href="../../tests/model_validation/sklearn/TrainingTestDegradation.html" class="sidebar-item-text sidebar-link">
 <span class="menu-text">TrainingTestDegradation</span></a>
  </div>
</li>
          <li class="sidebar-item">
  <div class="sidebar-item-container"> 
  <a href="../../tests/model_validation/sklearn/VMeasure.html" class="sidebar-item-text sidebar-link">
 <span class="menu-text">VMeasure</span></a>
  </div>
</li>
          <li class="sidebar-item">
  <div class="sidebar-item-container"> 
  <a href="../../tests/model_validation/sklearn/WeakspotsDiagnosis.html" class="sidebar-item-text sidebar-link">
 <span class="menu-text">WeakspotsDiagnosis</span></a>
  </div>
</li>
      </ul>
  </li>
          <li class="sidebar-item sidebar-item-section">
      <div class="sidebar-item-container"> 
            <a class="sidebar-item-text sidebar-link text-start collapsed" data-bs-toggle="collapse" data-bs-target="#quarto-sidebar-section-8" aria-expanded="false">
 <span class="menu-text">Statsmodels</span></a>
          <a class="sidebar-item-toggle text-start collapsed" data-bs-toggle="collapse" data-bs-target="#quarto-sidebar-section-8" aria-expanded="false" aria-label="Toggle section">
            <i class="bi bi-chevron-right ms-2"></i>
          </a> 
      </div>
      <ul id="quarto-sidebar-section-8" class="collapse list-unstyled sidebar-section depth3 ">  
          <li class="sidebar-item">
  <div class="sidebar-item-container"> 
  <a href="../../tests/model_validation/statsmodels/ADF.html" class="sidebar-item-text sidebar-link">
 <span class="menu-text">ADF</span></a>
  </div>
</li>
          <li class="sidebar-item">
  <div class="sidebar-item-container"> 
  <a href="../../tests/model_validation/statsmodels/ADFTest.html" class="sidebar-item-text sidebar-link">
 <span class="menu-text">ADFTest</span></a>
  </div>
</li>
          <li class="sidebar-item">
  <div class="sidebar-item-container"> 
  <a href="../../tests/model_validation/statsmodels/AutoARIMA.html" class="sidebar-item-text sidebar-link">
 <span class="menu-text">AutoARIMA</span></a>
  </div>
</li>
          <li class="sidebar-item">
  <div class="sidebar-item-container"> 
  <a href="../../tests/model_validation/statsmodels/BoxPierce.html" class="sidebar-item-text sidebar-link">
 <span class="menu-text">BoxPierce</span></a>
  </div>
</li>
          <li class="sidebar-item">
  <div class="sidebar-item-container"> 
  <a href="../../tests/model_validation/statsmodels/CumulativePredictionProbabilities.html" class="sidebar-item-text sidebar-link">
 <span class="menu-text">CumulativePredictionProbabilities</span></a>
  </div>
</li>
          <li class="sidebar-item">
  <div class="sidebar-item-container"> 
  <a href="../../tests/model_validation/statsmodels/DFGLSArch.html" class="sidebar-item-text sidebar-link">
 <span class="menu-text">DFGLSArch</span></a>
  </div>
</li>
          <li class="sidebar-item">
  <div class="sidebar-item-container"> 
  <a href="../../tests/model_validation/statsmodels/DurbinWatsonTest.html" class="sidebar-item-text sidebar-link">
 <span class="menu-text">DurbinWatsonTest</span></a>
  </div>
</li>
          <li class="sidebar-item">
  <div class="sidebar-item-container"> 
  <a href="../../tests/model_validation/statsmodels/FeatureImportanceAndSignificance.html" class="sidebar-item-text sidebar-link">
 <span class="menu-text">FeatureImportanceAndSignificance</span></a>
  </div>
</li>
          <li class="sidebar-item">
  <div class="sidebar-item-container"> 
  <a href="../../tests/model_validation/statsmodels/GINITable.html" class="sidebar-item-text sidebar-link">
 <span class="menu-text">GINITable</span></a>
  </div>
</li>
          <li class="sidebar-item">
  <div class="sidebar-item-container"> 
  <a href="../../tests/model_validation/statsmodels/JarqueBera.html" class="sidebar-item-text sidebar-link">
 <span class="menu-text">JarqueBera</span></a>
  </div>
</li>
          <li class="sidebar-item">
  <div class="sidebar-item-container"> 
  <a href="../../tests/model_validation/statsmodels/KolmogorovSmirnov.html" class="sidebar-item-text sidebar-link">
 <span class="menu-text">KolmogorovSmirnov</span></a>
  </div>
</li>
          <li class="sidebar-item">
  <div class="sidebar-item-container"> 
  <a href="../../tests/model_validation/statsmodels/KPSS.html" class="sidebar-item-text sidebar-link">
 <span class="menu-text">KPSS</span></a>
  </div>
</li>
          <li class="sidebar-item">
  <div class="sidebar-item-container"> 
  <a href="../../tests/model_validation/statsmodels/Lilliefors.html" class="sidebar-item-text sidebar-link">
 <span class="menu-text">Lilliefors</span></a>
  </div>
</li>
          <li class="sidebar-item">
  <div class="sidebar-item-container"> 
  <a href="../../tests/model_validation/statsmodels/LJungBox.html" class="sidebar-item-text sidebar-link">
 <span class="menu-text">LJungBox</span></a>
  </div>
</li>
          <li class="sidebar-item">
  <div class="sidebar-item-container"> 
  <a href="../../tests/model_validation/statsmodels/PDRatingClassPlot.html" class="sidebar-item-text sidebar-link">
 <span class="menu-text">PDRatingClassPlot</span></a>
  </div>
</li>
          <li class="sidebar-item">
  <div class="sidebar-item-container"> 
  <a href="../../tests/model_validation/statsmodels/PhillipsPerronArch.html" class="sidebar-item-text sidebar-link">
 <span class="menu-text">PhillipsPerronArch</span></a>
  </div>
</li>
          <li class="sidebar-item">
  <div class="sidebar-item-container"> 
  <a href="../../tests/model_validation/statsmodels/PredictionProbabilitiesHistogram.html" class="sidebar-item-text sidebar-link">
 <span class="menu-text">PredictionProbabilitiesHistogram</span></a>
  </div>
</li>
          <li class="sidebar-item">
  <div class="sidebar-item-container"> 
  <a href="../../tests/model_validation/statsmodels/RegressionCoeffsPlot.html" class="sidebar-item-text sidebar-link">
 <span class="menu-text">RegressionCoeffsPlot</span></a>
  </div>
</li>
          <li class="sidebar-item">
  <div class="sidebar-item-container"> 
  <a href="../../tests/model_validation/statsmodels/RegressionFeatureSignificance.html" class="sidebar-item-text sidebar-link">
 <span class="menu-text">RegressionFeatureSignificance</span></a>
  </div>
</li>
          <li class="sidebar-item">
  <div class="sidebar-item-container"> 
  <a href="../../tests/model_validation/statsmodels/RegressionModelForecastPlot.html" class="sidebar-item-text sidebar-link">
 <span class="menu-text">RegressionModelForecastPlot</span></a>
  </div>
</li>
          <li class="sidebar-item">
  <div class="sidebar-item-container"> 
  <a href="../../tests/model_validation/statsmodels/RegressionModelForecastPlotLevels.html" class="sidebar-item-text sidebar-link">
 <span class="menu-text">RegressionModelForecastPlotLevels</span></a>
  </div>
</li>
          <li class="sidebar-item">
  <div class="sidebar-item-container"> 
  <a href="../../tests/model_validation/statsmodels/RegressionModelInsampleComparison.html" class="sidebar-item-text sidebar-link">
 <span class="menu-text">RegressionModelInsampleComparison</span></a>
  </div>
</li>
          <li class="sidebar-item">
  <div class="sidebar-item-container"> 
  <a href="../../tests/model_validation/statsmodels/RegressionModelOutsampleComparison.html" class="sidebar-item-text sidebar-link">
 <span class="menu-text">RegressionModelOutsampleComparison</span></a>
  </div>
</li>
          <li class="sidebar-item">
  <div class="sidebar-item-container"> 
  <a href="../../tests/model_validation/statsmodels/RegressionModelsCoeffs.html" class="sidebar-item-text sidebar-link">
 <span class="menu-text">RegressionModelsCoeffs</span></a>
  </div>
</li>
          <li class="sidebar-item">
  <div class="sidebar-item-container"> 
  <a href="../../tests/model_validation/statsmodels/RegressionModelSensitivityPlot.html" class="sidebar-item-text sidebar-link">
 <span class="menu-text">RegressionModelSensitivityPlot</span></a>
  </div>
</li>
          <li class="sidebar-item">
  <div class="sidebar-item-container"> 
  <a href="../../tests/model_validation/statsmodels/RegressionModelsPerformance.html" class="sidebar-item-text sidebar-link">
 <span class="menu-text">RegressionModelsPerformance</span></a>
  </div>
</li>
          <li class="sidebar-item">
  <div class="sidebar-item-container"> 
  <a href="../../tests/model_validation/statsmodels/RegressionModelSummary.html" class="sidebar-item-text sidebar-link">
 <span class="menu-text">RegressionModelSummary</span></a>
  </div>
</li>
          <li class="sidebar-item">
  <div class="sidebar-item-container"> 
  <a href="../../tests/model_validation/statsmodels/RegressionPermutationFeatureImportance.html" class="sidebar-item-text sidebar-link">
 <span class="menu-text">RegressionPermutationFeatureImportance</span></a>
  </div>
</li>
          <li class="sidebar-item">
  <div class="sidebar-item-container"> 
  <a href="../../tests/model_validation/statsmodels/ResidualsVisualInspection.html" class="sidebar-item-text sidebar-link">
 <span class="menu-text">ResidualsVisualInspection</span></a>
  </div>
</li>
          <li class="sidebar-item">
  <div class="sidebar-item-container"> 
  <a href="../../tests/model_validation/statsmodels/RunsTest.html" class="sidebar-item-text sidebar-link">
 <span class="menu-text">RunsTest</span></a>
  </div>
</li>
          <li class="sidebar-item">
  <div class="sidebar-item-container"> 
  <a href="../../tests/model_validation/statsmodels/ScorecardHistogram.html" class="sidebar-item-text sidebar-link">
 <span class="menu-text">ScorecardHistogram</span></a>
  </div>
</li>
          <li class="sidebar-item">
  <div class="sidebar-item-container"> 
  <a href="../../tests/model_validation/statsmodels/ShapiroWilk.html" class="sidebar-item-text sidebar-link">
 <span class="menu-text">ShapiroWilk</span></a>
  </div>
</li>
          <li class="sidebar-item">
  <div class="sidebar-item-container"> 
  <a href="../../tests/model_validation/statsmodels/ZivotAndrewsArch.html" class="sidebar-item-text sidebar-link">
 <span class="menu-text">ZivotAndrewsArch</span></a>
  </div>
</li>
      </ul>
  </li>
      </ul>
  </li>
          <li class="sidebar-item sidebar-item-section">
      <div class="sidebar-item-container"> 
            <a class="sidebar-item-text sidebar-link text-start collapsed" data-bs-toggle="collapse" data-bs-target="#quarto-sidebar-section-9" aria-expanded="false">
 <span class="menu-text">Prompt Validation</span></a>
          <a class="sidebar-item-toggle text-start collapsed" data-bs-toggle="collapse" data-bs-target="#quarto-sidebar-section-9" aria-expanded="false" aria-label="Toggle section">
            <i class="bi bi-chevron-right ms-2"></i>
          </a> 
      </div>
      <ul id="quarto-sidebar-section-9" class="collapse list-unstyled sidebar-section depth2 ">  
          <li class="sidebar-item">
  <div class="sidebar-item-container"> 
  <a href="../../tests/prompt_validation/Bias.html" class="sidebar-item-text sidebar-link">
 <span class="menu-text">Bias</span></a>
  </div>
</li>
          <li class="sidebar-item">
  <div class="sidebar-item-container"> 
  <a href="../../tests/prompt_validation/Clarity.html" class="sidebar-item-text sidebar-link">
 <span class="menu-text">Clarity</span></a>
  </div>
</li>
          <li class="sidebar-item">
  <div class="sidebar-item-container"> 
  <a href="../../tests/prompt_validation/Conciseness.html" class="sidebar-item-text sidebar-link">
 <span class="menu-text">Conciseness</span></a>
  </div>
</li>
          <li class="sidebar-item">
  <div class="sidebar-item-container"> 
  <a href="../../tests/prompt_validation/Delimitation.html" class="sidebar-item-text sidebar-link">
 <span class="menu-text">Delimitation</span></a>
  </div>
</li>
          <li class="sidebar-item">
  <div class="sidebar-item-container"> 
  <a href="../../tests/prompt_validation/NegativeInstruction.html" class="sidebar-item-text sidebar-link">
 <span class="menu-text">NegativeInstruction</span></a>
  </div>
</li>
          <li class="sidebar-item">
  <div class="sidebar-item-container"> 
  <a href="../../tests/prompt_validation/Robustness.html" class="sidebar-item-text sidebar-link">
 <span class="menu-text">Robustness</span></a>
  </div>
</li>
          <li class="sidebar-item">
  <div class="sidebar-item-container"> 
  <a href="../../tests/prompt_validation/Specificity.html" class="sidebar-item-text sidebar-link">
 <span class="menu-text">Specificity</span></a>
  </div>
</li>
      </ul>
  </li>
      </ul>
  </li>
        <li class="sidebar-item">
  <div class="sidebar-item-container"> 
  <a href="../../guide/test-sandbox.html" class="sidebar-item-text sidebar-link">
 <span class="menu-text"> Test sandbox (BETA)</span></a>
  </div>
</li>
        <li class="px-0"><hr class="sidebar-divider hi "></li>
        <li class="sidebar-item">
 <span class="menu-text">NOTEBOOKS</span>
  </li>
        <li class="sidebar-item sidebar-item-section">
      <div class="sidebar-item-container"> 
            <a href="../../guide/samples-jupyter-notebooks.html" class="sidebar-item-text sidebar-link">
 <span class="menu-text">Code samples</span></a>
          <a class="sidebar-item-toggle text-start collapsed" data-bs-toggle="collapse" data-bs-target="#" aria-expanded="false" aria-label="Toggle section">
            <i class="bi bi-chevron-right ms-2"></i>
          </a> 
      </div>
      <ul id="" class="collapse list-unstyled sidebar-section depth1 ">  
          <li class="sidebar-item sidebar-item-section">
      <div class="sidebar-item-container"> 
            <a class="sidebar-item-text sidebar-link text-start collapsed" data-bs-toggle="collapse" data-bs-target="#quarto-sidebar-section-10" aria-expanded="false">
 <span class="menu-text">Credit Risk</span></a>
          <a class="sidebar-item-toggle text-start collapsed" data-bs-toggle="collapse" data-bs-target="#quarto-sidebar-section-10" aria-expanded="false" aria-label="Toggle section">
            <i class="bi bi-chevron-right ms-2"></i>
          </a> 
      </div>
      <ul id="quarto-sidebar-section-10" class="collapse list-unstyled sidebar-section depth2 ">  
          <li class="sidebar-item">
  <div class="sidebar-item-container"> 
  <a href="../../notebooks/code_samples/credit_risk/application_scorecard_demo.html" class="sidebar-item-text sidebar-link">
 <span class="menu-text">Document an application scorecard model</span></a>
  </div>
</li>
      </ul>
  </li>
          <li class="sidebar-item sidebar-item-section">
      <div class="sidebar-item-container"> 
            <a class="sidebar-item-text sidebar-link text-start collapsed" data-bs-toggle="collapse" data-bs-target="#quarto-sidebar-section-11" aria-expanded="false">
 <span class="menu-text">Custom Tests</span></a>
          <a class="sidebar-item-toggle text-start collapsed" data-bs-toggle="collapse" data-bs-target="#quarto-sidebar-section-11" aria-expanded="false" aria-label="Toggle section">
            <i class="bi bi-chevron-right ms-2"></i>
          </a> 
      </div>
      <ul id="quarto-sidebar-section-11" class="collapse list-unstyled sidebar-section depth2 ">  
          <li class="sidebar-item">
  <div class="sidebar-item-container"> 
  <a href="../../notebooks/code_samples/custom_tests/implement_custom_tests.html" class="sidebar-item-text sidebar-link">
 <span class="menu-text">Implement custom tests</span></a>
  </div>
</li>
          <li class="sidebar-item">
  <div class="sidebar-item-container"> 
  <a href="../../notebooks/code_samples/custom_tests/integrate_external_test_providers.html" class="sidebar-item-text sidebar-link">
 <span class="menu-text">Integrate external test providers</span></a>
  </div>
</li>
      </ul>
  </li>
          <li class="sidebar-item sidebar-item-section">
      <div class="sidebar-item-container"> 
            <a class="sidebar-item-text sidebar-link text-start collapsed" data-bs-toggle="collapse" data-bs-target="#quarto-sidebar-section-12" aria-expanded="false">
 <span class="menu-text">Customization</span></a>
          <a class="sidebar-item-toggle text-start collapsed" data-bs-toggle="collapse" data-bs-target="#quarto-sidebar-section-12" aria-expanded="false" aria-label="Toggle section">
            <i class="bi bi-chevron-right ms-2"></i>
          </a> 
      </div>
      <ul id="quarto-sidebar-section-12" class="collapse list-unstyled sidebar-section depth2 ">  
          <li class="sidebar-item">
  <div class="sidebar-item-container"> 
  <a href="../../notebooks/code_samples/customization/customizing_metrics_with_output_templates.html" class="sidebar-item-text sidebar-link">
 <span class="menu-text">Customize metric outputs using output templates</span></a>
  </div>
</li>
      </ul>
  </li>
          <li class="sidebar-item sidebar-item-section">
      <div class="sidebar-item-container"> 
            <a class="sidebar-item-text sidebar-link text-start collapsed" data-bs-toggle="collapse" data-bs-target="#quarto-sidebar-section-13" aria-expanded="false">
 <span class="menu-text">NLP and LLM</span></a>
          <a class="sidebar-item-toggle text-start collapsed" data-bs-toggle="collapse" data-bs-target="#quarto-sidebar-section-13" aria-expanded="false" aria-label="Toggle section">
            <i class="bi bi-chevron-right ms-2"></i>
          </a> 
      </div>
      <ul id="quarto-sidebar-section-13" class="collapse list-unstyled sidebar-section depth2 ">  
          <li class="sidebar-item">
  <div class="sidebar-item-container"> 
  <a href="../../notebooks/code_samples/NLP_and_LLM/foundation_models_integration_demo.html" class="sidebar-item-text sidebar-link">
 <span class="menu-text">Sentiment analysis of financial data using a large language model (LLM)</span></a>
  </div>
</li>
          <li class="sidebar-item">
  <div class="sidebar-item-container"> 
  <a href="../../notebooks/code_samples/NLP_and_LLM/foundation_models_summarization_demo.html" class="sidebar-item-text sidebar-link">
 <span class="menu-text">Summarization of financial data using a large language model (LLM)</span></a>
  </div>
</li>
          <li class="sidebar-item">
  <div class="sidebar-item-container"> 
  <a href="../../notebooks/code_samples/NLP_and_LLM/hugging_face_integration_demo.html" class="sidebar-item-text sidebar-link">
 <span class="menu-text">Sentiment analysis of financial data using Hugging Face NLP models</span></a>
  </div>
</li>
          <li class="sidebar-item">
  <div class="sidebar-item-container"> 
  <a href="../../notebooks/code_samples/NLP_and_LLM/hugging_face_summarization_demo.html" class="sidebar-item-text sidebar-link">
 <span class="menu-text">Summarization of financial data using Hugging Face NLP models</span></a>
  </div>
</li>
          <li class="sidebar-item">
  <div class="sidebar-item-container"> 
  <a href="../../notebooks/code_samples/NLP_and_LLM/llm_summarization_demo.html" class="sidebar-item-text sidebar-link">
 <span class="menu-text">Automate news summarization using LLMs</span></a>
  </div>
</li>
          <li class="sidebar-item">
  <div class="sidebar-item-container"> 
  <a href="../../notebooks/code_samples/NLP_and_LLM/prompt_validation_demo.html" class="sidebar-item-text sidebar-link">
 <span class="menu-text">Prompt validation for large language models (LLMs)</span></a>
  </div>
</li>
          <li class="sidebar-item">
  <div class="sidebar-item-container"> 
  <a href="../../notebooks/code_samples/NLP_and_LLM/rag_documentation_demo.html" class="sidebar-item-text sidebar-link">
 <span class="menu-text">RAG Model Documentation Demo</span></a>
  </div>
</li>
      </ul>
  </li>
          <li class="sidebar-item sidebar-item-section">
      <div class="sidebar-item-container"> 
            <a class="sidebar-item-text sidebar-link text-start collapsed" data-bs-toggle="collapse" data-bs-target="#quarto-sidebar-section-14" aria-expanded="false">
 <span class="menu-text">Regression</span></a>
          <a class="sidebar-item-toggle text-start collapsed" data-bs-toggle="collapse" data-bs-target="#quarto-sidebar-section-14" aria-expanded="false" aria-label="Toggle section">
            <i class="bi bi-chevron-right ms-2"></i>
          </a> 
      </div>
      <ul id="quarto-sidebar-section-14" class="collapse list-unstyled sidebar-section depth2 ">  
          <li class="sidebar-item">
  <div class="sidebar-item-container"> 
  <a href="../../notebooks/code_samples/regression/quickstart_regression_full_suite.html" class="sidebar-item-text sidebar-link">
 <span class="menu-text">Document a California Housing Price Prediction regression model</span></a>
  </div>
</li>
      </ul>
  </li>
          <li class="sidebar-item sidebar-item-section">
      <div class="sidebar-item-container"> 
            <a class="sidebar-item-text sidebar-link text-start collapsed" data-bs-toggle="collapse" data-bs-target="#quarto-sidebar-section-15" aria-expanded="false">
 <span class="menu-text">Time Series</span></a>
          <a class="sidebar-item-toggle text-start collapsed" data-bs-toggle="collapse" data-bs-target="#quarto-sidebar-section-15" aria-expanded="false" aria-label="Toggle section">
            <i class="bi bi-chevron-right ms-2"></i>
          </a> 
      </div>
      <ul id="quarto-sidebar-section-15" class="collapse list-unstyled sidebar-section depth2 ">  
          <li class="sidebar-item">
  <div class="sidebar-item-container"> 
  <a href="../../notebooks/code_samples/time_series/tutorial_time_series_forecasting.html" class="sidebar-item-text sidebar-link">
 <span class="menu-text">Document a time series forecasting model</span></a>
  </div>
</li>
      </ul>
  </li>
      </ul>
  </li>
        <li class="px-0"><hr class="sidebar-divider hi "></li>
        <li class="sidebar-item">
 <span class="menu-text">REFERENCE</span>
  </li>
        <li class="sidebar-item">
  <div class="sidebar-item-container"> 
  <a href="../../validmind/validmind.html" class="sidebar-item-text sidebar-link" target="&quot;_blank&quot;">
 <span class="menu-text">ValidMind Developer Framework </span></a>
  </div>
</li>
    </ul>
    </div>
</nav>
<div id="quarto-sidebar-glass" class="quarto-sidebar-collapse-item" data-bs-toggle="collapse" data-bs-target=".quarto-sidebar-collapse-item"></div>
<!-- margin-sidebar -->
    <div id="quarto-margin-sidebar" class="sidebar margin-sidebar">
        <nav id="TOC" role="doc-toc" class="toc-active">
    <h2 id="toc-title">On this page</h2>
   
  <ul>
  <li><a href="#contents" id="toc-contents" class="nav-link active" data-scroll-target="#contents">Contents</a></li>
  <li><a href="#about-validmind" id="toc-about-validmind" class="nav-link" data-scroll-target="#about-validmind">About ValidMind</a>
  <ul class="collapse">
  <li><a href="#before-you-begin" id="toc-before-you-begin" class="nav-link" data-scroll-target="#before-you-begin">Before you begin</a></li>
  <li><a href="#new-to-validmind" id="toc-new-to-validmind" class="nav-link" data-scroll-target="#new-to-validmind">New to ValidMind?</a></li>
  <li><a href="#key-concepts" id="toc-key-concepts" class="nav-link" data-scroll-target="#key-concepts">Key concepts</a></li>
  </ul></li>
  <li><a href="#initialize-the-client-library" id="toc-initialize-the-client-library" class="nav-link" data-scroll-target="#initialize-the-client-library">Initialize the client library</a></li>
  <li><a href="#notebook-setup" id="toc-notebook-setup" class="nav-link" data-scroll-target="#notebook-setup">Notebook setup</a></li>
  <li><a href="#load-the-demo-dataset" id="toc-load-the-demo-dataset" class="nav-link" data-scroll-target="#load-the-demo-dataset">Load the demo dataset</a></li>
  <li><a href="#train-a-model-for-testing" id="toc-train-a-model-for-testing" class="nav-link" data-scroll-target="#train-a-model-for-testing">Train a model for testing</a></li>
  <li><a href="#compute-predictions" id="toc-compute-predictions" class="nav-link" data-scroll-target="#compute-predictions">Compute predictions</a></li>
  <li><a href="#initialize-validmind-objects" id="toc-initialize-validmind-objects" class="nav-link" data-scroll-target="#initialize-validmind-objects">Initialize ValidMind objects</a></li>
  <li><a href="#assign-predictions" id="toc-assign-predictions" class="nav-link" data-scroll-target="#assign-predictions">Assign predictions</a></li>
  <li><a href="#running-unit-metrics" id="toc-running-unit-metrics" class="nav-link" data-scroll-target="#running-unit-metrics">Running unit metrics</a>
  <ul class="collapse">
  <li><a href="#compute-f1-score" id="toc-compute-f1-score" class="nav-link" data-scroll-target="#compute-f1-score">Compute F1 score</a></li>
  <li><a href="#pass-parameters" id="toc-pass-parameters" class="nav-link" data-scroll-target="#pass-parameters">Pass parameters</a></li>
  <li><a href="#load-the-last-computed-value" id="toc-load-the-last-computed-value" class="nav-link" data-scroll-target="#load-the-last-computed-value">Load the last computed value</a></li>
  <li><a href="#unit-metrics-for-model-performance" id="toc-unit-metrics-for-model-performance" class="nav-link" data-scroll-target="#unit-metrics-for-model-performance">Unit metrics for model performance</a></li>
  </ul></li>
  <li><a href="#composing-complex-metrics-from-individual-unit-metrics" id="toc-composing-complex-metrics-from-individual-unit-metrics" class="nav-link" data-scroll-target="#composing-complex-metrics-from-individual-unit-metrics">Composing Complex Metrics from Individual Unit Metrics</a>
  <ul class="collapse">
  <li><a href="#run-multiple-unit-metrics-as-a-single-test" id="toc-run-multiple-unit-metrics-as-a-single-test" class="nav-link" data-scroll-target="#run-multiple-unit-metrics-as-a-single-test">Run multiple unit metrics as a single test</a></li>
  <li><a href="#adding-composite-metrics-to-the-documentation-template" id="toc-adding-composite-metrics-to-the-documentation-template" class="nav-link" data-scroll-target="#adding-composite-metrics-to-the-documentation-template">Adding composite metrics to the documentation template</a></li>
  <li><a href="#next-steps" id="toc-next-steps" class="nav-link" data-scroll-target="#next-steps">Next steps</a>
  <ul class="collapse">
  <li><a href="#work-with-your-model-documentation" id="toc-work-with-your-model-documentation" class="nav-link" data-scroll-target="#work-with-your-model-documentation">Work with your model documentation</a></li>
  <li><a href="#discover-more-learning-resources" id="toc-discover-more-learning-resources" class="nav-link" data-scroll-target="#discover-more-learning-resources">Discover more learning resources</a></li>
  </ul></li>
  </ul></li>
  </ul>
<div class="toc-actions"><ul><li><a href="https://github.dev/validmind/documentation/blob/main/site/notebooks/how_to/run_unit_metrics.ipynb" class="toc-action"><i class="bi bi-github"></i>Edit this page</a></li><li><a href="https://github.com/validmind/documentation/issues/new" class="toc-action"><i class="bi empty"></i>Report an issue</a></li></ul></div></nav>
    </div>
<!-- main -->
<main class="content" id="quarto-document-content">

<<<<<<< HEAD
<header id="title-block-header" class="quarto-title-block default"><nav class="quarto-page-breadcrumbs quarto-title-breadcrumbs d-none d-lg-block" aria-label="breadcrumb"><ol class="breadcrumb"><li class="breadcrumb-item"><a href="../../guide/testing-overview.html">Run tests &amp; test suites</a></li><li class="breadcrumb-item"><a href="../../notebooks/how_to/run_unit_metrics.html">Introduction to Unit Metrics</a></li></ol></nav>
=======
<header id="title-block-header" class="quarto-title-block default"><nav class="quarto-page-breadcrumbs quarto-title-breadcrumbs d-none d-lg-block" aria-label="breadcrumb"><ol class="breadcrumb"><li class="breadcrumb-item"><a href="../../guide/testing-overview.html">Run tests &amp; test suites</a></li><li class="breadcrumb-item"><a href="../../notebooks/how_to/run_unit_metrics.html">Run unit metrics</a></li></ol></nav>
>>>>>>> e8c1083e
<div class="quarto-title">
<h1 class="title">Run unit metrics</h1>
</div>



<div class="quarto-title-meta">

    
  
    
  </div>
  


</header>


<<<<<<< HEAD
<p>In this notebook, we introduce the concept of <em>Unit Metric</em> and provide a step-by-step guide on how to define, execute and extract results from these measures. As an example, we use data from a customer churn use case to fit a binary classification model. To illustrate the application of these measures, we show how to run sklearn classification metrics as unit metrics, demonstrating their utility in quantifying model performance and risk.</p>
=======
<p>To turn complex evidence into actionable insights, you can run a unit metric as a single-value measure to quantify and monitor risks throughout a model’s lifecycle.</p>
<p>In this interactive notebook, we introduce the concept of <em>unit metric</em> and provide a step-by-step guide on how to define, execute and extract results from these measures. As an example, we use data from a customer churn use case to fit a binary classification model. To illustrate the application of these measures, we show you how to run sklearn classification metrics as unit metrics, demonstrating their utility in quantifying model performance and risk.</p>
>>>>>>> e8c1083e
<p>In Model Risk Management (MRM), the primary objective is to identify, assess, and mitigate the risks associated with the development, implementation, and ongoing use of quantitative models. The process of measuring risk involves the understanding and assessment of evidence generated throw multiple tests across all the model development lifecycle stages, from data collection and data quality to model performance and explainability.</p>
<p><strong>Evidence versus risk</strong></p>
<p>The distinction between evidence and quantifiable risk measures is a critical aspect of MRM. Evidence, in this context, refers to the outputs from various tests conducted throughout the model lifecycle. For instance, a table displaying the number of missing values per feature in a dataset is a form of evidence. It shows where data might be incomplete, which can affect the model’s performance and reliability. Similarly, a Receiver Operating Characteristic (ROC) curve is a graphical plot that illustrates the diagnostic ability of a binary classifier system as its discrimination threshold is varied. The curve is evidence of the model’s classification performance.</p>
<p>However, these pieces of evidence do not offer a direct measure of risk. To quantify risk, one must derive metrics from this evidence that reflect the potential impact on the model’s performance and the decisions it informs. For example, the missing data rate, calculated as the percentage of missing values in the dataset, is a quantifiable risk measure that indicates the risk associated with data quality. Similarly, the accuracy score, which measures the proportion of correctly classified labels, acts as an indicator of performance risk in a classification model.</p>
<p><strong>Unit metric</strong></p>
<p>A <em>Unit metric</em> is a single value measure that is used to identify and monitor risks arising from the development of Machine Learning or AI models. This metric simplifies evidence into a single actionable number, that can be monitored and compared over time or across different models or datasets.</p>
<p>Properties:</p>
<ul>
<li>They are the fundamental computation unit that returns a single value.</li>
<li>They quantify risk and can be used to monitor and assess risks associated with a model’s entire lifecycle.</li>
<li>Measurable, relevant, and linked to risk areas and critical business processes - e.g., regulatory requirements, risk appetite, model performance, data quality.</li>
<li>Standalone in nature, meaning they do not rely on other metrics for their calculation or interpretation.</li>
</ul>
<p>Incorporating unit metrics into your ML workflow streamlines risk assessment, turning complex analyses into clear, actionable insights.</p>
<section id="contents" class="level2">
<h2 class="anchored" data-anchor-id="contents">Contents</h2>
<ul>
<li><a href="#toc1_">About ValidMind</a>
<ul>
<li><a href="#toc1_1_">Before you begin</a><br>
</li>
<li><a href="#toc1_2_">New to ValidMind?</a><br>
</li>
<li><a href="#toc1_3_">Key concepts</a><br>
</li>
</ul></li>
<li><a href="#toc2_">Initialize the client library</a><br>
</li>
<li><a href="#toc3_">Notebook setup</a><br>
</li>
<li><a href="#toc4_">Load the demo dataset</a><br>
</li>
<li><a href="#toc5_">Train a model for testing</a><br>
</li>
<li><a href="#toc6_">Compute predictions</a><br>
</li>
<li><a href="#toc7_">Initialize ValidMind objects</a><br>
</li>
<li><a href="#toc8_">Assign predictions</a><br>
</li>
<li><a href="#toc9_">Running unit metrics</a>
<ul>
<li><a href="#toc9_1_">Compute F1 score</a><br>
</li>
<li><a href="#toc9_3_">Pass parameters</a><br>
</li>
<li><a href="#toc9_4_">Load the last computed value</a><br>
</li>
<li><a href="#toc9_5_">Unit metrics for model performance</a><br>
</li>
<li><a href="#toc9_6_">Run multiple unit metrics as a single test</a><br>
</li>
<li><a href="#toc9_7_">Adding composite metrics to the documentation template</a>
<ul>
<li><a href="#toc9_7_1_">Reconnect to the documentation project</a><br>
</li>
</ul></li>
</ul></li>
<li><a href="#toc10_">Next steps</a>
<ul>
<li><a href="#toc10_1_">Work with your model documentation</a><br>
</li>
<li><a href="#toc10_2_">Discover more learning resources</a></li>
</ul></li>
</ul>
<!-- vscode-jupyter-toc-config
    numbering=false
    anchor=true
    flat=false
    minLevel=2
    maxLevel=4
    /vscode-jupyter-toc-config -->
<!-- THIS CELL WILL BE REPLACED ON TOC UPDATE. DO NOT WRITE YOUR TEXT IN THIS CELL -->
<p><a id="toc1_"></a></p>
</section>
<<<<<<< HEAD
<section id="notebook-setup" class="level2">
<h2 class="anchored" data-anchor-id="notebook-setup">Notebook Setup</h2>
<div id="cell-4" class="cell">
<div class="sourceCode cell-code" id="cb1"><pre class="sourceCode python code-with-copy"><code class="sourceCode python"><span id="cb1-1"><a href="#cb1-1" aria-hidden="true" tabindex="-1"></a><span class="im">import</span> xgboost <span class="im">as</span> xgb</span>
<span id="cb1-2"><a href="#cb1-2" aria-hidden="true" tabindex="-1"></a></span>
<span id="cb1-3"><a href="#cb1-3" aria-hidden="true" tabindex="-1"></a><span class="op">%</span>matplotlib inline</span></code><button title="Copy to Clipboard" class="code-copy-button"><i class="bi"></i></button></pre></div>
=======
<section id="about-validmind" class="level2">
<h2 class="anchored" data-anchor-id="about-validmind">About ValidMind</h2>
<p>ValidMind is a platform for managing model risk, including risk associated with AI and statistical models.</p>
<p>You use the ValidMind Developer Framework to automate documentation and validation tests, and then use the ValidMind AI Risk Platform UI to collaborate on model documentation. Together, these products simplify model risk management, facilitate compliance with regulations and institutional standards, and enhance collaboration between yourself and model validators.</p>
<p><a id="toc1_1_"></a></p>
<section id="before-you-begin" class="level3">
<h3 class="anchored" data-anchor-id="before-you-begin">Before you begin</h3>
<p>This notebook assumes you have basic familiarity with Python, including an understanding of how functions work. If you are new to Python, you can still run the notebook but we recommend further familiarizing yourself with the language.</p>
<p>If you encounter errors due to missing modules in your Python environment, install the modules with <code>pip install</code>, and then re-run the notebook. For more help, refer to <a href="https://docs.python.org/3/installing/index.html">Installing Python Modules</a>.</p>
<p><a id="toc1_2_"></a></p>
</section>
<section id="new-to-validmind" class="level3">
<h3 class="anchored" data-anchor-id="new-to-validmind">New to ValidMind?</h3>
<p>If you haven’t already seen our <a href="https://docs.validmind.ai/guide/get-started-developer-framework.html">Get started with the ValidMind Developer Framework</a>, we recommend you explore the available resources for developers at some point. There, you can learn more about documenting models, find code samples, or read our developer reference.</p>
<div class="callout callout-style-simple callout-tip">
<div class="callout-body d-flex">
<div class="callout-icon-container">
<i class="callout-icon"></i>
</div>
<div class="callout-body-container">
<p>For access to all features available in this notebook, create a free ValidMind account.</p>
<p>Signing up is FREE — <a href="https://app.prod.validmind.ai"><strong>Sign up now!</strong></a></p>
</div>
</div>
>>>>>>> e8c1083e
</div>
<p><a id="toc1_3_"></a></p>
</section>
<section id="key-concepts" class="level3">
<h3 class="anchored" data-anchor-id="key-concepts">Key concepts</h3>
<p><strong>Model documentation</strong>: A structured and detailed record pertaining to a model, encompassing key components such as its underlying assumptions, methodologies, data sources, inputs, performance metrics, evaluations, limitations, and intended uses. It serves to ensure transparency, adherence to regulatory requirements, and a clear understanding of potential risks associated with the model’s application.</p>
<p><strong>Documentation template</strong>: Functions as a test suite and lays out the structure of model documentation, segmented into various sections and sub-sections. Documentation templates define the structure of your model documentation, specifying the tests that should be run, and how the results should be displayed.</p>
<p><strong>Tests</strong>: A function contained in the ValidMind Developer Framework, designed to run a specific quantitative test on the dataset or model. Tests are the building blocks of ValidMind, used to evaluate and document models and datasets, and can be run individually or as part of a suite defined by your model documentation template.</p>
<p><strong>Metrics</strong>: A subset of tests that do not have thresholds. In the context of this notebook, metrics and tests can be thought of as interchangeable concepts.</p>
<p><strong>Custom metrics</strong>: Custom metrics are functions that you define to evaluate your model or dataset. These functions can be registered with ValidMind to be used in the platform.</p>
<p><strong>Inputs</strong>: Objects to be evaluated and documented in the ValidMind framework. They can be any of the following:</p>
<ul>
<li><strong>model</strong>: A single model that has been initialized in ValidMind with <a href="https://docs.validmind.ai/validmind/validmind.html#init_model"><code>vm.init_model()</code></a>.</li>
<li><strong>dataset</strong>: Single dataset that has been initialized in ValidMind with <a href="https://docs.validmind.ai/validmind/validmind.html#init_dataset"><code>vm.init_dataset()</code></a>.</li>
<li><strong>models</strong>: A list of ValidMind models - usually this is used when you want to compare multiple models in your custom metric.</li>
<li><strong>datasets</strong>: A list of ValidMind datasets - usually this is used when you want to compare multiple datasets in your custom metric. See this <a href="https://docs.validmind.ai/notebooks/how_to/run_tests_that_require_multiple_datasets.html">example</a> for more information.</li>
</ul>
<p><strong>Parameters</strong>: Additional arguments that can be passed when running a ValidMind test, used to pass additional information to a metric, customize its behavior, or provide additional context.</p>
<p><strong>Outputs</strong>: Custom metrics can return elements like tables or plots. Tables may be a list of dictionaries (each representing a row) or a pandas DataFrame. Plots may be matplotlib or plotly figures.</p>
<p><strong>Test suites</strong>: Collections of tests designed to run together to automate and generate model documentation end-to-end for specific use-cases.</p>
<p>Example: the <a href="https://docs.validmind.ai/validmind/validmind/test_suites/classifier.html#ClassifierFullSuite"><code>classifier_full_suite</code></a> test suite runs tests from the <a href="https://docs.validmind.ai/validmind/validmind/test_suites/tabular_datasets.html"><code>tabular_dataset</code></a> and <a href="https://docs.validmind.ai/validmind/validmind/test_suites/classifier.html"><code>classifier</code></a> test suites to fully document the data and model sections for binary classification model use-cases.</p>
<p><a id="toc2_"></a></p>
</section>
</section>
<section id="initialize-the-client-library" class="level2">
<h2 class="anchored" data-anchor-id="initialize-the-client-library">Initialize the client library</h2>
<p>ValidMind generates a unique <em>code snippet</em> for each registered model to connect with your developer environment. You initialize the client library with this code snippet, which ensures that your documentation and tests are uploaded to the correct model when you run the notebook.</p>
<p>Get your code snippet:</p>
<ol type="1">
<li><p>In a browser, log into the <a href="https://app.prod.validmind.ai">Platform UI</a>.</p></li>
<li><p>In the left sidebar, navigate to <strong>Model Inventory</strong> and click <strong>+ Register new model</strong>.</p></li>
<li><p>Enter the model details and click <strong>Continue</strong>. (<a href="https://docs.validmind.ai/guide/register-models-in-model-inventory.html">Need more help?</a>)</p>
<p>For example, to register a model for use with this notebook, select:</p>
<ul>
<li>Documentation template: <code>Binary classification</code></li>
<li>Use case: <code>Marketing/Sales - Attrition/Churn Management</code></li>
</ul>
<p>You can fill in other options according to your preference.</p></li>
<li><p>Go to <strong>Getting Started</strong> and click <strong>Copy snippet to clipboard</strong>.</p></li>
</ol>
<p>Next, replace this placeholder with your own code snippet:</p>
<div id="cell-6" class="cell">
<<<<<<< HEAD
<div class="sourceCode cell-code" id="cb2"><pre class="sourceCode python code-with-copy"><code class="sourceCode python"><span id="cb2-1"><a href="#cb2-1" aria-hidden="true" tabindex="-1"></a><span class="co"># Replace with your code snippet</span></span>
=======
<div class="sourceCode cell-code" id="cb1"><pre class="sourceCode python code-with-copy"><code class="sourceCode python"><span id="cb1-1"><a href="#cb1-1" aria-hidden="true" tabindex="-1"></a><span class="co"># Replace with your code snippet</span></span>
<span id="cb1-2"><a href="#cb1-2" aria-hidden="true" tabindex="-1"></a></span>
<span id="cb1-3"><a href="#cb1-3" aria-hidden="true" tabindex="-1"></a><span class="im">import</span> validmind <span class="im">as</span> vm</span>
<span id="cb1-4"><a href="#cb1-4" aria-hidden="true" tabindex="-1"></a></span>
<span id="cb1-5"><a href="#cb1-5" aria-hidden="true" tabindex="-1"></a>vm.init(</span>
<span id="cb1-6"><a href="#cb1-6" aria-hidden="true" tabindex="-1"></a>    api_host<span class="op">=</span><span class="st">"..."</span>,</span>
<span id="cb1-7"><a href="#cb1-7" aria-hidden="true" tabindex="-1"></a>    api_key<span class="op">=</span><span class="st">"..."</span>,</span>
<span id="cb1-8"><a href="#cb1-8" aria-hidden="true" tabindex="-1"></a>    api_secret<span class="op">=</span><span class="st">"..."</span>,</span>
<span id="cb1-9"><a href="#cb1-9" aria-hidden="true" tabindex="-1"></a>    project<span class="op">=</span><span class="st">"..."</span>,</span>
<span id="cb1-10"><a href="#cb1-10" aria-hidden="true" tabindex="-1"></a>)</span></code><button title="Copy to Clipboard" class="code-copy-button"><i class="bi"></i></button></pre></div>
</div>
<p><a id="toc3_"></a></p>
</section>
<section id="notebook-setup" class="level2">
<h2 class="anchored" data-anchor-id="notebook-setup">Notebook setup</h2>
<div id="cell-8" class="cell">
<div class="sourceCode cell-code" id="cb2"><pre class="sourceCode python code-with-copy"><code class="sourceCode python"><span id="cb2-1"><a href="#cb2-1" aria-hidden="true" tabindex="-1"></a><span class="im">import</span> xgboost <span class="im">as</span> xgb</span>
>>>>>>> e8c1083e
<span id="cb2-2"><a href="#cb2-2" aria-hidden="true" tabindex="-1"></a></span>
<span id="cb2-3"><a href="#cb2-3" aria-hidden="true" tabindex="-1"></a><span class="op">%</span>matplotlib inline</span></code><button title="Copy to Clipboard" class="code-copy-button"><i class="bi"></i></button></pre></div>
</div>
<p><a id="toc4_"></a></p>
</section>
<section id="load-the-demo-dataset" class="level2">
<h2 class="anchored" data-anchor-id="load-the-demo-dataset">Load the demo dataset</h2>
<p>In this example, we load a demo dataset to fit a customer churn model.</p>
<<<<<<< HEAD
<div id="cell-8" class="cell">
=======
<div id="cell-10" class="cell">
>>>>>>> e8c1083e
<div class="sourceCode cell-code" id="cb3"><pre class="sourceCode python code-with-copy"><code class="sourceCode python"><span id="cb3-1"><a href="#cb3-1" aria-hidden="true" tabindex="-1"></a><span class="im">from</span> validmind.datasets.classification <span class="im">import</span> customer_churn <span class="im">as</span> demo_dataset</span>
<span id="cb3-2"><a href="#cb3-2" aria-hidden="true" tabindex="-1"></a></span>
<span id="cb3-3"><a href="#cb3-3" aria-hidden="true" tabindex="-1"></a><span class="bu">print</span>(</span>
<span id="cb3-4"><a href="#cb3-4" aria-hidden="true" tabindex="-1"></a>    <span class="ss">f"Loaded demo dataset with: </span><span class="ch">\n\n\t</span><span class="ss">• Target column: '</span><span class="sc">{</span>demo_dataset<span class="sc">.</span>target_column<span class="sc">}</span><span class="ss">' </span><span class="ch">\n\t</span><span class="ss">• Class labels: </span><span class="sc">{</span>demo_dataset<span class="sc">.</span>class_labels<span class="sc">}</span><span class="ss">"</span></span>
<span id="cb3-5"><a href="#cb3-5" aria-hidden="true" tabindex="-1"></a>)</span>
<span id="cb3-6"><a href="#cb3-6" aria-hidden="true" tabindex="-1"></a></span>
<span id="cb3-7"><a href="#cb3-7" aria-hidden="true" tabindex="-1"></a>raw_df <span class="op">=</span> demo_dataset.load_data()</span>
<span id="cb3-8"><a href="#cb3-8" aria-hidden="true" tabindex="-1"></a>raw_df.head()</span></code><button title="Copy to Clipboard" class="code-copy-button"><i class="bi"></i></button></pre></div>
</div>
<p><a id="toc5_"></a></p>
</section>
<section id="train-a-model-for-testing" class="level2">
<h2 class="anchored" data-anchor-id="train-a-model-for-testing">Train a model for testing</h2>
<p>We train a simple customer churn model for our test.</p>
<<<<<<< HEAD
<div id="cell-10" class="cell">
=======
<div id="cell-12" class="cell">
>>>>>>> e8c1083e
<div class="sourceCode cell-code" id="cb4"><pre class="sourceCode python code-with-copy"><code class="sourceCode python"><span id="cb4-1"><a href="#cb4-1" aria-hidden="true" tabindex="-1"></a>train_df, validation_df, test_df <span class="op">=</span> demo_dataset.preprocess(raw_df)</span>
<span id="cb4-2"><a href="#cb4-2" aria-hidden="true" tabindex="-1"></a></span>
<span id="cb4-3"><a href="#cb4-3" aria-hidden="true" tabindex="-1"></a>x_train <span class="op">=</span> train_df.drop(demo_dataset.target_column, axis<span class="op">=</span><span class="dv">1</span>)</span>
<span id="cb4-4"><a href="#cb4-4" aria-hidden="true" tabindex="-1"></a>y_train <span class="op">=</span> train_df[demo_dataset.target_column]</span>
<span id="cb4-5"><a href="#cb4-5" aria-hidden="true" tabindex="-1"></a>x_val <span class="op">=</span> validation_df.drop(demo_dataset.target_column, axis<span class="op">=</span><span class="dv">1</span>)</span>
<span id="cb4-6"><a href="#cb4-6" aria-hidden="true" tabindex="-1"></a>y_val <span class="op">=</span> validation_df[demo_dataset.target_column]</span>
<span id="cb4-7"><a href="#cb4-7" aria-hidden="true" tabindex="-1"></a></span>
<span id="cb4-8"><a href="#cb4-8" aria-hidden="true" tabindex="-1"></a>model <span class="op">=</span> xgb.XGBClassifier(early_stopping_rounds<span class="op">=</span><span class="dv">10</span>)</span>
<span id="cb4-9"><a href="#cb4-9" aria-hidden="true" tabindex="-1"></a>model.set_params(</span>
<span id="cb4-10"><a href="#cb4-10" aria-hidden="true" tabindex="-1"></a>    eval_metric<span class="op">=</span>[<span class="st">"error"</span>, <span class="st">"logloss"</span>, <span class="st">"auc"</span>],</span>
<span id="cb4-11"><a href="#cb4-11" aria-hidden="true" tabindex="-1"></a>)</span>
<span id="cb4-12"><a href="#cb4-12" aria-hidden="true" tabindex="-1"></a>model.fit(</span>
<span id="cb4-13"><a href="#cb4-13" aria-hidden="true" tabindex="-1"></a>    x_train,</span>
<span id="cb4-14"><a href="#cb4-14" aria-hidden="true" tabindex="-1"></a>    y_train,</span>
<span id="cb4-15"><a href="#cb4-15" aria-hidden="true" tabindex="-1"></a>    eval_set<span class="op">=</span>[(x_val, y_val)],</span>
<span id="cb4-16"><a href="#cb4-16" aria-hidden="true" tabindex="-1"></a>    verbose<span class="op">=</span><span class="va">False</span>,</span>
<span id="cb4-17"><a href="#cb4-17" aria-hidden="true" tabindex="-1"></a>)</span></code><button title="Copy to Clipboard" class="code-copy-button"><i class="bi"></i></button></pre></div>
</div>
<<<<<<< HEAD
<div id="cell-11" class="cell">
=======
<div id="cell-13" class="cell">
>>>>>>> e8c1083e
<div class="sourceCode cell-code" id="cb5"><pre class="sourceCode python code-with-copy"><code class="sourceCode python"><span id="cb5-1"><a href="#cb5-1" aria-hidden="true" tabindex="-1"></a>feature_columns <span class="op">=</span> [col <span class="cf">for</span> col <span class="kw">in</span> test_df.columns <span class="cf">if</span> col <span class="op">!=</span> demo_dataset.target_column]</span>
<span id="cb5-2"><a href="#cb5-2" aria-hidden="true" tabindex="-1"></a>feature_columns</span></code><button title="Copy to Clipboard" class="code-copy-button"><i class="bi"></i></button></pre></div>
</div>
<p><a id="toc6_"></a></p>
</section>
<section id="compute-predictions" class="level2">
<h2 class="anchored" data-anchor-id="compute-predictions">Compute predictions</h2>
<p>After the model is fitted, we compute model predictions and predictive probabilities, then add them to the customer churn dataset:</p>
<<<<<<< HEAD
<div id="cell-13" class="cell">
=======
<div id="cell-15" class="cell">
>>>>>>> e8c1083e
<div class="sourceCode cell-code" id="cb6"><pre class="sourceCode python code-with-copy"><code class="sourceCode python"><span id="cb6-1"><a href="#cb6-1" aria-hidden="true" tabindex="-1"></a><span class="co"># Compute predictive probabilities for the test dataset</span></span>
<span id="cb6-2"><a href="#cb6-2" aria-hidden="true" tabindex="-1"></a><span class="co"># Here, we only use the probabilities for the positive class (class 1)</span></span>
<span id="cb6-3"><a href="#cb6-3" aria-hidden="true" tabindex="-1"></a>predictive_probabilities <span class="op">=</span> model.predict_proba(</span>
<span id="cb6-4"><a href="#cb6-4" aria-hidden="true" tabindex="-1"></a>    test_df.drop(demo_dataset.target_column, axis<span class="op">=</span><span class="dv">1</span>)</span>
<span id="cb6-5"><a href="#cb6-5" aria-hidden="true" tabindex="-1"></a>)[:, <span class="dv">1</span>]</span>
<span id="cb6-6"><a href="#cb6-6" aria-hidden="true" tabindex="-1"></a></span>
<span id="cb6-7"><a href="#cb6-7" aria-hidden="true" tabindex="-1"></a><span class="co"># Add the predictive probabilities as a new column to the test dataframe</span></span>
<span id="cb6-8"><a href="#cb6-8" aria-hidden="true" tabindex="-1"></a>test_df[<span class="st">"PredictiveProbabilities"</span>] <span class="op">=</span> predictive_probabilities</span>
<span id="cb6-9"><a href="#cb6-9" aria-hidden="true" tabindex="-1"></a></span>
<span id="cb6-10"><a href="#cb6-10" aria-hidden="true" tabindex="-1"></a><span class="co"># Add the predictions from the predictive probabilities as a new column to the test dataframe</span></span>
<span id="cb6-11"><a href="#cb6-11" aria-hidden="true" tabindex="-1"></a>test_df[<span class="st">"Predictions"</span>] <span class="op">=</span> (predictive_probabilities <span class="op">&gt;</span> <span class="fl">0.5</span>).astype(<span class="bu">int</span>)</span>
<span id="cb6-12"><a href="#cb6-12" aria-hidden="true" tabindex="-1"></a></span>
<span id="cb6-13"><a href="#cb6-13" aria-hidden="true" tabindex="-1"></a><span class="co"># Display the first few rows of the updated dataframe to verify</span></span>
<span id="cb6-14"><a href="#cb6-14" aria-hidden="true" tabindex="-1"></a>test_df.head()</span></code><button title="Copy to Clipboard" class="code-copy-button"><i class="bi"></i></button></pre></div>
</div>
<p><a id="toc7_"></a></p>
</section>
<section id="initialize-validmind-objects" class="level2">
<h2 class="anchored" data-anchor-id="initialize-validmind-objects">Initialize ValidMind objects</h2>
<p>Once the datasets and model are prepared for validation, we initialize ValidMind <code>dataset</code> and <code>model</code>, specifying features and targets columns. The property <code>input_id</code> allows users to uniquely identify each dataset and model. This allows for the creation of multiple versions of datasets and models, enabling us to compute metrics by specifying which versions we want to use as inputs.</p>
<<<<<<< HEAD
<div id="cell-15" class="cell">
=======
<div id="cell-17" class="cell">
>>>>>>> e8c1083e
<div class="sourceCode cell-code" id="cb7"><pre class="sourceCode python code-with-copy"><code class="sourceCode python"><span id="cb7-1"><a href="#cb7-1" aria-hidden="true" tabindex="-1"></a><span class="im">import</span> validmind <span class="im">as</span> vm</span>
<span id="cb7-2"><a href="#cb7-2" aria-hidden="true" tabindex="-1"></a></span>
<span id="cb7-3"><a href="#cb7-3" aria-hidden="true" tabindex="-1"></a>vm_test_ds <span class="op">=</span> vm.init_dataset(</span>
<span id="cb7-4"><a href="#cb7-4" aria-hidden="true" tabindex="-1"></a>    input_id<span class="op">=</span><span class="st">"test_dataset"</span>,</span>
<span id="cb7-5"><a href="#cb7-5" aria-hidden="true" tabindex="-1"></a>    dataset<span class="op">=</span>test_df,</span>
<span id="cb7-6"><a href="#cb7-6" aria-hidden="true" tabindex="-1"></a>    target_column<span class="op">=</span>demo_dataset.target_column,</span>
<span id="cb7-7"><a href="#cb7-7" aria-hidden="true" tabindex="-1"></a>    feature_columns<span class="op">=</span>feature_columns,</span>
<span id="cb7-8"><a href="#cb7-8" aria-hidden="true" tabindex="-1"></a>)</span>
<span id="cb7-9"><a href="#cb7-9" aria-hidden="true" tabindex="-1"></a></span>
<span id="cb7-10"><a href="#cb7-10" aria-hidden="true" tabindex="-1"></a>vm_model <span class="op">=</span> vm.init_model(model<span class="op">=</span>model, input_id<span class="op">=</span><span class="st">"my_model"</span>)</span></code><button title="Copy to Clipboard" class="code-copy-button"><i class="bi"></i></button></pre></div>
</div>
<p><a id="toc8_"></a></p>
</section>
<section id="assign-predictions" class="level2">
<h2 class="anchored" data-anchor-id="assign-predictions">Assign predictions</h2>
<p><strong>Assigning Pre-computed Predictions</strong></p>
<p>We use <code>vm_test</code> to incorporate a column named ‘Predictions’, which consists of pre-computed predictions associated with <code>vm_model</code>. The <code>assign_predictions</code> method facilitates the addition of multiple prediction columns as necessary. By linking these precomputed predictions to a specific model through this method, we establish a clear reference system, allowing for precise identification of the predictions needed for various computational tasks.</p>
<<<<<<< HEAD
<div id="cell-18" class="cell">
<div class="sourceCode cell-code" id="cb8"><pre class="sourceCode python code-with-copy"><code class="sourceCode python"><span id="cb8-1"><a href="#cb8-1" aria-hidden="true" tabindex="-1"></a>vm_test_ds.assign_predictions(model<span class="op">=</span>vm_model, prediction_column<span class="op">=</span><span class="st">"Predictions"</span>)</span></code><button title="Copy to Clipboard" class="code-copy-button"><i class="bi"></i></button></pre></div>
</div>
<div id="cell-19" class="cell">
<div class="sourceCode cell-code" id="cb9"><pre class="sourceCode python code-with-copy"><code class="sourceCode python"><span id="cb9-1"><a href="#cb9-1" aria-hidden="true" tabindex="-1"></a>vm_test_ds._extra_columns</span></code><button title="Copy to Clipboard" class="code-copy-button"><i class="bi"></i></button></pre></div>
=======
<div id="cell-20" class="cell">
<div class="sourceCode cell-code" id="cb8"><pre class="sourceCode python code-with-copy"><code class="sourceCode python"><span id="cb8-1"><a href="#cb8-1" aria-hidden="true" tabindex="-1"></a>vm_test_ds.assign_predictions(</span>
<span id="cb8-2"><a href="#cb8-2" aria-hidden="true" tabindex="-1"></a>    model<span class="op">=</span>vm_model,</span>
<span id="cb8-3"><a href="#cb8-3" aria-hidden="true" tabindex="-1"></a>    prediction_column<span class="op">=</span><span class="st">"Predictions"</span>,</span>
<span id="cb8-4"><a href="#cb8-4" aria-hidden="true" tabindex="-1"></a>    probability_column<span class="op">=</span><span class="st">"PredictiveProbabilities"</span>,</span>
<span id="cb8-5"><a href="#cb8-5" aria-hidden="true" tabindex="-1"></a>)</span></code><button title="Copy to Clipboard" class="code-copy-button"><i class="bi"></i></button></pre></div>
</div>
<div id="cell-21" class="cell">
<div class="sourceCode cell-code" id="cb9"><pre class="sourceCode python code-with-copy"><code class="sourceCode python"><span id="cb9-1"><a href="#cb9-1" aria-hidden="true" tabindex="-1"></a>vm_test_ds.extra_columns</span></code><button title="Copy to Clipboard" class="code-copy-button"><i class="bi"></i></button></pre></div>
>>>>>>> e8c1083e
</div>
<p><a id="toc9_"></a></p>
</section>
<section id="running-unit-metrics" class="level2">
<h2 class="anchored" data-anchor-id="running-unit-metrics">Running unit metrics</h2>
<p><a id="toc9_1_"></a></p>
<section id="compute-f1-score" class="level3">
<h3 class="anchored" data-anchor-id="compute-f1-score">Compute F1 score</h3>
<p>The following snippet shows how to set up and execute a unit metric implementation of the F1 score from <code>sklearn</code>. In this example, our objective is to compute F1 for the test dataset. Therefore, we specify <code>vm_test_ds</code> as the dataset in the inputs along with the <code>metric_id</code>.</p>
<p><strong>Dataset to Metric Input Mapping</strong></p>
<p>To accurately compute the F1 score, it’s essential to ensure that these columns are correctly aligned and contain the relevant data. The F1 score requires two inputs:</p>
<ul>
<li>the predictions <code>y_pred</code> and</li>
<li>the true labels <code>y_true</code></li>
</ul>
<p>Since <code>vm_test_ds</code> has the capability to include multiple prediction columns, each linked to a different model. Therefore, it’s essential to specify both the dataset for extracting the target column and the correct prediction column, as well as the model to ensure the selection of the appropriate prediction column for that specific model, referred to as <code>vm_model</code>.</p>
<p>When calculating the F1 score, it’s essential to use the correct prediction column associated with <code>vm_model</code> within <code>vm_test_ds</code>. This prediction column is dynamically identified based on the model id, specified in <code>input_id</code>.</p>
<<<<<<< HEAD
<div id="cell-22" class="cell">
<div class="sourceCode cell-code" id="cb10"><pre class="sourceCode python code-with-copy"><code class="sourceCode python"><span id="cb10-1"><a href="#cb10-1" aria-hidden="true" tabindex="-1"></a>metric_id <span class="op">=</span> <span class="st">"validmind.unit_metrics.sklearn.classification.F1"</span></span>
=======
<div id="cell-24" class="cell">
<div class="sourceCode cell-code" id="cb10"><pre class="sourceCode python code-with-copy"><code class="sourceCode python"><span id="cb10-1"><a href="#cb10-1" aria-hidden="true" tabindex="-1"></a><span class="im">from</span> validmind.tests <span class="im">import</span> run_test</span>
>>>>>>> e8c1083e
<span id="cb10-2"><a href="#cb10-2" aria-hidden="true" tabindex="-1"></a></span>
<span id="cb10-3"><a href="#cb10-3" aria-hidden="true" tabindex="-1"></a>inputs <span class="op">=</span> {<span class="st">"model"</span>: vm_model, <span class="st">"dataset"</span>: vm_test_ds}</span></code><button title="Copy to Clipboard" class="code-copy-button"><i class="bi"></i></button></pre></div>
</div>
<<<<<<< HEAD
</section>
<section id="accessing-metric-results" class="level3">
<h3 class="anchored" data-anchor-id="accessing-metric-results">Accessing Metric Results</h3>
<p>Once the metric computation is complete, the result object provides two key attributes:</p>
<div id="cell-24" class="cell">
<div class="sourceCode cell-code" id="cb11"><pre class="sourceCode python code-with-copy"><code class="sourceCode python"><span id="cb11-1"><a href="#cb11-1" aria-hidden="true" tabindex="-1"></a>result.value</span></code><button title="Copy to Clipboard" class="code-copy-button"><i class="bi"></i></button></pre></div>
</div>
<div id="cell-25" class="cell">
<div class="sourceCode cell-code" id="cb12"><pre class="sourceCode python code-with-copy"><code class="sourceCode python"><span id="cb12-1"><a href="#cb12-1" aria-hidden="true" tabindex="-1"></a>result.summary</span></code><button title="Copy to Clipboard" class="code-copy-button"><i class="bi"></i></button></pre></div>
=======
<div id="cell-25" class="cell">
<div class="sourceCode cell-code" id="cb11"><pre class="sourceCode python code-with-copy"><code class="sourceCode python"><span id="cb11-1"><a href="#cb11-1" aria-hidden="true" tabindex="-1"></a>run_test(<span class="st">"validmind.unit_metrics.classification.sklearn.F1"</span>, inputs<span class="op">=</span>inputs)</span></code><button title="Copy to Clipboard" class="code-copy-button"><i class="bi"></i></button></pre></div>
>>>>>>> e8c1083e
</div>
<p><a id="toc9_3_"></a></p>
</section>
<section id="pass-parameters" class="level3">
<h3 class="anchored" data-anchor-id="pass-parameters">Pass parameters</h3>
<p>When using the unit metric implementation of the F1 score from <code>sklearn</code>, it’s important to note that this implementation supports all parameters of the original <code>sklearn.metrics.f1_score</code> function. This flexibility allows you to tailor the metric computation to your specific needs and scenarios.</p>
<p>Below, we provide a brief description the parameters you can pass to customize the F1 score calculation:</p>
<ul>
<li><code>average</code>: Specifies the averaging method for the F1 score. Common options include ‘micro’, ‘macro’, ‘samples’, ‘weighted’, or None.</li>
<li><code>sample_weight</code>: Allows for weighting of samples. By default, it is None, but it can be an array of weights that are applied to the samples, useful for cases where some classes are more important than others.</li>
<li><code>zero_division</code>: Defines the behavior when there is a division by zero during F1 calculation. Options are ‘warn’, ‘raise’, or a numeric value like 0 or 1, indicating what value to set when encountering division by zero.</li>
</ul>
<div id="cell-27" class="cell">
<<<<<<< HEAD
<div class="sourceCode cell-code" id="cb13"><pre class="sourceCode python code-with-copy"><code class="sourceCode python"><span id="cb13-1"><a href="#cb13-1" aria-hidden="true" tabindex="-1"></a>inputs <span class="op">=</span> {<span class="st">"model"</span>: vm_model, <span class="st">"dataset"</span>: vm_test_ds}</span>
<span id="cb13-2"><a href="#cb13-2" aria-hidden="true" tabindex="-1"></a></span>
<span id="cb13-3"><a href="#cb13-3" aria-hidden="true" tabindex="-1"></a>params <span class="op">=</span> {<span class="st">"average"</span>: <span class="st">"micro"</span>, <span class="st">"sample_weight"</span>: <span class="va">None</span>, <span class="st">"zero_division"</span>: <span class="st">"warn"</span>}</span>
<span id="cb13-4"><a href="#cb13-4" aria-hidden="true" tabindex="-1"></a></span>
<span id="cb13-5"><a href="#cb13-5" aria-hidden="true" tabindex="-1"></a>result <span class="op">=</span> vm.unit_metrics.run_metric(metric_id<span class="op">=</span>metric_id, inputs<span class="op">=</span>inputs, params<span class="op">=</span>params)</span>
<span id="cb13-6"><a href="#cb13-6" aria-hidden="true" tabindex="-1"></a>result.value</span></code><button title="Copy to Clipboard" class="code-copy-button"><i class="bi"></i></button></pre></div>
=======
<div class="sourceCode cell-code" id="cb12"><pre class="sourceCode python code-with-copy"><code class="sourceCode python"><span id="cb12-1"><a href="#cb12-1" aria-hidden="true" tabindex="-1"></a>run_test(</span>
<span id="cb12-2"><a href="#cb12-2" aria-hidden="true" tabindex="-1"></a>    <span class="st">"validmind.unit_metrics.classification.sklearn.F1"</span>,</span>
<span id="cb12-3"><a href="#cb12-3" aria-hidden="true" tabindex="-1"></a>    inputs<span class="op">=</span>inputs,</span>
<span id="cb12-4"><a href="#cb12-4" aria-hidden="true" tabindex="-1"></a>    params<span class="op">=</span>{</span>
<span id="cb12-5"><a href="#cb12-5" aria-hidden="true" tabindex="-1"></a>        <span class="st">"average"</span>: <span class="st">"micro"</span>,</span>
<span id="cb12-6"><a href="#cb12-6" aria-hidden="true" tabindex="-1"></a>        <span class="st">"sample_weight"</span>: <span class="va">None</span>,</span>
<span id="cb12-7"><a href="#cb12-7" aria-hidden="true" tabindex="-1"></a>        <span class="st">"zero_division"</span>: <span class="st">"warn"</span>,</span>
<span id="cb12-8"><a href="#cb12-8" aria-hidden="true" tabindex="-1"></a>    },</span>
<span id="cb12-9"><a href="#cb12-9" aria-hidden="true" tabindex="-1"></a>)</span></code><button title="Copy to Clipboard" class="code-copy-button"><i class="bi"></i></button></pre></div>
>>>>>>> e8c1083e
</div>
<p><a id="toc9_4_"></a></p>
</section>
<section id="load-the-last-computed-value" class="level3">
<h3 class="anchored" data-anchor-id="load-the-last-computed-value">Load the last computed value</h3>
<p>Unit metrics are designed to optimize performance and efficiency by caching results of metric computations. When you execute a metric with the same signature —a unique combination of the metric ID, model, inputs, and parameters- a second time, validmind retrieves the result from its last computed value instead of recalculating it. This feature ensures faster access to metrics you’ve previously run and conserves computational resources.</p>
<p><strong>First computation of precision metric</strong></p>
<p>In this first example, the precision metric is computed for the first time with a specific dataset. The result of this computation is stored in the cache.</p>
<div id="cell-30" class="cell">
<<<<<<< HEAD
<div class="sourceCode cell-code" id="cb14"><pre class="sourceCode python code-with-copy"><code class="sourceCode python"><span id="cb14-1"><a href="#cb14-1" aria-hidden="true" tabindex="-1"></a>metric_id <span class="op">=</span> <span class="st">"validmind.unit_metrics.sklearn.classification.Precision"</span></span>
<span id="cb14-2"><a href="#cb14-2" aria-hidden="true" tabindex="-1"></a></span>
<span id="cb14-3"><a href="#cb14-3" aria-hidden="true" tabindex="-1"></a>inputs <span class="op">=</span> {<span class="st">"model"</span>: vm_model, <span class="st">"dataset"</span>: vm_test_ds}</span>
<span id="cb14-4"><a href="#cb14-4" aria-hidden="true" tabindex="-1"></a></span>
<span id="cb14-5"><a href="#cb14-5" aria-hidden="true" tabindex="-1"></a>result <span class="op">=</span> vm.unit_metrics.run_metric(</span>
<span id="cb14-6"><a href="#cb14-6" aria-hidden="true" tabindex="-1"></a>    metric_id<span class="op">=</span>metric_id,</span>
<span id="cb14-7"><a href="#cb14-7" aria-hidden="true" tabindex="-1"></a>    inputs<span class="op">=</span>inputs,</span>
<span id="cb14-8"><a href="#cb14-8" aria-hidden="true" tabindex="-1"></a>)</span>
<span id="cb14-9"><a href="#cb14-9" aria-hidden="true" tabindex="-1"></a>result.value</span></code><button title="Copy to Clipboard" class="code-copy-button"><i class="bi"></i></button></pre></div>
</div>
<div id="cell-31" class="cell">
<div class="sourceCode cell-code" id="cb15"><pre class="sourceCode python code-with-copy"><code class="sourceCode python"><span id="cb15-1"><a href="#cb15-1" aria-hidden="true" tabindex="-1"></a>result.summary</span></code><button title="Copy to Clipboard" class="code-copy-button"><i class="bi"></i></button></pre></div>
=======
<div class="sourceCode cell-code" id="cb13"><pre class="sourceCode python code-with-copy"><code class="sourceCode python"><span id="cb13-1"><a href="#cb13-1" aria-hidden="true" tabindex="-1"></a>run_test(<span class="st">"validmind.unit_metrics.classification.sklearn.Precision"</span>, inputs<span class="op">=</span>inputs)</span></code><button title="Copy to Clipboard" class="code-copy-button"><i class="bi"></i></button></pre></div>
>>>>>>> e8c1083e
</div>
<p><strong>Second computation with the same signature</strong></p>
<p>In this second example, the same precision metric computation is requested again with the identical inputs. Since the signature (metric ID and inputs) matches the previous run, validmind loads the result directly from the cache instead of recomputing it.</p>
<<<<<<< HEAD
<div id="cell-33" class="cell">
<div class="sourceCode cell-code" id="cb16"><pre class="sourceCode python code-with-copy"><code class="sourceCode python"><span id="cb16-1"><a href="#cb16-1" aria-hidden="true" tabindex="-1"></a>result <span class="op">=</span> vm.unit_metrics.run_metric(</span>
<span id="cb16-2"><a href="#cb16-2" aria-hidden="true" tabindex="-1"></a>    metric_id<span class="op">=</span>metric_id,</span>
<span id="cb16-3"><a href="#cb16-3" aria-hidden="true" tabindex="-1"></a>    inputs<span class="op">=</span>inputs,</span>
<span id="cb16-4"><a href="#cb16-4" aria-hidden="true" tabindex="-1"></a>)</span>
<span id="cb16-5"><a href="#cb16-5" aria-hidden="true" tabindex="-1"></a>result.value</span></code><button title="Copy to Clipboard" class="code-copy-button"><i class="bi"></i></button></pre></div>
=======
<div id="cell-32" class="cell">
<div class="sourceCode cell-code" id="cb14"><pre class="sourceCode python code-with-copy"><code class="sourceCode python"><span id="cb14-1"><a href="#cb14-1" aria-hidden="true" tabindex="-1"></a>run_test(<span class="st">"validmind.unit_metrics.classification.sklearn.Precision"</span>, inputs<span class="op">=</span>inputs)</span></code><button title="Copy to Clipboard" class="code-copy-button"><i class="bi"></i></button></pre></div>
>>>>>>> e8c1083e
</div>
<p><strong>Computation with a changed signature</strong></p>
<p>In this example, the signature is modified by adding parameters. This change prompts validmind to compute the metric anew, as the new signature does not match any stored result. The outcome is then cached, ready for any future requests with the same signature.</p>
<<<<<<< HEAD
<div id="cell-35" class="cell">
<div class="sourceCode cell-code" id="cb17"><pre class="sourceCode python code-with-copy"><code class="sourceCode python"><span id="cb17-1"><a href="#cb17-1" aria-hidden="true" tabindex="-1"></a>inputs <span class="op">=</span> {<span class="st">"dataset"</span>: vm_test_ds, <span class="st">"model"</span>: vm_model}</span>
<span id="cb17-2"><a href="#cb17-2" aria-hidden="true" tabindex="-1"></a></span>
<span id="cb17-3"><a href="#cb17-3" aria-hidden="true" tabindex="-1"></a>params <span class="op">=</span> {<span class="st">"average"</span>: <span class="st">"micro"</span>, <span class="st">"sample_weight"</span>: <span class="va">None</span>, <span class="st">"zero_division"</span>: <span class="st">"warn"</span>}</span>
<span id="cb17-4"><a href="#cb17-4" aria-hidden="true" tabindex="-1"></a></span>
<span id="cb17-5"><a href="#cb17-5" aria-hidden="true" tabindex="-1"></a>result <span class="op">=</span> vm.unit_metrics.run_metric(</span>
<span id="cb17-6"><a href="#cb17-6" aria-hidden="true" tabindex="-1"></a>    metric_id<span class="op">=</span>metric_id,</span>
<span id="cb17-7"><a href="#cb17-7" aria-hidden="true" tabindex="-1"></a>    inputs<span class="op">=</span>inputs,</span>
<span id="cb17-8"><a href="#cb17-8" aria-hidden="true" tabindex="-1"></a>)</span>
<span id="cb17-9"><a href="#cb17-9" aria-hidden="true" tabindex="-1"></a>result.value</span></code><button title="Copy to Clipboard" class="code-copy-button"><i class="bi"></i></button></pre></div>
=======
<div id="cell-34" class="cell">
<div class="sourceCode cell-code" id="cb15"><pre class="sourceCode python code-with-copy"><code class="sourceCode python"><span id="cb15-1"><a href="#cb15-1" aria-hidden="true" tabindex="-1"></a></span>
<span id="cb15-2"><a href="#cb15-2" aria-hidden="true" tabindex="-1"></a>run_test(</span>
<span id="cb15-3"><a href="#cb15-3" aria-hidden="true" tabindex="-1"></a>    <span class="st">"validmind.unit_metrics.classification.sklearn.Precision"</span>,</span>
<span id="cb15-4"><a href="#cb15-4" aria-hidden="true" tabindex="-1"></a>    inputs<span class="op">=</span>inputs,</span>
<span id="cb15-5"><a href="#cb15-5" aria-hidden="true" tabindex="-1"></a>    params<span class="op">=</span>{</span>
<span id="cb15-6"><a href="#cb15-6" aria-hidden="true" tabindex="-1"></a>        <span class="st">"average"</span>: <span class="st">"micro"</span>,</span>
<span id="cb15-7"><a href="#cb15-7" aria-hidden="true" tabindex="-1"></a>        <span class="st">"sample_weight"</span>: <span class="va">None</span>,</span>
<span id="cb15-8"><a href="#cb15-8" aria-hidden="true" tabindex="-1"></a>        <span class="st">"zero_division"</span>: <span class="st">"warn"</span>,</span>
<span id="cb15-9"><a href="#cb15-9" aria-hidden="true" tabindex="-1"></a>    }</span>
<span id="cb15-10"><a href="#cb15-10" aria-hidden="true" tabindex="-1"></a>)</span></code><button title="Copy to Clipboard" class="code-copy-button"><i class="bi"></i></button></pre></div>
>>>>>>> e8c1083e
</div>
<p><a id="toc9_5_"></a></p>
</section>
<section id="unit-metrics-for-model-performance" class="level3">
<<<<<<< HEAD
<h3 class="anchored" data-anchor-id="unit-metrics-for-model-performance">Unit Metrics for Model Performance</h3>
<div id="cell-37" class="cell">
<div class="sourceCode cell-code" id="cb18"><pre class="sourceCode python code-with-copy"><code class="sourceCode python"><span id="cb18-1"><a href="#cb18-1" aria-hidden="true" tabindex="-1"></a>metric_id <span class="op">=</span> <span class="st">"validmind.unit_metrics.sklearn.classification.Accuracy"</span></span>
<span id="cb18-2"><a href="#cb18-2" aria-hidden="true" tabindex="-1"></a></span>
<span id="cb18-3"><a href="#cb18-3" aria-hidden="true" tabindex="-1"></a>inputs <span class="op">=</span> {<span class="st">"model"</span>: vm_model, <span class="st">"dataset"</span>: vm_test_ds}</span>
<span id="cb18-4"><a href="#cb18-4" aria-hidden="true" tabindex="-1"></a></span>
<span id="cb18-5"><a href="#cb18-5" aria-hidden="true" tabindex="-1"></a>result <span class="op">=</span> vm.unit_metrics.run_metric(</span>
<span id="cb18-6"><a href="#cb18-6" aria-hidden="true" tabindex="-1"></a>    metric_id<span class="op">=</span>metric_id,</span>
<span id="cb18-7"><a href="#cb18-7" aria-hidden="true" tabindex="-1"></a>    inputs<span class="op">=</span>inputs,</span>
<span id="cb18-8"><a href="#cb18-8" aria-hidden="true" tabindex="-1"></a>)</span>
<span id="cb18-9"><a href="#cb18-9" aria-hidden="true" tabindex="-1"></a>result.value</span></code><button title="Copy to Clipboard" class="code-copy-button"><i class="bi"></i></button></pre></div>
</div>
<div id="cell-38" class="cell">
<div class="sourceCode cell-code" id="cb19"><pre class="sourceCode python code-with-copy"><code class="sourceCode python"><span id="cb19-1"><a href="#cb19-1" aria-hidden="true" tabindex="-1"></a>result.summary</span></code><button title="Copy to Clipboard" class="code-copy-button"><i class="bi"></i></button></pre></div>
</div>
<div id="cell-39" class="cell">
<div class="sourceCode cell-code" id="cb20"><pre class="sourceCode python code-with-copy"><code class="sourceCode python"><span id="cb20-1"><a href="#cb20-1" aria-hidden="true" tabindex="-1"></a>metric_id <span class="op">=</span> <span class="st">"validmind.unit_metrics.sklearn.classification.Recall"</span></span>
<span id="cb20-2"><a href="#cb20-2" aria-hidden="true" tabindex="-1"></a></span>
<span id="cb20-3"><a href="#cb20-3" aria-hidden="true" tabindex="-1"></a>inputs <span class="op">=</span> {<span class="st">"model"</span>: vm_model, <span class="st">"dataset"</span>: vm_test_ds}</span>
<span id="cb20-4"><a href="#cb20-4" aria-hidden="true" tabindex="-1"></a></span>
<span id="cb20-5"><a href="#cb20-5" aria-hidden="true" tabindex="-1"></a>result <span class="op">=</span> vm.unit_metrics.run_metric(</span>
<span id="cb20-6"><a href="#cb20-6" aria-hidden="true" tabindex="-1"></a>    metric_id<span class="op">=</span>metric_id,</span>
<span id="cb20-7"><a href="#cb20-7" aria-hidden="true" tabindex="-1"></a>    inputs<span class="op">=</span>inputs,</span>
<span id="cb20-8"><a href="#cb20-8" aria-hidden="true" tabindex="-1"></a>)</span>
<span id="cb20-9"><a href="#cb20-9" aria-hidden="true" tabindex="-1"></a>result.value</span></code><button title="Copy to Clipboard" class="code-copy-button"><i class="bi"></i></button></pre></div>
</div>
<div id="cell-40" class="cell">
<div class="sourceCode cell-code" id="cb21"><pre class="sourceCode python code-with-copy"><code class="sourceCode python"><span id="cb21-1"><a href="#cb21-1" aria-hidden="true" tabindex="-1"></a>result.summary</span></code><button title="Copy to Clipboard" class="code-copy-button"><i class="bi"></i></button></pre></div>
</div>
<div id="cell-41" class="cell">
<div class="sourceCode cell-code" id="cb22"><pre class="sourceCode python code-with-copy"><code class="sourceCode python"><span id="cb22-1"><a href="#cb22-1" aria-hidden="true" tabindex="-1"></a>metric_id <span class="op">=</span> <span class="st">"validmind.unit_metrics.sklearn.classification.ROC_AUC"</span></span>
<span id="cb22-2"><a href="#cb22-2" aria-hidden="true" tabindex="-1"></a></span>
<span id="cb22-3"><a href="#cb22-3" aria-hidden="true" tabindex="-1"></a>inputs <span class="op">=</span> {<span class="st">"model"</span>: vm_model, <span class="st">"dataset"</span>: vm_test_ds}</span>
<span id="cb22-4"><a href="#cb22-4" aria-hidden="true" tabindex="-1"></a></span>
<span id="cb22-5"><a href="#cb22-5" aria-hidden="true" tabindex="-1"></a>result <span class="op">=</span> vm.unit_metrics.run_metric(</span>
<span id="cb22-6"><a href="#cb22-6" aria-hidden="true" tabindex="-1"></a>    metric_id<span class="op">=</span>metric_id,</span>
<span id="cb22-7"><a href="#cb22-7" aria-hidden="true" tabindex="-1"></a>    inputs<span class="op">=</span>inputs,</span>
<span id="cb22-8"><a href="#cb22-8" aria-hidden="true" tabindex="-1"></a>)</span>
<span id="cb22-9"><a href="#cb22-9" aria-hidden="true" tabindex="-1"></a>result.value</span></code><button title="Copy to Clipboard" class="code-copy-button"><i class="bi"></i></button></pre></div>
</div>
<div id="cell-42" class="cell">
<div class="sourceCode cell-code" id="cb23"><pre class="sourceCode python code-with-copy"><code class="sourceCode python"><span id="cb23-1"><a href="#cb23-1" aria-hidden="true" tabindex="-1"></a>result.summary</span></code><button title="Copy to Clipboard" class="code-copy-button"><i class="bi"></i></button></pre></div>
=======
<h3 class="anchored" data-anchor-id="unit-metrics-for-model-performance">Unit metrics for model performance</h3>
<div id="cell-36" class="cell">
<div class="sourceCode cell-code" id="cb16"><pre class="sourceCode python code-with-copy"><code class="sourceCode python"><span id="cb16-1"><a href="#cb16-1" aria-hidden="true" tabindex="-1"></a>run_test(<span class="st">"validmind.unit_metrics.classification.sklearn.Accuracy"</span>, inputs<span class="op">=</span>inputs)</span></code><button title="Copy to Clipboard" class="code-copy-button"><i class="bi"></i></button></pre></div>
</div>
<div id="cell-37" class="cell">
<div class="sourceCode cell-code" id="cb17"><pre class="sourceCode python code-with-copy"><code class="sourceCode python"><span id="cb17-1"><a href="#cb17-1" aria-hidden="true" tabindex="-1"></a>run_test(<span class="st">"validmind.unit_metrics.classification.sklearn.Recall"</span>, inputs<span class="op">=</span>inputs)</span></code><button title="Copy to Clipboard" class="code-copy-button"><i class="bi"></i></button></pre></div>
</div>
<div id="cell-38" class="cell">
<div class="sourceCode cell-code" id="cb18"><pre class="sourceCode python code-with-copy"><code class="sourceCode python"><span id="cb18-1"><a href="#cb18-1" aria-hidden="true" tabindex="-1"></a>run_test(<span class="st">"validmind.unit_metrics.classification.sklearn.ROC_AUC"</span>, inputs<span class="op">=</span>inputs)</span></code><button title="Copy to Clipboard" class="code-copy-button"><i class="bi"></i></button></pre></div>
</div>
</section>
</section>
<section id="composing-complex-metrics-from-individual-unit-metrics" class="level1">
<h1>Composing Complex Metrics from Individual Unit Metrics</h1>
<p><a id="toc9_6_"></a></p>
<section id="run-multiple-unit-metrics-as-a-single-test" class="level3">
<h3 class="anchored" data-anchor-id="run-multiple-unit-metrics-as-a-single-test">Run multiple unit metrics as a single test</h3>
<p>Up until now we have just been running individual unit metrics on their own. However, in a normal use-case, you will likely want to compose multiple unit metrics into a more complex metric. For instance, we may want to compose the above metrics (<code>f1_score</code>, <code>precision</code>, <code>recall</code>, <code>accuracy</code> and <code>roc_auc</code>) into a single tabular display showing the overall model performance. This can be done by using the <code>run_test</code> function. This will allow us to run all these metrics at the same time, display the results in a single output, customize the output using html templates, and finally save the result as a single composite metric to the ValidMind platform. Let’s see how we can do this.</p>
<div id="cell-41" class="cell">
<div class="sourceCode cell-code" id="cb19"><pre class="sourceCode python code-with-copy"><code class="sourceCode python"><span id="cb19-1"><a href="#cb19-1" aria-hidden="true" tabindex="-1"></a>result <span class="op">=</span> run_test(</span>
<span id="cb19-2"><a href="#cb19-2" aria-hidden="true" tabindex="-1"></a>    name<span class="op">=</span><span class="st">"Model Performance"</span>,</span>
<span id="cb19-3"><a href="#cb19-3" aria-hidden="true" tabindex="-1"></a>    unit_metrics<span class="op">=</span>[</span>
<span id="cb19-4"><a href="#cb19-4" aria-hidden="true" tabindex="-1"></a>        <span class="st">"validmind.unit_metrics.classification.sklearn.F1"</span>,</span>
<span id="cb19-5"><a href="#cb19-5" aria-hidden="true" tabindex="-1"></a>        <span class="st">"validmind.unit_metrics.classification.sklearn.Precision"</span>,</span>
<span id="cb19-6"><a href="#cb19-6" aria-hidden="true" tabindex="-1"></a>        <span class="st">"validmind.unit_metrics.classification.sklearn.Recall"</span>,</span>
<span id="cb19-7"><a href="#cb19-7" aria-hidden="true" tabindex="-1"></a>        <span class="st">"validmind.unit_metrics.classification.sklearn.Accuracy"</span>,</span>
<span id="cb19-8"><a href="#cb19-8" aria-hidden="true" tabindex="-1"></a>        <span class="st">"validmind.unit_metrics.classification.sklearn.ROC_AUC"</span></span>
<span id="cb19-9"><a href="#cb19-9" aria-hidden="true" tabindex="-1"></a>    ],</span>
<span id="cb19-10"><a href="#cb19-10" aria-hidden="true" tabindex="-1"></a>    inputs<span class="op">=</span>inputs,</span>
<span id="cb19-11"><a href="#cb19-11" aria-hidden="true" tabindex="-1"></a>)</span></code><button title="Copy to Clipboard" class="code-copy-button"><i class="bi"></i></button></pre></div>
</div>
<p>If we take a look at the <code>result_id</code> for the result, we’ll see that it is a unique identifier that starts with <code>validmind.composite_metric.&lt;user-supplied-metric-name&gt;</code>. This will be used to identify this result as coming from a composite metric and is used to rebuild the composite metric as we will see in the next section.</p>
<div id="cell-43" class="cell">
<div class="sourceCode cell-code" id="cb20"><pre class="sourceCode python code-with-copy"><code class="sourceCode python"><span id="cb20-1"><a href="#cb20-1" aria-hidden="true" tabindex="-1"></a>result.result_id</span></code><button title="Copy to Clipboard" class="code-copy-button"><i class="bi"></i></button></pre></div>
</div>
<p>Let’s go ahead and log the result to save it to the ValidMind platform.</p>
<div id="cell-45" class="cell">
<div class="sourceCode cell-code" id="cb21"><pre class="sourceCode python code-with-copy"><code class="sourceCode python"><span id="cb21-1"><a href="#cb21-1" aria-hidden="true" tabindex="-1"></a>result.log()</span></code><button title="Copy to Clipboard" class="code-copy-button"><i class="bi"></i></button></pre></div>
</div>
<p><a id="toc9_7_"></a></p>
</section>
<section id="adding-composite-metrics-to-the-documentation-template" class="level3">
<h3 class="anchored" data-anchor-id="adding-composite-metrics-to-the-documentation-template">Adding composite metrics to the documentation template</h3>
<p>Now that we have run and logged the composite metric, the result and the metadata required to reconstruct the composite metric that was run is all stored in the ValidMind platform. You can now visit the documentation project that you connected to at the beginning of this notebook and add a new content block in the relevant section.</p>
<p>To do this, go to the documentation page of the <code>[Demo] Customer Churn Model - Initial Validation</code> project and navigate to the <code>Model Development</code> -&gt; <code>Model Evaluation</code> section. Then hover between any existing content block to reveal the <code>+</code> button as shown in the screenshot below.</p>
<div class="quarto-figure quarto-figure-center">
<figure class="figure">
<p><img src="../images/insert-test-driven-block.png" class="img-fluid figure-img"></p>
<figcaption>screenshot showing insert button for test-driven blocks</figcaption>
</figure>
</div>
<p>Click on the <code>+</code> button and select <code>Test-Driven Block</code>. This will open a dialog where you can select <code>Metric</code> as the type of the test-driven content block, and then select the <code>Validmind Composite Metric Model Performance</code> metric. This will show a preview of the composite metric and it should match the results shown above.</p>
<div class="quarto-figure quarto-figure-center">
<figure class="figure">
<p><img src="../images/selecting-composite-metric.png" class="img-fluid figure-img"></p>
<figcaption>screenshot showing the selected composite metric in the dialog</figcaption>
</figure>
</div>
<p>Finally, click on the <code>Insert block</code> button to add the composite metric to the documentation. You’ll see the composite metric displayed in the documentation and now anytime you run <code>run_documentation_tests()</code>, the <code>Model Performance</code> composite metric will be run as part of the test suite. Let’s go ahead and connect to the documentation project and run the tests.</p>
<p><a id="toc9_7_1_"></a></p>
<section id="reload-the-documentation-project-template" class="level4">
<h4 class="anchored" data-anchor-id="reload-the-documentation-project-template">Reload the Documentation Project Template</h4>
<p>You can call <code>vm.reload()</code> to re-intialize the connection the ValidMind platform. This will refresh any changes made to the documentation template.</p>
<div id="cell-48" class="cell">
<div class="sourceCode cell-code" id="cb22"><pre class="sourceCode python code-with-copy"><code class="sourceCode python"><span id="cb22-1"><a href="#cb22-1" aria-hidden="true" tabindex="-1"></a>vm.<span class="bu">reload</span>()</span></code><button title="Copy to Clipboard" class="code-copy-button"><i class="bi"></i></button></pre></div>
</div>
<p>Now that we have reconnected, we can run <code>vm.preview_template()</code> to see that our new composite metric has been added to the documentation.</p>
<div id="cell-50" class="cell">
<div class="sourceCode cell-code" id="cb23"><pre class="sourceCode python code-with-copy"><code class="sourceCode python"><span id="cb23-1"><a href="#cb23-1" aria-hidden="true" tabindex="-1"></a>vm.preview_template()</span></code><button title="Copy to Clipboard" class="code-copy-button"><i class="bi"></i></button></pre></div>
</div>
<p>You should see this in the above output:</p>
<div class="quarto-figure quarto-figure-center">
<figure class="figure">
<p><img src="../images/composite-metric-in-template-preview.png" class="img-fluid figure-img"></p>
<figcaption>screenshot showing cell output</figcaption>
</figure>
</div>
<p>Let’s go ahead and run <code>vm.run_documentation_tests()</code> to run the <code>model_evaluation</code> section of the documentation that includes the Model Performance composite metric that we just added. You should see the result in the output as well as in the documentation page on the ValidMind platform.</p>
<div id="cell-53" class="cell">
<div class="sourceCode cell-code" id="cb24"><pre class="sourceCode python code-with-copy"><code class="sourceCode python"><span id="cb24-1"><a href="#cb24-1" aria-hidden="true" tabindex="-1"></a>res <span class="op">=</span> vm.run_documentation_tests(</span>
<span id="cb24-2"><a href="#cb24-2" aria-hidden="true" tabindex="-1"></a>    inputs<span class="op">=</span>inputs,</span>
<span id="cb24-3"><a href="#cb24-3" aria-hidden="true" tabindex="-1"></a>    section<span class="op">=</span><span class="st">"model_evaluation"</span>,</span>
<span id="cb24-4"><a href="#cb24-4" aria-hidden="true" tabindex="-1"></a>    fail_fast<span class="op">=</span><span class="va">True</span>,</span>
<span id="cb24-5"><a href="#cb24-5" aria-hidden="true" tabindex="-1"></a>)</span></code><button title="Copy to Clipboard" class="code-copy-button"><i class="bi"></i></button></pre></div>
>>>>>>> e8c1083e
</div>
<p><a id="toc10_"></a></p>
</section>
</section>
<section id="next-steps" class="level2">
<h2 class="anchored" data-anchor-id="next-steps">Next steps</h2>
<p>You can look at the results of this test suite right in the notebook where you ran the code, as you would expect. But there is a better way — use the ValidMind platform to work with your model documentation.</p>
<p><a id="toc10_1_"></a></p>
<section id="work-with-your-model-documentation" class="level3">
<h3 class="anchored" data-anchor-id="work-with-your-model-documentation">Work with your model documentation</h3>
<ol type="1">
<li><p>From the <a href="https://app.prod.validmind.ai/model-inventory"><strong>Model Inventory</strong></a> in the ValidMind Platform UI, go to the model you registered earlier.</p></li>
<li><p>Click and expand the <strong>Model Development</strong> section.</p></li>
</ol>
<p>What you see is the full draft of your model documentation in a more easily consumable version. From here, you can make qualitative edits to model documentation, view guidelines, collaborate with validators, and submit your model documentation for approval when it’s ready. <a href="https://docs.validmind.ai/guide/working-with-model-documentation.html">Learn more …</a></p>
<p><a id="toc10_2_"></a></p>
</section>
<section id="discover-more-learning-resources" class="level3">
<h3 class="anchored" data-anchor-id="discover-more-learning-resources">Discover more learning resources</h3>
<p>We offer many interactive notebooks to help you document models:</p>
<ul>
<li><a href="https://docs.validmind.ai/guide/testing-overview.html">Run tests &amp; test suites</a></li>
<li><a href="https://docs.validmind.ai/guide/samples-jupyter-notebooks.html">Code samples</a></li>
</ul>
<p>Or, visit our <a href="https://docs.validmind.ai/">documentation</a> to learn more about ValidMind.</p>


</section>
</section>
</section>

</main> <!-- /main -->
<script id="quarto-html-after-body" type="application/javascript">
window.document.addEventListener("DOMContentLoaded", function (event) {
  const toggleBodyColorMode = (bsSheetEl) => {
    const mode = bsSheetEl.getAttribute("data-mode");
    const bodyEl = window.document.querySelector("body");
    if (mode === "dark") {
      bodyEl.classList.add("quarto-dark");
      bodyEl.classList.remove("quarto-light");
    } else {
      bodyEl.classList.add("quarto-light");
      bodyEl.classList.remove("quarto-dark");
    }
  }
  const toggleBodyColorPrimary = () => {
    const bsSheetEl = window.document.querySelector("link#quarto-bootstrap");
    if (bsSheetEl) {
      toggleBodyColorMode(bsSheetEl);
    }
  }
  toggleBodyColorPrimary();  
  const icon = "";
  const anchorJS = new window.AnchorJS();
  anchorJS.options = {
    placement: 'right',
    icon: icon
  };
  anchorJS.add('.anchored');
  const isCodeAnnotation = (el) => {
    for (const clz of el.classList) {
      if (clz.startsWith('code-annotation-')) {                     
        return true;
      }
    }
    return false;
  }
  const clipboard = new window.ClipboardJS('.code-copy-button', {
    text: function(trigger) {
      const codeEl = trigger.previousElementSibling.cloneNode(true);
      for (const childEl of codeEl.children) {
        if (isCodeAnnotation(childEl)) {
          childEl.remove();
        }
      }
      return codeEl.innerText;
    }
  });
  clipboard.on('success', function(e) {
    // button target
    const button = e.trigger;
    // don't keep focus
    button.blur();
    // flash "checked"
    button.classList.add('code-copy-button-checked');
    var currentTitle = button.getAttribute("title");
    button.setAttribute("title", "Copied!");
    let tooltip;
    if (window.bootstrap) {
      button.setAttribute("data-bs-toggle", "tooltip");
      button.setAttribute("data-bs-placement", "left");
      button.setAttribute("data-bs-title", "Copied!");
      tooltip = new bootstrap.Tooltip(button, 
        { trigger: "manual", 
          customClass: "code-copy-button-tooltip",
          offset: [0, -8]});
      tooltip.show();    
    }
    setTimeout(function() {
      if (tooltip) {
        tooltip.hide();
        button.removeAttribute("data-bs-title");
        button.removeAttribute("data-bs-toggle");
        button.removeAttribute("data-bs-placement");
      }
      button.setAttribute("title", currentTitle);
      button.classList.remove('code-copy-button-checked');
    }, 1000);
    // clear code selection
    e.clearSelection();
  });
    var localhostRegex = new RegExp(/^(?:http|https):\/\/localhost\:?[0-9]*\//);
    var mailtoRegex = new RegExp(/^mailto:/);
      var filterRegex = new RegExp('/' + window.location.host + '/');
    var isInternal = (href) => {
        return filterRegex.test(href) || localhostRegex.test(href) || mailtoRegex.test(href);
    }
    // Inspect non-navigation links and adorn them if external
 	var links = window.document.querySelectorAll('a[href]:not(.nav-link):not(.navbar-brand):not(.toc-action):not(.sidebar-link):not(.sidebar-item-toggle):not(.pagination-link):not(.no-external):not([aria-hidden]):not(.dropdown-item):not(.quarto-navigation-tool)');
    for (var i=0; i<links.length; i++) {
      const link = links[i];
      if (!isInternal(link.href)) {
        // undo the damage that might have been done by quarto-nav.js in the case of
        // links that we want to consider external
        if (link.dataset.originalHref !== undefined) {
          link.href = link.dataset.originalHref;
        }
          // target, if specified
          link.setAttribute("target", "_blank");
          if (link.getAttribute("rel") === null) {
            link.setAttribute("rel", "noopener");
          }
          // default icon
          link.classList.add("external");
      }
    }
  function tippyHover(el, contentFn, onTriggerFn, onUntriggerFn) {
    const config = {
      allowHTML: true,
      maxWidth: 500,
      delay: 100,
      arrow: false,
      appendTo: function(el) {
          return el.parentElement;
      },
      interactive: true,
      interactiveBorder: 10,
      theme: 'quarto',
      placement: 'bottom-start',
    };
    if (contentFn) {
      config.content = contentFn;
    }
    if (onTriggerFn) {
      config.onTrigger = onTriggerFn;
    }
    if (onUntriggerFn) {
      config.onUntrigger = onUntriggerFn;
    }
    window.tippy(el, config); 
  }
  const noterefs = window.document.querySelectorAll('a[role="doc-noteref"]');
  for (var i=0; i<noterefs.length; i++) {
    const ref = noterefs[i];
    tippyHover(ref, function() {
      // use id or data attribute instead here
      let href = ref.getAttribute('data-footnote-href') || ref.getAttribute('href');
      try { href = new URL(href).hash; } catch {}
      const id = href.replace(/^#\/?/, "");
      const note = window.document.getElementById(id);
      if (note) {
        return note.innerHTML;
      } else {
        return "";
      }
    });
  }
  const xrefs = window.document.querySelectorAll('a.quarto-xref');
  const processXRef = (id, note) => {
    // Strip column container classes
    const stripColumnClz = (el) => {
      el.classList.remove("page-full", "page-columns");
      if (el.children) {
        for (const child of el.children) {
          stripColumnClz(child);
        }
      }
    }
    stripColumnClz(note)
    if (id === null || id.startsWith('sec-')) {
      // Special case sections, only their first couple elements
      const container = document.createElement("div");
      if (note.children && note.children.length > 2) {
        container.appendChild(note.children[0].cloneNode(true));
        for (let i = 1; i < note.children.length; i++) {
          const child = note.children[i];
          if (child.tagName === "P" && child.innerText === "") {
            continue;
          } else {
            container.appendChild(child.cloneNode(true));
            break;
          }
        }
        if (window.Quarto?.typesetMath) {
          window.Quarto.typesetMath(container);
        }
        return container.innerHTML
      } else {
        if (window.Quarto?.typesetMath) {
          window.Quarto.typesetMath(note);
        }
        return note.innerHTML;
      }
    } else {
      // Remove any anchor links if they are present
      const anchorLink = note.querySelector('a.anchorjs-link');
      if (anchorLink) {
        anchorLink.remove();
      }
      if (window.Quarto?.typesetMath) {
        window.Quarto.typesetMath(note);
      }
      // TODO in 1.5, we should make sure this works without a callout special case
      if (note.classList.contains("callout")) {
        return note.outerHTML;
      } else {
        return note.innerHTML;
      }
    }
  }
  for (var i=0; i<xrefs.length; i++) {
    const xref = xrefs[i];
    tippyHover(xref, undefined, function(instance) {
      instance.disable();
      let url = xref.getAttribute('href');
      let hash = undefined; 
      if (url.startsWith('#')) {
        hash = url;
      } else {
        try { hash = new URL(url).hash; } catch {}
      }
      if (hash) {
        const id = hash.replace(/^#\/?/, "");
        const note = window.document.getElementById(id);
        if (note !== null) {
          try {
            const html = processXRef(id, note.cloneNode(true));
            instance.setContent(html);
          } finally {
            instance.enable();
            instance.show();
          }
        } else {
          // See if we can fetch this
          fetch(url.split('#')[0])
          .then(res => res.text())
          .then(html => {
            const parser = new DOMParser();
            const htmlDoc = parser.parseFromString(html, "text/html");
            const note = htmlDoc.getElementById(id);
            if (note !== null) {
              const html = processXRef(id, note);
              instance.setContent(html);
            } 
          }).finally(() => {
            instance.enable();
            instance.show();
          });
        }
      } else {
        // See if we can fetch a full url (with no hash to target)
        // This is a special case and we should probably do some content thinning / targeting
        fetch(url)
        .then(res => res.text())
        .then(html => {
          const parser = new DOMParser();
          const htmlDoc = parser.parseFromString(html, "text/html");
          const note = htmlDoc.querySelector('main.content');
          if (note !== null) {
            // This should only happen for chapter cross references
            // (since there is no id in the URL)
            // remove the first header
            if (note.children.length > 0 && note.children[0].tagName === "HEADER") {
              note.children[0].remove();
            }
            const html = processXRef(null, note);
            instance.setContent(html);
          } 
        }).finally(() => {
          instance.enable();
          instance.show();
        });
      }
    }, function(instance) {
    });
  }
      let selectedAnnoteEl;
      const selectorForAnnotation = ( cell, annotation) => {
        let cellAttr = 'data-code-cell="' + cell + '"';
        let lineAttr = 'data-code-annotation="' +  annotation + '"';
        const selector = 'span[' + cellAttr + '][' + lineAttr + ']';
        return selector;
      }
      const selectCodeLines = (annoteEl) => {
        const doc = window.document;
        const targetCell = annoteEl.getAttribute("data-target-cell");
        const targetAnnotation = annoteEl.getAttribute("data-target-annotation");
        const annoteSpan = window.document.querySelector(selectorForAnnotation(targetCell, targetAnnotation));
        const lines = annoteSpan.getAttribute("data-code-lines").split(",");
        const lineIds = lines.map((line) => {
          return targetCell + "-" + line;
        })
        let top = null;
        let height = null;
        let parent = null;
        if (lineIds.length > 0) {
            //compute the position of the single el (top and bottom and make a div)
            const el = window.document.getElementById(lineIds[0]);
            top = el.offsetTop;
            height = el.offsetHeight;
            parent = el.parentElement.parentElement;
          if (lineIds.length > 1) {
            const lastEl = window.document.getElementById(lineIds[lineIds.length - 1]);
            const bottom = lastEl.offsetTop + lastEl.offsetHeight;
            height = bottom - top;
          }
          if (top !== null && height !== null && parent !== null) {
            // cook up a div (if necessary) and position it 
            let div = window.document.getElementById("code-annotation-line-highlight");
            if (div === null) {
              div = window.document.createElement("div");
              div.setAttribute("id", "code-annotation-line-highlight");
              div.style.position = 'absolute';
              parent.appendChild(div);
            }
            div.style.top = top - 2 + "px";
            div.style.height = height + 4 + "px";
            div.style.left = 0;
            let gutterDiv = window.document.getElementById("code-annotation-line-highlight-gutter");
            if (gutterDiv === null) {
              gutterDiv = window.document.createElement("div");
              gutterDiv.setAttribute("id", "code-annotation-line-highlight-gutter");
              gutterDiv.style.position = 'absolute';
              const codeCell = window.document.getElementById(targetCell);
              const gutter = codeCell.querySelector('.code-annotation-gutter');
              gutter.appendChild(gutterDiv);
            }
            gutterDiv.style.top = top - 2 + "px";
            gutterDiv.style.height = height + 4 + "px";
          }
          selectedAnnoteEl = annoteEl;
        }
      };
      const unselectCodeLines = () => {
        const elementsIds = ["code-annotation-line-highlight", "code-annotation-line-highlight-gutter"];
        elementsIds.forEach((elId) => {
          const div = window.document.getElementById(elId);
          if (div) {
            div.remove();
          }
        });
        selectedAnnoteEl = undefined;
      };
        // Handle positioning of the toggle
    window.addEventListener(
      "resize",
      throttle(() => {
        elRect = undefined;
        if (selectedAnnoteEl) {
          selectCodeLines(selectedAnnoteEl);
        }
      }, 10)
    );
    function throttle(fn, ms) {
    let throttle = false;
    let timer;
      return (...args) => {
        if(!throttle) { // first call gets through
            fn.apply(this, args);
            throttle = true;
        } else { // all the others get throttled
            if(timer) clearTimeout(timer); // cancel #2
            timer = setTimeout(() => {
              fn.apply(this, args);
              timer = throttle = false;
            }, ms);
        }
      };
    }
      // Attach click handler to the DT
      const annoteDls = window.document.querySelectorAll('dt[data-target-cell]');
      for (const annoteDlNode of annoteDls) {
        annoteDlNode.addEventListener('click', (event) => {
          const clickedEl = event.target;
          if (clickedEl !== selectedAnnoteEl) {
            unselectCodeLines();
            const activeEl = window.document.querySelector('dt[data-target-cell].code-annotation-active');
            if (activeEl) {
              activeEl.classList.remove('code-annotation-active');
            }
            selectCodeLines(clickedEl);
            clickedEl.classList.add('code-annotation-active');
          } else {
            // Unselect the line
            unselectCodeLines();
            clickedEl.classList.remove('code-annotation-active');
          }
        });
      }
  const findCites = (el) => {
    const parentEl = el.parentElement;
    if (parentEl) {
      const cites = parentEl.dataset.cites;
      if (cites) {
        return {
          el,
          cites: cites.split(' ')
        };
      } else {
        return findCites(el.parentElement)
      }
    } else {
      return undefined;
    }
  };
  var bibliorefs = window.document.querySelectorAll('a[role="doc-biblioref"]');
  for (var i=0; i<bibliorefs.length; i++) {
    const ref = bibliorefs[i];
    const citeInfo = findCites(ref);
    if (citeInfo) {
      tippyHover(citeInfo.el, function() {
        var popup = window.document.createElement('div');
        citeInfo.cites.forEach(function(cite) {
          var citeDiv = window.document.createElement('div');
          citeDiv.classList.add('hanging-indent');
          citeDiv.classList.add('csl-entry');
          var biblioDiv = window.document.getElementById('ref-' + cite);
          if (biblioDiv) {
            citeDiv.innerHTML = biblioDiv.innerHTML;
          }
          popup.appendChild(citeDiv);
        });
        return popup.innerHTML;
      });
    }
  }
});
</script>
<nav class="page-navigation">
  <div class="nav-page nav-page-previous">
<<<<<<< HEAD
      <a href="../../notebooks/how_to/run_tests_that_require_multiple_datasets.html" class="pagination-link" aria-label="Guide to Running Tests with Multiple Datasets">
        <i class="bi bi-arrow-left-short"></i> <span class="nav-page-text">Guide to Running Tests with Multiple Datasets</span>
      </a>          
  </div>
  <div class="nav-page nav-page-next">
      <a href="../../guide/test-descriptions.html" class="pagination-link" aria-label="Test descriptions">
        <span class="nav-page-text">Test descriptions</span> <i class="bi bi-arrow-right-short"></i>
=======
      <a href="../../notebooks/how_to/run_tests_that_require_multiple_datasets.html" class="pagination-link" aria-label="Run tests with multiple datasets">
        <i class="bi bi-arrow-left-short"></i> <span class="nav-page-text">Run tests with multiple datasets</span>
      </a>          
  </div>
  <div class="nav-page nav-page-next">
      <a href="../../notebooks/how_to/run_tests/1_run_dataset_based_tests.html" class="pagination-link" aria-label="Run dataset based tests">
        <span class="nav-page-text">Run dataset based tests</span> <i class="bi bi-arrow-right-short"></i>
>>>>>>> e8c1083e
      </a>
  </div>
</nav>
</div> <!-- /content -->
<footer class="footer">
  <div class="nav-footer">
    <div class="nav-footer-left">
<p><em>© Copyright 2023-2024 ValidMind Inc.&nbsp;All Rights Reserved.</em></p>
</div>   
    <div class="nav-footer-center">

<div class="toc-actions d-sm-block d-md-none"><ul><li><a href="https://github.dev/validmind/documentation/blob/main/site/notebooks/how_to/run_unit_metrics.ipynb" class="toc-action"><i class="bi bi-github"></i>Edit this page</a></li><li><a href="https://github.com/validmind/documentation/issues/new" class="toc-action"><i class="bi empty"></i>Report an issue</a></li></ul></div><div class="cookie-consent-footer"><a href="#" id="open_preferences_center">Cookie Preferences</a></div></div>
    <div class="nav-footer-right">
      <ul class="footer-items list-unstyled">
    <li class="nav-item">
    <a class="nav-link" href="https://validmind.com/" target="_blank">
<p>validmind.com <i class="fa-solid fa-external-link" aria-label="external-link"></i></p>
</a>
  </li>  
    <li class="nav-item">
    <a class="nav-link" href="https://validmind.com/privacy-policy/">
<p>Privacy Policy</p>
</a>
  </li>  
    <li class="nav-item">
    <a class="nav-link" href="https://validmind.com/terms-of-use/">
<p>Terms of Use</p>
</a>
  </li>  
    <li class="nav-item compact">
    <a class="nav-link" href="https://github.com/validmind/documentation">
      <i class="bi bi-github" role="img">
</i> 
    </a>
  </li>  
    <li class="nav-item compact">
    <a class="nav-link" href="https://www.linkedin.com/company/validmind/">
      <i class="bi bi-linkedin" role="img">
</i> 
    </a>
  </li>  
</ul>
    </div>
  </div>
</footer>




</body></html><|MERGE_RESOLUTION|>--- conflicted
+++ resolved
@@ -2,11 +2,7 @@
 <html xmlns="http://www.w3.org/1999/xhtml" lang="en" xml:lang="en"><head>
 
 <meta charset="utf-8">
-<<<<<<< HEAD
-<meta name="generator" content="quarto-1.4.551">
-=======
-<meta name="generator" content="quarto-1.4.554">
->>>>>>> e8c1083e
+<meta name="generator" content="quarto-1.3.450">
 
 <meta name="viewport" content="width=device-width, initial-scale=1.0, user-scalable=yes">
 
@@ -26,7 +22,7 @@
 }
 /* CSS for syntax highlighting */
 pre > code.sourceCode { white-space: pre; position: relative; }
-pre > code.sourceCode > span { line-height: 1.25; }
+pre > code.sourceCode > span { display: inline-block; line-height: 1.25; }
 pre > code.sourceCode > span:empty { height: 1.2em; }
 .sourceCode { overflow: visible; }
 code.sourceCode > span { color: inherit; text-decoration: inherit; }
@@ -89,12 +85,7 @@
   "collapse-after": 3,
   "panel-placement": "start",
   "type": "textbox",
-  "limit": 50,
-  "keyboard-shortcut": [
-    "f",
-    "/",
-    "s"
-  ],
+  "limit": 20,
   "language": {
     "search-no-results-text": "No results",
     "search-matching-documents-text": "matching documents",
@@ -103,7 +94,6 @@
     "search-more-match-text": "more match in this document",
     "search-more-matches-text": "more matches in this document",
     "search-clear-button-title": "Clear",
-    "search-text-placeholder": "",
     "search-detached-cancel-button-title": "Cancel",
     "search-submit-button-title": "Submit",
     "search-label": "Search"
@@ -130,8 +120,6 @@
   "notice_banner_reject_button_hide":false,
   "preferences_center_close_button_hide":false,
   "website_name":""
-  ,
-"language":"en"
   });
 });
 </script> 
@@ -143,11 +131,12 @@
 
 <body class="nav-sidebar docked nav-fixed">
 
+
 <div id="quarto-search-results"></div>
   <header id="quarto-header" class="headroom fixed-top">
-    <nav class="navbar navbar-expand-lg " data-bs-theme="dark">
+    <nav class="navbar navbar-expand-lg navbar-dark ">
       <div class="navbar-container container-fluid">
-      <div class="navbar-brand-container mx-auto">
+      <div class="navbar-brand-container">
     <a href="../../index.html" class="navbar-brand navbar-brand-logo">
     <img src="../../about/ValidMind-logo-color.svg" alt="" class="navbar-logo">
     </a>
@@ -158,131 +147,92 @@
           <div class="collapse navbar-collapse" id="navbarCollapse">
             <ul class="navbar-nav navbar-nav-scroll me-auto">
   <li class="nav-item">
-<<<<<<< HEAD
-=======
-    <a class="nav-link" href="../../about/overview.html"> 
-<span class="menu-text">About</span></a>
+    <a class="nav-link" href="../../about/overview.html" rel="" target="">
+ <span class="menu-text">About</span></a>
   </li>  
   <li class="nav-item">
->>>>>>> e8c1083e
-    <a class="nav-link" href="../../guide/get-started.html"> 
-<span class="menu-text">Get Started</span></a>
+    <a class="nav-link" href="../../guide/get-started.html" rel="" target="">
+ <span class="menu-text">Get Started</span></a>
   </li>  
   <li class="nav-item">
-    <a class="nav-link" href="../../guide/guides.html"> 
-<span class="menu-text">Guides</span></a>
+    <a class="nav-link" href="../../guide/guides.html" rel="" target="">
+ <span class="menu-text">Guides</span></a>
   </li>  
   <li class="nav-item dropdown ">
-    <a class="nav-link dropdown-toggle" href="#" id="nav-menu-fa-cube--developer-framework" role="button" data-bs-toggle="dropdown" aria-expanded="false">
+    <a class="nav-link dropdown-toggle" href="#" id="nav-menu-fa-cube--developer-framework" role="button" data-bs-toggle="dropdown" aria-expanded="false" rel="" target="">
  <span class="menu-text"><i class="fa-solid fa-cube" aria-label="cube"></i> Developer Framework</span>
     </a>
     <ul class="dropdown-menu" aria-labelledby="nav-menu-fa-cube--developer-framework">    
         <li>
-    <a class="dropdown-item" href="../../guide/get-started-developer-framework.html">
+    <a class="dropdown-item" href="../../guide/get-started-developer-framework.html" rel="" target="">
  <span class="dropdown-text"><i class="fa-solid fa-rocket" aria-label="rocket"></i> Get Started</span></a>
   </li>  
         <li>
-    <a class="dropdown-item" href="../../guide/supported-models.html">
+    <a class="dropdown-item" href="../../guide/supported-models.html" rel="" target="">
  <span class="dropdown-text"><i class="fa-solid fa-cubes" aria-label="cubes"></i> Supported Models</span></a>
   </li>  
         <li><hr class="dropdown-divider"></li>
-<<<<<<< HEAD
-        <li class="dropdown-header"><i class="fa-solid fa-code" aria-label="code"></i> CODE SAMPLES</li>
-        <li>
-    <a class="dropdown-item" href="../../notebooks/quickstart_customer_churn_full_suite.html">
- <span class="dropdown-text"><i class="fa-solid fa-book" aria-label="book"></i> QuickStart · <code>Customer Churn</code> · <code>Binary Classification</code></span></a>
-  </li>  
-        <li>
-    <a class="dropdown-item" href="../../guide/samples-jupyter-notebooks.html">
- <span class="dropdown-text"><i class="fa-solid fa-book-open-reader" aria-label="book-open-reader"></i> More Code Samples · <code>LLM</code> · <code>NLP</code> · <code>Time Series</code> · <code>Etc.</code></span></a>
-  </li>  
-        <li>
-    <a class="dropdown-item" href="../../notebooks.zip">
- <span class="dropdown-text"><i class="fa-solid fa-download" aria-label="download"></i> Download Code Samples · <code>notebooks.zip</code></span></a>
-  </li>  
-        <li>
-    <a class="dropdown-item" href="https://jupyterhub.validmind.ai/">
- <span class="dropdown-text"><i class="fa-solid fa-hand-point-right" aria-label="hand-point-right"></i> Try it on Jupyter Hub <i class="fa-solid fa-hand-point-left" aria-label="hand-point-left"></i></span></a>
-=======
         <li class="dropdown-header"><i class="fa-solid fa-vial" aria-label="vial"></i> TESTING</li>
         <li>
-    <a class="dropdown-item" href="../../guide/testing-overview.html">
+    <a class="dropdown-item" href="../../guide/testing-overview.html" rel="" target="">
  <span class="dropdown-text"><i class="fa-solid fa-flask-vial" aria-label="flask-vial"></i> Run Tests &amp; Test Suites</span></a>
   </li>  
         <li>
-    <a class="dropdown-item" href="../../guide/test-descriptions.html">
+    <a class="dropdown-item" href="../../guide/test-descriptions.html" rel="" target="">
  <span class="dropdown-text"><i class="fa-solid fa-microscope" aria-label="microscope"></i> Test Descriptions</span></a>
   </li>  
         <li>
-    <a class="dropdown-item" href="../../guide/test-sandbox.html">
+    <a class="dropdown-item" href="../../guide/test-sandbox.html" rel="" target="">
  <span class="dropdown-text"><i class="fa-solid fa-toolbox" aria-label="toolbox"></i> Test sandbox (BETA)</span></a>
->>>>>>> e8c1083e
   </li>  
         <li><hr class="dropdown-divider"></li>
         <li class="dropdown-header"><i class="fa-solid fa-code" aria-label="code"></i> CODE SAMPLES</li>
         <li>
-<<<<<<< HEAD
-    <a class="dropdown-item" href="../../guide/testing-overview.html">
- <span class="dropdown-text"><i class="fa-solid fa-flask-vial" aria-label="flask-vial"></i> Run Tests &amp; Test Suites</span></a>
-  </li>  
-        <li>
-    <a class="dropdown-item" href="../../guide/test-descriptions.html">
- <span class="dropdown-text"><i class="fa-solid fa-microscope" aria-label="microscope"></i> Test Descriptions</span></a>
-  </li>  
-        <li>
-    <a class="dropdown-item" href="../../guide/test-sandbox.html">
- <span class="dropdown-text"><i class="fa-solid fa-toolbox" aria-label="toolbox"></i> Test sandbox (BETA)</span></a>
-=======
-    <a class="dropdown-item" href="../../guide/samples-jupyter-notebooks.html">
+    <a class="dropdown-item" href="../../guide/samples-jupyter-notebooks.html" rel="" target="">
  <span class="dropdown-text"><i class="fa-solid fa-book-open-reader" aria-label="book-open-reader"></i> All Code Samples · <code>LLM</code> · <code>NLP</code> · <code>Time Series</code> · <code>Etc.</code></span></a>
   </li>  
         <li>
-    <a class="dropdown-item" href="../../notebooks.zip">
+    <a class="dropdown-item" href="../../notebooks.zip" rel="" target="">
  <span class="dropdown-text"><i class="fa-solid fa-download" aria-label="download"></i> Download Code Samples · <code>notebooks.zip</code></span></a>
   </li>  
         <li>
-    <a class="dropdown-item" href="https://jupyterhub.validmind.ai/">
+    <a class="dropdown-item" href="https://jupyterhub.validmind.ai/" rel="" target="">
  <span class="dropdown-text"><i class="fa-solid fa-hand-point-right" aria-label="hand-point-right"></i> Try it on Jupyter Hub <i class="fa-solid fa-hand-point-left" aria-label="hand-point-left"></i></span></a>
->>>>>>> e8c1083e
   </li>  
         <li><hr class="dropdown-divider"></li>
         <li class="dropdown-header"><i class="fa-solid fa-book" aria-label="book"></i> REFERENCE</li>
         <li>
-    <a class="dropdown-item" href="../../validmind/validmind.html" target="_blank">
+    <a class="dropdown-item" href="../../validmind/validmind.html" rel="" target="_blank">
  <span class="dropdown-text"><i class="fa-solid fa-external-link" aria-label="external-link"></i> ValidMind Developer Framework</span></a>
   </li>  
     </ul>
   </li>
   <li class="nav-item">
-    <a class="nav-link" href="../../guide/faq.html"> 
-<span class="menu-text">FAQ</span></a>
+    <a class="nav-link" href="../../guide/faq.html" rel="" target="">
+ <span class="menu-text">FAQ</span></a>
   </li>  
   <li class="nav-item">
-    <a class="nav-link" href="../../guide/support.html"> 
-<span class="menu-text">Support</span></a>
+    <a class="nav-link" href="../../guide/support.html" rel="" target="">
+ <span class="menu-text">Support</span></a>
   </li>  
   <li class="nav-item">
-    <a class="nav-link" href="https://validmind.com/" target="_blank"> 
-<span class="menu-text">validmind.com <i class="fa-solid fa-external-link" aria-label="external-link"></i></span></a>
+    <a class="nav-link" href="https://validmind.com/" rel="" target="_blank">
+ <span class="menu-text">validmind.com <i class="fa-solid fa-external-link" aria-label="external-link"></i></span></a>
   </li>  
 </ul>
+            <div class="quarto-navbar-tools ms-auto">
+</div>
           </div> <!-- /navcollapse -->
-          <div class="quarto-navbar-tools">
-</div>
       </div> <!-- /container-fluid -->
     </nav>
   <nav class="quarto-secondary-nav">
     <div class="container-fluid d-flex">
-      <button type="button" class="quarto-btn-toggle btn" data-bs-toggle="collapse" data-bs-target=".quarto-sidebar-collapse-item" aria-controls="quarto-sidebar" aria-expanded="false" aria-label="Toggle sidebar navigation" onclick="if (window.quartoToggleHeadroom) { window.quartoToggleHeadroom(); }">
+      <button type="button" class="quarto-btn-toggle btn" data-bs-toggle="collapse" data-bs-target="#quarto-sidebar,#quarto-sidebar-glass" aria-controls="quarto-sidebar" aria-expanded="false" aria-label="Toggle sidebar navigation" onclick="if (window.quartoToggleHeadroom) { window.quartoToggleHeadroom(); }">
         <i class="bi bi-layout-text-sidebar-reverse"></i>
       </button>
-<<<<<<< HEAD
-        <nav class="quarto-page-breadcrumbs" aria-label="breadcrumb"><ol class="breadcrumb"><li class="breadcrumb-item"><a href="../../guide/testing-overview.html">Run tests &amp; test suites</a></li><li class="breadcrumb-item"><a href="../../notebooks/how_to/run_unit_metrics.html">Introduction to Unit Metrics</a></li></ol></nav>
-=======
-        <nav class="quarto-page-breadcrumbs" aria-label="breadcrumb"><ol class="breadcrumb"><li class="breadcrumb-item"><a href="../../guide/testing-overview.html">Run tests &amp; test suites</a></li><li class="breadcrumb-item"><a href="../../notebooks/how_to/run_unit_metrics.html">Run unit metrics</a></li></ol></nav>
->>>>>>> e8c1083e
-        <a class="flex-grow-1" role="button" data-bs-toggle="collapse" data-bs-target=".quarto-sidebar-collapse-item" aria-controls="quarto-sidebar" aria-expanded="false" aria-label="Toggle sidebar navigation" onclick="if (window.quartoToggleHeadroom) { window.quartoToggleHeadroom(); }">      
-        </a>
+      <nav class="quarto-page-breadcrumbs" aria-label="breadcrumb"><ol class="breadcrumb"><li class="breadcrumb-item"><a href="../../guide/testing-overview.html">Run tests &amp; test suites</a></li><li class="breadcrumb-item"><a href="../../notebooks/how_to/run_unit_metrics.html">Run unit metrics</a></li></ol></nav>
+      <a class="flex-grow-1" role="button" data-bs-toggle="collapse" data-bs-target="#quarto-sidebar,#quarto-sidebar-glass" aria-controls="quarto-sidebar" aria-expanded="false" aria-label="Toggle sidebar navigation" onclick="if (window.quartoToggleHeadroom) { window.quartoToggleHeadroom(); }">      
+      </a>
       <button type="button" class="btn quarto-search-button" aria-label="" onclick="window.quartoOpenSearch();">
         <i class="bi bi-search"></i>
       </button>
@@ -292,7 +242,7 @@
 <!-- content -->
 <div id="quarto-content" class="quarto-container page-columns page-rows-contents page-layout-article page-navbar">
 <!-- sidebar -->
-  <nav id="quarto-sidebar" class="sidebar collapse collapse-horizontal quarto-sidebar-collapse-item sidebar-navigation docked overflow-auto">
+  <nav id="quarto-sidebar" class="sidebar collapse collapse-horizontal sidebar-navigation docked overflow-auto">
         <div class="mt-2 flex-shrink-0 align-items-center">
         <div class="sidebar-search">
         <div id="quarto-search" class="" title="Search"></div>
@@ -1554,7 +1504,7 @@
         <li class="sidebar-item">
   <div class="sidebar-item-container"> 
   <a href="../../guide/test-sandbox.html" class="sidebar-item-text sidebar-link">
- <span class="menu-text"> Test sandbox (BETA)</span></a>
+ <span class="menu-text"><i class="fa-solid fa-toolbox" aria-label="toolbox"></i> Test sandbox (BETA)</span></a>
   </div>
 </li>
         <li class="px-0"><hr class="sidebar-divider hi "></li>
@@ -1723,13 +1673,13 @@
         <li class="sidebar-item">
   <div class="sidebar-item-container"> 
   <a href="../../validmind/validmind.html" class="sidebar-item-text sidebar-link" target="&quot;_blank&quot;">
- <span class="menu-text">ValidMind Developer Framework </span></a>
+ <span class="menu-text">ValidMind Developer Framework <i class="fa-solid fa-external-link" aria-label="external-link"></i></span></a>
   </div>
 </li>
     </ul>
     </div>
 </nav>
-<div id="quarto-sidebar-glass" class="quarto-sidebar-collapse-item" data-bs-toggle="collapse" data-bs-target=".quarto-sidebar-collapse-item"></div>
+<div id="quarto-sidebar-glass" data-bs-toggle="collapse" data-bs-target="#quarto-sidebar,#quarto-sidebar-glass"></div>
 <!-- margin-sidebar -->
     <div id="quarto-margin-sidebar" class="sidebar margin-sidebar">
         <nav id="TOC" role="doc-toc" class="toc-active">
@@ -1768,16 +1718,12 @@
   </ul></li>
   </ul></li>
   </ul>
-<div class="toc-actions"><ul><li><a href="https://github.dev/validmind/documentation/blob/main/site/notebooks/how_to/run_unit_metrics.ipynb" class="toc-action"><i class="bi bi-github"></i>Edit this page</a></li><li><a href="https://github.com/validmind/documentation/issues/new" class="toc-action"><i class="bi empty"></i>Report an issue</a></li></ul></div></nav>
+<div class="toc-actions"><div><i class="bi bi-github"></i></div><div class="action-links"><p><a href="https://github.dev/validmind/documentation/blob/main/site/notebooks/how_to/run_unit_metrics.ipynb" class="toc-action">Edit this page</a></p><p><a href="https://github.com/validmind/documentation/issues/new" class="toc-action">Report an issue</a></p></div></div></nav>
     </div>
 <!-- main -->
 <main class="content" id="quarto-document-content">
 
-<<<<<<< HEAD
-<header id="title-block-header" class="quarto-title-block default"><nav class="quarto-page-breadcrumbs quarto-title-breadcrumbs d-none d-lg-block" aria-label="breadcrumb"><ol class="breadcrumb"><li class="breadcrumb-item"><a href="../../guide/testing-overview.html">Run tests &amp; test suites</a></li><li class="breadcrumb-item"><a href="../../notebooks/how_to/run_unit_metrics.html">Introduction to Unit Metrics</a></li></ol></nav>
-=======
-<header id="title-block-header" class="quarto-title-block default"><nav class="quarto-page-breadcrumbs quarto-title-breadcrumbs d-none d-lg-block" aria-label="breadcrumb"><ol class="breadcrumb"><li class="breadcrumb-item"><a href="../../guide/testing-overview.html">Run tests &amp; test suites</a></li><li class="breadcrumb-item"><a href="../../notebooks/how_to/run_unit_metrics.html">Run unit metrics</a></li></ol></nav>
->>>>>>> e8c1083e
+<header id="title-block-header" class="quarto-title-block default">
 <div class="quarto-title">
 <h1 class="title">Run unit metrics</h1>
 </div>
@@ -1792,16 +1738,10 @@
   </div>
   
 
-
 </header>
 
-
-<<<<<<< HEAD
-<p>In this notebook, we introduce the concept of <em>Unit Metric</em> and provide a step-by-step guide on how to define, execute and extract results from these measures. As an example, we use data from a customer churn use case to fit a binary classification model. To illustrate the application of these measures, we show how to run sklearn classification metrics as unit metrics, demonstrating their utility in quantifying model performance and risk.</p>
-=======
 <p>To turn complex evidence into actionable insights, you can run a unit metric as a single-value measure to quantify and monitor risks throughout a model’s lifecycle.</p>
 <p>In this interactive notebook, we introduce the concept of <em>unit metric</em> and provide a step-by-step guide on how to define, execute and extract results from these measures. As an example, we use data from a customer churn use case to fit a binary classification model. To illustrate the application of these measures, we show you how to run sklearn classification metrics as unit metrics, demonstrating their utility in quantifying model performance and risk.</p>
->>>>>>> e8c1083e
 <p>In Model Risk Management (MRM), the primary objective is to identify, assess, and mitigate the risks associated with the development, implementation, and ongoing use of quantitative models. The process of measuring risk involves the understanding and assessment of evidence generated throw multiple tests across all the model development lifecycle stages, from data collection and data quality to model performance and explainability.</p>
 <p><strong>Evidence versus risk</strong></p>
 <p>The distinction between evidence and quantifiable risk measures is a critical aspect of MRM. Evidence, in this context, refers to the outputs from various tests conducted throughout the model lifecycle. For instance, a table displaying the number of missing values per feature in a dataset is a form of evidence. It shows where data might be incomplete, which can affect the model’s performance and reliability. Similarly, a Receiver Operating Characteristic (ROC) curve is a graphical plot that illustrates the diagnostic ability of a binary classifier system as its discrimination threshold is varied. The curve is evidence of the model’s classification performance.</p>
@@ -1877,14 +1817,6 @@
 <!-- THIS CELL WILL BE REPLACED ON TOC UPDATE. DO NOT WRITE YOUR TEXT IN THIS CELL -->
 <p><a id="toc1_"></a></p>
 </section>
-<<<<<<< HEAD
-<section id="notebook-setup" class="level2">
-<h2 class="anchored" data-anchor-id="notebook-setup">Notebook Setup</h2>
-<div id="cell-4" class="cell">
-<div class="sourceCode cell-code" id="cb1"><pre class="sourceCode python code-with-copy"><code class="sourceCode python"><span id="cb1-1"><a href="#cb1-1" aria-hidden="true" tabindex="-1"></a><span class="im">import</span> xgboost <span class="im">as</span> xgb</span>
-<span id="cb1-2"><a href="#cb1-2" aria-hidden="true" tabindex="-1"></a></span>
-<span id="cb1-3"><a href="#cb1-3" aria-hidden="true" tabindex="-1"></a><span class="op">%</span>matplotlib inline</span></code><button title="Copy to Clipboard" class="code-copy-button"><i class="bi"></i></button></pre></div>
-=======
 <section id="about-validmind" class="level2">
 <h2 class="anchored" data-anchor-id="about-validmind">About ValidMind</h2>
 <p>ValidMind is a platform for managing model risk, including risk associated with AI and statistical models.</p>
@@ -1909,7 +1841,6 @@
 <p>Signing up is FREE — <a href="https://app.prod.validmind.ai"><strong>Sign up now!</strong></a></p>
 </div>
 </div>
->>>>>>> e8c1083e
 </div>
 <p><a id="toc1_3_"></a></p>
 </section>
@@ -1951,10 +1882,7 @@
 <li><p>Go to <strong>Getting Started</strong> and click <strong>Copy snippet to clipboard</strong>.</p></li>
 </ol>
 <p>Next, replace this placeholder with your own code snippet:</p>
-<div id="cell-6" class="cell">
-<<<<<<< HEAD
-<div class="sourceCode cell-code" id="cb2"><pre class="sourceCode python code-with-copy"><code class="sourceCode python"><span id="cb2-1"><a href="#cb2-1" aria-hidden="true" tabindex="-1"></a><span class="co"># Replace with your code snippet</span></span>
-=======
+<div class="cell">
 <div class="sourceCode cell-code" id="cb1"><pre class="sourceCode python code-with-copy"><code class="sourceCode python"><span id="cb1-1"><a href="#cb1-1" aria-hidden="true" tabindex="-1"></a><span class="co"># Replace with your code snippet</span></span>
 <span id="cb1-2"><a href="#cb1-2" aria-hidden="true" tabindex="-1"></a></span>
 <span id="cb1-3"><a href="#cb1-3" aria-hidden="true" tabindex="-1"></a><span class="im">import</span> validmind <span class="im">as</span> vm</span>
@@ -1970,9 +1898,8 @@
 </section>
 <section id="notebook-setup" class="level2">
 <h2 class="anchored" data-anchor-id="notebook-setup">Notebook setup</h2>
-<div id="cell-8" class="cell">
+<div class="cell">
 <div class="sourceCode cell-code" id="cb2"><pre class="sourceCode python code-with-copy"><code class="sourceCode python"><span id="cb2-1"><a href="#cb2-1" aria-hidden="true" tabindex="-1"></a><span class="im">import</span> xgboost <span class="im">as</span> xgb</span>
->>>>>>> e8c1083e
 <span id="cb2-2"><a href="#cb2-2" aria-hidden="true" tabindex="-1"></a></span>
 <span id="cb2-3"><a href="#cb2-3" aria-hidden="true" tabindex="-1"></a><span class="op">%</span>matplotlib inline</span></code><button title="Copy to Clipboard" class="code-copy-button"><i class="bi"></i></button></pre></div>
 </div>
@@ -1981,11 +1908,7 @@
 <section id="load-the-demo-dataset" class="level2">
 <h2 class="anchored" data-anchor-id="load-the-demo-dataset">Load the demo dataset</h2>
 <p>In this example, we load a demo dataset to fit a customer churn model.</p>
-<<<<<<< HEAD
-<div id="cell-8" class="cell">
-=======
-<div id="cell-10" class="cell">
->>>>>>> e8c1083e
+<div class="cell">
 <div class="sourceCode cell-code" id="cb3"><pre class="sourceCode python code-with-copy"><code class="sourceCode python"><span id="cb3-1"><a href="#cb3-1" aria-hidden="true" tabindex="-1"></a><span class="im">from</span> validmind.datasets.classification <span class="im">import</span> customer_churn <span class="im">as</span> demo_dataset</span>
 <span id="cb3-2"><a href="#cb3-2" aria-hidden="true" tabindex="-1"></a></span>
 <span id="cb3-3"><a href="#cb3-3" aria-hidden="true" tabindex="-1"></a><span class="bu">print</span>(</span>
@@ -2000,11 +1923,7 @@
 <section id="train-a-model-for-testing" class="level2">
 <h2 class="anchored" data-anchor-id="train-a-model-for-testing">Train a model for testing</h2>
 <p>We train a simple customer churn model for our test.</p>
-<<<<<<< HEAD
-<div id="cell-10" class="cell">
-=======
-<div id="cell-12" class="cell">
->>>>>>> e8c1083e
+<div class="cell">
 <div class="sourceCode cell-code" id="cb4"><pre class="sourceCode python code-with-copy"><code class="sourceCode python"><span id="cb4-1"><a href="#cb4-1" aria-hidden="true" tabindex="-1"></a>train_df, validation_df, test_df <span class="op">=</span> demo_dataset.preprocess(raw_df)</span>
 <span id="cb4-2"><a href="#cb4-2" aria-hidden="true" tabindex="-1"></a></span>
 <span id="cb4-3"><a href="#cb4-3" aria-hidden="true" tabindex="-1"></a>x_train <span class="op">=</span> train_df.drop(demo_dataset.target_column, axis<span class="op">=</span><span class="dv">1</span>)</span>
@@ -2023,11 +1942,7 @@
 <span id="cb4-16"><a href="#cb4-16" aria-hidden="true" tabindex="-1"></a>    verbose<span class="op">=</span><span class="va">False</span>,</span>
 <span id="cb4-17"><a href="#cb4-17" aria-hidden="true" tabindex="-1"></a>)</span></code><button title="Copy to Clipboard" class="code-copy-button"><i class="bi"></i></button></pre></div>
 </div>
-<<<<<<< HEAD
-<div id="cell-11" class="cell">
-=======
-<div id="cell-13" class="cell">
->>>>>>> e8c1083e
+<div class="cell">
 <div class="sourceCode cell-code" id="cb5"><pre class="sourceCode python code-with-copy"><code class="sourceCode python"><span id="cb5-1"><a href="#cb5-1" aria-hidden="true" tabindex="-1"></a>feature_columns <span class="op">=</span> [col <span class="cf">for</span> col <span class="kw">in</span> test_df.columns <span class="cf">if</span> col <span class="op">!=</span> demo_dataset.target_column]</span>
 <span id="cb5-2"><a href="#cb5-2" aria-hidden="true" tabindex="-1"></a>feature_columns</span></code><button title="Copy to Clipboard" class="code-copy-button"><i class="bi"></i></button></pre></div>
 </div>
@@ -2036,11 +1951,7 @@
 <section id="compute-predictions" class="level2">
 <h2 class="anchored" data-anchor-id="compute-predictions">Compute predictions</h2>
 <p>After the model is fitted, we compute model predictions and predictive probabilities, then add them to the customer churn dataset:</p>
-<<<<<<< HEAD
-<div id="cell-13" class="cell">
-=======
-<div id="cell-15" class="cell">
->>>>>>> e8c1083e
+<div class="cell">
 <div class="sourceCode cell-code" id="cb6"><pre class="sourceCode python code-with-copy"><code class="sourceCode python"><span id="cb6-1"><a href="#cb6-1" aria-hidden="true" tabindex="-1"></a><span class="co"># Compute predictive probabilities for the test dataset</span></span>
 <span id="cb6-2"><a href="#cb6-2" aria-hidden="true" tabindex="-1"></a><span class="co"># Here, we only use the probabilities for the positive class (class 1)</span></span>
 <span id="cb6-3"><a href="#cb6-3" aria-hidden="true" tabindex="-1"></a>predictive_probabilities <span class="op">=</span> model.predict_proba(</span>
@@ -2061,11 +1972,7 @@
 <section id="initialize-validmind-objects" class="level2">
 <h2 class="anchored" data-anchor-id="initialize-validmind-objects">Initialize ValidMind objects</h2>
 <p>Once the datasets and model are prepared for validation, we initialize ValidMind <code>dataset</code> and <code>model</code>, specifying features and targets columns. The property <code>input_id</code> allows users to uniquely identify each dataset and model. This allows for the creation of multiple versions of datasets and models, enabling us to compute metrics by specifying which versions we want to use as inputs.</p>
-<<<<<<< HEAD
-<div id="cell-15" class="cell">
-=======
-<div id="cell-17" class="cell">
->>>>>>> e8c1083e
+<div class="cell">
 <div class="sourceCode cell-code" id="cb7"><pre class="sourceCode python code-with-copy"><code class="sourceCode python"><span id="cb7-1"><a href="#cb7-1" aria-hidden="true" tabindex="-1"></a><span class="im">import</span> validmind <span class="im">as</span> vm</span>
 <span id="cb7-2"><a href="#cb7-2" aria-hidden="true" tabindex="-1"></a></span>
 <span id="cb7-3"><a href="#cb7-3" aria-hidden="true" tabindex="-1"></a>vm_test_ds <span class="op">=</span> vm.init_dataset(</span>
@@ -2083,23 +1990,15 @@
 <h2 class="anchored" data-anchor-id="assign-predictions">Assign predictions</h2>
 <p><strong>Assigning Pre-computed Predictions</strong></p>
 <p>We use <code>vm_test</code> to incorporate a column named ‘Predictions’, which consists of pre-computed predictions associated with <code>vm_model</code>. The <code>assign_predictions</code> method facilitates the addition of multiple prediction columns as necessary. By linking these precomputed predictions to a specific model through this method, we establish a clear reference system, allowing for precise identification of the predictions needed for various computational tasks.</p>
-<<<<<<< HEAD
-<div id="cell-18" class="cell">
-<div class="sourceCode cell-code" id="cb8"><pre class="sourceCode python code-with-copy"><code class="sourceCode python"><span id="cb8-1"><a href="#cb8-1" aria-hidden="true" tabindex="-1"></a>vm_test_ds.assign_predictions(model<span class="op">=</span>vm_model, prediction_column<span class="op">=</span><span class="st">"Predictions"</span>)</span></code><button title="Copy to Clipboard" class="code-copy-button"><i class="bi"></i></button></pre></div>
-</div>
-<div id="cell-19" class="cell">
-<div class="sourceCode cell-code" id="cb9"><pre class="sourceCode python code-with-copy"><code class="sourceCode python"><span id="cb9-1"><a href="#cb9-1" aria-hidden="true" tabindex="-1"></a>vm_test_ds._extra_columns</span></code><button title="Copy to Clipboard" class="code-copy-button"><i class="bi"></i></button></pre></div>
-=======
-<div id="cell-20" class="cell">
+<div class="cell">
 <div class="sourceCode cell-code" id="cb8"><pre class="sourceCode python code-with-copy"><code class="sourceCode python"><span id="cb8-1"><a href="#cb8-1" aria-hidden="true" tabindex="-1"></a>vm_test_ds.assign_predictions(</span>
 <span id="cb8-2"><a href="#cb8-2" aria-hidden="true" tabindex="-1"></a>    model<span class="op">=</span>vm_model,</span>
 <span id="cb8-3"><a href="#cb8-3" aria-hidden="true" tabindex="-1"></a>    prediction_column<span class="op">=</span><span class="st">"Predictions"</span>,</span>
 <span id="cb8-4"><a href="#cb8-4" aria-hidden="true" tabindex="-1"></a>    probability_column<span class="op">=</span><span class="st">"PredictiveProbabilities"</span>,</span>
 <span id="cb8-5"><a href="#cb8-5" aria-hidden="true" tabindex="-1"></a>)</span></code><button title="Copy to Clipboard" class="code-copy-button"><i class="bi"></i></button></pre></div>
 </div>
-<div id="cell-21" class="cell">
+<div class="cell">
 <div class="sourceCode cell-code" id="cb9"><pre class="sourceCode python code-with-copy"><code class="sourceCode python"><span id="cb9-1"><a href="#cb9-1" aria-hidden="true" tabindex="-1"></a>vm_test_ds.extra_columns</span></code><button title="Copy to Clipboard" class="code-copy-button"><i class="bi"></i></button></pre></div>
->>>>>>> e8c1083e
 </div>
 <p><a id="toc9_"></a></p>
 </section>
@@ -2117,30 +2016,13 @@
 </ul>
 <p>Since <code>vm_test_ds</code> has the capability to include multiple prediction columns, each linked to a different model. Therefore, it’s essential to specify both the dataset for extracting the target column and the correct prediction column, as well as the model to ensure the selection of the appropriate prediction column for that specific model, referred to as <code>vm_model</code>.</p>
 <p>When calculating the F1 score, it’s essential to use the correct prediction column associated with <code>vm_model</code> within <code>vm_test_ds</code>. This prediction column is dynamically identified based on the model id, specified in <code>input_id</code>.</p>
-<<<<<<< HEAD
-<div id="cell-22" class="cell">
-<div class="sourceCode cell-code" id="cb10"><pre class="sourceCode python code-with-copy"><code class="sourceCode python"><span id="cb10-1"><a href="#cb10-1" aria-hidden="true" tabindex="-1"></a>metric_id <span class="op">=</span> <span class="st">"validmind.unit_metrics.sklearn.classification.F1"</span></span>
-=======
-<div id="cell-24" class="cell">
+<div class="cell">
 <div class="sourceCode cell-code" id="cb10"><pre class="sourceCode python code-with-copy"><code class="sourceCode python"><span id="cb10-1"><a href="#cb10-1" aria-hidden="true" tabindex="-1"></a><span class="im">from</span> validmind.tests <span class="im">import</span> run_test</span>
->>>>>>> e8c1083e
 <span id="cb10-2"><a href="#cb10-2" aria-hidden="true" tabindex="-1"></a></span>
 <span id="cb10-3"><a href="#cb10-3" aria-hidden="true" tabindex="-1"></a>inputs <span class="op">=</span> {<span class="st">"model"</span>: vm_model, <span class="st">"dataset"</span>: vm_test_ds}</span></code><button title="Copy to Clipboard" class="code-copy-button"><i class="bi"></i></button></pre></div>
 </div>
-<<<<<<< HEAD
-</section>
-<section id="accessing-metric-results" class="level3">
-<h3 class="anchored" data-anchor-id="accessing-metric-results">Accessing Metric Results</h3>
-<p>Once the metric computation is complete, the result object provides two key attributes:</p>
-<div id="cell-24" class="cell">
-<div class="sourceCode cell-code" id="cb11"><pre class="sourceCode python code-with-copy"><code class="sourceCode python"><span id="cb11-1"><a href="#cb11-1" aria-hidden="true" tabindex="-1"></a>result.value</span></code><button title="Copy to Clipboard" class="code-copy-button"><i class="bi"></i></button></pre></div>
-</div>
-<div id="cell-25" class="cell">
-<div class="sourceCode cell-code" id="cb12"><pre class="sourceCode python code-with-copy"><code class="sourceCode python"><span id="cb12-1"><a href="#cb12-1" aria-hidden="true" tabindex="-1"></a>result.summary</span></code><button title="Copy to Clipboard" class="code-copy-button"><i class="bi"></i></button></pre></div>
-=======
-<div id="cell-25" class="cell">
+<div class="cell">
 <div class="sourceCode cell-code" id="cb11"><pre class="sourceCode python code-with-copy"><code class="sourceCode python"><span id="cb11-1"><a href="#cb11-1" aria-hidden="true" tabindex="-1"></a>run_test(<span class="st">"validmind.unit_metrics.classification.sklearn.F1"</span>, inputs<span class="op">=</span>inputs)</span></code><button title="Copy to Clipboard" class="code-copy-button"><i class="bi"></i></button></pre></div>
->>>>>>> e8c1083e
 </div>
 <p><a id="toc9_3_"></a></p>
 </section>
@@ -2153,15 +2035,7 @@
 <li><code>sample_weight</code>: Allows for weighting of samples. By default, it is None, but it can be an array of weights that are applied to the samples, useful for cases where some classes are more important than others.</li>
 <li><code>zero_division</code>: Defines the behavior when there is a division by zero during F1 calculation. Options are ‘warn’, ‘raise’, or a numeric value like 0 or 1, indicating what value to set when encountering division by zero.</li>
 </ul>
-<div id="cell-27" class="cell">
-<<<<<<< HEAD
-<div class="sourceCode cell-code" id="cb13"><pre class="sourceCode python code-with-copy"><code class="sourceCode python"><span id="cb13-1"><a href="#cb13-1" aria-hidden="true" tabindex="-1"></a>inputs <span class="op">=</span> {<span class="st">"model"</span>: vm_model, <span class="st">"dataset"</span>: vm_test_ds}</span>
-<span id="cb13-2"><a href="#cb13-2" aria-hidden="true" tabindex="-1"></a></span>
-<span id="cb13-3"><a href="#cb13-3" aria-hidden="true" tabindex="-1"></a>params <span class="op">=</span> {<span class="st">"average"</span>: <span class="st">"micro"</span>, <span class="st">"sample_weight"</span>: <span class="va">None</span>, <span class="st">"zero_division"</span>: <span class="st">"warn"</span>}</span>
-<span id="cb13-4"><a href="#cb13-4" aria-hidden="true" tabindex="-1"></a></span>
-<span id="cb13-5"><a href="#cb13-5" aria-hidden="true" tabindex="-1"></a>result <span class="op">=</span> vm.unit_metrics.run_metric(metric_id<span class="op">=</span>metric_id, inputs<span class="op">=</span>inputs, params<span class="op">=</span>params)</span>
-<span id="cb13-6"><a href="#cb13-6" aria-hidden="true" tabindex="-1"></a>result.value</span></code><button title="Copy to Clipboard" class="code-copy-button"><i class="bi"></i></button></pre></div>
-=======
+<div class="cell">
 <div class="sourceCode cell-code" id="cb12"><pre class="sourceCode python code-with-copy"><code class="sourceCode python"><span id="cb12-1"><a href="#cb12-1" aria-hidden="true" tabindex="-1"></a>run_test(</span>
 <span id="cb12-2"><a href="#cb12-2" aria-hidden="true" tabindex="-1"></a>    <span class="st">"validmind.unit_metrics.classification.sklearn.F1"</span>,</span>
 <span id="cb12-3"><a href="#cb12-3" aria-hidden="true" tabindex="-1"></a>    inputs<span class="op">=</span>inputs,</span>
@@ -2171,7 +2045,6 @@
 <span id="cb12-7"><a href="#cb12-7" aria-hidden="true" tabindex="-1"></a>        <span class="st">"zero_division"</span>: <span class="st">"warn"</span>,</span>
 <span id="cb12-8"><a href="#cb12-8" aria-hidden="true" tabindex="-1"></a>    },</span>
 <span id="cb12-9"><a href="#cb12-9" aria-hidden="true" tabindex="-1"></a>)</span></code><button title="Copy to Clipboard" class="code-copy-button"><i class="bi"></i></button></pre></div>
->>>>>>> e8c1083e
 </div>
 <p><a id="toc9_4_"></a></p>
 </section>
@@ -2180,53 +2053,17 @@
 <p>Unit metrics are designed to optimize performance and efficiency by caching results of metric computations. When you execute a metric with the same signature —a unique combination of the metric ID, model, inputs, and parameters- a second time, validmind retrieves the result from its last computed value instead of recalculating it. This feature ensures faster access to metrics you’ve previously run and conserves computational resources.</p>
 <p><strong>First computation of precision metric</strong></p>
 <p>In this first example, the precision metric is computed for the first time with a specific dataset. The result of this computation is stored in the cache.</p>
-<div id="cell-30" class="cell">
-<<<<<<< HEAD
-<div class="sourceCode cell-code" id="cb14"><pre class="sourceCode python code-with-copy"><code class="sourceCode python"><span id="cb14-1"><a href="#cb14-1" aria-hidden="true" tabindex="-1"></a>metric_id <span class="op">=</span> <span class="st">"validmind.unit_metrics.sklearn.classification.Precision"</span></span>
-<span id="cb14-2"><a href="#cb14-2" aria-hidden="true" tabindex="-1"></a></span>
-<span id="cb14-3"><a href="#cb14-3" aria-hidden="true" tabindex="-1"></a>inputs <span class="op">=</span> {<span class="st">"model"</span>: vm_model, <span class="st">"dataset"</span>: vm_test_ds}</span>
-<span id="cb14-4"><a href="#cb14-4" aria-hidden="true" tabindex="-1"></a></span>
-<span id="cb14-5"><a href="#cb14-5" aria-hidden="true" tabindex="-1"></a>result <span class="op">=</span> vm.unit_metrics.run_metric(</span>
-<span id="cb14-6"><a href="#cb14-6" aria-hidden="true" tabindex="-1"></a>    metric_id<span class="op">=</span>metric_id,</span>
-<span id="cb14-7"><a href="#cb14-7" aria-hidden="true" tabindex="-1"></a>    inputs<span class="op">=</span>inputs,</span>
-<span id="cb14-8"><a href="#cb14-8" aria-hidden="true" tabindex="-1"></a>)</span>
-<span id="cb14-9"><a href="#cb14-9" aria-hidden="true" tabindex="-1"></a>result.value</span></code><button title="Copy to Clipboard" class="code-copy-button"><i class="bi"></i></button></pre></div>
-</div>
-<div id="cell-31" class="cell">
-<div class="sourceCode cell-code" id="cb15"><pre class="sourceCode python code-with-copy"><code class="sourceCode python"><span id="cb15-1"><a href="#cb15-1" aria-hidden="true" tabindex="-1"></a>result.summary</span></code><button title="Copy to Clipboard" class="code-copy-button"><i class="bi"></i></button></pre></div>
-=======
+<div class="cell">
 <div class="sourceCode cell-code" id="cb13"><pre class="sourceCode python code-with-copy"><code class="sourceCode python"><span id="cb13-1"><a href="#cb13-1" aria-hidden="true" tabindex="-1"></a>run_test(<span class="st">"validmind.unit_metrics.classification.sklearn.Precision"</span>, inputs<span class="op">=</span>inputs)</span></code><button title="Copy to Clipboard" class="code-copy-button"><i class="bi"></i></button></pre></div>
->>>>>>> e8c1083e
 </div>
 <p><strong>Second computation with the same signature</strong></p>
 <p>In this second example, the same precision metric computation is requested again with the identical inputs. Since the signature (metric ID and inputs) matches the previous run, validmind loads the result directly from the cache instead of recomputing it.</p>
-<<<<<<< HEAD
-<div id="cell-33" class="cell">
-<div class="sourceCode cell-code" id="cb16"><pre class="sourceCode python code-with-copy"><code class="sourceCode python"><span id="cb16-1"><a href="#cb16-1" aria-hidden="true" tabindex="-1"></a>result <span class="op">=</span> vm.unit_metrics.run_metric(</span>
-<span id="cb16-2"><a href="#cb16-2" aria-hidden="true" tabindex="-1"></a>    metric_id<span class="op">=</span>metric_id,</span>
-<span id="cb16-3"><a href="#cb16-3" aria-hidden="true" tabindex="-1"></a>    inputs<span class="op">=</span>inputs,</span>
-<span id="cb16-4"><a href="#cb16-4" aria-hidden="true" tabindex="-1"></a>)</span>
-<span id="cb16-5"><a href="#cb16-5" aria-hidden="true" tabindex="-1"></a>result.value</span></code><button title="Copy to Clipboard" class="code-copy-button"><i class="bi"></i></button></pre></div>
-=======
-<div id="cell-32" class="cell">
+<div class="cell">
 <div class="sourceCode cell-code" id="cb14"><pre class="sourceCode python code-with-copy"><code class="sourceCode python"><span id="cb14-1"><a href="#cb14-1" aria-hidden="true" tabindex="-1"></a>run_test(<span class="st">"validmind.unit_metrics.classification.sklearn.Precision"</span>, inputs<span class="op">=</span>inputs)</span></code><button title="Copy to Clipboard" class="code-copy-button"><i class="bi"></i></button></pre></div>
->>>>>>> e8c1083e
 </div>
 <p><strong>Computation with a changed signature</strong></p>
 <p>In this example, the signature is modified by adding parameters. This change prompts validmind to compute the metric anew, as the new signature does not match any stored result. The outcome is then cached, ready for any future requests with the same signature.</p>
-<<<<<<< HEAD
-<div id="cell-35" class="cell">
-<div class="sourceCode cell-code" id="cb17"><pre class="sourceCode python code-with-copy"><code class="sourceCode python"><span id="cb17-1"><a href="#cb17-1" aria-hidden="true" tabindex="-1"></a>inputs <span class="op">=</span> {<span class="st">"dataset"</span>: vm_test_ds, <span class="st">"model"</span>: vm_model}</span>
-<span id="cb17-2"><a href="#cb17-2" aria-hidden="true" tabindex="-1"></a></span>
-<span id="cb17-3"><a href="#cb17-3" aria-hidden="true" tabindex="-1"></a>params <span class="op">=</span> {<span class="st">"average"</span>: <span class="st">"micro"</span>, <span class="st">"sample_weight"</span>: <span class="va">None</span>, <span class="st">"zero_division"</span>: <span class="st">"warn"</span>}</span>
-<span id="cb17-4"><a href="#cb17-4" aria-hidden="true" tabindex="-1"></a></span>
-<span id="cb17-5"><a href="#cb17-5" aria-hidden="true" tabindex="-1"></a>result <span class="op">=</span> vm.unit_metrics.run_metric(</span>
-<span id="cb17-6"><a href="#cb17-6" aria-hidden="true" tabindex="-1"></a>    metric_id<span class="op">=</span>metric_id,</span>
-<span id="cb17-7"><a href="#cb17-7" aria-hidden="true" tabindex="-1"></a>    inputs<span class="op">=</span>inputs,</span>
-<span id="cb17-8"><a href="#cb17-8" aria-hidden="true" tabindex="-1"></a>)</span>
-<span id="cb17-9"><a href="#cb17-9" aria-hidden="true" tabindex="-1"></a>result.value</span></code><button title="Copy to Clipboard" class="code-copy-button"><i class="bi"></i></button></pre></div>
-=======
-<div id="cell-34" class="cell">
+<div class="cell">
 <div class="sourceCode cell-code" id="cb15"><pre class="sourceCode python code-with-copy"><code class="sourceCode python"><span id="cb15-1"><a href="#cb15-1" aria-hidden="true" tabindex="-1"></a></span>
 <span id="cb15-2"><a href="#cb15-2" aria-hidden="true" tabindex="-1"></a>run_test(</span>
 <span id="cb15-3"><a href="#cb15-3" aria-hidden="true" tabindex="-1"></a>    <span class="st">"validmind.unit_metrics.classification.sklearn.Precision"</span>,</span>
@@ -2237,63 +2074,18 @@
 <span id="cb15-8"><a href="#cb15-8" aria-hidden="true" tabindex="-1"></a>        <span class="st">"zero_division"</span>: <span class="st">"warn"</span>,</span>
 <span id="cb15-9"><a href="#cb15-9" aria-hidden="true" tabindex="-1"></a>    }</span>
 <span id="cb15-10"><a href="#cb15-10" aria-hidden="true" tabindex="-1"></a>)</span></code><button title="Copy to Clipboard" class="code-copy-button"><i class="bi"></i></button></pre></div>
->>>>>>> e8c1083e
 </div>
 <p><a id="toc9_5_"></a></p>
 </section>
 <section id="unit-metrics-for-model-performance" class="level3">
-<<<<<<< HEAD
-<h3 class="anchored" data-anchor-id="unit-metrics-for-model-performance">Unit Metrics for Model Performance</h3>
-<div id="cell-37" class="cell">
-<div class="sourceCode cell-code" id="cb18"><pre class="sourceCode python code-with-copy"><code class="sourceCode python"><span id="cb18-1"><a href="#cb18-1" aria-hidden="true" tabindex="-1"></a>metric_id <span class="op">=</span> <span class="st">"validmind.unit_metrics.sklearn.classification.Accuracy"</span></span>
-<span id="cb18-2"><a href="#cb18-2" aria-hidden="true" tabindex="-1"></a></span>
-<span id="cb18-3"><a href="#cb18-3" aria-hidden="true" tabindex="-1"></a>inputs <span class="op">=</span> {<span class="st">"model"</span>: vm_model, <span class="st">"dataset"</span>: vm_test_ds}</span>
-<span id="cb18-4"><a href="#cb18-4" aria-hidden="true" tabindex="-1"></a></span>
-<span id="cb18-5"><a href="#cb18-5" aria-hidden="true" tabindex="-1"></a>result <span class="op">=</span> vm.unit_metrics.run_metric(</span>
-<span id="cb18-6"><a href="#cb18-6" aria-hidden="true" tabindex="-1"></a>    metric_id<span class="op">=</span>metric_id,</span>
-<span id="cb18-7"><a href="#cb18-7" aria-hidden="true" tabindex="-1"></a>    inputs<span class="op">=</span>inputs,</span>
-<span id="cb18-8"><a href="#cb18-8" aria-hidden="true" tabindex="-1"></a>)</span>
-<span id="cb18-9"><a href="#cb18-9" aria-hidden="true" tabindex="-1"></a>result.value</span></code><button title="Copy to Clipboard" class="code-copy-button"><i class="bi"></i></button></pre></div>
-</div>
-<div id="cell-38" class="cell">
-<div class="sourceCode cell-code" id="cb19"><pre class="sourceCode python code-with-copy"><code class="sourceCode python"><span id="cb19-1"><a href="#cb19-1" aria-hidden="true" tabindex="-1"></a>result.summary</span></code><button title="Copy to Clipboard" class="code-copy-button"><i class="bi"></i></button></pre></div>
-</div>
-<div id="cell-39" class="cell">
-<div class="sourceCode cell-code" id="cb20"><pre class="sourceCode python code-with-copy"><code class="sourceCode python"><span id="cb20-1"><a href="#cb20-1" aria-hidden="true" tabindex="-1"></a>metric_id <span class="op">=</span> <span class="st">"validmind.unit_metrics.sklearn.classification.Recall"</span></span>
-<span id="cb20-2"><a href="#cb20-2" aria-hidden="true" tabindex="-1"></a></span>
-<span id="cb20-3"><a href="#cb20-3" aria-hidden="true" tabindex="-1"></a>inputs <span class="op">=</span> {<span class="st">"model"</span>: vm_model, <span class="st">"dataset"</span>: vm_test_ds}</span>
-<span id="cb20-4"><a href="#cb20-4" aria-hidden="true" tabindex="-1"></a></span>
-<span id="cb20-5"><a href="#cb20-5" aria-hidden="true" tabindex="-1"></a>result <span class="op">=</span> vm.unit_metrics.run_metric(</span>
-<span id="cb20-6"><a href="#cb20-6" aria-hidden="true" tabindex="-1"></a>    metric_id<span class="op">=</span>metric_id,</span>
-<span id="cb20-7"><a href="#cb20-7" aria-hidden="true" tabindex="-1"></a>    inputs<span class="op">=</span>inputs,</span>
-<span id="cb20-8"><a href="#cb20-8" aria-hidden="true" tabindex="-1"></a>)</span>
-<span id="cb20-9"><a href="#cb20-9" aria-hidden="true" tabindex="-1"></a>result.value</span></code><button title="Copy to Clipboard" class="code-copy-button"><i class="bi"></i></button></pre></div>
-</div>
-<div id="cell-40" class="cell">
-<div class="sourceCode cell-code" id="cb21"><pre class="sourceCode python code-with-copy"><code class="sourceCode python"><span id="cb21-1"><a href="#cb21-1" aria-hidden="true" tabindex="-1"></a>result.summary</span></code><button title="Copy to Clipboard" class="code-copy-button"><i class="bi"></i></button></pre></div>
-</div>
-<div id="cell-41" class="cell">
-<div class="sourceCode cell-code" id="cb22"><pre class="sourceCode python code-with-copy"><code class="sourceCode python"><span id="cb22-1"><a href="#cb22-1" aria-hidden="true" tabindex="-1"></a>metric_id <span class="op">=</span> <span class="st">"validmind.unit_metrics.sklearn.classification.ROC_AUC"</span></span>
-<span id="cb22-2"><a href="#cb22-2" aria-hidden="true" tabindex="-1"></a></span>
-<span id="cb22-3"><a href="#cb22-3" aria-hidden="true" tabindex="-1"></a>inputs <span class="op">=</span> {<span class="st">"model"</span>: vm_model, <span class="st">"dataset"</span>: vm_test_ds}</span>
-<span id="cb22-4"><a href="#cb22-4" aria-hidden="true" tabindex="-1"></a></span>
-<span id="cb22-5"><a href="#cb22-5" aria-hidden="true" tabindex="-1"></a>result <span class="op">=</span> vm.unit_metrics.run_metric(</span>
-<span id="cb22-6"><a href="#cb22-6" aria-hidden="true" tabindex="-1"></a>    metric_id<span class="op">=</span>metric_id,</span>
-<span id="cb22-7"><a href="#cb22-7" aria-hidden="true" tabindex="-1"></a>    inputs<span class="op">=</span>inputs,</span>
-<span id="cb22-8"><a href="#cb22-8" aria-hidden="true" tabindex="-1"></a>)</span>
-<span id="cb22-9"><a href="#cb22-9" aria-hidden="true" tabindex="-1"></a>result.value</span></code><button title="Copy to Clipboard" class="code-copy-button"><i class="bi"></i></button></pre></div>
-</div>
-<div id="cell-42" class="cell">
-<div class="sourceCode cell-code" id="cb23"><pre class="sourceCode python code-with-copy"><code class="sourceCode python"><span id="cb23-1"><a href="#cb23-1" aria-hidden="true" tabindex="-1"></a>result.summary</span></code><button title="Copy to Clipboard" class="code-copy-button"><i class="bi"></i></button></pre></div>
-=======
 <h3 class="anchored" data-anchor-id="unit-metrics-for-model-performance">Unit metrics for model performance</h3>
-<div id="cell-36" class="cell">
+<div class="cell">
 <div class="sourceCode cell-code" id="cb16"><pre class="sourceCode python code-with-copy"><code class="sourceCode python"><span id="cb16-1"><a href="#cb16-1" aria-hidden="true" tabindex="-1"></a>run_test(<span class="st">"validmind.unit_metrics.classification.sklearn.Accuracy"</span>, inputs<span class="op">=</span>inputs)</span></code><button title="Copy to Clipboard" class="code-copy-button"><i class="bi"></i></button></pre></div>
 </div>
-<div id="cell-37" class="cell">
+<div class="cell">
 <div class="sourceCode cell-code" id="cb17"><pre class="sourceCode python code-with-copy"><code class="sourceCode python"><span id="cb17-1"><a href="#cb17-1" aria-hidden="true" tabindex="-1"></a>run_test(<span class="st">"validmind.unit_metrics.classification.sklearn.Recall"</span>, inputs<span class="op">=</span>inputs)</span></code><button title="Copy to Clipboard" class="code-copy-button"><i class="bi"></i></button></pre></div>
 </div>
-<div id="cell-38" class="cell">
+<div class="cell">
 <div class="sourceCode cell-code" id="cb18"><pre class="sourceCode python code-with-copy"><code class="sourceCode python"><span id="cb18-1"><a href="#cb18-1" aria-hidden="true" tabindex="-1"></a>run_test(<span class="st">"validmind.unit_metrics.classification.sklearn.ROC_AUC"</span>, inputs<span class="op">=</span>inputs)</span></code><button title="Copy to Clipboard" class="code-copy-button"><i class="bi"></i></button></pre></div>
 </div>
 </section>
@@ -2304,7 +2096,7 @@
 <section id="run-multiple-unit-metrics-as-a-single-test" class="level3">
 <h3 class="anchored" data-anchor-id="run-multiple-unit-metrics-as-a-single-test">Run multiple unit metrics as a single test</h3>
 <p>Up until now we have just been running individual unit metrics on their own. However, in a normal use-case, you will likely want to compose multiple unit metrics into a more complex metric. For instance, we may want to compose the above metrics (<code>f1_score</code>, <code>precision</code>, <code>recall</code>, <code>accuracy</code> and <code>roc_auc</code>) into a single tabular display showing the overall model performance. This can be done by using the <code>run_test</code> function. This will allow us to run all these metrics at the same time, display the results in a single output, customize the output using html templates, and finally save the result as a single composite metric to the ValidMind platform. Let’s see how we can do this.</p>
-<div id="cell-41" class="cell">
+<div class="cell">
 <div class="sourceCode cell-code" id="cb19"><pre class="sourceCode python code-with-copy"><code class="sourceCode python"><span id="cb19-1"><a href="#cb19-1" aria-hidden="true" tabindex="-1"></a>result <span class="op">=</span> run_test(</span>
 <span id="cb19-2"><a href="#cb19-2" aria-hidden="true" tabindex="-1"></a>    name<span class="op">=</span><span class="st">"Model Performance"</span>,</span>
 <span id="cb19-3"><a href="#cb19-3" aria-hidden="true" tabindex="-1"></a>    unit_metrics<span class="op">=</span>[</span>
@@ -2318,11 +2110,11 @@
 <span id="cb19-11"><a href="#cb19-11" aria-hidden="true" tabindex="-1"></a>)</span></code><button title="Copy to Clipboard" class="code-copy-button"><i class="bi"></i></button></pre></div>
 </div>
 <p>If we take a look at the <code>result_id</code> for the result, we’ll see that it is a unique identifier that starts with <code>validmind.composite_metric.&lt;user-supplied-metric-name&gt;</code>. This will be used to identify this result as coming from a composite metric and is used to rebuild the composite metric as we will see in the next section.</p>
-<div id="cell-43" class="cell">
+<div class="cell">
 <div class="sourceCode cell-code" id="cb20"><pre class="sourceCode python code-with-copy"><code class="sourceCode python"><span id="cb20-1"><a href="#cb20-1" aria-hidden="true" tabindex="-1"></a>result.result_id</span></code><button title="Copy to Clipboard" class="code-copy-button"><i class="bi"></i></button></pre></div>
 </div>
 <p>Let’s go ahead and log the result to save it to the ValidMind platform.</p>
-<div id="cell-45" class="cell">
+<div class="cell">
 <div class="sourceCode cell-code" id="cb21"><pre class="sourceCode python code-with-copy"><code class="sourceCode python"><span id="cb21-1"><a href="#cb21-1" aria-hidden="true" tabindex="-1"></a>result.log()</span></code><button title="Copy to Clipboard" class="code-copy-button"><i class="bi"></i></button></pre></div>
 </div>
 <p><a id="toc9_7_"></a></p>
@@ -2334,14 +2126,14 @@
 <div class="quarto-figure quarto-figure-center">
 <figure class="figure">
 <p><img src="../images/insert-test-driven-block.png" class="img-fluid figure-img"></p>
-<figcaption>screenshot showing insert button for test-driven blocks</figcaption>
+<figcaption class="figure-caption">screenshot showing insert button for test-driven blocks</figcaption>
 </figure>
 </div>
 <p>Click on the <code>+</code> button and select <code>Test-Driven Block</code>. This will open a dialog where you can select <code>Metric</code> as the type of the test-driven content block, and then select the <code>Validmind Composite Metric Model Performance</code> metric. This will show a preview of the composite metric and it should match the results shown above.</p>
 <div class="quarto-figure quarto-figure-center">
 <figure class="figure">
 <p><img src="../images/selecting-composite-metric.png" class="img-fluid figure-img"></p>
-<figcaption>screenshot showing the selected composite metric in the dialog</figcaption>
+<figcaption class="figure-caption">screenshot showing the selected composite metric in the dialog</figcaption>
 </figure>
 </div>
 <p>Finally, click on the <code>Insert block</code> button to add the composite metric to the documentation. You’ll see the composite metric displayed in the documentation and now anytime you run <code>run_documentation_tests()</code>, the <code>Model Performance</code> composite metric will be run as part of the test suite. Let’s go ahead and connect to the documentation project and run the tests.</p>
@@ -2349,28 +2141,27 @@
 <section id="reload-the-documentation-project-template" class="level4">
 <h4 class="anchored" data-anchor-id="reload-the-documentation-project-template">Reload the Documentation Project Template</h4>
 <p>You can call <code>vm.reload()</code> to re-intialize the connection the ValidMind platform. This will refresh any changes made to the documentation template.</p>
-<div id="cell-48" class="cell">
+<div class="cell">
 <div class="sourceCode cell-code" id="cb22"><pre class="sourceCode python code-with-copy"><code class="sourceCode python"><span id="cb22-1"><a href="#cb22-1" aria-hidden="true" tabindex="-1"></a>vm.<span class="bu">reload</span>()</span></code><button title="Copy to Clipboard" class="code-copy-button"><i class="bi"></i></button></pre></div>
 </div>
 <p>Now that we have reconnected, we can run <code>vm.preview_template()</code> to see that our new composite metric has been added to the documentation.</p>
-<div id="cell-50" class="cell">
+<div class="cell">
 <div class="sourceCode cell-code" id="cb23"><pre class="sourceCode python code-with-copy"><code class="sourceCode python"><span id="cb23-1"><a href="#cb23-1" aria-hidden="true" tabindex="-1"></a>vm.preview_template()</span></code><button title="Copy to Clipboard" class="code-copy-button"><i class="bi"></i></button></pre></div>
 </div>
 <p>You should see this in the above output:</p>
 <div class="quarto-figure quarto-figure-center">
 <figure class="figure">
 <p><img src="../images/composite-metric-in-template-preview.png" class="img-fluid figure-img"></p>
-<figcaption>screenshot showing cell output</figcaption>
+<figcaption class="figure-caption">screenshot showing cell output</figcaption>
 </figure>
 </div>
 <p>Let’s go ahead and run <code>vm.run_documentation_tests()</code> to run the <code>model_evaluation</code> section of the documentation that includes the Model Performance composite metric that we just added. You should see the result in the output as well as in the documentation page on the ValidMind platform.</p>
-<div id="cell-53" class="cell">
+<div class="cell">
 <div class="sourceCode cell-code" id="cb24"><pre class="sourceCode python code-with-copy"><code class="sourceCode python"><span id="cb24-1"><a href="#cb24-1" aria-hidden="true" tabindex="-1"></a>res <span class="op">=</span> vm.run_documentation_tests(</span>
 <span id="cb24-2"><a href="#cb24-2" aria-hidden="true" tabindex="-1"></a>    inputs<span class="op">=</span>inputs,</span>
 <span id="cb24-3"><a href="#cb24-3" aria-hidden="true" tabindex="-1"></a>    section<span class="op">=</span><span class="st">"model_evaluation"</span>,</span>
 <span id="cb24-4"><a href="#cb24-4" aria-hidden="true" tabindex="-1"></a>    fail_fast<span class="op">=</span><span class="va">True</span>,</span>
 <span id="cb24-5"><a href="#cb24-5" aria-hidden="true" tabindex="-1"></a>)</span></code><button title="Copy to Clipboard" class="code-copy-button"><i class="bi"></i></button></pre></div>
->>>>>>> e8c1083e
 </div>
 <p><a id="toc10_"></a></p>
 </section>
@@ -2482,34 +2273,10 @@
     // clear code selection
     e.clearSelection();
   });
-    var localhostRegex = new RegExp(/^(?:http|https):\/\/localhost\:?[0-9]*\//);
-    var mailtoRegex = new RegExp(/^mailto:/);
-      var filterRegex = new RegExp('/' + window.location.host + '/');
-    var isInternal = (href) => {
-        return filterRegex.test(href) || localhostRegex.test(href) || mailtoRegex.test(href);
-    }
-    // Inspect non-navigation links and adorn them if external
- 	var links = window.document.querySelectorAll('a[href]:not(.nav-link):not(.navbar-brand):not(.toc-action):not(.sidebar-link):not(.sidebar-item-toggle):not(.pagination-link):not(.no-external):not([aria-hidden]):not(.dropdown-item):not(.quarto-navigation-tool)');
-    for (var i=0; i<links.length; i++) {
-      const link = links[i];
-      if (!isInternal(link.href)) {
-        // undo the damage that might have been done by quarto-nav.js in the case of
-        // links that we want to consider external
-        if (link.dataset.originalHref !== undefined) {
-          link.href = link.dataset.originalHref;
-        }
-          // target, if specified
-          link.setAttribute("target", "_blank");
-          if (link.getAttribute("rel") === null) {
-            link.setAttribute("rel", "noopener");
-          }
-          // default icon
-          link.classList.add("external");
-      }
-    }
-  function tippyHover(el, contentFn, onTriggerFn, onUntriggerFn) {
+  function tippyHover(el, contentFn) {
     const config = {
       allowHTML: true,
+      content: contentFn,
       maxWidth: 500,
       delay: 100,
       arrow: false,
@@ -2519,17 +2286,8 @@
       interactive: true,
       interactiveBorder: 10,
       theme: 'quarto',
-      placement: 'bottom-start',
+      placement: 'bottom-start'
     };
-    if (contentFn) {
-      config.content = contentFn;
-    }
-    if (onTriggerFn) {
-      config.onTrigger = onTriggerFn;
-    }
-    if (onUntriggerFn) {
-      config.onUntrigger = onUntriggerFn;
-    }
     window.tippy(el, config); 
   }
   const noterefs = window.document.querySelectorAll('a[role="doc-noteref"]');
@@ -2541,130 +2299,7 @@
       try { href = new URL(href).hash; } catch {}
       const id = href.replace(/^#\/?/, "");
       const note = window.document.getElementById(id);
-      if (note) {
-        return note.innerHTML;
-      } else {
-        return "";
-      }
-    });
-  }
-  const xrefs = window.document.querySelectorAll('a.quarto-xref');
-  const processXRef = (id, note) => {
-    // Strip column container classes
-    const stripColumnClz = (el) => {
-      el.classList.remove("page-full", "page-columns");
-      if (el.children) {
-        for (const child of el.children) {
-          stripColumnClz(child);
-        }
-      }
-    }
-    stripColumnClz(note)
-    if (id === null || id.startsWith('sec-')) {
-      // Special case sections, only their first couple elements
-      const container = document.createElement("div");
-      if (note.children && note.children.length > 2) {
-        container.appendChild(note.children[0].cloneNode(true));
-        for (let i = 1; i < note.children.length; i++) {
-          const child = note.children[i];
-          if (child.tagName === "P" && child.innerText === "") {
-            continue;
-          } else {
-            container.appendChild(child.cloneNode(true));
-            break;
-          }
-        }
-        if (window.Quarto?.typesetMath) {
-          window.Quarto.typesetMath(container);
-        }
-        return container.innerHTML
-      } else {
-        if (window.Quarto?.typesetMath) {
-          window.Quarto.typesetMath(note);
-        }
-        return note.innerHTML;
-      }
-    } else {
-      // Remove any anchor links if they are present
-      const anchorLink = note.querySelector('a.anchorjs-link');
-      if (anchorLink) {
-        anchorLink.remove();
-      }
-      if (window.Quarto?.typesetMath) {
-        window.Quarto.typesetMath(note);
-      }
-      // TODO in 1.5, we should make sure this works without a callout special case
-      if (note.classList.contains("callout")) {
-        return note.outerHTML;
-      } else {
-        return note.innerHTML;
-      }
-    }
-  }
-  for (var i=0; i<xrefs.length; i++) {
-    const xref = xrefs[i];
-    tippyHover(xref, undefined, function(instance) {
-      instance.disable();
-      let url = xref.getAttribute('href');
-      let hash = undefined; 
-      if (url.startsWith('#')) {
-        hash = url;
-      } else {
-        try { hash = new URL(url).hash; } catch {}
-      }
-      if (hash) {
-        const id = hash.replace(/^#\/?/, "");
-        const note = window.document.getElementById(id);
-        if (note !== null) {
-          try {
-            const html = processXRef(id, note.cloneNode(true));
-            instance.setContent(html);
-          } finally {
-            instance.enable();
-            instance.show();
-          }
-        } else {
-          // See if we can fetch this
-          fetch(url.split('#')[0])
-          .then(res => res.text())
-          .then(html => {
-            const parser = new DOMParser();
-            const htmlDoc = parser.parseFromString(html, "text/html");
-            const note = htmlDoc.getElementById(id);
-            if (note !== null) {
-              const html = processXRef(id, note);
-              instance.setContent(html);
-            } 
-          }).finally(() => {
-            instance.enable();
-            instance.show();
-          });
-        }
-      } else {
-        // See if we can fetch a full url (with no hash to target)
-        // This is a special case and we should probably do some content thinning / targeting
-        fetch(url)
-        .then(res => res.text())
-        .then(html => {
-          const parser = new DOMParser();
-          const htmlDoc = parser.parseFromString(html, "text/html");
-          const note = htmlDoc.querySelector('main.content');
-          if (note !== null) {
-            // This should only happen for chapter cross references
-            // (since there is no id in the URL)
-            // remove the first header
-            if (note.children.length > 0 && note.children[0].tagName === "HEADER") {
-              note.children[0].remove();
-            }
-            const html = processXRef(null, note);
-            instance.setContent(html);
-          } 
-        }).finally(() => {
-          instance.enable();
-          instance.show();
-        });
-      }
-    }, function(instance) {
+      return note.innerHTML;
     });
   }
       let selectedAnnoteEl;
@@ -2708,7 +2343,6 @@
             }
             div.style.top = top - 2 + "px";
             div.style.height = height + 4 + "px";
-            div.style.left = 0;
             let gutterDiv = window.document.getElementById("code-annotation-line-highlight-gutter");
             if (gutterDiv === null) {
               gutterDiv = window.document.createElement("div");
@@ -2734,32 +2368,6 @@
         });
         selectedAnnoteEl = undefined;
       };
-        // Handle positioning of the toggle
-    window.addEventListener(
-      "resize",
-      throttle(() => {
-        elRect = undefined;
-        if (selectedAnnoteEl) {
-          selectCodeLines(selectedAnnoteEl);
-        }
-      }, 10)
-    );
-    function throttle(fn, ms) {
-    let throttle = false;
-    let timer;
-      return (...args) => {
-        if(!throttle) { // first call gets through
-            fn.apply(this, args);
-            throttle = true;
-        } else { // all the others get throttled
-            if(timer) clearTimeout(timer); // cancel #2
-            timer = setTimeout(() => {
-              fn.apply(this, args);
-              timer = throttle = false;
-            }, ms);
-        }
-      };
-    }
       // Attach click handler to the DT
       const annoteDls = window.document.querySelectorAll('dt[data-target-cell]');
       for (const annoteDlNode of annoteDls) {
@@ -2817,55 +2425,51 @@
       });
     }
   }
+    var localhostRegex = new RegExp(/^(?:http|https):\/\/localhost\:?[0-9]*\//);
+      var filterRegex = new RegExp('/' + window.location.host + '/');
+    var isInternal = (href) => {
+        return filterRegex.test(href) || localhostRegex.test(href);
+    }
+    // Inspect non-navigation links and adorn them if external
+ 	var links = window.document.querySelectorAll('a[href]:not(.nav-link):not(.navbar-brand):not(.toc-action):not(.sidebar-link):not(.sidebar-item-toggle):not(.pagination-link):not(.no-external):not([aria-hidden]):not(.dropdown-item)');
+    for (var i=0; i<links.length; i++) {
+      const link = links[i];
+      if (!isInternal(link.href)) {
+          // target, if specified
+          link.setAttribute("target", "_blank");
+          // default icon
+          link.classList.add("external");
+      }
+    }
 });
 </script>
 <nav class="page-navigation">
   <div class="nav-page nav-page-previous">
-<<<<<<< HEAD
-      <a href="../../notebooks/how_to/run_tests_that_require_multiple_datasets.html" class="pagination-link" aria-label="Guide to Running Tests with Multiple Datasets">
-        <i class="bi bi-arrow-left-short"></i> <span class="nav-page-text">Guide to Running Tests with Multiple Datasets</span>
-      </a>          
-  </div>
-  <div class="nav-page nav-page-next">
-      <a href="../../guide/test-descriptions.html" class="pagination-link" aria-label="Test descriptions">
-        <span class="nav-page-text">Test descriptions</span> <i class="bi bi-arrow-right-short"></i>
-=======
-      <a href="../../notebooks/how_to/run_tests_that_require_multiple_datasets.html" class="pagination-link" aria-label="Run tests with multiple datasets">
+      <a href="../../notebooks/how_to/run_tests_that_require_multiple_datasets.html" class="pagination-link">
         <i class="bi bi-arrow-left-short"></i> <span class="nav-page-text">Run tests with multiple datasets</span>
       </a>          
   </div>
   <div class="nav-page nav-page-next">
-      <a href="../../notebooks/how_to/run_tests/1_run_dataset_based_tests.html" class="pagination-link" aria-label="Run dataset based tests">
+      <a href="../../notebooks/how_to/run_tests/1_run_dataset_based_tests.html" class="pagination-link">
         <span class="nav-page-text">Run dataset based tests</span> <i class="bi bi-arrow-right-short"></i>
->>>>>>> e8c1083e
       </a>
   </div>
 </nav>
 </div> <!-- /content -->
 <footer class="footer">
   <div class="nav-footer">
-    <div class="nav-footer-left">
-<p><em>© Copyright 2023-2024 ValidMind Inc.&nbsp;All Rights Reserved.</em></p>
-</div>   
-    <div class="nav-footer-center">
-
-<div class="toc-actions d-sm-block d-md-none"><ul><li><a href="https://github.dev/validmind/documentation/blob/main/site/notebooks/how_to/run_unit_metrics.ipynb" class="toc-action"><i class="bi bi-github"></i>Edit this page</a></li><li><a href="https://github.com/validmind/documentation/issues/new" class="toc-action"><i class="bi empty"></i>Report an issue</a></li></ul></div><div class="cookie-consent-footer"><a href="#" id="open_preferences_center">Cookie Preferences</a></div></div>
+    <div class="nav-footer-left"><em>© Copyright 2023-2024 ValidMind Inc.&nbsp;All Rights Reserved.</em></div>   
+    <div class="nav-footer-center"><div class="cookie-consent-footer"><a href="#" id="open_preferences_center">Cookie Preferences</a></div></div>
     <div class="nav-footer-right">
       <ul class="footer-items list-unstyled">
     <li class="nav-item">
-    <a class="nav-link" href="https://validmind.com/" target="_blank">
-<p>validmind.com <i class="fa-solid fa-external-link" aria-label="external-link"></i></p>
-</a>
+    <a class="nav-link" href="https://validmind.com/">validmind.com <i class="fa-solid fa-external-link" aria-label="external-link"></i></a>
   </li>  
     <li class="nav-item">
-    <a class="nav-link" href="https://validmind.com/privacy-policy/">
-<p>Privacy Policy</p>
-</a>
+    <a class="nav-link" href="https://validmind.com/privacy-policy/">Privacy Policy</a>
   </li>  
     <li class="nav-item">
-    <a class="nav-link" href="https://validmind.com/terms-of-use/">
-<p>Terms of Use</p>
-</a>
+    <a class="nav-link" href="https://validmind.com/terms-of-use/">Terms of Use</a>
   </li>  
     <li class="nav-item compact">
     <a class="nav-link" href="https://github.com/validmind/documentation">
@@ -2886,5 +2490,4 @@
 
 
 
-
 </body></html>