--- conflicted
+++ resolved
@@ -1482,12 +1482,6 @@
 
 </header>
 
-<<<<<<< HEAD
-
-<section id="viewing-all-available-test-suites-and-tests" class="level1">
-<h1>Viewing All Available Test Suites and Tests</h1>
-=======
->>>>>>> 4e7bddb8
 <p>This notebook shows model developers how they can learn more about the test suites and tests that are available in the ValidMind Developer Framework. These instructions include the code required to get:</p>
 <ul>
 <li>A list of available test suites</li>
