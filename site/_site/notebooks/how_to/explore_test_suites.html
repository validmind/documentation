<!DOCTYPE html>
<html xmlns="http://www.w3.org/1999/xhtml" lang="en" xml:lang="en"><head>

<meta charset="utf-8">
<meta name="generator" content="quarto-1.4.549">

<meta name="viewport" content="width=device-width, initial-scale=1.0, user-scalable=yes">


<title>ValidMind - Viewing All Available Test Suites and Tests</title>
<style>
code{white-space: pre-wrap;}
span.smallcaps{font-variant: small-caps;}
div.columns{display: flex; gap: min(4vw, 1.5em);}
div.column{flex: auto; overflow-x: auto;}
div.hanging-indent{margin-left: 1.5em; text-indent: -1.5em;}
ul.task-list{list-style: none;}
ul.task-list li input[type="checkbox"] {
  width: 0.8em;
  margin: 0 0.8em 0.2em -1em; /* quarto-specific, see https://github.com/quarto-dev/quarto-cli/issues/4556 */ 
  vertical-align: middle;
}
/* CSS for syntax highlighting */
pre > code.sourceCode { white-space: pre; position: relative; }
pre > code.sourceCode > span { line-height: 1.25; }
pre > code.sourceCode > span:empty { height: 1.2em; }
.sourceCode { overflow: visible; }
code.sourceCode > span { color: inherit; text-decoration: inherit; }
div.sourceCode { margin: 1em 0; }
pre.sourceCode { margin: 0; }
@media screen {
div.sourceCode { overflow: auto; }
}
@media print {
pre > code.sourceCode { white-space: pre-wrap; }
pre > code.sourceCode > span { text-indent: -5em; padding-left: 5em; }
}
pre.numberSource code
  { counter-reset: source-line 0; }
pre.numberSource code > span
  { position: relative; left: -4em; counter-increment: source-line; }
pre.numberSource code > span > a:first-child::before
  { content: counter(source-line);
    position: relative; left: -1em; text-align: right; vertical-align: baseline;
    border: none; display: inline-block;
    -webkit-touch-callout: none; -webkit-user-select: none;
    -khtml-user-select: none; -moz-user-select: none;
    -ms-user-select: none; user-select: none;
    padding: 0 4px; width: 4em;
  }
pre.numberSource { margin-left: 3em;  padding-left: 4px; }
div.sourceCode
  {   }
@media screen {
pre > code.sourceCode > span > a:first-child::before { text-decoration: underline; }
}
</style>


<script src="https://cdnjs.cloudflare.com/ajax/libs/jquery/3.5.1/jquery.min.js" integrity="sha512-bLT0Qm9VnAYZDflyKcBaQ2gg0hSYNQrJ8RilYldYQ1FxQYoCLtUjuuRuZo+fjqhx/qtq/1itJ0C2ejDxltZVFg==" crossorigin="anonymous"></script><script src="../../site_libs/quarto-nav/quarto-nav.js"></script>
<script src="../../site_libs/clipboard/clipboard.min.js"></script>
<script src="../../site_libs/quarto-search/autocomplete.umd.js"></script>
<script src="../../site_libs/quarto-search/fuse.min.js"></script>
<script src="../../site_libs/quarto-search/quarto-search.js"></script>
<meta name="quarto:offset" content="../../">
<link href="../../notebooks/how_to/explore_tests.html" rel="next">
<link href="../../notebooks/how_to/configure_parameters_demo.html" rel="prev">
<link href="../../validmind.png" rel="icon" type="image/png">
<script src="../../site_libs/quarto-html/quarto.js"></script>
<script src="../../site_libs/quarto-html/popper.min.js"></script>
<script src="../../site_libs/quarto-html/tippy.umd.min.js"></script>
<script src="../../site_libs/quarto-html/anchor.min.js"></script>
<link href="../../site_libs/quarto-html/tippy.css" rel="stylesheet">
<link href="../../site_libs/quarto-html/quarto-syntax-highlighting.css" rel="stylesheet" class="quarto-color-scheme" id="quarto-text-highlighting-styles">
<link href="../../site_libs/quarto-html/quarto-syntax-highlighting-dark.css" rel="prefetch" class="quarto-color-scheme quarto-color-alternate" id="quarto-text-highlighting-styles">
<script src="../../site_libs/bootstrap/bootstrap.min.js"></script>
<link href="../../site_libs/bootstrap/bootstrap-icons.css" rel="stylesheet">
<link href="../../site_libs/bootstrap/bootstrap.min.css" rel="stylesheet" class="quarto-color-scheme" id="quarto-bootstrap" data-mode="light">
<link href="../../site_libs/bootstrap/bootstrap-dark.min.css" rel="prefetch" class="quarto-color-scheme quarto-color-alternate" id="quarto-bootstrap" data-mode="dark">
<link href="../../site_libs/quarto-contrib/fontawesome6-0.1.0/all.css" rel="stylesheet">
<link href="../../site_libs/quarto-contrib/fontawesome6-0.1.0/latex-fontsize.css" rel="stylesheet">
<script id="quarto-search-options" type="application/json">{
  "location": "sidebar",
  "copy-button": false,
  "collapse-after": 3,
  "panel-placement": "start",
  "type": "textbox",
  "limit": 50,
  "keyboard-shortcut": [
    "f",
    "/",
    "s"
  ],
  "language": {
    "search-no-results-text": "No results",
    "search-matching-documents-text": "matching documents",
    "search-copy-link-title": "Copy link to search",
    "search-hide-matches-text": "Hide additional matches",
    "search-more-match-text": "more match in this document",
    "search-more-matches-text": "more matches in this document",
    "search-clear-button-title": "Clear",
    "search-text-placeholder": "",
    "search-detached-cancel-button-title": "Cancel",
    "search-submit-button-title": "Submit",
    "search-label": "Search"
  }
}</script>
<script async="" src="https://www.googletagmanager.com/gtag/js?id=G-S46CKWPNSS"></script>

<script type="text/javascript">

window.dataLayer = window.dataLayer || [];
function gtag(){dataLayer.push(arguments);}
gtag('js', new Date());
gtag('config', 'G-S46CKWPNSS', { 'anonymize_ip': true});
</script>
<script src="https://cdnjs.cloudflare.com/ajax/libs/require.js/2.3.6/require.min.js" integrity="sha512-c3Nl8+7g4LMSTdrm621y7kf9v3SDPnhxLNhcjFJbKECVnmZHTdo+IRO05sNLTH/D3vA6u1X32ehoLC7WFVdheg==" crossorigin="anonymous"></script>

<script type="application/javascript">define('jquery', [],function() {return window.jQuery;})</script>
<script src="https://unpkg.com/@jupyter-widgets/html-manager@*/dist/embed-amd.js" crossorigin="anonymous"></script>


<link rel="stylesheet" href="../../styles.css">
</head>

<body class="nav-sidebar docked nav-fixed">

<div id="quarto-search-results"></div>
  <header id="quarto-header" class="headroom fixed-top">
    <nav class="navbar navbar-expand-lg " data-bs-theme="dark">
      <div class="navbar-container container-fluid">
      <div class="navbar-brand-container mx-auto">
    <a href="../../index.html" class="navbar-brand navbar-brand-logo">
    <img src="../../guide/ValidMind-logo-color.svg" alt="" class="navbar-logo">
    </a>
  </div>
          <button class="navbar-toggler" type="button" data-bs-toggle="collapse" data-bs-target="#navbarCollapse" aria-controls="navbarCollapse" aria-expanded="false" aria-label="Toggle navigation" onclick="if (window.quartoToggleHeadroom) { window.quartoToggleHeadroom(); }">
  <span class="navbar-toggler-icon"></span>
</button>
          <div class="collapse navbar-collapse" id="navbarCollapse">
            <ul class="navbar-nav navbar-nav-scroll me-auto">
  <li class="nav-item">
    <a class="nav-link" href="../../guide/get-started.html"> 
<span class="menu-text">Get Started</span></a>
  </li>  
  <li class="nav-item">
<<<<<<< HEAD
    <a class="nav-link" href="../../guide/guides.html"> 
=======
    <a class="nav-link" href="../../guide/guide.html"> 
>>>>>>> c52f6e76
<span class="menu-text">Guides</span></a>
  </li>  
  <li class="nav-item dropdown ">
    <a class="nav-link dropdown-toggle" href="#" id="nav-menu-fa-cube--developer-framework" role="button" data-bs-toggle="dropdown" aria-expanded="false">
 <span class="menu-text"><i class="fa-solid fa-cube" aria-label="cube"></i> Developer Framework</span>
    </a>
    <ul class="dropdown-menu" aria-labelledby="nav-menu-fa-cube--developer-framework">    
        <li>
    <a class="dropdown-item" href="../../guide/get-started-developer-framework.html">
 <span class="dropdown-text"><i class="fa-solid fa-rocket" aria-label="rocket"></i> Get Started</span></a>
  </li>  
        <li>
    <a class="dropdown-item" href="../../guide/supported-models.html">
 <span class="dropdown-text"><i class="fa-solid fa-cubes" aria-label="cubes"></i> Supported Models</span></a>
  </li>  
        <li><hr class="dropdown-divider"></li>
        <li class="dropdown-header"><i class="fa-solid fa-code" aria-label="code"></i> CODE SAMPLES</li>
        <li>
    <a class="dropdown-item" href="../../notebooks/quickstart_customer_churn_full_suite.html">
 <span class="dropdown-text"><i class="fa-solid fa-book" aria-label="book"></i> Quickstart · <code>Customer Churn</code> · <code>Binary Classification</code></span></a>
  </li>  
        <li>
    <a class="dropdown-item" href="../../guide/samples-jupyter-notebooks.html">
 <span class="dropdown-text"><i class="fa-solid fa-book-open-reader" aria-label="book-open-reader"></i> More Samples · <code>LLM</code> · <code>NLP</code> · <code>Time Series</code> · <code>Etc.</code></span></a>
  </li>  
        <li>
    <a class="dropdown-item" href="../../notebooks.zip">
 <span class="dropdown-text"><i class="fa-solid fa-download" aria-label="download"></i> Download Samples · <code>notebooks.zip</code></span></a>
  </li>  
        <li>
    <a class="dropdown-item" href="https://jupyterhub.validmind.com/">
 <span class="dropdown-text"><i class="fa-solid fa-hand-point-right" aria-label="hand-point-right"></i> Try it on Jupyter Hub <i class="fa-solid fa-hand-point-left" aria-label="hand-point-left"></i></span></a>
  </li>  
        <li><hr class="dropdown-divider"></li>
        <li class="dropdown-header"><i class="fa-solid fa-vial" aria-label="vial"></i> TESTING</li>
        <li>
    <a class="dropdown-item" href="../../guide/testing-overview.html">
 <span class="dropdown-text"><i class="fa-solid fa-flask-vial" aria-label="flask-vial"></i> Run Tests &amp; Test Suites</span></a>
  </li>  
        <li>
    <a class="dropdown-item" href="../../guide/test-descriptions.html">
 <span class="dropdown-text"><i class="fa-solid fa-microscope" aria-label="microscope"></i> Test Descriptions</span></a>
  </li>  
        <li><hr class="dropdown-divider"></li>
        <li class="dropdown-header"><i class="fa-solid fa-book" aria-label="book"></i> REFERENCE</li>
        <li>
    <a class="dropdown-item" href="../../validmind/validmind.html" target="_blank">
 <span class="dropdown-text"><i class="fa-solid fa-external-link" aria-label="external-link"></i> Developer Framework</span></a>
  </li>  
    </ul>
  </li>
  <li class="nav-item">
    <a class="nav-link" href="../../guide/faq.html"> 
<span class="menu-text">FAQ</span></a>
  </li>  
  <li class="nav-item">
    <a class="nav-link" href="../../guide/support.html"> 
<span class="menu-text">Support</span></a>
  </li>  
  <li class="nav-item">
    <a class="nav-link" href="https://validmind.com/" target="_blank"> 
<span class="menu-text">validmind.com <i class="fa-solid fa-external-link" aria-label="external-link"></i></span></a>
  </li>  
</ul>
          </div> <!-- /navcollapse -->
          <div class="quarto-navbar-tools">
<<<<<<< HEAD
  <a href="" class="quarto-color-scheme-toggle quarto-navigation-tool  px-1" onclick="window.quartoToggleColorScheme(); return false;" title="Toggle dark mode"><i class="bi"></i></a>
=======
>>>>>>> c52f6e76
</div>
      </div> <!-- /container-fluid -->
    </nav>
  <nav class="quarto-secondary-nav">
    <div class="container-fluid d-flex">
      <button type="button" class="quarto-btn-toggle btn" data-bs-toggle="collapse" data-bs-target=".quarto-sidebar-collapse-item" aria-controls="quarto-sidebar" aria-expanded="false" aria-label="Toggle sidebar navigation" onclick="if (window.quartoToggleHeadroom) { window.quartoToggleHeadroom(); }">
        <i class="bi bi-layout-text-sidebar-reverse"></i>
      </button>
        <nav class="quarto-page-breadcrumbs" aria-label="breadcrumb"><ol class="breadcrumb"><li class="breadcrumb-item"><a href="../../guide/testing-overview.html">Run tests &amp; test suites</a></li><li class="breadcrumb-item"><a href="../../notebooks/how_to/explore_test_suites.html">Viewing All Available Test Suites and Tests</a></li></ol></nav>
        <a class="flex-grow-1" role="button" data-bs-toggle="collapse" data-bs-target=".quarto-sidebar-collapse-item" aria-controls="quarto-sidebar" aria-expanded="false" aria-label="Toggle sidebar navigation" onclick="if (window.quartoToggleHeadroom) { window.quartoToggleHeadroom(); }">      
        </a>
      <button type="button" class="btn quarto-search-button" aria-label="" onclick="window.quartoOpenSearch();">
        <i class="bi bi-search"></i>
      </button>
    </div>
  </nav>
</header>
<!-- content -->
<div id="quarto-content" class="quarto-container page-columns page-rows-contents page-layout-article page-navbar">
<!-- sidebar -->
  <nav id="quarto-sidebar" class="sidebar collapse collapse-horizontal quarto-sidebar-collapse-item sidebar-navigation docked overflow-auto">
        <div class="mt-2 flex-shrink-0 align-items-center">
        <div class="sidebar-search">
        <div id="quarto-search" class="" title="Search"></div>
        </div>
        </div>
    <div class="sidebar-menu-container"> 
    <ul class="list-unstyled mt-1">
        <li class="sidebar-item">
  <div class="sidebar-item-container"> 
  <a href="../../guide/get-started-developer-framework.html" class="sidebar-item-text sidebar-link">
 <span class="menu-text">Get started with the ValidMind Developer Framework</span></a>
  </div>
</li>
        <li class="sidebar-item">
  <div class="sidebar-item-container"> 
  <a href="../../guide/supported-models.html" class="sidebar-item-text sidebar-link">
 <span class="menu-text">Supported models</span></a>
  </div>
</li>
        <li class="px-0"><hr class="sidebar-divider hi "></li>
        <li class="sidebar-item">
  <div class="sidebar-item-container"> 
  <a href="../../guide/install-and-initialize-developer-framework.html" class="sidebar-item-text sidebar-link">
 <span class="menu-text">Install and initialize the Developer Framework</span></a>
  </div>
</li>
        <li class="px-0"><hr class="sidebar-divider hi "></li>
        <li class="sidebar-item sidebar-item-section">
      <div class="sidebar-item-container"> 
            <a href="../../guide/testing-overview.html" class="sidebar-item-text sidebar-link">
 <span class="menu-text">Run tests &amp; test suites</span></a>
          <a class="sidebar-item-toggle text-start" data-bs-toggle="collapse" data-bs-target="#" aria-expanded="true" aria-label="Toggle section">
            <i class="bi bi-chevron-right ms-2"></i>
          </a> 
      </div>
      <ul id="" class="collapse list-unstyled sidebar-section depth1 show">  
          <li class="sidebar-item">
  <div class="sidebar-item-container"> 
  <a href="../../notebooks/how_to/configure_dataset_features.html" class="sidebar-item-text sidebar-link">
 <span class="menu-text">Configuring and Using Dataset Features</span></a>
  </div>
</li>
          <li class="sidebar-item">
  <div class="sidebar-item-container"> 
  <a href="../../notebooks/how_to/configure_parameters_demo.html" class="sidebar-item-text sidebar-link">
 <span class="menu-text">Configure Parameters for a Specific Test</span></a>
  </div>
</li>
          <li class="sidebar-item">
  <div class="sidebar-item-container"> 
  <a href="../../notebooks/how_to/explore_test_suites.html" class="sidebar-item-text sidebar-link active">
 <span class="menu-text">Viewing All Available Test Suites and Tests</span></a>
  </div>
</li>
          <li class="sidebar-item">
  <div class="sidebar-item-container"> 
  <a href="../../notebooks/how_to/explore_tests.html" class="sidebar-item-text sidebar-link">
 <span class="menu-text">Exploring Tests in the Developer Framework:</span></a>
  </div>
</li>
          <li class="sidebar-item">
  <div class="sidebar-item-container"> 
  <a href="../../notebooks/how_to/implementing_custom_tests.html" class="sidebar-item-text sidebar-link">
 <span class="menu-text">Implementing Custom Metrics and Threshold Tests</span></a>
  </div>
</li>
          <li class="sidebar-item">
  <div class="sidebar-item-container"> 
  <a href="../../notebooks/how_to/run_a_test.html" class="sidebar-item-text sidebar-link">
 <span class="menu-text">Running an Individual Test</span></a>
  </div>
</li>
          <li class="sidebar-item">
  <div class="sidebar-item-container"> 
  <a href="../../notebooks/how_to/run_a_test_suite.html" class="sidebar-item-text sidebar-link">
 <span class="menu-text">Running an Individual Test Suite</span></a>
  </div>
</li>
          <li class="sidebar-item">
  <div class="sidebar-item-container"> 
  <a href="../../notebooks/how_to/run_documentation_sections.html" class="sidebar-item-text sidebar-link">
 <span class="menu-text">Running Individual Documentation Sections</span></a>
  </div>
</li>
      </ul>
  </li>
        <li class="sidebar-item sidebar-item-section">
      <div class="sidebar-item-container"> 
            <a href="../../guide/test-descriptions.html" class="sidebar-item-text sidebar-link">
 <span class="menu-text">Test descriptions</span></a>
          <a class="sidebar-item-toggle text-start" data-bs-toggle="collapse" data-bs-target="#" aria-expanded="true" aria-label="Toggle section">
            <i class="bi bi-chevron-right ms-2"></i>
          </a> 
      </div>
      <ul id="" class="collapse list-unstyled sidebar-section depth1 show">  
          <li class="sidebar-item sidebar-item-section">
      <div class="sidebar-item-container"> 
            <a class="sidebar-item-text sidebar-link text-start collapsed" data-bs-toggle="collapse" data-bs-target="#quarto-sidebar-section-1" aria-expanded="false">
 <span class="menu-text">Data Validation</span></a>
          <a class="sidebar-item-toggle text-start collapsed" data-bs-toggle="collapse" data-bs-target="#quarto-sidebar-section-1" aria-expanded="false" aria-label="Toggle section">
            <i class="bi bi-chevron-right ms-2"></i>
          </a> 
      </div>
      <ul id="quarto-sidebar-section-1" class="collapse list-unstyled sidebar-section depth2 ">  
          <li class="sidebar-item">
  <div class="sidebar-item-container"> 
  <a href="../../tests/data_validation/ACFandPACFPlot.html" class="sidebar-item-text sidebar-link">
 <span class="menu-text">ACFandPACFPlot</span></a>
  </div>
</li>
          <li class="sidebar-item">
  <div class="sidebar-item-container"> 
  <a href="../../tests/data_validation/ANOVAOneWayTable.html" class="sidebar-item-text sidebar-link">
 <span class="menu-text">ANOVAOneWayTable</span></a>
  </div>
</li>
          <li class="sidebar-item">
  <div class="sidebar-item-container"> 
  <a href="../../tests/data_validation/AutoAR.html" class="sidebar-item-text sidebar-link">
 <span class="menu-text">AutoAR</span></a>
  </div>
</li>
          <li class="sidebar-item">
  <div class="sidebar-item-container"> 
  <a href="../../tests/data_validation/AutoMA.html" class="sidebar-item-text sidebar-link">
 <span class="menu-text">AutoMA</span></a>
  </div>
</li>
          <li class="sidebar-item">
  <div class="sidebar-item-container"> 
  <a href="../../tests/data_validation/AutoSeasonality.html" class="sidebar-item-text sidebar-link">
 <span class="menu-text">AutoSeasonality</span></a>
  </div>
</li>
          <li class="sidebar-item">
  <div class="sidebar-item-container"> 
  <a href="../../tests/data_validation/AutoStationarity.html" class="sidebar-item-text sidebar-link">
 <span class="menu-text">AutoStationarity</span></a>
  </div>
</li>
          <li class="sidebar-item">
  <div class="sidebar-item-container"> 
  <a href="../../tests/data_validation/BivariateFeaturesBarPlots.html" class="sidebar-item-text sidebar-link">
 <span class="menu-text">BivariateFeaturesBarPlots</span></a>
  </div>
</li>
          <li class="sidebar-item">
  <div class="sidebar-item-container"> 
  <a href="../../tests/data_validation/BivariateHistograms.html" class="sidebar-item-text sidebar-link">
 <span class="menu-text">BivariateHistograms</span></a>
  </div>
</li>
          <li class="sidebar-item">
  <div class="sidebar-item-container"> 
  <a href="../../tests/data_validation/BivariateScatterPlots.html" class="sidebar-item-text sidebar-link">
 <span class="menu-text">BivariateScatterPlots</span></a>
  </div>
</li>
          <li class="sidebar-item">
  <div class="sidebar-item-container"> 
  <a href="../../tests/data_validation/ChiSquaredFeaturesTable.html" class="sidebar-item-text sidebar-link">
 <span class="menu-text">ChiSquaredFeaturesTable</span></a>
  </div>
</li>
          <li class="sidebar-item">
  <div class="sidebar-item-container"> 
  <a href="../../tests/data_validation/ClassImbalance.html" class="sidebar-item-text sidebar-link">
 <span class="menu-text">ClassImbalance</span></a>
  </div>
</li>
          <li class="sidebar-item">
  <div class="sidebar-item-container"> 
  <a href="../../tests/data_validation/DatasetCorrelations.html" class="sidebar-item-text sidebar-link">
 <span class="menu-text">DatasetCorrelations</span></a>
  </div>
</li>
          <li class="sidebar-item">
  <div class="sidebar-item-container"> 
  <a href="../../tests/data_validation/DatasetDescription.html" class="sidebar-item-text sidebar-link">
 <span class="menu-text">DatasetDescription</span></a>
  </div>
</li>
          <li class="sidebar-item">
  <div class="sidebar-item-container"> 
  <a href="../../tests/data_validation/DatasetMetadata.html" class="sidebar-item-text sidebar-link">
 <span class="menu-text">DatasetMetadata</span></a>
  </div>
</li>
          <li class="sidebar-item">
  <div class="sidebar-item-container"> 
  <a href="../../tests/data_validation/DatasetSplit.html" class="sidebar-item-text sidebar-link">
 <span class="menu-text">DatasetSplit</span></a>
  </div>
</li>
          <li class="sidebar-item">
  <div class="sidebar-item-container"> 
  <a href="../../tests/data_validation/DefaultRatesbyRiskBandPlot.html" class="sidebar-item-text sidebar-link">
 <span class="menu-text">DefaultRatesbyRiskBandPlot</span></a>
  </div>
</li>
          <li class="sidebar-item">
  <div class="sidebar-item-container"> 
  <a href="../../tests/data_validation/DescriptiveStatistics.html" class="sidebar-item-text sidebar-link">
 <span class="menu-text">DescriptiveStatistics</span></a>
  </div>
</li>
          <li class="sidebar-item">
  <div class="sidebar-item-container"> 
  <a href="../../tests/data_validation/Duplicates.html" class="sidebar-item-text sidebar-link">
 <span class="menu-text">Duplicates</span></a>
  </div>
</li>
          <li class="sidebar-item">
  <div class="sidebar-item-container"> 
  <a href="../../tests/data_validation/EngleGrangerCoint.html" class="sidebar-item-text sidebar-link">
 <span class="menu-text">EngleGrangerCoint</span></a>
  </div>
</li>
          <li class="sidebar-item">
  <div class="sidebar-item-container"> 
  <a href="../../tests/data_validation/FeatureTargetCorrelationPlot.html" class="sidebar-item-text sidebar-link">
 <span class="menu-text">FeatureTargetCorrelationPlot</span></a>
  </div>
</li>
          <li class="sidebar-item">
  <div class="sidebar-item-container"> 
  <a href="../../tests/data_validation/HeatmapFeatureCorrelations.html" class="sidebar-item-text sidebar-link">
 <span class="menu-text">HeatmapFeatureCorrelations</span></a>
  </div>
</li>
          <li class="sidebar-item">
  <div class="sidebar-item-container"> 
  <a href="../../tests/data_validation/HighCardinality.html" class="sidebar-item-text sidebar-link">
 <span class="menu-text">HighCardinality</span></a>
  </div>
</li>
          <li class="sidebar-item">
  <div class="sidebar-item-container"> 
  <a href="../../tests/data_validation/HighPearsonCorrelation.html" class="sidebar-item-text sidebar-link">
 <span class="menu-text">HighPearsonCorrelation</span></a>
  </div>
</li>
          <li class="sidebar-item">
  <div class="sidebar-item-container"> 
  <a href="../../tests/data_validation/IQROutliersBarPlot.html" class="sidebar-item-text sidebar-link">
 <span class="menu-text">IQROutliersBarPlot</span></a>
  </div>
</li>
          <li class="sidebar-item">
  <div class="sidebar-item-container"> 
  <a href="../../tests/data_validation/IQROutliersTable.html" class="sidebar-item-text sidebar-link">
 <span class="menu-text">IQROutliersTable</span></a>
  </div>
</li>
          <li class="sidebar-item">
  <div class="sidebar-item-container"> 
  <a href="../../tests/data_validation/IsolationForestOutliers.html" class="sidebar-item-text sidebar-link">
 <span class="menu-text">IsolationForestOutliers</span></a>
  </div>
</li>
          <li class="sidebar-item">
  <div class="sidebar-item-container"> 
  <a href="../../tests/data_validation/LaggedCorrelationHeatmap.html" class="sidebar-item-text sidebar-link">
 <span class="menu-text">LaggedCorrelationHeatmap</span></a>
  </div>
</li>
          <li class="sidebar-item">
  <div class="sidebar-item-container"> 
  <a href="../../tests/data_validation/MissingValues.html" class="sidebar-item-text sidebar-link">
 <span class="menu-text">MissingValues</span></a>
  </div>
</li>
          <li class="sidebar-item">
  <div class="sidebar-item-container"> 
  <a href="../../tests/data_validation/MissingValuesBarPlot.html" class="sidebar-item-text sidebar-link">
 <span class="menu-text">MissingValuesBarPlot</span></a>
  </div>
</li>
          <li class="sidebar-item">
  <div class="sidebar-item-container"> 
  <a href="../../tests/data_validation/MissingValuesRisk.html" class="sidebar-item-text sidebar-link">
 <span class="menu-text">MissingValuesRisk</span></a>
  </div>
</li>
          <li class="sidebar-item">
  <div class="sidebar-item-container"> 
  <a href="../../tests/data_validation/PearsonCorrelationMatrix.html" class="sidebar-item-text sidebar-link">
 <span class="menu-text">PearsonCorrelationMatrix</span></a>
  </div>
</li>
          <li class="sidebar-item">
  <div class="sidebar-item-container"> 
  <a href="../../tests/data_validation/PiTCreditScoresHistogram.html" class="sidebar-item-text sidebar-link">
 <span class="menu-text">PiTCreditScoresHistogram</span></a>
  </div>
</li>
          <li class="sidebar-item">
  <div class="sidebar-item-container"> 
  <a href="../../tests/data_validation/PiTPDHistogram.html" class="sidebar-item-text sidebar-link">
 <span class="menu-text">PiTPDHistogram</span></a>
  </div>
</li>
          <li class="sidebar-item">
  <div class="sidebar-item-container"> 
  <a href="../../tests/data_validation/RollingStatsPlot.html" class="sidebar-item-text sidebar-link">
 <span class="menu-text">RollingStatsPlot</span></a>
  </div>
</li>
          <li class="sidebar-item">
  <div class="sidebar-item-container"> 
  <a href="../../tests/data_validation/ScatterPlot.html" class="sidebar-item-text sidebar-link">
 <span class="menu-text">ScatterPlot</span></a>
  </div>
</li>
          <li class="sidebar-item">
  <div class="sidebar-item-container"> 
  <a href="../../tests/data_validation/SeasonalDecompose.html" class="sidebar-item-text sidebar-link">
 <span class="menu-text">SeasonalDecompose</span></a>
  </div>
</li>
          <li class="sidebar-item">
  <div class="sidebar-item-container"> 
  <a href="../../tests/data_validation/Skewness.html" class="sidebar-item-text sidebar-link">
 <span class="menu-text">Skewness</span></a>
  </div>
</li>
          <li class="sidebar-item">
  <div class="sidebar-item-container"> 
  <a href="../../tests/data_validation/SpreadPlot.html" class="sidebar-item-text sidebar-link">
 <span class="menu-text">SpreadPlot</span></a>
  </div>
</li>
          <li class="sidebar-item">
  <div class="sidebar-item-container"> 
  <a href="../../tests/data_validation/TabularCategoricalBarPlots.html" class="sidebar-item-text sidebar-link">
 <span class="menu-text">TabularCategoricalBarPlots</span></a>
  </div>
</li>
          <li class="sidebar-item">
  <div class="sidebar-item-container"> 
  <a href="../../tests/data_validation/TabularDateTimeHistograms.html" class="sidebar-item-text sidebar-link">
 <span class="menu-text">TabularDateTimeHistograms</span></a>
  </div>
</li>
          <li class="sidebar-item">
  <div class="sidebar-item-container"> 
  <a href="../../tests/data_validation/TabularDescriptionTables.html" class="sidebar-item-text sidebar-link">
 <span class="menu-text">TabularDescriptionTables</span></a>
  </div>
</li>
          <li class="sidebar-item">
  <div class="sidebar-item-container"> 
  <a href="../../tests/data_validation/TabularNumericalHistograms.html" class="sidebar-item-text sidebar-link">
 <span class="menu-text">TabularNumericalHistograms</span></a>
  </div>
</li>
          <li class="sidebar-item">
  <div class="sidebar-item-container"> 
  <a href="../../tests/data_validation/TargetRateBarPlots.html" class="sidebar-item-text sidebar-link">
 <span class="menu-text">TargetRateBarPlots</span></a>
  </div>
</li>
          <li class="sidebar-item">
  <div class="sidebar-item-container"> 
  <a href="../../tests/data_validation/TimeSeriesFrequency.html" class="sidebar-item-text sidebar-link">
 <span class="menu-text">TimeSeriesFrequency</span></a>
  </div>
</li>
          <li class="sidebar-item">
  <div class="sidebar-item-container"> 
  <a href="../../tests/data_validation/TimeSeriesHistogram.html" class="sidebar-item-text sidebar-link">
 <span class="menu-text">TimeSeriesHistogram</span></a>
  </div>
</li>
          <li class="sidebar-item">
  <div class="sidebar-item-container"> 
  <a href="../../tests/data_validation/TimeSeriesLinePlot.html" class="sidebar-item-text sidebar-link">
 <span class="menu-text">TimeSeriesLinePlot</span></a>
  </div>
</li>
          <li class="sidebar-item">
  <div class="sidebar-item-container"> 
  <a href="../../tests/data_validation/TimeSeriesMissingValues.html" class="sidebar-item-text sidebar-link">
 <span class="menu-text">TimeSeriesMissingValues</span></a>
  </div>
</li>
          <li class="sidebar-item">
  <div class="sidebar-item-container"> 
  <a href="../../tests/data_validation/TimeSeriesOutliers.html" class="sidebar-item-text sidebar-link">
 <span class="menu-text">TimeSeriesOutliers</span></a>
  </div>
</li>
          <li class="sidebar-item">
  <div class="sidebar-item-container"> 
  <a href="../../tests/data_validation/TooManyZeroValues.html" class="sidebar-item-text sidebar-link">
 <span class="menu-text">TooManyZeroValues</span></a>
  </div>
</li>
          <li class="sidebar-item">
  <div class="sidebar-item-container"> 
  <a href="../../tests/data_validation/UniqueRows.html" class="sidebar-item-text sidebar-link">
 <span class="menu-text">UniqueRows</span></a>
  </div>
</li>
          <li class="sidebar-item">
  <div class="sidebar-item-container"> 
  <a href="../../tests/data_validation/WOEBinPlots.html" class="sidebar-item-text sidebar-link">
 <span class="menu-text">WOEBinPlots</span></a>
  </div>
</li>
          <li class="sidebar-item">
  <div class="sidebar-item-container"> 
  <a href="../../tests/data_validation/WOEBinTable.html" class="sidebar-item-text sidebar-link">
 <span class="menu-text">WOEBinTable</span></a>
  </div>
</li>
          <li class="sidebar-item sidebar-item-section">
      <div class="sidebar-item-container"> 
            <a class="sidebar-item-text sidebar-link text-start collapsed" data-bs-toggle="collapse" data-bs-target="#quarto-sidebar-section-2" aria-expanded="false">
 <span class="menu-text">Nlp</span></a>
          <a class="sidebar-item-toggle text-start collapsed" data-bs-toggle="collapse" data-bs-target="#quarto-sidebar-section-2" aria-expanded="false" aria-label="Toggle section">
            <i class="bi bi-chevron-right ms-2"></i>
          </a> 
      </div>
      <ul id="quarto-sidebar-section-2" class="collapse list-unstyled sidebar-section depth3 ">  
          <li class="sidebar-item">
  <div class="sidebar-item-container"> 
  <a href="../../tests/data_validation/nlp/CommonWords.html" class="sidebar-item-text sidebar-link">
 <span class="menu-text">CommonWords</span></a>
  </div>
</li>
          <li class="sidebar-item">
  <div class="sidebar-item-container"> 
  <a href="../../tests/data_validation/nlp/Hashtags.html" class="sidebar-item-text sidebar-link">
 <span class="menu-text">Hashtags</span></a>
  </div>
</li>
          <li class="sidebar-item">
  <div class="sidebar-item-container"> 
  <a href="../../tests/data_validation/nlp/Mentions.html" class="sidebar-item-text sidebar-link">
 <span class="menu-text">Mentions</span></a>
  </div>
</li>
          <li class="sidebar-item">
  <div class="sidebar-item-container"> 
  <a href="../../tests/data_validation/nlp/Punctuations.html" class="sidebar-item-text sidebar-link">
 <span class="menu-text">Punctuations</span></a>
  </div>
</li>
          <li class="sidebar-item">
  <div class="sidebar-item-container"> 
  <a href="../../tests/data_validation/nlp/StopWords.html" class="sidebar-item-text sidebar-link">
 <span class="menu-text">StopWords</span></a>
  </div>
</li>
          <li class="sidebar-item">
  <div class="sidebar-item-container"> 
  <a href="../../tests/data_validation/nlp/TextDescription.html" class="sidebar-item-text sidebar-link">
 <span class="menu-text">TextDescription</span></a>
  </div>
</li>
      </ul>
  </li>
      </ul>
  </li>
          <li class="sidebar-item sidebar-item-section">
      <div class="sidebar-item-container"> 
            <a class="sidebar-item-text sidebar-link text-start collapsed" data-bs-toggle="collapse" data-bs-target="#quarto-sidebar-section-3" aria-expanded="false">
 <span class="menu-text">Model Validation</span></a>
          <a class="sidebar-item-toggle text-start collapsed" data-bs-toggle="collapse" data-bs-target="#quarto-sidebar-section-3" aria-expanded="false" aria-label="Toggle section">
            <i class="bi bi-chevron-right ms-2"></i>
          </a> 
      </div>
      <ul id="quarto-sidebar-section-3" class="collapse list-unstyled sidebar-section depth2 ">  
          <li class="sidebar-item">
  <div class="sidebar-item-container"> 
  <a href="../../tests/model_validation/BertScore.html" class="sidebar-item-text sidebar-link">
 <span class="menu-text">BertScore</span></a>
  </div>
</li>
          <li class="sidebar-item">
  <div class="sidebar-item-container"> 
  <a href="../../tests/model_validation/BertScoreAggregate.html" class="sidebar-item-text sidebar-link">
 <span class="menu-text">BertScoreAggregate</span></a>
  </div>
</li>
          <li class="sidebar-item">
  <div class="sidebar-item-container"> 
  <a href="../../tests/model_validation/BleuScore.html" class="sidebar-item-text sidebar-link">
 <span class="menu-text">BleuScore</span></a>
  </div>
</li>
          <li class="sidebar-item">
  <div class="sidebar-item-container"> 
  <a href="../../tests/model_validation/ClusterSizeDistribution.html" class="sidebar-item-text sidebar-link">
 <span class="menu-text">ClusterSizeDistribution</span></a>
  </div>
</li>
          <li class="sidebar-item">
  <div class="sidebar-item-container"> 
  <a href="../../tests/model_validation/ContextualRecall.html" class="sidebar-item-text sidebar-link">
 <span class="menu-text">ContextualRecall</span></a>
  </div>
</li>
          <li class="sidebar-item">
  <div class="sidebar-item-container"> 
  <a href="../../tests/model_validation/ModelMetadata.html" class="sidebar-item-text sidebar-link">
 <span class="menu-text">ModelMetadata</span></a>
  </div>
</li>
          <li class="sidebar-item">
  <div class="sidebar-item-container"> 
  <a href="../../tests/model_validation/RegardHistogram.html" class="sidebar-item-text sidebar-link">
 <span class="menu-text">RegardHistogram</span></a>
  </div>
</li>
          <li class="sidebar-item">
  <div class="sidebar-item-container"> 
  <a href="../../tests/model_validation/RegardScore.html" class="sidebar-item-text sidebar-link">
 <span class="menu-text">RegardScore</span></a>
  </div>
</li>
          <li class="sidebar-item">
  <div class="sidebar-item-container"> 
  <a href="../../tests/model_validation/RougeMetrics.html" class="sidebar-item-text sidebar-link">
 <span class="menu-text">RougeMetrics</span></a>
  </div>
</li>
          <li class="sidebar-item">
  <div class="sidebar-item-container"> 
  <a href="../../tests/model_validation/RougeMetricsAggregate.html" class="sidebar-item-text sidebar-link">
 <span class="menu-text">RougeMetricsAggregate</span></a>
  </div>
</li>
          <li class="sidebar-item">
  <div class="sidebar-item-container"> 
  <a href="../../tests/model_validation/TokenDisparity.html" class="sidebar-item-text sidebar-link">
 <span class="menu-text">TokenDisparity</span></a>
  </div>
</li>
          <li class="sidebar-item">
  <div class="sidebar-item-container"> 
  <a href="../../tests/model_validation/ToxicityHistogram.html" class="sidebar-item-text sidebar-link">
 <span class="menu-text">ToxicityHistogram</span></a>
  </div>
</li>
          <li class="sidebar-item">
  <div class="sidebar-item-container"> 
  <a href="../../tests/model_validation/ToxicityScore.html" class="sidebar-item-text sidebar-link">
 <span class="menu-text">ToxicityScore</span></a>
  </div>
</li>
          <li class="sidebar-item sidebar-item-section">
      <div class="sidebar-item-container"> 
            <a class="sidebar-item-text sidebar-link text-start collapsed" data-bs-toggle="collapse" data-bs-target="#quarto-sidebar-section-4" aria-expanded="false">
 <span class="menu-text">Embeddings</span></a>
          <a class="sidebar-item-toggle text-start collapsed" data-bs-toggle="collapse" data-bs-target="#quarto-sidebar-section-4" aria-expanded="false" aria-label="Toggle section">
            <i class="bi bi-chevron-right ms-2"></i>
          </a> 
      </div>
      <ul id="quarto-sidebar-section-4" class="collapse list-unstyled sidebar-section depth3 ">  
          <li class="sidebar-item">
  <div class="sidebar-item-container"> 
  <a href="../../tests/model_validation/embeddings/ClusterDistribution.html" class="sidebar-item-text sidebar-link">
 <span class="menu-text">ClusterDistribution</span></a>
  </div>
</li>
          <li class="sidebar-item">
  <div class="sidebar-item-container"> 
  <a href="../../tests/model_validation/embeddings/CosineSimilarityDistribution.html" class="sidebar-item-text sidebar-link">
 <span class="menu-text">CosineSimilarityDistribution</span></a>
  </div>
</li>
          <li class="sidebar-item">
  <div class="sidebar-item-container"> 
  <a href="../../tests/model_validation/embeddings/DescriptiveAnalytics.html" class="sidebar-item-text sidebar-link">
 <span class="menu-text">DescriptiveAnalytics</span></a>
  </div>
</li>
          <li class="sidebar-item">
  <div class="sidebar-item-container"> 
  <a href="../../tests/model_validation/embeddings/EmbeddingsVisualization2D.html" class="sidebar-item-text sidebar-link">
 <span class="menu-text">EmbeddingsVisualization2D</span></a>
  </div>
</li>
          <li class="sidebar-item">
  <div class="sidebar-item-container"> 
  <a href="../../tests/model_validation/embeddings/StabilityAnalysis.html" class="sidebar-item-text sidebar-link">
 <span class="menu-text">StabilityAnalysis</span></a>
  </div>
</li>
          <li class="sidebar-item">
  <div class="sidebar-item-container"> 
  <a href="../../tests/model_validation/embeddings/StabilityAnalysisKeyword.html" class="sidebar-item-text sidebar-link">
 <span class="menu-text">StabilityAnalysisKeyword</span></a>
  </div>
</li>
          <li class="sidebar-item">
  <div class="sidebar-item-container"> 
  <a href="../../tests/model_validation/embeddings/StabilityAnalysisRandomNoise.html" class="sidebar-item-text sidebar-link">
 <span class="menu-text">StabilityAnalysisRandomNoise</span></a>
  </div>
</li>
          <li class="sidebar-item">
  <div class="sidebar-item-container"> 
  <a href="../../tests/model_validation/embeddings/StabilityAnalysisSynonyms.html" class="sidebar-item-text sidebar-link">
 <span class="menu-text">StabilityAnalysisSynonyms</span></a>
  </div>
</li>
          <li class="sidebar-item">
  <div class="sidebar-item-container"> 
  <a href="../../tests/model_validation/embeddings/StabilityAnalysisTranslation.html" class="sidebar-item-text sidebar-link">
 <span class="menu-text">StabilityAnalysisTranslation</span></a>
  </div>
</li>
      </ul>
  </li>
          <li class="sidebar-item sidebar-item-section">
      <div class="sidebar-item-container"> 
            <a class="sidebar-item-text sidebar-link text-start collapsed" data-bs-toggle="collapse" data-bs-target="#quarto-sidebar-section-5" aria-expanded="false">
 <span class="menu-text">Sklearn</span></a>
          <a class="sidebar-item-toggle text-start collapsed" data-bs-toggle="collapse" data-bs-target="#quarto-sidebar-section-5" aria-expanded="false" aria-label="Toggle section">
            <i class="bi bi-chevron-right ms-2"></i>
          </a> 
      </div>
      <ul id="quarto-sidebar-section-5" class="collapse list-unstyled sidebar-section depth3 ">  
          <li class="sidebar-item">
  <div class="sidebar-item-container"> 
  <a href="../../tests/model_validation/sklearn/AdjustedMutualInformation.html" class="sidebar-item-text sidebar-link">
 <span class="menu-text">AdjustedMutualInformation</span></a>
  </div>
</li>
          <li class="sidebar-item">
  <div class="sidebar-item-container"> 
  <a href="../../tests/model_validation/sklearn/AdjustedRandIndex.html" class="sidebar-item-text sidebar-link">
 <span class="menu-text">AdjustedRandIndex</span></a>
  </div>
</li>
          <li class="sidebar-item">
  <div class="sidebar-item-container"> 
  <a href="../../tests/model_validation/sklearn/ClassifierInSamplePerformance.html" class="sidebar-item-text sidebar-link">
 <span class="menu-text">ClassifierInSamplePerformance</span></a>
  </div>
</li>
          <li class="sidebar-item">
  <div class="sidebar-item-container"> 
  <a href="../../tests/model_validation/sklearn/ClassifierOutOfSamplePerformance.html" class="sidebar-item-text sidebar-link">
 <span class="menu-text">ClassifierOutOfSamplePerformance</span></a>
  </div>
</li>
          <li class="sidebar-item">
  <div class="sidebar-item-container"> 
  <a href="../../tests/model_validation/sklearn/ClassifierPerformance.html" class="sidebar-item-text sidebar-link">
 <span class="menu-text">ClassifierPerformance</span></a>
  </div>
</li>
          <li class="sidebar-item">
  <div class="sidebar-item-container"> 
  <a href="../../tests/model_validation/sklearn/ClusterCosineSimilarity.html" class="sidebar-item-text sidebar-link">
 <span class="menu-text">ClusterCosineSimilarity</span></a>
  </div>
</li>
          <li class="sidebar-item">
  <div class="sidebar-item-container"> 
  <a href="../../tests/model_validation/sklearn/ClusterPerformance.html" class="sidebar-item-text sidebar-link">
 <span class="menu-text">ClusterPerformance</span></a>
  </div>
</li>
          <li class="sidebar-item">
  <div class="sidebar-item-container"> 
  <a href="../../tests/model_validation/sklearn/ClusterPerformanceMetrics.html" class="sidebar-item-text sidebar-link">
 <span class="menu-text">ClusterPerformanceMetrics</span></a>
  </div>
</li>
          <li class="sidebar-item">
  <div class="sidebar-item-container"> 
  <a href="../../tests/model_validation/sklearn/CompletenessScore.html" class="sidebar-item-text sidebar-link">
 <span class="menu-text">CompletenessScore</span></a>
  </div>
</li>
          <li class="sidebar-item">
  <div class="sidebar-item-container"> 
  <a href="../../tests/model_validation/sklearn/ConfusionMatrix.html" class="sidebar-item-text sidebar-link">
 <span class="menu-text">ConfusionMatrix</span></a>
  </div>
</li>
          <li class="sidebar-item">
  <div class="sidebar-item-container"> 
  <a href="../../tests/model_validation/sklearn/FowlkesMallowsScore.html" class="sidebar-item-text sidebar-link">
 <span class="menu-text">FowlkesMallowsScore</span></a>
  </div>
</li>
          <li class="sidebar-item">
  <div class="sidebar-item-container"> 
  <a href="../../tests/model_validation/sklearn/HomogeneityScore.html" class="sidebar-item-text sidebar-link">
 <span class="menu-text">HomogeneityScore</span></a>
  </div>
</li>
          <li class="sidebar-item">
  <div class="sidebar-item-container"> 
  <a href="../../tests/model_validation/sklearn/HyperParametersTuning.html" class="sidebar-item-text sidebar-link">
 <span class="menu-text">HyperParametersTuning</span></a>
  </div>
</li>
          <li class="sidebar-item">
  <div class="sidebar-item-container"> 
  <a href="../../tests/model_validation/sklearn/KMeansClustersOptimization.html" class="sidebar-item-text sidebar-link">
 <span class="menu-text">KMeansClustersOptimization</span></a>
  </div>
</li>
          <li class="sidebar-item">
  <div class="sidebar-item-container"> 
  <a href="../../tests/model_validation/sklearn/MinimumAccuracy.html" class="sidebar-item-text sidebar-link">
 <span class="menu-text">MinimumAccuracy</span></a>
  </div>
</li>
          <li class="sidebar-item">
  <div class="sidebar-item-container"> 
  <a href="../../tests/model_validation/sklearn/MinimumF1Score.html" class="sidebar-item-text sidebar-link">
 <span class="menu-text">MinimumF1Score</span></a>
  </div>
</li>
          <li class="sidebar-item">
  <div class="sidebar-item-container"> 
  <a href="../../tests/model_validation/sklearn/MinimumROCAUCScore.html" class="sidebar-item-text sidebar-link">
 <span class="menu-text">MinimumROCAUCScore</span></a>
  </div>
</li>
          <li class="sidebar-item">
  <div class="sidebar-item-container"> 
  <a href="../../tests/model_validation/sklearn/ModelsPerformanceComparison.html" class="sidebar-item-text sidebar-link">
 <span class="menu-text">ModelsPerformanceComparison</span></a>
  </div>
</li>
          <li class="sidebar-item">
  <div class="sidebar-item-container"> 
  <a href="../../tests/model_validation/sklearn/OverfitDiagnosis.html" class="sidebar-item-text sidebar-link">
 <span class="menu-text">OverfitDiagnosis</span></a>
  </div>
</li>
          <li class="sidebar-item">
  <div class="sidebar-item-container"> 
  <a href="../../tests/model_validation/sklearn/PermutationFeatureImportance.html" class="sidebar-item-text sidebar-link">
 <span class="menu-text">PermutationFeatureImportance</span></a>
  </div>
</li>
          <li class="sidebar-item">
  <div class="sidebar-item-container"> 
  <a href="../../tests/model_validation/sklearn/PopulationStabilityIndex.html" class="sidebar-item-text sidebar-link">
 <span class="menu-text">PopulationStabilityIndex</span></a>
  </div>
</li>
          <li class="sidebar-item">
  <div class="sidebar-item-container"> 
  <a href="../../tests/model_validation/sklearn/PrecisionRecallCurve.html" class="sidebar-item-text sidebar-link">
 <span class="menu-text">PrecisionRecallCurve</span></a>
  </div>
</li>
          <li class="sidebar-item">
  <div class="sidebar-item-container"> 
  <a href="../../tests/model_validation/sklearn/RegressionErrors.html" class="sidebar-item-text sidebar-link">
 <span class="menu-text">RegressionErrors</span></a>
  </div>
</li>
          <li class="sidebar-item">
  <div class="sidebar-item-container"> 
  <a href="../../tests/model_validation/sklearn/RegressionModelsPerformanceComparison.html" class="sidebar-item-text sidebar-link">
 <span class="menu-text">RegressionModelsPerformanceComparison</span></a>
  </div>
</li>
          <li class="sidebar-item">
  <div class="sidebar-item-container"> 
  <a href="../../tests/model_validation/sklearn/RegressionR2Square.html" class="sidebar-item-text sidebar-link">
 <span class="menu-text">RegressionR2Square</span></a>
  </div>
</li>
          <li class="sidebar-item">
  <div class="sidebar-item-container"> 
  <a href="../../tests/model_validation/sklearn/RobustnessDiagnosis.html" class="sidebar-item-text sidebar-link">
 <span class="menu-text">RobustnessDiagnosis</span></a>
  </div>
</li>
          <li class="sidebar-item">
  <div class="sidebar-item-container"> 
  <a href="../../tests/model_validation/sklearn/ROCCurve.html" class="sidebar-item-text sidebar-link">
 <span class="menu-text">ROCCurve</span></a>
  </div>
</li>
          <li class="sidebar-item">
  <div class="sidebar-item-container"> 
  <a href="../../tests/model_validation/sklearn/SHAPGlobalImportance.html" class="sidebar-item-text sidebar-link">
 <span class="menu-text">SHAPGlobalImportance</span></a>
  </div>
</li>
          <li class="sidebar-item">
  <div class="sidebar-item-container"> 
  <a href="../../tests/model_validation/sklearn/SilhouettePlot.html" class="sidebar-item-text sidebar-link">
 <span class="menu-text">SilhouettePlot</span></a>
  </div>
</li>
          <li class="sidebar-item">
  <div class="sidebar-item-container"> 
  <a href="../../tests/model_validation/sklearn/TrainingTestDegradation.html" class="sidebar-item-text sidebar-link">
 <span class="menu-text">TrainingTestDegradation</span></a>
  </div>
</li>
          <li class="sidebar-item">
  <div class="sidebar-item-container"> 
  <a href="../../tests/model_validation/sklearn/VMeasure.html" class="sidebar-item-text sidebar-link">
 <span class="menu-text">VMeasure</span></a>
  </div>
</li>
          <li class="sidebar-item">
  <div class="sidebar-item-container"> 
  <a href="../../tests/model_validation/sklearn/WeakspotsDiagnosis.html" class="sidebar-item-text sidebar-link">
 <span class="menu-text">WeakspotsDiagnosis</span></a>
  </div>
</li>
      </ul>
  </li>
          <li class="sidebar-item sidebar-item-section">
      <div class="sidebar-item-container"> 
            <a class="sidebar-item-text sidebar-link text-start collapsed" data-bs-toggle="collapse" data-bs-target="#quarto-sidebar-section-6" aria-expanded="false">
 <span class="menu-text">Statsmodels</span></a>
          <a class="sidebar-item-toggle text-start collapsed" data-bs-toggle="collapse" data-bs-target="#quarto-sidebar-section-6" aria-expanded="false" aria-label="Toggle section">
            <i class="bi bi-chevron-right ms-2"></i>
          </a> 
      </div>
      <ul id="quarto-sidebar-section-6" class="collapse list-unstyled sidebar-section depth3 ">  
          <li class="sidebar-item">
  <div class="sidebar-item-container"> 
  <a href="../../tests/model_validation/statsmodels/ADF.html" class="sidebar-item-text sidebar-link">
 <span class="menu-text">ADF</span></a>
  </div>
</li>
          <li class="sidebar-item">
  <div class="sidebar-item-container"> 
  <a href="../../tests/model_validation/statsmodels/ADFTest.html" class="sidebar-item-text sidebar-link">
 <span class="menu-text">ADFTest</span></a>
  </div>
</li>
          <li class="sidebar-item">
  <div class="sidebar-item-container"> 
  <a href="../../tests/model_validation/statsmodels/AutoARIMA.html" class="sidebar-item-text sidebar-link">
 <span class="menu-text">AutoARIMA</span></a>
  </div>
</li>
          <li class="sidebar-item">
  <div class="sidebar-item-container"> 
  <a href="../../tests/model_validation/statsmodels/BoxPierce.html" class="sidebar-item-text sidebar-link">
 <span class="menu-text">BoxPierce</span></a>
  </div>
</li>
          <li class="sidebar-item">
  <div class="sidebar-item-container"> 
  <a href="../../tests/model_validation/statsmodels/DFGLSArch.html" class="sidebar-item-text sidebar-link">
 <span class="menu-text">DFGLSArch</span></a>
  </div>
</li>
          <li class="sidebar-item">
  <div class="sidebar-item-container"> 
  <a href="../../tests/model_validation/statsmodels/DurbinWatsonTest.html" class="sidebar-item-text sidebar-link">
 <span class="menu-text">DurbinWatsonTest</span></a>
  </div>
</li>
          <li class="sidebar-item">
  <div class="sidebar-item-container"> 
  <a href="../../tests/model_validation/statsmodels/FeatureImportanceAndSignificance.html" class="sidebar-item-text sidebar-link">
 <span class="menu-text">FeatureImportanceAndSignificance</span></a>
  </div>
</li>
          <li class="sidebar-item">
  <div class="sidebar-item-container"> 
  <a href="../../tests/model_validation/statsmodels/GINITable.html" class="sidebar-item-text sidebar-link">
 <span class="menu-text">GINITable</span></a>
  </div>
</li>
          <li class="sidebar-item">
  <div class="sidebar-item-container"> 
  <a href="../../tests/model_validation/statsmodels/JarqueBera.html" class="sidebar-item-text sidebar-link">
 <span class="menu-text">JarqueBera</span></a>
  </div>
</li>
          <li class="sidebar-item">
  <div class="sidebar-item-container"> 
  <a href="../../tests/model_validation/statsmodels/KolmogorovSmirnov.html" class="sidebar-item-text sidebar-link">
 <span class="menu-text">KolmogorovSmirnov</span></a>
  </div>
</li>
          <li class="sidebar-item">
  <div class="sidebar-item-container"> 
  <a href="../../tests/model_validation/statsmodels/KPSS.html" class="sidebar-item-text sidebar-link">
 <span class="menu-text">KPSS</span></a>
  </div>
</li>
          <li class="sidebar-item">
  <div class="sidebar-item-container"> 
  <a href="../../tests/model_validation/statsmodels/Lilliefors.html" class="sidebar-item-text sidebar-link">
 <span class="menu-text">Lilliefors</span></a>
  </div>
</li>
          <li class="sidebar-item">
  <div class="sidebar-item-container"> 
  <a href="../../tests/model_validation/statsmodels/LJungBox.html" class="sidebar-item-text sidebar-link">
 <span class="menu-text">LJungBox</span></a>
  </div>
</li>
          <li class="sidebar-item">
  <div class="sidebar-item-container"> 
  <a href="../../tests/model_validation/statsmodels/LogisticRegCumulativeProb.html" class="sidebar-item-text sidebar-link">
 <span class="menu-text">LogisticRegCumulativeProb</span></a>
  </div>
</li>
          <li class="sidebar-item">
  <div class="sidebar-item-container"> 
  <a href="../../tests/model_validation/statsmodels/LogisticRegPredictionHistogram.html" class="sidebar-item-text sidebar-link">
 <span class="menu-text">LogisticRegPredictionHistogram</span></a>
  </div>
</li>
          <li class="sidebar-item">
  <div class="sidebar-item-container"> 
  <a href="../../tests/model_validation/statsmodels/LogRegressionConfusionMatrix.html" class="sidebar-item-text sidebar-link">
 <span class="menu-text">LogRegressionConfusionMatrix</span></a>
  </div>
</li>
          <li class="sidebar-item">
  <div class="sidebar-item-container"> 
  <a href="../../tests/model_validation/statsmodels/PDRatingClassPlot.html" class="sidebar-item-text sidebar-link">
 <span class="menu-text">PDRatingClassPlot</span></a>
  </div>
</li>
          <li class="sidebar-item">
  <div class="sidebar-item-container"> 
  <a href="../../tests/model_validation/statsmodels/PhillipsPerronArch.html" class="sidebar-item-text sidebar-link">
 <span class="menu-text">PhillipsPerronArch</span></a>
  </div>
</li>
          <li class="sidebar-item">
  <div class="sidebar-item-container"> 
  <a href="../../tests/model_validation/statsmodels/RegressionCoeffsPlot.html" class="sidebar-item-text sidebar-link">
 <span class="menu-text">RegressionCoeffsPlot</span></a>
  </div>
</li>
          <li class="sidebar-item">
  <div class="sidebar-item-container"> 
  <a href="../../tests/model_validation/statsmodels/RegressionFeatureSignificance.html" class="sidebar-item-text sidebar-link">
 <span class="menu-text">RegressionFeatureSignificance</span></a>
  </div>
</li>
          <li class="sidebar-item">
  <div class="sidebar-item-container"> 
  <a href="../../tests/model_validation/statsmodels/RegressionModelForecastPlot.html" class="sidebar-item-text sidebar-link">
 <span class="menu-text">RegressionModelForecastPlot</span></a>
  </div>
</li>
          <li class="sidebar-item">
  <div class="sidebar-item-container"> 
  <a href="../../tests/model_validation/statsmodels/RegressionModelForecastPlotLevels.html" class="sidebar-item-text sidebar-link">
 <span class="menu-text">RegressionModelForecastPlotLevels</span></a>
  </div>
</li>
          <li class="sidebar-item">
  <div class="sidebar-item-container"> 
  <a href="../../tests/model_validation/statsmodels/RegressionModelInsampleComparison.html" class="sidebar-item-text sidebar-link">
 <span class="menu-text">RegressionModelInsampleComparison</span></a>
  </div>
</li>
          <li class="sidebar-item">
  <div class="sidebar-item-container"> 
  <a href="../../tests/model_validation/statsmodels/RegressionModelOutsampleComparison.html" class="sidebar-item-text sidebar-link">
 <span class="menu-text">RegressionModelOutsampleComparison</span></a>
  </div>
</li>
          <li class="sidebar-item">
  <div class="sidebar-item-container"> 
  <a href="../../tests/model_validation/statsmodels/RegressionModelsCoeffs.html" class="sidebar-item-text sidebar-link">
 <span class="menu-text">RegressionModelsCoeffs</span></a>
  </div>
</li>
          <li class="sidebar-item">
  <div class="sidebar-item-container"> 
  <a href="../../tests/model_validation/statsmodels/RegressionModelSensitivityPlot.html" class="sidebar-item-text sidebar-link">
 <span class="menu-text">RegressionModelSensitivityPlot</span></a>
  </div>
</li>
          <li class="sidebar-item">
  <div class="sidebar-item-container"> 
  <a href="../../tests/model_validation/statsmodels/RegressionModelsPerformance.html" class="sidebar-item-text sidebar-link">
 <span class="menu-text">RegressionModelsPerformance</span></a>
  </div>
</li>
          <li class="sidebar-item">
  <div class="sidebar-item-container"> 
  <a href="../../tests/model_validation/statsmodels/RegressionModelSummary.html" class="sidebar-item-text sidebar-link">
 <span class="menu-text">RegressionModelSummary</span></a>
  </div>
</li>
          <li class="sidebar-item">
  <div class="sidebar-item-container"> 
  <a href="../../tests/model_validation/statsmodels/ResidualsVisualInspection.html" class="sidebar-item-text sidebar-link">
 <span class="menu-text">ResidualsVisualInspection</span></a>
  </div>
</li>
          <li class="sidebar-item">
  <div class="sidebar-item-container"> 
  <a href="../../tests/model_validation/statsmodels/RunsTest.html" class="sidebar-item-text sidebar-link">
 <span class="menu-text">RunsTest</span></a>
  </div>
</li>
          <li class="sidebar-item">
  <div class="sidebar-item-container"> 
  <a href="../../tests/model_validation/statsmodels/ScorecardBucketHistogram.html" class="sidebar-item-text sidebar-link">
 <span class="menu-text">ScorecardBucketHistogram</span></a>
  </div>
</li>
          <li class="sidebar-item">
  <div class="sidebar-item-container"> 
  <a href="../../tests/model_validation/statsmodels/ScorecardHistogram.html" class="sidebar-item-text sidebar-link">
 <span class="menu-text">ScorecardHistogram</span></a>
  </div>
</li>
          <li class="sidebar-item">
  <div class="sidebar-item-container"> 
  <a href="../../tests/model_validation/statsmodels/ScorecardProbabilitiesHistogram.html" class="sidebar-item-text sidebar-link">
 <span class="menu-text">ScorecardProbabilitiesHistogram</span></a>
  </div>
</li>
          <li class="sidebar-item">
  <div class="sidebar-item-container"> 
  <a href="../../tests/model_validation/statsmodels/ShapiroWilk.html" class="sidebar-item-text sidebar-link">
 <span class="menu-text">ShapiroWilk</span></a>
  </div>
</li>
          <li class="sidebar-item">
  <div class="sidebar-item-container"> 
  <a href="../../tests/model_validation/statsmodels/ZivotAndrewsArch.html" class="sidebar-item-text sidebar-link">
 <span class="menu-text">ZivotAndrewsArch</span></a>
  </div>
</li>
      </ul>
  </li>
      </ul>
  </li>
          <li class="sidebar-item sidebar-item-section">
      <div class="sidebar-item-container"> 
            <a class="sidebar-item-text sidebar-link text-start collapsed" data-bs-toggle="collapse" data-bs-target="#quarto-sidebar-section-7" aria-expanded="false">
 <span class="menu-text">Prompt Validation</span></a>
          <a class="sidebar-item-toggle text-start collapsed" data-bs-toggle="collapse" data-bs-target="#quarto-sidebar-section-7" aria-expanded="false" aria-label="Toggle section">
            <i class="bi bi-chevron-right ms-2"></i>
          </a> 
      </div>
      <ul id="quarto-sidebar-section-7" class="collapse list-unstyled sidebar-section depth2 ">  
          <li class="sidebar-item">
  <div class="sidebar-item-container"> 
  <a href="../../tests/prompt_validation/Bias.html" class="sidebar-item-text sidebar-link">
 <span class="menu-text">Bias</span></a>
  </div>
</li>
          <li class="sidebar-item">
  <div class="sidebar-item-container"> 
  <a href="../../tests/prompt_validation/Clarity.html" class="sidebar-item-text sidebar-link">
 <span class="menu-text">Clarity</span></a>
  </div>
</li>
          <li class="sidebar-item">
  <div class="sidebar-item-container"> 
  <a href="../../tests/prompt_validation/Conciseness.html" class="sidebar-item-text sidebar-link">
 <span class="menu-text">Conciseness</span></a>
  </div>
</li>
          <li class="sidebar-item">
  <div class="sidebar-item-container"> 
  <a href="../../tests/prompt_validation/Delimitation.html" class="sidebar-item-text sidebar-link">
 <span class="menu-text">Delimitation</span></a>
  </div>
</li>
          <li class="sidebar-item">
  <div class="sidebar-item-container"> 
  <a href="../../tests/prompt_validation/NegativeInstruction.html" class="sidebar-item-text sidebar-link">
 <span class="menu-text">NegativeInstruction</span></a>
  </div>
</li>
          <li class="sidebar-item">
  <div class="sidebar-item-container"> 
  <a href="../../tests/prompt_validation/Robustness.html" class="sidebar-item-text sidebar-link">
 <span class="menu-text">Robustness</span></a>
  </div>
</li>
          <li class="sidebar-item">
  <div class="sidebar-item-container"> 
  <a href="../../tests/prompt_validation/Specificity.html" class="sidebar-item-text sidebar-link">
 <span class="menu-text">Specificity</span></a>
  </div>
</li>
      </ul>
  </li>
      </ul>
  </li>
        <li class="px-0"><hr class="sidebar-divider hi "></li>
        <li class="sidebar-item sidebar-item-section">
      <div class="sidebar-item-container"> 
            <a href="../../guide/samples-jupyter-notebooks.html" class="sidebar-item-text sidebar-link">
 <span class="menu-text">Code samples</span></a>
          <a class="sidebar-item-toggle text-start" data-bs-toggle="collapse" data-bs-target="#" aria-expanded="true" aria-label="Toggle section">
            <i class="bi bi-chevron-right ms-2"></i>
          </a> 
      </div>
      <ul id="" class="collapse list-unstyled sidebar-section depth1 show">  
          <li class="sidebar-item sidebar-item-section">
      <div class="sidebar-item-container"> 
            <a class="sidebar-item-text sidebar-link text-start collapsed" data-bs-toggle="collapse" data-bs-target="#quarto-sidebar-section-8" aria-expanded="false">
 <span class="menu-text">Custom Tests</span></a>
          <a class="sidebar-item-toggle text-start collapsed" data-bs-toggle="collapse" data-bs-target="#quarto-sidebar-section-8" aria-expanded="false" aria-label="Toggle section">
            <i class="bi bi-chevron-right ms-2"></i>
          </a> 
      </div>
      <ul id="quarto-sidebar-section-8" class="collapse list-unstyled sidebar-section depth2 ">  
          <li class="sidebar-item">
  <div class="sidebar-item-container"> 
  <a href="../../notebooks/code_samples/custom_tests/external_test_providers_demo.html" class="sidebar-item-text sidebar-link">
 <span class="menu-text">Integrate an External Test Provider</span></a>
  </div>
</li>
      </ul>
  </li>
          <li class="sidebar-item sidebar-item-section">
      <div class="sidebar-item-container"> 
            <a class="sidebar-item-text sidebar-link text-start collapsed" data-bs-toggle="collapse" data-bs-target="#quarto-sidebar-section-9" aria-expanded="false">
 <span class="menu-text">LLM and NLP</span></a>
          <a class="sidebar-item-toggle text-start collapsed" data-bs-toggle="collapse" data-bs-target="#quarto-sidebar-section-9" aria-expanded="false" aria-label="Toggle section">
            <i class="bi bi-chevron-right ms-2"></i>
          </a> 
      </div>
      <ul id="quarto-sidebar-section-9" class="collapse list-unstyled sidebar-section depth2 ">  
          <li class="sidebar-item">
  <div class="sidebar-item-container"> 
  <a href="../../notebooks/code_samples/LLM_and_NLP/foundation_models_integration_demo.html" class="sidebar-item-text sidebar-link">
 <span class="menu-text">Sentiment Analysis of Financial Data Using a Large Language Model (LLM)</span></a>
  </div>
</li>
          <li class="sidebar-item">
  <div class="sidebar-item-container"> 
  <a href="../../notebooks/code_samples/LLM_and_NLP/foundation_models_summarization_demo.html" class="sidebar-item-text sidebar-link">
 <span class="menu-text">Summarization of Financial Data Using a Large Language Model (LLM)</span></a>
  </div>
</li>
          <li class="sidebar-item">
  <div class="sidebar-item-container"> 
  <a href="../../notebooks/code_samples/LLM_and_NLP/hugging_face_integration_demo.html" class="sidebar-item-text sidebar-link">
 <span class="menu-text">Sentiment Analysis of Financial Data Using Hugging Face NLP Models</span></a>
  </div>
</li>
          <li class="sidebar-item">
  <div class="sidebar-item-container"> 
  <a href="../../notebooks/code_samples/LLM_and_NLP/hugging_face_summarization_demo.html" class="sidebar-item-text sidebar-link">
 <span class="menu-text">Summarization of Financial Data Using Hugging Face NLP models</span></a>
  </div>
</li>
          <li class="sidebar-item">
  <div class="sidebar-item-container"> 
  <a href="../../notebooks/code_samples/LLM_and_NLP/nlp_sentiment_analysis_catboost_demo.html" class="sidebar-item-text sidebar-link">
 <span class="menu-text">NLP Sentiment Analysis with CatBoost</span></a>
  </div>
</li>
          <li class="sidebar-item">
  <div class="sidebar-item-container"> 
  <a href="../../notebooks/code_samples/LLM_and_NLP/prompt_validation_demo.html" class="sidebar-item-text sidebar-link">
 <span class="menu-text">Prompt Validation for Large Language Models (LLMs)</span></a>
  </div>
</li>
      </ul>
  </li>
          <li class="sidebar-item sidebar-item-section">
      <div class="sidebar-item-container"> 
            <a class="sidebar-item-text sidebar-link text-start collapsed" data-bs-toggle="collapse" data-bs-target="#quarto-sidebar-section-10" aria-expanded="false">
 <span class="menu-text">Regression</span></a>
          <a class="sidebar-item-toggle text-start collapsed" data-bs-toggle="collapse" data-bs-target="#quarto-sidebar-section-10" aria-expanded="false" aria-label="Toggle section">
            <i class="bi bi-chevron-right ms-2"></i>
          </a> 
      </div>
      <ul id="quarto-sidebar-section-10" class="collapse list-unstyled sidebar-section depth2 ">  
          <li class="sidebar-item">
  <div class="sidebar-item-container"> 
  <a href="../../notebooks/code_samples/regression/quickstart_regression_full_suite.html" class="sidebar-item-text sidebar-link">
 <span class="menu-text">Quickstart for California Housing Regression Model Documentation — Full Suite</span></a>
  </div>
</li>
          <li class="sidebar-item">
  <div class="sidebar-item-container"> 
  <a href="../../notebooks/code_samples/regression/regression_model_full_suite_demo.html" class="sidebar-item-text sidebar-link">
 <span class="menu-text">California Housing Regression Model Documentation — Full Suite</span></a>
  </div>
</li>
      </ul>
  </li>
          <li class="sidebar-item sidebar-item-section">
      <div class="sidebar-item-container"> 
            <a class="sidebar-item-text sidebar-link text-start collapsed" data-bs-toggle="collapse" data-bs-target="#quarto-sidebar-section-11" aria-expanded="false">
 <span class="menu-text">Time Series</span></a>
          <a class="sidebar-item-toggle text-start collapsed" data-bs-toggle="collapse" data-bs-target="#quarto-sidebar-section-11" aria-expanded="false" aria-label="Toggle section">
            <i class="bi bi-chevron-right ms-2"></i>
          </a> 
      </div>
      <ul id="quarto-sidebar-section-11" class="collapse list-unstyled sidebar-section depth2 ">  
          <li class="sidebar-item">
  <div class="sidebar-item-container"> 
  <a href="../../notebooks/code_samples/time_series/tutorial_time_series_forecasting.html" class="sidebar-item-text sidebar-link">
 <span class="menu-text">Time Series Forecasting Model Tutorial</span></a>
  </div>
</li>
      </ul>
  </li>
      </ul>
  </li>
        <li class="px-0"><hr class="sidebar-divider hi "></li>
        <li class="sidebar-item">
  <div class="sidebar-item-container"> 
  <a href="../../validmind/validmind.html" class="sidebar-item-text sidebar-link" target="&quot;_blank&quot;">
<<<<<<< HEAD
 <span class="menu-text">Developer Framework Reference </span></a>
=======
 <span class="menu-text">ValidMind Developer Framework Reference </span></a>
>>>>>>> c52f6e76
  </div>
</li>
    </ul>
    </div>
</nav>
<div id="quarto-sidebar-glass" class="quarto-sidebar-collapse-item" data-bs-toggle="collapse" data-bs-target=".quarto-sidebar-collapse-item"></div>
<!-- margin-sidebar -->
    <div id="quarto-margin-sidebar" class="sidebar margin-sidebar">
        <nav id="TOC" role="doc-toc" class="toc-active">
    <h2 id="toc-title">On this page</h2>
   
  <ul>
  <li><a href="#viewing-all-available-test-suites-and-tests" id="toc-viewing-all-available-test-suites-and-tests" class="nav-link active" data-scroll-target="#viewing-all-available-test-suites-and-tests">Viewing All Available Test Suites and Tests</a>
  <ul class="collapse">
  <li><a href="#before-you-begin" id="toc-before-you-begin" class="nav-link" data-scroll-target="#before-you-begin">Before you begin</a></li>
  <li><a href="#install-the-client-library" id="toc-install-the-client-library" class="nav-link" data-scroll-target="#install-the-client-library">Install the client library</a></li>
  <li><a href="#initialize-the-client-library" id="toc-initialize-the-client-library" class="nav-link" data-scroll-target="#initialize-the-client-library">Initialize the client library</a></li>
  <li><a href="#get-a-list-of-available-test-suites" id="toc-get-a-list-of-available-test-suites" class="nav-link" data-scroll-target="#get-a-list-of-available-test-suites">Get a list of available test suites</a></li>
  <li><a href="#get-details-for-a-test-suite" id="toc-get-details-for-a-test-suite" class="nav-link" data-scroll-target="#get-details-for-a-test-suite">Get details for a test suite</a>
  <ul class="collapse">
  <li><a href="#get-details-for-a-test" id="toc-get-details-for-a-test" class="nav-link" data-scroll-target="#get-details-for-a-test">Get details for a test</a></li>
  <li><a href="#get-a-verbose-details-view-of-a-test-suite-and-its-tests" id="toc-get-a-verbose-details-view-of-a-test-suite-and-its-tests" class="nav-link" data-scroll-target="#get-a-verbose-details-view-of-a-test-suite-and-its-tests">Get a verbose details view of a test suite and its tests</a></li>
  </ul></li>
  <li><a href="#list-all-tests" id="toc-list-all-tests" class="nav-link" data-scroll-target="#list-all-tests">List all tests</a></li>
  </ul></li>
  </ul>
<div class="toc-actions"><ul><li><a href="https://github.dev/validmind/documentation/blob/main/site/notebooks/how_to/explore_test_suites.ipynb" class="toc-action"><i class="bi bi-github"></i>Edit this page</a></li><li><a href="https://github.com/validmind/documentation/issues/new" class="toc-action"><i class="bi empty"></i>Report an issue</a></li></ul></div></nav>
    </div>
<!-- main -->
<main class="content" id="quarto-document-content">

<header id="title-block-header" class="quarto-title-block default"><nav class="quarto-page-breadcrumbs quarto-title-breadcrumbs d-none d-lg-block" aria-label="breadcrumb"><ol class="breadcrumb"><li class="breadcrumb-item"><a href="../../guide/testing-overview.html">Run tests &amp; test suites</a></li><li class="breadcrumb-item"><a href="../../notebooks/how_to/explore_test_suites.html">Viewing All Available Test Suites and Tests</a></li></ol></nav>
<div class="quarto-title">
<h1 class="title">Viewing All Available Test Suites and Tests</h1>
</div>



<div class="quarto-title-meta">

    
  
    
  </div>
  


</header>


<section id="viewing-all-available-test-suites-and-tests" class="level1">
<h1>Viewing All Available Test Suites and Tests</h1>
<p>This notebook shows model developers how they can learn more about the test suites and tests that are available in the ValidMind Developer Framework. These instructions include the code required to get:</p>
<ul>
<li>A list of available test suites</li>
<li>Details for a specific test suite</li>
<li>Details for a specific test within a suite.</li>
<li>A verbose details view of a test suite and its tests</li>
<li>A list of all tests</li>
</ul>
<section id="before-you-begin" class="level2">
<h2 class="anchored" data-anchor-id="before-you-begin">Before you begin</h2>
<p>If you encounter errors due to missing modules in your Python environment, install the modules with <code>pip install</code>, and then re-run the notebook. For more help, refer to <a href="https://docs.python.org/3/installing/index.html">Installing Python Modules</a>.</p>
</section>
<section id="install-the-client-library" class="level2">
<h2 class="anchored" data-anchor-id="install-the-client-library">Install the client library</h2>
<<<<<<< HEAD
<div id="cell-3" class="cell" data-execution_count="1">
<div class="sourceCode cell-code" id="cb1"><pre class="sourceCode python code-with-copy"><code class="sourceCode python"><span id="cb1-1"><a href="#cb1-1" aria-hidden="true" tabindex="-1"></a><span class="op">%</span>pip install <span class="op">-</span>q <span class="op">-</span>q validmind</span></code><button title="Copy to Clipboard" class="code-copy-button"><i class="bi"></i></button></pre></div>
=======
<div id="cell-3" class="cell">
<div class="sourceCode cell-code" id="cb1"><pre class="sourceCode python code-with-copy"><code class="sourceCode python"><span id="cb1-1"><a href="#cb1-1" aria-hidden="true" tabindex="-1"></a><span class="op">%</span>pip install <span class="op">-</span>q validmind</span></code><button title="Copy to Clipboard" class="code-copy-button"><i class="bi"></i></button></pre></div>
>>>>>>> c52f6e76
</div>
</section>
<section id="initialize-the-client-library" class="level2">
<h2 class="anchored" data-anchor-id="initialize-the-client-library">Initialize the client library</h2>
<div id="cell-5" class="cell" data-execution_count="2">
<div class="sourceCode cell-code" id="cb2"><pre class="sourceCode python code-with-copy"><code class="sourceCode python"><span id="cb2-1"><a href="#cb2-1" aria-hidden="true" tabindex="-1"></a><span class="im">import</span> validmind <span class="im">as</span> vm</span></code><button title="Copy to Clipboard" class="code-copy-button"><i class="bi"></i></button></pre></div>
</div>
</section>
<section id="get-a-list-of-available-test-suites" class="level2">
<h2 class="anchored" data-anchor-id="get-a-list-of-available-test-suites">Get a list of available test suites</h2>
<p>To get the list of all test suites available in the ValidMind Developer Framework:</p>
<div id="cell-7" class="cell" data-scrolled="false" data-execution_count="3">
<div class="sourceCode cell-code" id="cb3"><pre class="sourceCode python code-with-copy"><code class="sourceCode python"><span id="cb3-1"><a href="#cb3-1" aria-hidden="true" tabindex="-1"></a>vm.test_suites.list_suites()</span></code><button title="Copy to Clipboard" class="code-copy-button"><i class="bi"></i></button></pre></div>
<div class="cell-output cell-output-display" data-execution_count="3">
<style type="text/css">
#T_58a4f th {
  text-align: left;
}
#T_58a4f_row0_col0, #T_58a4f_row0_col1, #T_58a4f_row0_col2, #T_58a4f_row0_col3, #T_58a4f_row1_col0, #T_58a4f_row1_col1, #T_58a4f_row1_col2, #T_58a4f_row1_col3, #T_58a4f_row2_col0, #T_58a4f_row2_col1, #T_58a4f_row2_col2, #T_58a4f_row2_col3, #T_58a4f_row3_col0, #T_58a4f_row3_col1, #T_58a4f_row3_col2, #T_58a4f_row3_col3, #T_58a4f_row4_col0, #T_58a4f_row4_col1, #T_58a4f_row4_col2, #T_58a4f_row4_col3, #T_58a4f_row5_col0, #T_58a4f_row5_col1, #T_58a4f_row5_col2, #T_58a4f_row5_col3, #T_58a4f_row6_col0, #T_58a4f_row6_col1, #T_58a4f_row6_col2, #T_58a4f_row6_col3, #T_58a4f_row7_col0, #T_58a4f_row7_col1, #T_58a4f_row7_col2, #T_58a4f_row7_col3, #T_58a4f_row8_col0, #T_58a4f_row8_col1, #T_58a4f_row8_col2, #T_58a4f_row8_col3, #T_58a4f_row9_col0, #T_58a4f_row9_col1, #T_58a4f_row9_col2, #T_58a4f_row9_col3, #T_58a4f_row10_col0, #T_58a4f_row10_col1, #T_58a4f_row10_col2, #T_58a4f_row10_col3, #T_58a4f_row11_col0, #T_58a4f_row11_col1, #T_58a4f_row11_col2, #T_58a4f_row11_col3, #T_58a4f_row12_col0, #T_58a4f_row12_col1, #T_58a4f_row12_col2, #T_58a4f_row12_col3, #T_58a4f_row13_col0, #T_58a4f_row13_col1, #T_58a4f_row13_col2, #T_58a4f_row13_col3, #T_58a4f_row14_col0, #T_58a4f_row14_col1, #T_58a4f_row14_col2, #T_58a4f_row14_col3, #T_58a4f_row15_col0, #T_58a4f_row15_col1, #T_58a4f_row15_col2, #T_58a4f_row15_col3, #T_58a4f_row16_col0, #T_58a4f_row16_col1, #T_58a4f_row16_col2, #T_58a4f_row16_col3, #T_58a4f_row17_col0, #T_58a4f_row17_col1, #T_58a4f_row17_col2, #T_58a4f_row17_col3, #T_58a4f_row18_col0, #T_58a4f_row18_col1, #T_58a4f_row18_col2, #T_58a4f_row18_col3, #T_58a4f_row19_col0, #T_58a4f_row19_col1, #T_58a4f_row19_col2, #T_58a4f_row19_col3, #T_58a4f_row20_col0, #T_58a4f_row20_col1, #T_58a4f_row20_col2, #T_58a4f_row20_col3, #T_58a4f_row21_col0, #T_58a4f_row21_col1, #T_58a4f_row21_col2, #T_58a4f_row21_col3, #T_58a4f_row22_col0, #T_58a4f_row22_col1, #T_58a4f_row22_col2, #T_58a4f_row22_col3, #T_58a4f_row23_col0, #T_58a4f_row23_col1, #T_58a4f_row23_col2, #T_58a4f_row23_col3, #T_58a4f_row24_col0, #T_58a4f_row24_col1, #T_58a4f_row24_col2, #T_58a4f_row24_col3, #T_58a4f_row25_col0, #T_58a4f_row25_col1, #T_58a4f_row25_col2, #T_58a4f_row25_col3, #T_58a4f_row26_col0, #T_58a4f_row26_col1, #T_58a4f_row26_col2, #T_58a4f_row26_col3, #T_58a4f_row27_col0, #T_58a4f_row27_col1, #T_58a4f_row27_col2, #T_58a4f_row27_col3, #T_58a4f_row28_col0, #T_58a4f_row28_col1, #T_58a4f_row28_col2, #T_58a4f_row28_col3, #T_58a4f_row29_col0, #T_58a4f_row29_col1, #T_58a4f_row29_col2, #T_58a4f_row29_col3, #T_58a4f_row30_col0, #T_58a4f_row30_col1, #T_58a4f_row30_col2, #T_58a4f_row30_col3, #T_58a4f_row31_col0, #T_58a4f_row31_col1, #T_58a4f_row31_col2, #T_58a4f_row31_col3 {
  text-align: left;
}
</style>

<table id="T_58a4f" data-quarto-postprocess="true" class="table table-sm table-striped small">
<thead>
<tr class="header">
<th id="T_58a4f_level0_col0" class="col_heading level0 col0" data-quarto-table-cell-role="th">ID</th>
<th id="T_58a4f_level0_col1" class="col_heading level0 col1" data-quarto-table-cell-role="th">Name</th>
<th id="T_58a4f_level0_col2" class="col_heading level0 col2" data-quarto-table-cell-role="th">Description</th>
<th id="T_58a4f_level0_col3" class="col_heading level0 col3" data-quarto-table-cell-role="th">Tests</th>
</tr>
</thead>
<tbody>
<tr class="odd">
<td id="T_58a4f_row0_col0" class="data row0 col0">classifier_model_diagnosis</td>
<td id="T_58a4f_row0_col1" class="data row0 col1">ClassifierDiagnosis</td>
<td id="T_58a4f_row0_col2" class="data row0 col2">Test suite for sklearn classifier model diagnosis tests</td>
<td id="T_58a4f_row0_col3" class="data row0 col3">validmind.model_validation.sklearn.OverfitDiagnosis, validmind.model_validation.sklearn.WeakspotsDiagnosis, validmind.model_validation.sklearn.RobustnessDiagnosis</td>
</tr>
<tr class="even">
<td id="T_58a4f_row1_col0" class="data row1 col0">classifier_full_suite</td>
<td id="T_58a4f_row1_col1" class="data row1 col1">ClassifierFullSuite</td>
<td id="T_58a4f_row1_col2" class="data row1 col2">Full test suite for binary classification models.</td>
<td id="T_58a4f_row1_col3" class="data row1 col3">validmind.data_validation.DatasetMetadata, validmind.data_validation.DatasetDescription, validmind.data_validation.DescriptiveStatistics, validmind.data_validation.PearsonCorrelationMatrix, validmind.data_validation.ClassImbalance, validmind.data_validation.Duplicates, validmind.data_validation.HighCardinality, validmind.data_validation.HighPearsonCorrelation, validmind.data_validation.MissingValues, validmind.data_validation.Skewness, validmind.data_validation.UniqueRows, validmind.data_validation.TooManyZeroValues, validmind.model_validation.ModelMetadata, validmind.data_validation.DatasetSplit, validmind.model_validation.sklearn.ConfusionMatrix, validmind.model_validation.sklearn.ClassifierInSamplePerformance, validmind.model_validation.sklearn.ClassifierOutOfSamplePerformance, validmind.model_validation.sklearn.PermutationFeatureImportance, validmind.model_validation.sklearn.PrecisionRecallCurve, validmind.model_validation.sklearn.ROCCurve, validmind.model_validation.sklearn.PopulationStabilityIndex, validmind.model_validation.sklearn.SHAPGlobalImportance, validmind.model_validation.sklearn.MinimumAccuracy, validmind.model_validation.sklearn.MinimumF1Score, validmind.model_validation.sklearn.MinimumROCAUCScore, validmind.model_validation.sklearn.TrainingTestDegradation, validmind.model_validation.sklearn.ModelsPerformanceComparison, validmind.model_validation.sklearn.OverfitDiagnosis, validmind.model_validation.sklearn.WeakspotsDiagnosis, validmind.model_validation.sklearn.RobustnessDiagnosis</td>
</tr>
<tr class="odd">
<td id="T_58a4f_row2_col0" class="data row2 col0">classifier_metrics</td>
<td id="T_58a4f_row2_col1" class="data row2 col1">ClassifierMetrics</td>
<td id="T_58a4f_row2_col2" class="data row2 col2">Test suite for sklearn classifier metrics</td>
<td id="T_58a4f_row2_col3" class="data row2 col3">validmind.model_validation.ModelMetadata, validmind.data_validation.DatasetSplit, validmind.model_validation.sklearn.ConfusionMatrix, validmind.model_validation.sklearn.ClassifierInSamplePerformance, validmind.model_validation.sklearn.ClassifierOutOfSamplePerformance, validmind.model_validation.sklearn.PermutationFeatureImportance, validmind.model_validation.sklearn.PrecisionRecallCurve, validmind.model_validation.sklearn.ROCCurve, validmind.model_validation.sklearn.PopulationStabilityIndex, validmind.model_validation.sklearn.SHAPGlobalImportance</td>
</tr>
<tr class="even">
<td id="T_58a4f_row3_col0" class="data row3 col0">classifier_model_validation</td>
<td id="T_58a4f_row3_col1" class="data row3 col1">ClassifierModelValidation</td>
<td id="T_58a4f_row3_col2" class="data row3 col2">Test suite for binary classification models.</td>
<td id="T_58a4f_row3_col3" class="data row3 col3">validmind.model_validation.ModelMetadata, validmind.data_validation.DatasetSplit, validmind.model_validation.sklearn.ConfusionMatrix, validmind.model_validation.sklearn.ClassifierInSamplePerformance, validmind.model_validation.sklearn.ClassifierOutOfSamplePerformance, validmind.model_validation.sklearn.PermutationFeatureImportance, validmind.model_validation.sklearn.PrecisionRecallCurve, validmind.model_validation.sklearn.ROCCurve, validmind.model_validation.sklearn.PopulationStabilityIndex, validmind.model_validation.sklearn.SHAPGlobalImportance, validmind.model_validation.sklearn.MinimumAccuracy, validmind.model_validation.sklearn.MinimumF1Score, validmind.model_validation.sklearn.MinimumROCAUCScore, validmind.model_validation.sklearn.TrainingTestDegradation, validmind.model_validation.sklearn.ModelsPerformanceComparison, validmind.model_validation.sklearn.OverfitDiagnosis, validmind.model_validation.sklearn.WeakspotsDiagnosis, validmind.model_validation.sklearn.RobustnessDiagnosis</td>
</tr>
<tr class="odd">
<td id="T_58a4f_row4_col0" class="data row4 col0">classifier_validation</td>
<td id="T_58a4f_row4_col1" class="data row4 col1">ClassifierPerformance</td>
<td id="T_58a4f_row4_col2" class="data row4 col2">Test suite for sklearn classifier models</td>
<td id="T_58a4f_row4_col3" class="data row4 col3">validmind.model_validation.sklearn.MinimumAccuracy, validmind.model_validation.sklearn.MinimumF1Score, validmind.model_validation.sklearn.MinimumROCAUCScore, validmind.model_validation.sklearn.TrainingTestDegradation, validmind.model_validation.sklearn.ModelsPerformanceComparison</td>
</tr>
<tr class="even">
<td id="T_58a4f_row5_col0" class="data row5 col0">cluster_full_suite</td>
<td id="T_58a4f_row5_col1" class="data row5 col1">ClusterFullSuite</td>
<td id="T_58a4f_row5_col2" class="data row5 col2">Full test suite for clustering models.</td>
<td id="T_58a4f_row5_col3" class="data row5 col3">validmind.model_validation.ModelMetadata, validmind.data_validation.DatasetSplit, validmind.model_validation.sklearn.HomogeneityScore, validmind.model_validation.sklearn.CompletenessScore, validmind.model_validation.sklearn.VMeasure, validmind.model_validation.sklearn.AdjustedRandIndex, validmind.model_validation.sklearn.AdjustedMutualInformation, validmind.model_validation.sklearn.FowlkesMallowsScore, validmind.model_validation.sklearn.ClusterPerformanceMetrics, validmind.model_validation.sklearn.ClusterCosineSimilarity, validmind.model_validation.sklearn.SilhouettePlot, validmind.model_validation.ClusterSizeDistribution, validmind.model_validation.sklearn.HyperParametersTuning, validmind.model_validation.sklearn.KMeansClustersOptimization</td>
</tr>
<tr class="odd">
<td id="T_58a4f_row6_col0" class="data row6 col0">cluster_metrics</td>
<td id="T_58a4f_row6_col1" class="data row6 col1">ClusterMetrics</td>
<td id="T_58a4f_row6_col2" class="data row6 col2">Test suite for sklearn clustering metrics</td>
<td id="T_58a4f_row6_col3" class="data row6 col3">validmind.model_validation.ModelMetadata, validmind.data_validation.DatasetSplit, validmind.model_validation.sklearn.HomogeneityScore, validmind.model_validation.sklearn.CompletenessScore, validmind.model_validation.sklearn.VMeasure, validmind.model_validation.sklearn.AdjustedRandIndex, validmind.model_validation.sklearn.AdjustedMutualInformation, validmind.model_validation.sklearn.FowlkesMallowsScore, validmind.model_validation.sklearn.ClusterPerformanceMetrics, validmind.model_validation.sklearn.ClusterCosineSimilarity, validmind.model_validation.sklearn.SilhouettePlot</td>
</tr>
<tr class="even">
<td id="T_58a4f_row7_col0" class="data row7 col0">cluster_performance</td>
<td id="T_58a4f_row7_col1" class="data row7 col1">ClusterPerformance</td>
<td id="T_58a4f_row7_col2" class="data row7 col2">Test suite for sklearn cluster performance</td>
<td id="T_58a4f_row7_col3" class="data row7 col3">validmind.model_validation.ClusterSizeDistribution</td>
</tr>
<tr class="odd">
<td id="T_58a4f_row8_col0" class="data row8 col0">embeddings_full_suite</td>
<td id="T_58a4f_row8_col1" class="data row8 col1">EmbeddingsFullSuite</td>
<td id="T_58a4f_row8_col2" class="data row8 col2">Full test suite for embeddings models.</td>
<td id="T_58a4f_row8_col3" class="data row8 col3">validmind.model_validation.ModelMetadata, validmind.data_validation.DatasetSplit, validmind.model_validation.embeddings.DescriptiveAnalytics, validmind.model_validation.embeddings.CosineSimilarityDistribution, validmind.model_validation.embeddings.ClusterDistribution, validmind.model_validation.embeddings.EmbeddingsVisualization2D, validmind.model_validation.embeddings.StabilityAnalysisRandomNoise, validmind.model_validation.embeddings.StabilityAnalysisSynonyms, validmind.model_validation.embeddings.StabilityAnalysisKeyword, validmind.model_validation.embeddings.StabilityAnalysisTranslation</td>
</tr>
<tr class="even">
<td id="T_58a4f_row9_col0" class="data row9 col0">embeddings_metrics</td>
<td id="T_58a4f_row9_col1" class="data row9 col1">EmbeddingsMetrics</td>
<td id="T_58a4f_row9_col2" class="data row9 col2">Test suite for embeddings metrics</td>
<td id="T_58a4f_row9_col3" class="data row9 col3">validmind.model_validation.ModelMetadata, validmind.data_validation.DatasetSplit, validmind.model_validation.embeddings.DescriptiveAnalytics, validmind.model_validation.embeddings.CosineSimilarityDistribution, validmind.model_validation.embeddings.ClusterDistribution, validmind.model_validation.embeddings.EmbeddingsVisualization2D</td>
</tr>
<tr class="odd">
<td id="T_58a4f_row10_col0" class="data row10 col0">embeddings_model_performance</td>
<td id="T_58a4f_row10_col1" class="data row10 col1">EmbeddingsPerformance</td>
<td id="T_58a4f_row10_col2" class="data row10 col2">Test suite for embeddings model performance</td>
<td id="T_58a4f_row10_col3" class="data row10 col3">validmind.model_validation.embeddings.StabilityAnalysisRandomNoise, validmind.model_validation.embeddings.StabilityAnalysisSynonyms, validmind.model_validation.embeddings.StabilityAnalysisKeyword, validmind.model_validation.embeddings.StabilityAnalysisTranslation</td>
</tr>
<tr class="even">
<td id="T_58a4f_row11_col0" class="data row11 col0">hyper_parameters_optimization</td>
<td id="T_58a4f_row11_col1" class="data row11 col1">KmeansParametersOptimization</td>
<td id="T_58a4f_row11_col2" class="data row11 col2">Test suite for sklearn hyperparameters optimization</td>
<td id="T_58a4f_row11_col3" class="data row11 col3">validmind.model_validation.sklearn.HyperParametersTuning, validmind.model_validation.sklearn.KMeansClustersOptimization</td>
</tr>
<tr class="odd">
<td id="T_58a4f_row12_col0" class="data row12 col0">llm_classifier_full_suite</td>
<td id="T_58a4f_row12_col1" class="data row12 col1">LLMClassifierFullSuite</td>
<td id="T_58a4f_row12_col2" class="data row12 col2">Full test suite for LLM classification models.</td>
<td id="T_58a4f_row12_col3" class="data row12 col3">validmind.data_validation.ClassImbalance, validmind.data_validation.Duplicates, validmind.data_validation.nlp.StopWords, validmind.data_validation.nlp.Punctuations, validmind.data_validation.nlp.CommonWords, validmind.data_validation.nlp.TextDescription, validmind.model_validation.ModelMetadata, validmind.data_validation.DatasetSplit, validmind.model_validation.sklearn.ConfusionMatrix, validmind.model_validation.sklearn.ClassifierInSamplePerformance, validmind.model_validation.sklearn.ClassifierOutOfSamplePerformance, validmind.model_validation.sklearn.PermutationFeatureImportance, validmind.model_validation.sklearn.PrecisionRecallCurve, validmind.model_validation.sklearn.ROCCurve, validmind.model_validation.sklearn.PopulationStabilityIndex, validmind.model_validation.sklearn.SHAPGlobalImportance, validmind.model_validation.sklearn.MinimumAccuracy, validmind.model_validation.sklearn.MinimumF1Score, validmind.model_validation.sklearn.MinimumROCAUCScore, validmind.model_validation.sklearn.TrainingTestDegradation, validmind.model_validation.sklearn.ModelsPerformanceComparison, validmind.model_validation.sklearn.OverfitDiagnosis, validmind.model_validation.sklearn.WeakspotsDiagnosis, validmind.model_validation.sklearn.RobustnessDiagnosis, validmind.prompt_validation.Bias, validmind.prompt_validation.Clarity, validmind.prompt_validation.Conciseness, validmind.prompt_validation.Delimitation, validmind.prompt_validation.NegativeInstruction, validmind.prompt_validation.Robustness, validmind.prompt_validation.Specificity</td>
</tr>
<tr class="even">
<td id="T_58a4f_row13_col0" class="data row13 col0">prompt_validation</td>
<td id="T_58a4f_row13_col1" class="data row13 col1">PromptValidation</td>
<td id="T_58a4f_row13_col2" class="data row13 col2">Test suite for prompt validation</td>
<td id="T_58a4f_row13_col3" class="data row13 col3">validmind.prompt_validation.Bias, validmind.prompt_validation.Clarity, validmind.prompt_validation.Conciseness, validmind.prompt_validation.Delimitation, validmind.prompt_validation.NegativeInstruction, validmind.prompt_validation.Robustness, validmind.prompt_validation.Specificity</td>
</tr>
<tr class="odd">
<td id="T_58a4f_row14_col0" class="data row14 col0">nlp_classifier_full_suite</td>
<td id="T_58a4f_row14_col1" class="data row14 col1">NLPClassifierFullSuite</td>
<td id="T_58a4f_row14_col2" class="data row14 col2">Full test suite for NLP classification models.</td>
<td id="T_58a4f_row14_col3" class="data row14 col3">validmind.data_validation.ClassImbalance, validmind.data_validation.Duplicates, validmind.data_validation.nlp.StopWords, validmind.data_validation.nlp.Punctuations, validmind.data_validation.nlp.CommonWords, validmind.data_validation.nlp.TextDescription, validmind.model_validation.ModelMetadata, validmind.data_validation.DatasetSplit, validmind.model_validation.sklearn.ConfusionMatrix, validmind.model_validation.sklearn.ClassifierInSamplePerformance, validmind.model_validation.sklearn.ClassifierOutOfSamplePerformance, validmind.model_validation.sklearn.PermutationFeatureImportance, validmind.model_validation.sklearn.PrecisionRecallCurve, validmind.model_validation.sklearn.ROCCurve, validmind.model_validation.sklearn.PopulationStabilityIndex, validmind.model_validation.sklearn.SHAPGlobalImportance, validmind.model_validation.sklearn.MinimumAccuracy, validmind.model_validation.sklearn.MinimumF1Score, validmind.model_validation.sklearn.MinimumROCAUCScore, validmind.model_validation.sklearn.TrainingTestDegradation, validmind.model_validation.sklearn.ModelsPerformanceComparison, validmind.model_validation.sklearn.OverfitDiagnosis, validmind.model_validation.sklearn.WeakspotsDiagnosis, validmind.model_validation.sklearn.RobustnessDiagnosis</td>
</tr>
<tr class="even">
<td id="T_58a4f_row15_col0" class="data row15 col0">regression_metrics</td>
<td id="T_58a4f_row15_col1" class="data row15 col1">RegressionMetrics</td>
<td id="T_58a4f_row15_col2" class="data row15 col2">Test suite for performance metrics of regression metrics</td>
<td id="T_58a4f_row15_col3" class="data row15 col3">validmind.data_validation.DatasetSplit, validmind.model_validation.ModelMetadata, validmind.model_validation.sklearn.PermutationFeatureImportance</td>
</tr>
<tr class="odd">
<td id="T_58a4f_row16_col0" class="data row16 col0">regression_model_description</td>
<td id="T_58a4f_row16_col1" class="data row16 col1">RegressionModelDescription</td>
<td id="T_58a4f_row16_col2" class="data row16 col2">Test suite for performance metric of regression model of statsmodels library</td>
<td id="T_58a4f_row16_col3" class="data row16 col3">validmind.data_validation.DatasetSplit, validmind.model_validation.ModelMetadata</td>
</tr>
<tr class="even">
<td id="T_58a4f_row17_col0" class="data row17 col0">regression_models_evaluation</td>
<td id="T_58a4f_row17_col1" class="data row17 col1">RegressionModelsEvaluation</td>
<td id="T_58a4f_row17_col2" class="data row17 col2">Test suite for metrics comparison of regression model of statsmodels library</td>
<td id="T_58a4f_row17_col3" class="data row17 col3">validmind.model_validation.statsmodels.RegressionModelsCoeffs, validmind.model_validation.statsmodels.RegressionModelsPerformance</td>
</tr>
<tr class="odd">
<td id="T_58a4f_row18_col0" class="data row18 col0">regression_models_comparison</td>
<td id="T_58a4f_row18_col1" class="data row18 col1">RegressionModelsComparison</td>
<td id="T_58a4f_row18_col2" class="data row18 col2">Test suite for regression models performance comparison</td>
<td id="T_58a4f_row18_col3" class="data row18 col3">validmind.model_validation.sklearn.RegressionModelsPerformanceComparison</td>
</tr>
<tr class="even">
<td id="T_58a4f_row19_col0" class="data row19 col0">regression_full_suite</td>
<td id="T_58a4f_row19_col1" class="data row19 col1">RegressionFullSuite</td>
<td id="T_58a4f_row19_col2" class="data row19 col2">Full test suite for regression models.</td>
<td id="T_58a4f_row19_col3" class="data row19 col3">validmind.data_validation.DatasetMetadata, validmind.data_validation.DatasetDescription, validmind.data_validation.DescriptiveStatistics, validmind.data_validation.PearsonCorrelationMatrix, validmind.data_validation.ClassImbalance, validmind.data_validation.Duplicates, validmind.data_validation.HighCardinality, validmind.data_validation.HighPearsonCorrelation, validmind.data_validation.MissingValues, validmind.data_validation.Skewness, validmind.data_validation.UniqueRows, validmind.data_validation.TooManyZeroValues, validmind.data_validation.DatasetSplit, validmind.model_validation.ModelMetadata, validmind.model_validation.sklearn.PermutationFeatureImportance, validmind.model_validation.sklearn.RegressionErrors, validmind.model_validation.sklearn.RegressionR2Square, validmind.model_validation.sklearn.RegressionModelsPerformanceComparison</td>
</tr>
<tr class="odd">
<td id="T_58a4f_row20_col0" class="data row20 col0">regression_performance</td>
<td id="T_58a4f_row20_col1" class="data row20 col1">RegressionPerformance</td>
<td id="T_58a4f_row20_col2" class="data row20 col2">Test suite for regression model performance</td>
<td id="T_58a4f_row20_col3" class="data row20 col3">validmind.model_validation.sklearn.RegressionErrors, validmind.model_validation.sklearn.RegressionR2Square</td>
</tr>
<tr class="even">
<td id="T_58a4f_row21_col0" class="data row21 col0">summarization_metrics</td>
<td id="T_58a4f_row21_col1" class="data row21 col1">SummarizationMetrics</td>
<td id="T_58a4f_row21_col2" class="data row21 col2">Test suite for Summarization metrics</td>
<td id="T_58a4f_row21_col3" class="data row21 col3">validmind.model_validation.RougeMetrics, validmind.model_validation.TokenDisparity, validmind.model_validation.BleuScore, validmind.model_validation.BertScore, validmind.model_validation.ContextualRecall</td>
</tr>
<tr class="odd">
<td id="T_58a4f_row22_col0" class="data row22 col0">tabular_dataset</td>
<td id="T_58a4f_row22_col1" class="data row22 col1">TabularDataset</td>
<td id="T_58a4f_row22_col2" class="data row22 col2">Test suite for tabular datasets.</td>
<td id="T_58a4f_row22_col3" class="data row22 col3">validmind.data_validation.DatasetMetadata, validmind.data_validation.DatasetDescription, validmind.data_validation.DescriptiveStatistics, validmind.data_validation.PearsonCorrelationMatrix, validmind.data_validation.ClassImbalance, validmind.data_validation.Duplicates, validmind.data_validation.HighCardinality, validmind.data_validation.HighPearsonCorrelation, validmind.data_validation.MissingValues, validmind.data_validation.Skewness, validmind.data_validation.UniqueRows, validmind.data_validation.TooManyZeroValues</td>
</tr>
<tr class="even">
<td id="T_58a4f_row23_col0" class="data row23 col0">tabular_dataset_description</td>
<td id="T_58a4f_row23_col1" class="data row23 col1">TabularDatasetDescription</td>
<td id="T_58a4f_row23_col2" class="data row23 col2">Test suite to extract metadata and descriptive statistics from a tabular dataset</td>
<td id="T_58a4f_row23_col3" class="data row23 col3">validmind.data_validation.DatasetMetadata, validmind.data_validation.DatasetDescription, validmind.data_validation.DescriptiveStatistics, validmind.data_validation.PearsonCorrelationMatrix</td>
</tr>
<tr class="odd">
<td id="T_58a4f_row24_col0" class="data row24 col0">tabular_data_quality</td>
<td id="T_58a4f_row24_col1" class="data row24 col1">TabularDataQuality</td>
<td id="T_58a4f_row24_col2" class="data row24 col2">Test suite for data quality on tabular datasets</td>
<td id="T_58a4f_row24_col3" class="data row24 col3">validmind.data_validation.ClassImbalance, validmind.data_validation.Duplicates, validmind.data_validation.HighCardinality, validmind.data_validation.HighPearsonCorrelation, validmind.data_validation.MissingValues, validmind.data_validation.Skewness, validmind.data_validation.UniqueRows, validmind.data_validation.TooManyZeroValues</td>
</tr>
<tr class="even">
<td id="T_58a4f_row25_col0" class="data row25 col0">text_data_quality</td>
<td id="T_58a4f_row25_col1" class="data row25 col1">TextDataQuality</td>
<td id="T_58a4f_row25_col2" class="data row25 col2">Test suite for data quality on text data</td>
<td id="T_58a4f_row25_col3" class="data row25 col3">validmind.data_validation.ClassImbalance, validmind.data_validation.Duplicates, validmind.data_validation.nlp.StopWords, validmind.data_validation.nlp.Punctuations, validmind.data_validation.nlp.CommonWords, validmind.data_validation.nlp.TextDescription</td>
</tr>
<tr class="odd">
<td id="T_58a4f_row26_col0" class="data row26 col0">time_series_data_quality</td>
<td id="T_58a4f_row26_col1" class="data row26 col1">TimeSeriesDataQuality</td>
<td id="T_58a4f_row26_col2" class="data row26 col2">Test suite for data quality on time series datasets</td>
<td id="T_58a4f_row26_col3" class="data row26 col3">validmind.data_validation.TimeSeriesOutliers, validmind.data_validation.TimeSeriesMissingValues, validmind.data_validation.TimeSeriesFrequency</td>
</tr>
<tr class="even">
<td id="T_58a4f_row27_col0" class="data row27 col0">time_series_dataset</td>
<td id="T_58a4f_row27_col1" class="data row27 col1">TimeSeriesDataset</td>
<td id="T_58a4f_row27_col2" class="data row27 col2">Test suite for time series datasets.</td>
<td id="T_58a4f_row27_col3" class="data row27 col3">validmind.data_validation.TimeSeriesOutliers, validmind.data_validation.TimeSeriesMissingValues, validmind.data_validation.TimeSeriesFrequency, validmind.data_validation.TimeSeriesLinePlot, validmind.data_validation.TimeSeriesHistogram, validmind.data_validation.ACFandPACFPlot, validmind.data_validation.SeasonalDecompose, validmind.data_validation.AutoSeasonality, validmind.data_validation.AutoStationarity, validmind.data_validation.RollingStatsPlot, validmind.data_validation.AutoAR, validmind.data_validation.AutoMA, validmind.data_validation.ScatterPlot, validmind.data_validation.LaggedCorrelationHeatmap, validmind.data_validation.EngleGrangerCoint, validmind.data_validation.SpreadPlot</td>
</tr>
<tr class="odd">
<td id="T_58a4f_row28_col0" class="data row28 col0">time_series_model_validation</td>
<td id="T_58a4f_row28_col1" class="data row28 col1">TimeSeriesModelValidation</td>
<td id="T_58a4f_row28_col2" class="data row28 col2">Test suite for time series model validation.</td>
<td id="T_58a4f_row28_col3" class="data row28 col3">validmind.data_validation.DatasetSplit, validmind.model_validation.ModelMetadata, validmind.model_validation.statsmodels.RegressionModelsCoeffs, validmind.model_validation.statsmodels.RegressionModelsPerformance, validmind.model_validation.statsmodels.RegressionModelForecastPlotLevels, validmind.model_validation.statsmodels.RegressionModelSensitivityPlot</td>
</tr>
<tr class="even">
<td id="T_58a4f_row29_col0" class="data row29 col0">time_series_multivariate</td>
<td id="T_58a4f_row29_col1" class="data row29 col1">TimeSeriesMultivariate</td>
<td id="T_58a4f_row29_col2" class="data row29 col2">This test suite provides a preliminary understanding of the features and relationship in multivariate dataset. It presents various multivariate visualizations that can help identify patterns, trends, and relationships between pairs of variables. The visualizations are designed to explore the relationships between multiple features simultaneously. They allow you to quickly identify any patterns or trends in the data, as well as any potential outliers or anomalies. The individual feature distribution can also be explored to provide insight into the range and frequency of values observed in the data. This multivariate analysis test suite aims to provide an overview of the data structure and guide further exploration and modeling.</td>
<td id="T_58a4f_row29_col3" class="data row29 col3">validmind.data_validation.ScatterPlot, validmind.data_validation.LaggedCorrelationHeatmap, validmind.data_validation.EngleGrangerCoint, validmind.data_validation.SpreadPlot</td>
</tr>
<tr class="odd">
<td id="T_58a4f_row30_col0" class="data row30 col0">time_series_sensitivity</td>
<td id="T_58a4f_row30_col1" class="data row30 col1">TimeSeriesSensitivity</td>
<td id="T_58a4f_row30_col2" class="data row30 col2">This test suite performs sensitivity analysis on a statsmodels OLS linear regression model by applying distinct shocks to each input variable individually and then computing the model's predictions. The aim of this test suite is to investigate the model's responsiveness to variations in its inputs. By juxtaposing the model's predictions under baseline and shocked conditions, users can visually evaluate the sensitivity of the model to changes in each variable. This kind of analysis can also shed light on potential model limitations, including over-reliance on specific variables or insufficient responsiveness to changes in inputs. As a result, this test suite can provide insights that may be beneficial for refining the model structure, improving its robustness, and ensuring a more reliable prediction performance.</td>
<td id="T_58a4f_row30_col3" class="data row30 col3">validmind.model_validation.statsmodels.RegressionModelSensitivityPlot</td>
</tr>
<tr class="even">
<td id="T_58a4f_row31_col0" class="data row31 col0">time_series_univariate</td>
<td id="T_58a4f_row31_col1" class="data row31 col1">TimeSeriesUnivariate</td>
<td id="T_58a4f_row31_col2" class="data row31 col2">This test suite provides a preliminary understanding of the target variable(s) used in the time series dataset. It visualizations that present the raw time series data and a histogram of the target variable(s). The raw time series data provides a visual inspection of the target variable's behavior over time. This helps to identify any patterns or trends in the data, as well as any potential outliers or anomalies. The histogram of the target variable displays the distribution of values, providing insight into the range and frequency of values observed in the data.</td>
<td id="T_58a4f_row31_col3" class="data row31 col3">validmind.data_validation.TimeSeriesLinePlot, validmind.data_validation.TimeSeriesHistogram, validmind.data_validation.ACFandPACFPlot, validmind.data_validation.SeasonalDecompose, validmind.data_validation.AutoSeasonality, validmind.data_validation.AutoStationarity, validmind.data_validation.RollingStatsPlot, validmind.data_validation.AutoAR, validmind.data_validation.AutoMA</td>
</tr>
</tbody>
</table>
</div>
</div>
</section>
<section id="get-details-for-a-test-suite" class="level2">
<h2 class="anchored" data-anchor-id="get-details-for-a-test-suite">Get details for a test suite</h2>
<p>To get the list of tests available in a given test suite:</p>
<div id="cell-9" class="cell" data-execution_count="4">
<div class="sourceCode cell-code" id="cb4"><pre class="sourceCode python code-with-copy"><code class="sourceCode python"><span id="cb4-1"><a href="#cb4-1" aria-hidden="true" tabindex="-1"></a>vm.test_suites.describe_suite(<span class="st">"classifier_full_suite"</span>)</span></code><button title="Copy to Clipboard" class="code-copy-button"><i class="bi"></i></button></pre></div>
<div class="cell-output cell-output-display" data-execution_count="4">
<style type="text/css">
#T_5c442 th {
  text-align: left;
}
#T_5c442_row0_col0, #T_5c442_row0_col1, #T_5c442_row0_col2, #T_5c442_row0_col3 {
  text-align: left;
}
</style>

<table id="T_5c442" data-quarto-postprocess="true" class="table table-sm table-striped small">
<thead>
<tr class="header">
<th id="T_5c442_level0_col0" class="col_heading level0 col0" data-quarto-table-cell-role="th">ID</th>
<th id="T_5c442_level0_col1" class="col_heading level0 col1" data-quarto-table-cell-role="th">Name</th>
<th id="T_5c442_level0_col2" class="col_heading level0 col2" data-quarto-table-cell-role="th">Description</th>
<th id="T_5c442_level0_col3" class="col_heading level0 col3" data-quarto-table-cell-role="th">Tests</th>
</tr>
</thead>
<tbody>
<tr class="odd">
<td id="T_5c442_row0_col0" class="data row0 col0">classifier_full_suite</td>
<td id="T_5c442_row0_col1" class="data row0 col1">ClassifierFullSuite</td>
<td id="T_5c442_row0_col2" class="data row0 col2">Full test suite for binary classification models.</td>
<td id="T_5c442_row0_col3" class="data row0 col3">validmind.data_validation.DatasetMetadata, validmind.data_validation.DatasetDescription, validmind.data_validation.DescriptiveStatistics, validmind.data_validation.PearsonCorrelationMatrix, validmind.data_validation.ClassImbalance, validmind.data_validation.Duplicates, validmind.data_validation.HighCardinality, validmind.data_validation.HighPearsonCorrelation, validmind.data_validation.MissingValues, validmind.data_validation.Skewness, validmind.data_validation.UniqueRows, validmind.data_validation.TooManyZeroValues, validmind.model_validation.ModelMetadata, validmind.data_validation.DatasetSplit, validmind.model_validation.sklearn.ConfusionMatrix, validmind.model_validation.sklearn.ClassifierInSamplePerformance, validmind.model_validation.sklearn.ClassifierOutOfSamplePerformance, validmind.model_validation.sklearn.PermutationFeatureImportance, validmind.model_validation.sklearn.PrecisionRecallCurve, validmind.model_validation.sklearn.ROCCurve, validmind.model_validation.sklearn.PopulationStabilityIndex, validmind.model_validation.sklearn.SHAPGlobalImportance, validmind.model_validation.sklearn.MinimumAccuracy, validmind.model_validation.sklearn.MinimumF1Score, validmind.model_validation.sklearn.MinimumROCAUCScore, validmind.model_validation.sklearn.TrainingTestDegradation, validmind.model_validation.sklearn.ModelsPerformanceComparison, validmind.model_validation.sklearn.OverfitDiagnosis, validmind.model_validation.sklearn.WeakspotsDiagnosis, validmind.model_validation.sklearn.RobustnessDiagnosis</td>
</tr>
</tbody>
</table>
</div>
</div>
<section id="get-details-for-a-test" class="level3">
<h3 class="anchored" data-anchor-id="get-details-for-a-test">Get details for a test</h3>
<p>To get the details for a given test:</p>
<div id="cell-11" class="cell" data-execution_count="5">
<<<<<<< HEAD
<div class="sourceCode cell-code" id="cb5"><pre class="sourceCode python code-with-copy"><code class="sourceCode python"><span id="cb5-1"><a href="#cb5-1" aria-hidden="true" tabindex="-1"></a>vm.tests.describe_test(<span class="st">'DescriptiveStatistics'</span>)</span></code><button title="Copy to Clipboard" class="code-copy-button"><i class="bi"></i></button></pre></div>
<div class="cell-output cell-output-display" data-execution_count="5">
<style type="text/css">
#T_cd965 th {
  text-align: left;
}
#T_cd965_row0_col0, #T_cd965_row0_col1, #T_cd965_row1_col0, #T_cd965_row1_col1, #T_cd965_row2_col0, #T_cd965_row2_col1, #T_cd965_row3_col0, #T_cd965_row3_col1, #T_cd965_row4_col0, #T_cd965_row4_col1, #T_cd965_row5_col0, #T_cd965_row5_col1 {
  text-align: left;
}
</style>

<table id="T_cd965" data-quarto-postprocess="true" class="table table-sm table-striped small">
<thead>
<tr class="header">
<th id="T_cd965_level0_col0" class="col_heading level0 col0" data-quarto-table-cell-role="th"></th>
<th id="T_cd965_level0_col1" class="col_heading level0 col1" data-quarto-table-cell-role="th"></th>
</tr>
</thead>
<tbody>
<tr class="odd">
<td id="T_cd965_row0_col0" class="data row0 col0">ID:</td>
<td id="T_cd965_row0_col1" class="data row0 col1">validmind.data_validation.DescriptiveStatistics</td>
</tr>
<tr class="even">
<td id="T_cd965_row1_col0" class="data row1 col0">Name:</td>
<td id="T_cd965_row1_col1" class="data row1 col1">Descriptive Statistics</td>
</tr>
<tr class="odd">
<td id="T_cd965_row2_col0" class="data row2 col0">Description:</td>
<td id="T_cd965_row2_col1" class="data row2 col1">**Purpose**: The purpose of the Descriptive Statistics metric is to provide a comprehensive summary of both numerical and categorical data within a dataset. For numerical data, it gathers statistics such as count, mean, standard deviation, minimum and maximum values, as well as certain percentiles. For categorical data, it calculates the count, number of unique values, most frequent value, frequency of the most common value, and the proportion of the most frequent value relative to the total. This metric aids in visualizing the overall distribution of the variables in the dataset, which in turn assists in understanding the model's behavior and predicting its performance. **Test Mechanism**: The test mechanism involves using the describe() function for numerical fields which computes several summary statistics and value_counts() for categorical fields which counts unique values. Both of these functions are built-in methods of pandas dataframes. The results are then formatted to create two separate tables, one for numerical and one for categorical variable summaries. These tables provide a clear summary of the main characteristics of these variables, which can be crucial in assessing the model's performance. **Signs of High Risk**: High risks can be found in evidence of skewed data or notable outliers. This could be reflected in the mean and median (50% percentile) having a significant difference, in the case of numerical data. For categorical data, high risk can be indicated by a lack of diversity (low count of unique values), or overdominance of a single category (high frequency of the top value). **Strengths**: The primary strength of this metric lies in its ability to provide a comprehensive summary of the dataset, providing insights on the distribution and characteristics of the variables under consideration. It is a flexible and robust method, relevant to both numerical and categorical data. It can help highlight anomalies such as outliers, extreme skewness, or lack of diversity which can be essential in understanding model behavior during testing and validation. **Limitations**: While this metric provides a high-level overview of the data, it may not be sufficient to detect subtle correlations or complex patterns in the data. It does not provide any info on the relationship between variables. Plus, descriptive statistics alone cannot be used to infer properties about future unseen data. It should be used in conjunction with other statistical tests to provide a thorough understanding of the model's data.</td>
</tr>
<tr class="even">
<td id="T_cd965_row3_col0" class="data row3 col0">Test Type:</td>
<td id="T_cd965_row3_col1" class="data row3 col1">Metric</td>
</tr>
<tr class="odd">
<td id="T_cd965_row4_col0" class="data row4 col0">Required Inputs:</td>
<td id="T_cd965_row4_col1" class="data row4 col1">['dataset']</td>
</tr>
<tr class="even">
<td id="T_cd965_row5_col0" class="data row5 col0">Params:</td>
<td id="T_cd965_row5_col1" class="data row5 col1">{}</td>
</tr>
</tbody>
</table>
=======
<div class="sourceCode cell-code" id="cb5"><pre class="sourceCode python code-with-copy"><code class="sourceCode python"><span id="cb5-1"><a href="#cb5-1" aria-hidden="true" tabindex="-1"></a>vm.tests.describe_test(<span class="st">'validmind.data_validation.DescriptiveStatistics'</span>)</span></code><button title="Copy to Clipboard" class="code-copy-button"><i class="bi"></i></button></pre></div>
<div class="cell-output cell-output-display">
<script type="application/vnd.jupyter.widget-view+json">
{"model_id":"d4f7dd284a9544d88b1efdb3e3c5a190","version_major":2,"version_minor":0,"quarto_mimetype":"application/vnd.jupyter.widget-view+json"}
</script>
>>>>>>> c52f6e76
</div>
</div>
</section>
<section id="get-a-verbose-details-view-of-a-test-suite-and-its-tests" class="level3">
<h3 class="anchored" data-anchor-id="get-a-verbose-details-view-of-a-test-suite-and-its-tests">Get a verbose details view of a test suite and its tests</h3>
<p>To get more comprehensive details for test suites and tests:</p>
<div id="cell-13" class="cell" data-execution_count="6">
<div class="sourceCode cell-code" id="cb6"><pre class="sourceCode python code-with-copy"><code class="sourceCode python"><span id="cb6-1"><a href="#cb6-1" aria-hidden="true" tabindex="-1"></a>vm.test_suites.describe_suite(<span class="st">"classifier_full_suite"</span>, verbose<span class="op">=</span><span class="va">True</span>)</span></code><button title="Copy to Clipboard" class="code-copy-button"><i class="bi"></i></button></pre></div>
<div class="cell-output cell-output-display" data-execution_count="6">
<style type="text/css">
#T_ba83b th {
  text-align: left;
}
#T_ba83b_row0_col0, #T_ba83b_row0_col1, #T_ba83b_row0_col2, #T_ba83b_row0_col3, #T_ba83b_row0_col4, #T_ba83b_row0_col5, #T_ba83b_row1_col0, #T_ba83b_row1_col1, #T_ba83b_row1_col2, #T_ba83b_row1_col3, #T_ba83b_row1_col4, #T_ba83b_row1_col5, #T_ba83b_row2_col0, #T_ba83b_row2_col1, #T_ba83b_row2_col2, #T_ba83b_row2_col3, #T_ba83b_row2_col4, #T_ba83b_row2_col5, #T_ba83b_row3_col0, #T_ba83b_row3_col1, #T_ba83b_row3_col2, #T_ba83b_row3_col3, #T_ba83b_row3_col4, #T_ba83b_row3_col5, #T_ba83b_row4_col0, #T_ba83b_row4_col1, #T_ba83b_row4_col2, #T_ba83b_row4_col3, #T_ba83b_row4_col4, #T_ba83b_row4_col5, #T_ba83b_row5_col0, #T_ba83b_row5_col1, #T_ba83b_row5_col2, #T_ba83b_row5_col3, #T_ba83b_row5_col4, #T_ba83b_row5_col5, #T_ba83b_row6_col0, #T_ba83b_row6_col1, #T_ba83b_row6_col2, #T_ba83b_row6_col3, #T_ba83b_row6_col4, #T_ba83b_row6_col5, #T_ba83b_row7_col0, #T_ba83b_row7_col1, #T_ba83b_row7_col2, #T_ba83b_row7_col3, #T_ba83b_row7_col4, #T_ba83b_row7_col5, #T_ba83b_row8_col0, #T_ba83b_row8_col1, #T_ba83b_row8_col2, #T_ba83b_row8_col3, #T_ba83b_row8_col4, #T_ba83b_row8_col5, #T_ba83b_row9_col0, #T_ba83b_row9_col1, #T_ba83b_row9_col2, #T_ba83b_row9_col3, #T_ba83b_row9_col4, #T_ba83b_row9_col5, #T_ba83b_row10_col0, #T_ba83b_row10_col1, #T_ba83b_row10_col2, #T_ba83b_row10_col3, #T_ba83b_row10_col4, #T_ba83b_row10_col5, #T_ba83b_row11_col0, #T_ba83b_row11_col1, #T_ba83b_row11_col2, #T_ba83b_row11_col3, #T_ba83b_row11_col4, #T_ba83b_row11_col5, #T_ba83b_row12_col0, #T_ba83b_row12_col1, #T_ba83b_row12_col2, #T_ba83b_row12_col3, #T_ba83b_row12_col4, #T_ba83b_row12_col5, #T_ba83b_row13_col0, #T_ba83b_row13_col1, #T_ba83b_row13_col2, #T_ba83b_row13_col3, #T_ba83b_row13_col4, #T_ba83b_row13_col5, #T_ba83b_row14_col0, #T_ba83b_row14_col1, #T_ba83b_row14_col2, #T_ba83b_row14_col3, #T_ba83b_row14_col4, #T_ba83b_row14_col5, #T_ba83b_row15_col0, #T_ba83b_row15_col1, #T_ba83b_row15_col2, #T_ba83b_row15_col3, #T_ba83b_row15_col4, #T_ba83b_row15_col5, #T_ba83b_row16_col0, #T_ba83b_row16_col1, #T_ba83b_row16_col2, #T_ba83b_row16_col3, #T_ba83b_row16_col4, #T_ba83b_row16_col5, #T_ba83b_row17_col0, #T_ba83b_row17_col1, #T_ba83b_row17_col2, #T_ba83b_row17_col3, #T_ba83b_row17_col4, #T_ba83b_row17_col5, #T_ba83b_row18_col0, #T_ba83b_row18_col1, #T_ba83b_row18_col2, #T_ba83b_row18_col3, #T_ba83b_row18_col4, #T_ba83b_row18_col5, #T_ba83b_row19_col0, #T_ba83b_row19_col1, #T_ba83b_row19_col2, #T_ba83b_row19_col3, #T_ba83b_row19_col4, #T_ba83b_row19_col5, #T_ba83b_row20_col0, #T_ba83b_row20_col1, #T_ba83b_row20_col2, #T_ba83b_row20_col3, #T_ba83b_row20_col4, #T_ba83b_row20_col5, #T_ba83b_row21_col0, #T_ba83b_row21_col1, #T_ba83b_row21_col2, #T_ba83b_row21_col3, #T_ba83b_row21_col4, #T_ba83b_row21_col5, #T_ba83b_row22_col0, #T_ba83b_row22_col1, #T_ba83b_row22_col2, #T_ba83b_row22_col3, #T_ba83b_row22_col4, #T_ba83b_row22_col5, #T_ba83b_row23_col0, #T_ba83b_row23_col1, #T_ba83b_row23_col2, #T_ba83b_row23_col3, #T_ba83b_row23_col4, #T_ba83b_row23_col5, #T_ba83b_row24_col0, #T_ba83b_row24_col1, #T_ba83b_row24_col2, #T_ba83b_row24_col3, #T_ba83b_row24_col4, #T_ba83b_row24_col5, #T_ba83b_row25_col0, #T_ba83b_row25_col1, #T_ba83b_row25_col2, #T_ba83b_row25_col3, #T_ba83b_row25_col4, #T_ba83b_row25_col5, #T_ba83b_row26_col0, #T_ba83b_row26_col1, #T_ba83b_row26_col2, #T_ba83b_row26_col3, #T_ba83b_row26_col4, #T_ba83b_row26_col5, #T_ba83b_row27_col0, #T_ba83b_row27_col1, #T_ba83b_row27_col2, #T_ba83b_row27_col3, #T_ba83b_row27_col4, #T_ba83b_row27_col5, #T_ba83b_row28_col0, #T_ba83b_row28_col1, #T_ba83b_row28_col2, #T_ba83b_row28_col3, #T_ba83b_row28_col4, #T_ba83b_row28_col5, #T_ba83b_row29_col0, #T_ba83b_row29_col1, #T_ba83b_row29_col2, #T_ba83b_row29_col3, #T_ba83b_row29_col4, #T_ba83b_row29_col5 {
  text-align: left;
}
</style>

<table id="T_ba83b" data-quarto-postprocess="true" class="table table-sm table-striped small">
<thead>
<tr class="header">
<th id="T_ba83b_level0_col0" class="col_heading level0 col0" data-quarto-table-cell-role="th">Test Suite ID</th>
<th id="T_ba83b_level0_col1" class="col_heading level0 col1" data-quarto-table-cell-role="th">Test Suite Name</th>
<th id="T_ba83b_level0_col2" class="col_heading level0 col2" data-quarto-table-cell-role="th">Test Suite Section</th>
<th id="T_ba83b_level0_col3" class="col_heading level0 col3" data-quarto-table-cell-role="th">Test ID</th>
<th id="T_ba83b_level0_col4" class="col_heading level0 col4" data-quarto-table-cell-role="th">Test Name</th>
<th id="T_ba83b_level0_col5" class="col_heading level0 col5" data-quarto-table-cell-role="th">Test Type</th>
</tr>
</thead>
<tbody>
<tr class="odd">
<td id="T_ba83b_row0_col0" class="data row0 col0">classifier_full_suite</td>
<td id="T_ba83b_row0_col1" class="data row0 col1">ClassifierFullSuite</td>
<td id="T_ba83b_row0_col2" class="data row0 col2">tabular_dataset_description</td>
<td id="T_ba83b_row0_col3" class="data row0 col3">validmind.data_validation.DatasetMetadata</td>
<td id="T_ba83b_row0_col4" class="data row0 col4">Dataset Metadata</td>
<td id="T_ba83b_row0_col5" class="data row0 col5">DatasetMetadata</td>
</tr>
<tr class="even">
<td id="T_ba83b_row1_col0" class="data row1 col0">classifier_full_suite</td>
<td id="T_ba83b_row1_col1" class="data row1 col1">ClassifierFullSuite</td>
<td id="T_ba83b_row1_col2" class="data row1 col2">tabular_dataset_description</td>
<td id="T_ba83b_row1_col3" class="data row1 col3">validmind.data_validation.DatasetDescription</td>
<td id="T_ba83b_row1_col4" class="data row1 col4">Dataset Description</td>
<td id="T_ba83b_row1_col5" class="data row1 col5">Metric</td>
</tr>
<tr class="odd">
<td id="T_ba83b_row2_col0" class="data row2 col0">classifier_full_suite</td>
<td id="T_ba83b_row2_col1" class="data row2 col1">ClassifierFullSuite</td>
<td id="T_ba83b_row2_col2" class="data row2 col2">tabular_dataset_description</td>
<td id="T_ba83b_row2_col3" class="data row2 col3">validmind.data_validation.DescriptiveStatistics</td>
<td id="T_ba83b_row2_col4" class="data row2 col4">Descriptive Statistics</td>
<td id="T_ba83b_row2_col5" class="data row2 col5">Metric</td>
</tr>
<tr class="even">
<td id="T_ba83b_row3_col0" class="data row3 col0">classifier_full_suite</td>
<td id="T_ba83b_row3_col1" class="data row3 col1">ClassifierFullSuite</td>
<td id="T_ba83b_row3_col2" class="data row3 col2">tabular_dataset_description</td>
<td id="T_ba83b_row3_col3" class="data row3 col3">validmind.data_validation.PearsonCorrelationMatrix</td>
<td id="T_ba83b_row3_col4" class="data row3 col4">Pearson Correlation Matrix</td>
<td id="T_ba83b_row3_col5" class="data row3 col5">Metric</td>
</tr>
<tr class="odd">
<td id="T_ba83b_row4_col0" class="data row4 col0">classifier_full_suite</td>
<td id="T_ba83b_row4_col1" class="data row4 col1">ClassifierFullSuite</td>
<td id="T_ba83b_row4_col2" class="data row4 col2">tabular_data_quality</td>
<td id="T_ba83b_row4_col3" class="data row4 col3">validmind.data_validation.ClassImbalance</td>
<td id="T_ba83b_row4_col4" class="data row4 col4">Class Imbalance</td>
<td id="T_ba83b_row4_col5" class="data row4 col5">ThresholdTest</td>
</tr>
<tr class="even">
<td id="T_ba83b_row5_col0" class="data row5 col0">classifier_full_suite</td>
<td id="T_ba83b_row5_col1" class="data row5 col1">ClassifierFullSuite</td>
<td id="T_ba83b_row5_col2" class="data row5 col2">tabular_data_quality</td>
<td id="T_ba83b_row5_col3" class="data row5 col3">validmind.data_validation.Duplicates</td>
<td id="T_ba83b_row5_col4" class="data row5 col4">Duplicates</td>
<td id="T_ba83b_row5_col5" class="data row5 col5">ThresholdTest</td>
</tr>
<tr class="odd">
<td id="T_ba83b_row6_col0" class="data row6 col0">classifier_full_suite</td>
<td id="T_ba83b_row6_col1" class="data row6 col1">ClassifierFullSuite</td>
<td id="T_ba83b_row6_col2" class="data row6 col2">tabular_data_quality</td>
<td id="T_ba83b_row6_col3" class="data row6 col3">validmind.data_validation.HighCardinality</td>
<td id="T_ba83b_row6_col4" class="data row6 col4">High Cardinality</td>
<td id="T_ba83b_row6_col5" class="data row6 col5">ThresholdTest</td>
</tr>
<tr class="even">
<td id="T_ba83b_row7_col0" class="data row7 col0">classifier_full_suite</td>
<td id="T_ba83b_row7_col1" class="data row7 col1">ClassifierFullSuite</td>
<td id="T_ba83b_row7_col2" class="data row7 col2">tabular_data_quality</td>
<td id="T_ba83b_row7_col3" class="data row7 col3">validmind.data_validation.HighPearsonCorrelation</td>
<td id="T_ba83b_row7_col4" class="data row7 col4">High Pearson Correlation</td>
<td id="T_ba83b_row7_col5" class="data row7 col5">ThresholdTest</td>
</tr>
<tr class="odd">
<td id="T_ba83b_row8_col0" class="data row8 col0">classifier_full_suite</td>
<td id="T_ba83b_row8_col1" class="data row8 col1">ClassifierFullSuite</td>
<td id="T_ba83b_row8_col2" class="data row8 col2">tabular_data_quality</td>
<td id="T_ba83b_row8_col3" class="data row8 col3">validmind.data_validation.MissingValues</td>
<td id="T_ba83b_row8_col4" class="data row8 col4">Missing Values</td>
<td id="T_ba83b_row8_col5" class="data row8 col5">ThresholdTest</td>
</tr>
<tr class="even">
<td id="T_ba83b_row9_col0" class="data row9 col0">classifier_full_suite</td>
<td id="T_ba83b_row9_col1" class="data row9 col1">ClassifierFullSuite</td>
<td id="T_ba83b_row9_col2" class="data row9 col2">tabular_data_quality</td>
<td id="T_ba83b_row9_col3" class="data row9 col3">validmind.data_validation.Skewness</td>
<td id="T_ba83b_row9_col4" class="data row9 col4">Skewness</td>
<td id="T_ba83b_row9_col5" class="data row9 col5">ThresholdTest</td>
</tr>
<tr class="odd">
<td id="T_ba83b_row10_col0" class="data row10 col0">classifier_full_suite</td>
<td id="T_ba83b_row10_col1" class="data row10 col1">ClassifierFullSuite</td>
<td id="T_ba83b_row10_col2" class="data row10 col2">tabular_data_quality</td>
<td id="T_ba83b_row10_col3" class="data row10 col3">validmind.data_validation.UniqueRows</td>
<td id="T_ba83b_row10_col4" class="data row10 col4">Unique Rows</td>
<td id="T_ba83b_row10_col5" class="data row10 col5">ThresholdTest</td>
</tr>
<tr class="even">
<td id="T_ba83b_row11_col0" class="data row11 col0">classifier_full_suite</td>
<td id="T_ba83b_row11_col1" class="data row11 col1">ClassifierFullSuite</td>
<td id="T_ba83b_row11_col2" class="data row11 col2">tabular_data_quality</td>
<td id="T_ba83b_row11_col3" class="data row11 col3">validmind.data_validation.TooManyZeroValues</td>
<td id="T_ba83b_row11_col4" class="data row11 col4">Too Many Zero Values</td>
<td id="T_ba83b_row11_col5" class="data row11 col5">ThresholdTest</td>
</tr>
<tr class="odd">
<td id="T_ba83b_row12_col0" class="data row12 col0">classifier_full_suite</td>
<td id="T_ba83b_row12_col1" class="data row12 col1">ClassifierFullSuite</td>
<td id="T_ba83b_row12_col2" class="data row12 col2">classifier_metrics</td>
<td id="T_ba83b_row12_col3" class="data row12 col3">validmind.model_validation.ModelMetadata</td>
<td id="T_ba83b_row12_col4" class="data row12 col4">Model Metadata</td>
<td id="T_ba83b_row12_col5" class="data row12 col5">Metric</td>
</tr>
<tr class="even">
<td id="T_ba83b_row13_col0" class="data row13 col0">classifier_full_suite</td>
<td id="T_ba83b_row13_col1" class="data row13 col1">ClassifierFullSuite</td>
<td id="T_ba83b_row13_col2" class="data row13 col2">classifier_metrics</td>
<td id="T_ba83b_row13_col3" class="data row13 col3">validmind.data_validation.DatasetSplit</td>
<td id="T_ba83b_row13_col4" class="data row13 col4">Dataset Split</td>
<td id="T_ba83b_row13_col5" class="data row13 col5">Metric</td>
</tr>
<tr class="odd">
<td id="T_ba83b_row14_col0" class="data row14 col0">classifier_full_suite</td>
<td id="T_ba83b_row14_col1" class="data row14 col1">ClassifierFullSuite</td>
<td id="T_ba83b_row14_col2" class="data row14 col2">classifier_metrics</td>
<td id="T_ba83b_row14_col3" class="data row14 col3">validmind.model_validation.sklearn.ConfusionMatrix</td>
<td id="T_ba83b_row14_col4" class="data row14 col4">Confusion Matrix</td>
<td id="T_ba83b_row14_col5" class="data row14 col5">Metric</td>
</tr>
<tr class="even">
<td id="T_ba83b_row15_col0" class="data row15 col0">classifier_full_suite</td>
<td id="T_ba83b_row15_col1" class="data row15 col1">ClassifierFullSuite</td>
<td id="T_ba83b_row15_col2" class="data row15 col2">classifier_metrics</td>
<td id="T_ba83b_row15_col3" class="data row15 col3">validmind.model_validation.sklearn.ClassifierInSamplePerformance</td>
<td id="T_ba83b_row15_col4" class="data row15 col4">Classifier In Sample Performance</td>
<td id="T_ba83b_row15_col5" class="data row15 col5">Metric</td>
</tr>
<tr class="odd">
<td id="T_ba83b_row16_col0" class="data row16 col0">classifier_full_suite</td>
<td id="T_ba83b_row16_col1" class="data row16 col1">ClassifierFullSuite</td>
<td id="T_ba83b_row16_col2" class="data row16 col2">classifier_metrics</td>
<td id="T_ba83b_row16_col3" class="data row16 col3">validmind.model_validation.sklearn.ClassifierOutOfSamplePerformance</td>
<td id="T_ba83b_row16_col4" class="data row16 col4">Classifier Out Of Sample Performance</td>
<td id="T_ba83b_row16_col5" class="data row16 col5">Metric</td>
</tr>
<tr class="even">
<td id="T_ba83b_row17_col0" class="data row17 col0">classifier_full_suite</td>
<td id="T_ba83b_row17_col1" class="data row17 col1">ClassifierFullSuite</td>
<td id="T_ba83b_row17_col2" class="data row17 col2">classifier_metrics</td>
<td id="T_ba83b_row17_col3" class="data row17 col3">validmind.model_validation.sklearn.PermutationFeatureImportance</td>
<td id="T_ba83b_row17_col4" class="data row17 col4">Permutation Feature Importance</td>
<td id="T_ba83b_row17_col5" class="data row17 col5">Metric</td>
</tr>
<tr class="odd">
<td id="T_ba83b_row18_col0" class="data row18 col0">classifier_full_suite</td>
<td id="T_ba83b_row18_col1" class="data row18 col1">ClassifierFullSuite</td>
<td id="T_ba83b_row18_col2" class="data row18 col2">classifier_metrics</td>
<td id="T_ba83b_row18_col3" class="data row18 col3">validmind.model_validation.sklearn.PrecisionRecallCurve</td>
<td id="T_ba83b_row18_col4" class="data row18 col4">Precision Recall Curve</td>
<td id="T_ba83b_row18_col5" class="data row18 col5">Metric</td>
</tr>
<tr class="even">
<td id="T_ba83b_row19_col0" class="data row19 col0">classifier_full_suite</td>
<td id="T_ba83b_row19_col1" class="data row19 col1">ClassifierFullSuite</td>
<td id="T_ba83b_row19_col2" class="data row19 col2">classifier_metrics</td>
<td id="T_ba83b_row19_col3" class="data row19 col3">validmind.model_validation.sklearn.ROCCurve</td>
<td id="T_ba83b_row19_col4" class="data row19 col4">ROC Curve</td>
<td id="T_ba83b_row19_col5" class="data row19 col5">Metric</td>
</tr>
<tr class="odd">
<td id="T_ba83b_row20_col0" class="data row20 col0">classifier_full_suite</td>
<td id="T_ba83b_row20_col1" class="data row20 col1">ClassifierFullSuite</td>
<td id="T_ba83b_row20_col2" class="data row20 col2">classifier_metrics</td>
<td id="T_ba83b_row20_col3" class="data row20 col3">validmind.model_validation.sklearn.PopulationStabilityIndex</td>
<td id="T_ba83b_row20_col4" class="data row20 col4">Population Stability Index</td>
<td id="T_ba83b_row20_col5" class="data row20 col5">Metric</td>
</tr>
<tr class="even">
<td id="T_ba83b_row21_col0" class="data row21 col0">classifier_full_suite</td>
<td id="T_ba83b_row21_col1" class="data row21 col1">ClassifierFullSuite</td>
<td id="T_ba83b_row21_col2" class="data row21 col2">classifier_metrics</td>
<td id="T_ba83b_row21_col3" class="data row21 col3">validmind.model_validation.sklearn.SHAPGlobalImportance</td>
<td id="T_ba83b_row21_col4" class="data row21 col4">SHAP Global Importance</td>
<td id="T_ba83b_row21_col5" class="data row21 col5">Metric</td>
</tr>
<tr class="odd">
<td id="T_ba83b_row22_col0" class="data row22 col0">classifier_full_suite</td>
<td id="T_ba83b_row22_col1" class="data row22 col1">ClassifierFullSuite</td>
<td id="T_ba83b_row22_col2" class="data row22 col2">classifier_validation</td>
<td id="T_ba83b_row22_col3" class="data row22 col3">validmind.model_validation.sklearn.MinimumAccuracy</td>
<td id="T_ba83b_row22_col4" class="data row22 col4">Minimum Accuracy</td>
<td id="T_ba83b_row22_col5" class="data row22 col5">ThresholdTest</td>
</tr>
<tr class="even">
<td id="T_ba83b_row23_col0" class="data row23 col0">classifier_full_suite</td>
<td id="T_ba83b_row23_col1" class="data row23 col1">ClassifierFullSuite</td>
<td id="T_ba83b_row23_col2" class="data row23 col2">classifier_validation</td>
<td id="T_ba83b_row23_col3" class="data row23 col3">validmind.model_validation.sklearn.MinimumF1Score</td>
<td id="T_ba83b_row23_col4" class="data row23 col4">Minimum Score</td>
<td id="T_ba83b_row23_col5" class="data row23 col5">ThresholdTest</td>
</tr>
<tr class="odd">
<td id="T_ba83b_row24_col0" class="data row24 col0">classifier_full_suite</td>
<td id="T_ba83b_row24_col1" class="data row24 col1">ClassifierFullSuite</td>
<td id="T_ba83b_row24_col2" class="data row24 col2">classifier_validation</td>
<td id="T_ba83b_row24_col3" class="data row24 col3">validmind.model_validation.sklearn.MinimumROCAUCScore</td>
<td id="T_ba83b_row24_col4" class="data row24 col4">Minimum ROCAUC Score</td>
<td id="T_ba83b_row24_col5" class="data row24 col5">ThresholdTest</td>
</tr>
<tr class="even">
<td id="T_ba83b_row25_col0" class="data row25 col0">classifier_full_suite</td>
<td id="T_ba83b_row25_col1" class="data row25 col1">ClassifierFullSuite</td>
<td id="T_ba83b_row25_col2" class="data row25 col2">classifier_validation</td>
<td id="T_ba83b_row25_col3" class="data row25 col3">validmind.model_validation.sklearn.TrainingTestDegradation</td>
<td id="T_ba83b_row25_col4" class="data row25 col4">Training Test Degradation</td>
<td id="T_ba83b_row25_col5" class="data row25 col5">ThresholdTest</td>
</tr>
<tr class="odd">
<td id="T_ba83b_row26_col0" class="data row26 col0">classifier_full_suite</td>
<td id="T_ba83b_row26_col1" class="data row26 col1">ClassifierFullSuite</td>
<td id="T_ba83b_row26_col2" class="data row26 col2">classifier_validation</td>
<td id="T_ba83b_row26_col3" class="data row26 col3">validmind.model_validation.sklearn.ModelsPerformanceComparison</td>
<td id="T_ba83b_row26_col4" class="data row26 col4">Models Performance Comparison</td>
<td id="T_ba83b_row26_col5" class="data row26 col5">Metric</td>
</tr>
<tr class="even">
<td id="T_ba83b_row27_col0" class="data row27 col0">classifier_full_suite</td>
<td id="T_ba83b_row27_col1" class="data row27 col1">ClassifierFullSuite</td>
<td id="T_ba83b_row27_col2" class="data row27 col2">classifier_model_diagnosis</td>
<td id="T_ba83b_row27_col3" class="data row27 col3">validmind.model_validation.sklearn.OverfitDiagnosis</td>
<td id="T_ba83b_row27_col4" class="data row27 col4">Overfit Diagnosis</td>
<td id="T_ba83b_row27_col5" class="data row27 col5">ThresholdTest</td>
</tr>
<tr class="odd">
<td id="T_ba83b_row28_col0" class="data row28 col0">classifier_full_suite</td>
<td id="T_ba83b_row28_col1" class="data row28 col1">ClassifierFullSuite</td>
<td id="T_ba83b_row28_col2" class="data row28 col2">classifier_model_diagnosis</td>
<td id="T_ba83b_row28_col3" class="data row28 col3">validmind.model_validation.sklearn.WeakspotsDiagnosis</td>
<td id="T_ba83b_row28_col4" class="data row28 col4">Weakspots Diagnosis</td>
<td id="T_ba83b_row28_col5" class="data row28 col5">ThresholdTest</td>
</tr>
<tr class="even">
<td id="T_ba83b_row29_col0" class="data row29 col0">classifier_full_suite</td>
<td id="T_ba83b_row29_col1" class="data row29 col1">ClassifierFullSuite</td>
<td id="T_ba83b_row29_col2" class="data row29 col2">classifier_model_diagnosis</td>
<td id="T_ba83b_row29_col3" class="data row29 col3">validmind.model_validation.sklearn.RobustnessDiagnosis</td>
<td id="T_ba83b_row29_col4" class="data row29 col4">Robustness Diagnosis</td>
<td id="T_ba83b_row29_col5" class="data row29 col5">ThresholdTest</td>
</tr>
</tbody>
</table>
</div>
</div>
</section>
</section>
<section id="list-all-tests" class="level2">
<h2 class="anchored" data-anchor-id="list-all-tests">List all tests</h2>
<p>To get the list of tests and their purpose:</p>
<div id="cell-15" class="cell" data-execution_count="7">
<div class="sourceCode cell-code" id="cb7"><pre class="sourceCode python code-with-copy"><code class="sourceCode python"><span id="cb7-1"><a href="#cb7-1" aria-hidden="true" tabindex="-1"></a>vm.tests.list_tests()</span></code><button title="Copy to Clipboard" class="code-copy-button"><i class="bi"></i></button></pre></div>
<div class="cell-output cell-output-display" data-execution_count="7">
<style type="text/css">
#T_76532 th {
  text-align: left;
}
#T_76532_row0_col0, #T_76532_row0_col1, #T_76532_row0_col2, #T_76532_row0_col3, #T_76532_row1_col0, #T_76532_row1_col1, #T_76532_row1_col2, #T_76532_row1_col3, #T_76532_row2_col0, #T_76532_row2_col1, #T_76532_row2_col2, #T_76532_row2_col3, #T_76532_row3_col0, #T_76532_row3_col1, #T_76532_row3_col2, #T_76532_row3_col3, #T_76532_row4_col0, #T_76532_row4_col1, #T_76532_row4_col2, #T_76532_row4_col3, #T_76532_row5_col0, #T_76532_row5_col1, #T_76532_row5_col2, #T_76532_row5_col3, #T_76532_row6_col0, #T_76532_row6_col1, #T_76532_row6_col2, #T_76532_row6_col3, #T_76532_row7_col0, #T_76532_row7_col1, #T_76532_row7_col2, #T_76532_row7_col3, #T_76532_row8_col0, #T_76532_row8_col1, #T_76532_row8_col2, #T_76532_row8_col3, #T_76532_row9_col0, #T_76532_row9_col1, #T_76532_row9_col2, #T_76532_row9_col3, #T_76532_row10_col0, #T_76532_row10_col1, #T_76532_row10_col2, #T_76532_row10_col3, #T_76532_row11_col0, #T_76532_row11_col1, #T_76532_row11_col2, #T_76532_row11_col3, #T_76532_row12_col0, #T_76532_row12_col1, #T_76532_row12_col2, #T_76532_row12_col3, #T_76532_row13_col0, #T_76532_row13_col1, #T_76532_row13_col2, #T_76532_row13_col3, #T_76532_row14_col0, #T_76532_row14_col1, #T_76532_row14_col2, #T_76532_row14_col3, #T_76532_row15_col0, #T_76532_row15_col1, #T_76532_row15_col2, #T_76532_row15_col3, #T_76532_row16_col0, #T_76532_row16_col1, #T_76532_row16_col2, #T_76532_row16_col3, #T_76532_row17_col0, #T_76532_row17_col1, #T_76532_row17_col2, #T_76532_row17_col3, #T_76532_row18_col0, #T_76532_row18_col1, #T_76532_row18_col2, #T_76532_row18_col3, #T_76532_row19_col0, #T_76532_row19_col1, #T_76532_row19_col2, #T_76532_row19_col3, #T_76532_row20_col0, #T_76532_row20_col1, #T_76532_row20_col2, #T_76532_row20_col3, #T_76532_row21_col0, #T_76532_row21_col1, #T_76532_row21_col2, #T_76532_row21_col3, #T_76532_row22_col0, #T_76532_row22_col1, #T_76532_row22_col2, #T_76532_row22_col3, #T_76532_row23_col0, #T_76532_row23_col1, #T_76532_row23_col2, #T_76532_row23_col3, #T_76532_row24_col0, #T_76532_row24_col1, #T_76532_row24_col2, #T_76532_row24_col3, #T_76532_row25_col0, #T_76532_row25_col1, #T_76532_row25_col2, #T_76532_row25_col3, #T_76532_row26_col0, #T_76532_row26_col1, #T_76532_row26_col2, #T_76532_row26_col3, #T_76532_row27_col0, #T_76532_row27_col1, #T_76532_row27_col2, #T_76532_row27_col3, #T_76532_row28_col0, #T_76532_row28_col1, #T_76532_row28_col2, #T_76532_row28_col3, #T_76532_row29_col0, #T_76532_row29_col1, #T_76532_row29_col2, #T_76532_row29_col3, #T_76532_row30_col0, #T_76532_row30_col1, #T_76532_row30_col2, #T_76532_row30_col3, #T_76532_row31_col0, #T_76532_row31_col1, #T_76532_row31_col2, #T_76532_row31_col3, #T_76532_row32_col0, #T_76532_row32_col1, #T_76532_row32_col2, #T_76532_row32_col3, #T_76532_row33_col0, #T_76532_row33_col1, #T_76532_row33_col2, #T_76532_row33_col3, #T_76532_row34_col0, #T_76532_row34_col1, #T_76532_row34_col2, #T_76532_row34_col3, #T_76532_row35_col0, #T_76532_row35_col1, #T_76532_row35_col2, #T_76532_row35_col3, #T_76532_row36_col0, #T_76532_row36_col1, #T_76532_row36_col2, #T_76532_row36_col3, #T_76532_row37_col0, #T_76532_row37_col1, #T_76532_row37_col2, #T_76532_row37_col3, #T_76532_row38_col0, #T_76532_row38_col1, #T_76532_row38_col2, #T_76532_row38_col3, #T_76532_row39_col0, #T_76532_row39_col1, #T_76532_row39_col2, #T_76532_row39_col3, #T_76532_row40_col0, #T_76532_row40_col1, #T_76532_row40_col2, #T_76532_row40_col3, #T_76532_row41_col0, #T_76532_row41_col1, #T_76532_row41_col2, #T_76532_row41_col3, #T_76532_row42_col0, #T_76532_row42_col1, #T_76532_row42_col2, #T_76532_row42_col3, #T_76532_row43_col0, #T_76532_row43_col1, #T_76532_row43_col2, #T_76532_row43_col3, #T_76532_row44_col0, #T_76532_row44_col1, #T_76532_row44_col2, #T_76532_row44_col3, #T_76532_row45_col0, #T_76532_row45_col1, #T_76532_row45_col2, #T_76532_row45_col3, #T_76532_row46_col0, #T_76532_row46_col1, #T_76532_row46_col2, #T_76532_row46_col3, #T_76532_row47_col0, #T_76532_row47_col1, #T_76532_row47_col2, #T_76532_row47_col3, #T_76532_row48_col0, #T_76532_row48_col1, #T_76532_row48_col2, #T_76532_row48_col3, #T_76532_row49_col0, #T_76532_row49_col1, #T_76532_row49_col2, #T_76532_row49_col3, #T_76532_row50_col0, #T_76532_row50_col1, #T_76532_row50_col2, #T_76532_row50_col3, #T_76532_row51_col0, #T_76532_row51_col1, #T_76532_row51_col2, #T_76532_row51_col3, #T_76532_row52_col0, #T_76532_row52_col1, #T_76532_row52_col2, #T_76532_row52_col3, #T_76532_row53_col0, #T_76532_row53_col1, #T_76532_row53_col2, #T_76532_row53_col3, #T_76532_row54_col0, #T_76532_row54_col1, #T_76532_row54_col2, #T_76532_row54_col3, #T_76532_row55_col0, #T_76532_row55_col1, #T_76532_row55_col2, #T_76532_row55_col3, #T_76532_row56_col0, #T_76532_row56_col1, #T_76532_row56_col2, #T_76532_row56_col3, #T_76532_row57_col0, #T_76532_row57_col1, #T_76532_row57_col2, #T_76532_row57_col3, #T_76532_row58_col0, #T_76532_row58_col1, #T_76532_row58_col2, #T_76532_row58_col3, #T_76532_row59_col0, #T_76532_row59_col1, #T_76532_row59_col2, #T_76532_row59_col3, #T_76532_row60_col0, #T_76532_row60_col1, #T_76532_row60_col2, #T_76532_row60_col3, #T_76532_row61_col0, #T_76532_row61_col1, #T_76532_row61_col2, #T_76532_row61_col3, #T_76532_row62_col0, #T_76532_row62_col1, #T_76532_row62_col2, #T_76532_row62_col3, #T_76532_row63_col0, #T_76532_row63_col1, #T_76532_row63_col2, #T_76532_row63_col3, #T_76532_row64_col0, #T_76532_row64_col1, #T_76532_row64_col2, #T_76532_row64_col3, #T_76532_row65_col0, #T_76532_row65_col1, #T_76532_row65_col2, #T_76532_row65_col3, #T_76532_row66_col0, #T_76532_row66_col1, #T_76532_row66_col2, #T_76532_row66_col3, #T_76532_row67_col0, #T_76532_row67_col1, #T_76532_row67_col2, #T_76532_row67_col3, #T_76532_row68_col0, #T_76532_row68_col1, #T_76532_row68_col2, #T_76532_row68_col3, #T_76532_row69_col0, #T_76532_row69_col1, #T_76532_row69_col2, #T_76532_row69_col3, #T_76532_row70_col0, #T_76532_row70_col1, #T_76532_row70_col2, #T_76532_row70_col3, #T_76532_row71_col0, #T_76532_row71_col1, #T_76532_row71_col2, #T_76532_row71_col3, #T_76532_row72_col0, #T_76532_row72_col1, #T_76532_row72_col2, #T_76532_row72_col3, #T_76532_row73_col0, #T_76532_row73_col1, #T_76532_row73_col2, #T_76532_row73_col3, #T_76532_row74_col0, #T_76532_row74_col1, #T_76532_row74_col2, #T_76532_row74_col3, #T_76532_row75_col0, #T_76532_row75_col1, #T_76532_row75_col2, #T_76532_row75_col3, #T_76532_row76_col0, #T_76532_row76_col1, #T_76532_row76_col2, #T_76532_row76_col3, #T_76532_row77_col0, #T_76532_row77_col1, #T_76532_row77_col2, #T_76532_row77_col3, #T_76532_row78_col0, #T_76532_row78_col1, #T_76532_row78_col2, #T_76532_row78_col3, #T_76532_row79_col0, #T_76532_row79_col1, #T_76532_row79_col2, #T_76532_row79_col3, #T_76532_row80_col0, #T_76532_row80_col1, #T_76532_row80_col2, #T_76532_row80_col3, #T_76532_row81_col0, #T_76532_row81_col1, #T_76532_row81_col2, #T_76532_row81_col3, #T_76532_row82_col0, #T_76532_row82_col1, #T_76532_row82_col2, #T_76532_row82_col3, #T_76532_row83_col0, #T_76532_row83_col1, #T_76532_row83_col2, #T_76532_row83_col3, #T_76532_row84_col0, #T_76532_row84_col1, #T_76532_row84_col2, #T_76532_row84_col3, #T_76532_row85_col0, #T_76532_row85_col1, #T_76532_row85_col2, #T_76532_row85_col3, #T_76532_row86_col0, #T_76532_row86_col1, #T_76532_row86_col2, #T_76532_row86_col3, #T_76532_row87_col0, #T_76532_row87_col1, #T_76532_row87_col2, #T_76532_row87_col3, #T_76532_row88_col0, #T_76532_row88_col1, #T_76532_row88_col2, #T_76532_row88_col3, #T_76532_row89_col0, #T_76532_row89_col1, #T_76532_row89_col2, #T_76532_row89_col3, #T_76532_row90_col0, #T_76532_row90_col1, #T_76532_row90_col2, #T_76532_row90_col3, #T_76532_row91_col0, #T_76532_row91_col1, #T_76532_row91_col2, #T_76532_row91_col3, #T_76532_row92_col0, #T_76532_row92_col1, #T_76532_row92_col2, #T_76532_row92_col3, #T_76532_row93_col0, #T_76532_row93_col1, #T_76532_row93_col2, #T_76532_row93_col3, #T_76532_row94_col0, #T_76532_row94_col1, #T_76532_row94_col2, #T_76532_row94_col3, #T_76532_row95_col0, #T_76532_row95_col1, #T_76532_row95_col2, #T_76532_row95_col3, #T_76532_row96_col0, #T_76532_row96_col1, #T_76532_row96_col2, #T_76532_row96_col3, #T_76532_row97_col0, #T_76532_row97_col1, #T_76532_row97_col2, #T_76532_row97_col3, #T_76532_row98_col0, #T_76532_row98_col1, #T_76532_row98_col2, #T_76532_row98_col3, #T_76532_row99_col0, #T_76532_row99_col1, #T_76532_row99_col2, #T_76532_row99_col3, #T_76532_row100_col0, #T_76532_row100_col1, #T_76532_row100_col2, #T_76532_row100_col3, #T_76532_row101_col0, #T_76532_row101_col1, #T_76532_row101_col2, #T_76532_row101_col3, #T_76532_row102_col0, #T_76532_row102_col1, #T_76532_row102_col2, #T_76532_row102_col3, #T_76532_row103_col0, #T_76532_row103_col1, #T_76532_row103_col2, #T_76532_row103_col3, #T_76532_row104_col0, #T_76532_row104_col1, #T_76532_row104_col2, #T_76532_row104_col3, #T_76532_row105_col0, #T_76532_row105_col1, #T_76532_row105_col2, #T_76532_row105_col3, #T_76532_row106_col0, #T_76532_row106_col1, #T_76532_row106_col2, #T_76532_row106_col3, #T_76532_row107_col0, #T_76532_row107_col1, #T_76532_row107_col2, #T_76532_row107_col3, #T_76532_row108_col0, #T_76532_row108_col1, #T_76532_row108_col2, #T_76532_row108_col3, #T_76532_row109_col0, #T_76532_row109_col1, #T_76532_row109_col2, #T_76532_row109_col3, #T_76532_row110_col0, #T_76532_row110_col1, #T_76532_row110_col2, #T_76532_row110_col3, #T_76532_row111_col0, #T_76532_row111_col1, #T_76532_row111_col2, #T_76532_row111_col3, #T_76532_row112_col0, #T_76532_row112_col1, #T_76532_row112_col2, #T_76532_row112_col3, #T_76532_row113_col0, #T_76532_row113_col1, #T_76532_row113_col2, #T_76532_row113_col3, #T_76532_row114_col0, #T_76532_row114_col1, #T_76532_row114_col2, #T_76532_row114_col3, #T_76532_row115_col0, #T_76532_row115_col1, #T_76532_row115_col2, #T_76532_row115_col3, #T_76532_row116_col0, #T_76532_row116_col1, #T_76532_row116_col2, #T_76532_row116_col3, #T_76532_row117_col0, #T_76532_row117_col1, #T_76532_row117_col2, #T_76532_row117_col3, #T_76532_row118_col0, #T_76532_row118_col1, #T_76532_row118_col2, #T_76532_row118_col3, #T_76532_row119_col0, #T_76532_row119_col1, #T_76532_row119_col2, #T_76532_row119_col3, #T_76532_row120_col0, #T_76532_row120_col1, #T_76532_row120_col2, #T_76532_row120_col3, #T_76532_row121_col0, #T_76532_row121_col1, #T_76532_row121_col2, #T_76532_row121_col3, #T_76532_row122_col0, #T_76532_row122_col1, #T_76532_row122_col2, #T_76532_row122_col3, #T_76532_row123_col0, #T_76532_row123_col1, #T_76532_row123_col2, #T_76532_row123_col3, #T_76532_row124_col0, #T_76532_row124_col1, #T_76532_row124_col2, #T_76532_row124_col3, #T_76532_row125_col0, #T_76532_row125_col1, #T_76532_row125_col2, #T_76532_row125_col3, #T_76532_row126_col0, #T_76532_row126_col1, #T_76532_row126_col2, #T_76532_row126_col3, #T_76532_row127_col0, #T_76532_row127_col1, #T_76532_row127_col2, #T_76532_row127_col3, #T_76532_row128_col0, #T_76532_row128_col1, #T_76532_row128_col2, #T_76532_row128_col3, #T_76532_row129_col0, #T_76532_row129_col1, #T_76532_row129_col2, #T_76532_row129_col3, #T_76532_row130_col0, #T_76532_row130_col1, #T_76532_row130_col2, #T_76532_row130_col3, #T_76532_row131_col0, #T_76532_row131_col1, #T_76532_row131_col2, #T_76532_row131_col3, #T_76532_row132_col0, #T_76532_row132_col1, #T_76532_row132_col2, #T_76532_row132_col3, #T_76532_row133_col0, #T_76532_row133_col1, #T_76532_row133_col2, #T_76532_row133_col3, #T_76532_row134_col0, #T_76532_row134_col1, #T_76532_row134_col2, #T_76532_row134_col3, #T_76532_row135_col0, #T_76532_row135_col1, #T_76532_row135_col2, #T_76532_row135_col3, #T_76532_row136_col0, #T_76532_row136_col1, #T_76532_row136_col2, #T_76532_row136_col3, #T_76532_row137_col0, #T_76532_row137_col1, #T_76532_row137_col2, #T_76532_row137_col3, #T_76532_row138_col0, #T_76532_row138_col1, #T_76532_row138_col2, #T_76532_row138_col3, #T_76532_row139_col0, #T_76532_row139_col1, #T_76532_row139_col2, #T_76532_row139_col3, #T_76532_row140_col0, #T_76532_row140_col1, #T_76532_row140_col2, #T_76532_row140_col3, #T_76532_row141_col0, #T_76532_row141_col1, #T_76532_row141_col2, #T_76532_row141_col3, #T_76532_row142_col0, #T_76532_row142_col1, #T_76532_row142_col2, #T_76532_row142_col3, #T_76532_row143_col0, #T_76532_row143_col1, #T_76532_row143_col2, #T_76532_row143_col3, #T_76532_row144_col0, #T_76532_row144_col1, #T_76532_row144_col2, #T_76532_row144_col3, #T_76532_row145_col0, #T_76532_row145_col1, #T_76532_row145_col2, #T_76532_row145_col3, #T_76532_row146_col0, #T_76532_row146_col1, #T_76532_row146_col2, #T_76532_row146_col3, #T_76532_row147_col0, #T_76532_row147_col1, #T_76532_row147_col2, #T_76532_row147_col3, #T_76532_row148_col0, #T_76532_row148_col1, #T_76532_row148_col2, #T_76532_row148_col3, #T_76532_row149_col0, #T_76532_row149_col1, #T_76532_row149_col2, #T_76532_row149_col3, #T_76532_row150_col0, #T_76532_row150_col1, #T_76532_row150_col2, #T_76532_row150_col3, #T_76532_row151_col0, #T_76532_row151_col1, #T_76532_row151_col2, #T_76532_row151_col3, #T_76532_row152_col0, #T_76532_row152_col1, #T_76532_row152_col2, #T_76532_row152_col3, #T_76532_row153_col0, #T_76532_row153_col1, #T_76532_row153_col2, #T_76532_row153_col3 {
  text-align: left;
}
</style>

<table id="T_76532" data-quarto-postprocess="true" class="table table-sm table-striped small">
<thead>
<tr class="header">
<th id="T_76532_level0_col0" class="col_heading level0 col0" data-quarto-table-cell-role="th">Test Type</th>
<th id="T_76532_level0_col1" class="col_heading level0 col1" data-quarto-table-cell-role="th">Name</th>
<th id="T_76532_level0_col2" class="col_heading level0 col2" data-quarto-table-cell-role="th">Description</th>
<th id="T_76532_level0_col3" class="col_heading level0 col3" data-quarto-table-cell-role="th">ID</th>
</tr>
</thead>
<tbody>
<tr class="odd">
<td id="T_76532_row0_col0" class="data row0 col0">ThresholdTest</td>
<td id="T_76532_row0_col1" class="data row0 col1">Bias</td>
<td id="T_76532_row0_col2" class="data row0 col2">Evaluates bias in a Large Language Model based on the order and distribution of exemplars in a prompt....</td>
<td id="T_76532_row0_col3" class="data row0 col3">validmind.prompt_validation.Bias</td>
</tr>
<tr class="even">
<td id="T_76532_row1_col0" class="data row1 col0">ThresholdTest</td>
<td id="T_76532_row1_col1" class="data row1 col1">Clarity</td>
<td id="T_76532_row1_col2" class="data row1 col2">Evaluates and scores the clarity of prompts in a Large Language Model based on specified guidelines....</td>
<td id="T_76532_row1_col3" class="data row1 col3">validmind.prompt_validation.Clarity</td>
</tr>
<tr class="odd">
<td id="T_76532_row2_col0" class="data row2 col0">ThresholdTest</td>
<td id="T_76532_row2_col1" class="data row2 col1">Specificity</td>
<td id="T_76532_row2_col2" class="data row2 col2">Evaluates and scores the specificity of prompts provided to a Large Language Model (LLM), based on clarity,...</td>
<td id="T_76532_row2_col3" class="data row2 col3">validmind.prompt_validation.Specificity</td>
</tr>
<tr class="even">
<td id="T_76532_row3_col0" class="data row3 col0">ThresholdTest</td>
<td id="T_76532_row3_col1" class="data row3 col1">Robustness</td>
<td id="T_76532_row3_col2" class="data row3 col2">Assesses the robustness of prompts provided to a Large Language Model under varying conditions and contexts....</td>
<td id="T_76532_row3_col3" class="data row3 col3">validmind.prompt_validation.Robustness</td>
</tr>
<tr class="odd">
<td id="T_76532_row4_col0" class="data row4 col0">ThresholdTest</td>
<td id="T_76532_row4_col1" class="data row4 col1">Negative Instruction</td>
<td id="T_76532_row4_col2" class="data row4 col2">Evaluates and grades the use of affirmative, proactive language over negative instructions in LLM prompts....</td>
<td id="T_76532_row4_col3" class="data row4 col3">validmind.prompt_validation.NegativeInstruction</td>
</tr>
<tr class="even">
<td id="T_76532_row5_col0" class="data row5 col0">ThresholdTest</td>
<td id="T_76532_row5_col1" class="data row5 col1">Conciseness</td>
<td id="T_76532_row5_col2" class="data row5 col2">Analyzes and grades the conciseness of prompts provided to a Large Language Model....</td>
<td id="T_76532_row5_col3" class="data row5 col3">validmind.prompt_validation.Conciseness</td>
</tr>
<tr class="odd">
<td id="T_76532_row6_col0" class="data row6 col0">ThresholdTest</td>
<td id="T_76532_row6_col1" class="data row6 col1">Delimitation</td>
<td id="T_76532_row6_col2" class="data row6 col2">Evaluates the proper use of delimiters in prompts provided to Large Language Models....</td>
<td id="T_76532_row6_col3" class="data row6 col3">validmind.prompt_validation.Delimitation</td>
</tr>
<tr class="even">
<td id="T_76532_row7_col0" class="data row7 col0">Metric</td>
<td id="T_76532_row7_col1" class="data row7 col1">Bert Score</td>
<td id="T_76532_row7_col2" class="data row7 col2">Evaluates text generation models' performance by calculating precision, recall, and F1 score based on BERT...</td>
<td id="T_76532_row7_col3" class="data row7 col3">validmind.model_validation.BertScore</td>
</tr>
<tr class="odd">
<td id="T_76532_row8_col0" class="data row8 col0">Metric</td>
<td id="T_76532_row8_col1" class="data row8 col1">Regard Score</td>
<td id="T_76532_row8_col2" class="data row8 col2">**Purpose:**...</td>
<td id="T_76532_row8_col3" class="data row8 col3">validmind.model_validation.RegardScore</td>
</tr>
<tr class="even">
<td id="T_76532_row9_col0" class="data row9 col0">Metric</td>
<td id="T_76532_row9_col1" class="data row9 col1">Bleu Score</td>
<td id="T_76532_row9_col2" class="data row9 col2">Assesses translation quality by comparing machine-translated sentences with human-translated ones using BLEU score....</td>
<td id="T_76532_row9_col3" class="data row9 col3">validmind.model_validation.BleuScore</td>
</tr>
<tr class="odd">
<td id="T_76532_row10_col0" class="data row10 col0">Metric</td>
<td id="T_76532_row10_col1" class="data row10 col1">Contextual Recall</td>
<td id="T_76532_row10_col2" class="data row10 col2">Evaluates a Natural Language Generation model's ability to generate contextually relevant and factually correct...</td>
<td id="T_76532_row10_col3" class="data row10 col3">validmind.model_validation.ContextualRecall</td>
</tr>
<tr class="even">
<td id="T_76532_row11_col0" class="data row11 col0">Metric</td>
<td id="T_76532_row11_col1" class="data row11 col1">Regard Histogram</td>
<td id="T_76532_row11_col2" class="data row11 col2">**Purpose:**...</td>
<td id="T_76532_row11_col3" class="data row11 col3">validmind.model_validation.RegardHistogram</td>
</tr>
<tr class="odd">
<td id="T_76532_row12_col0" class="data row12 col0">Metric</td>
<td id="T_76532_row12_col1" class="data row12 col1">Toxicity Histogram</td>
<td id="T_76532_row12_col2" class="data row12 col2">**Purpose:**...</td>
<td id="T_76532_row12_col3" class="data row12 col3">validmind.model_validation.ToxicityHistogram</td>
</tr>
<tr class="even">
<td id="T_76532_row13_col0" class="data row13 col0">Metric</td>
<td id="T_76532_row13_col1" class="data row13 col1">Rouge Metrics</td>
<td id="T_76532_row13_col2" class="data row13 col2">Evaluates the quality of machine-generated text using various ROUGE metrics, and visualizes the results....</td>
<td id="T_76532_row13_col3" class="data row13 col3">validmind.model_validation.RougeMetrics</td>
</tr>
<tr class="odd">
<td id="T_76532_row14_col0" class="data row14 col0">Metric</td>
<td id="T_76532_row14_col1" class="data row14 col1">Model Metadata</td>
<td id="T_76532_row14_col2" class="data row14 col2">Extracts and summarizes critical metadata from a machine learning model instance for comprehensive analysis....</td>
<td id="T_76532_row14_col3" class="data row14 col3">validmind.model_validation.ModelMetadata</td>
</tr>
<tr class="even">
<td id="T_76532_row15_col0" class="data row15 col0">Metric</td>
<td id="T_76532_row15_col1" class="data row15 col1">Bert Score Aggregate</td>
<td id="T_76532_row15_col2" class="data row15 col2">Evaluates the aggregate performance of text generation models by computing the average precision, recall,...</td>
<td id="T_76532_row15_col3" class="data row15 col3">validmind.model_validation.BertScoreAggregate</td>
</tr>
<tr class="odd">
<td id="T_76532_row16_col0" class="data row16 col0">Metric</td>
<td id="T_76532_row16_col1" class="data row16 col1">Cluster Size Distribution</td>
<td id="T_76532_row16_col2" class="data row16 col2">Compares and visualizes the distribution of cluster sizes in model predictions and actual data for assessing...</td>
<td id="T_76532_row16_col3" class="data row16 col3">validmind.model_validation.ClusterSizeDistribution</td>
</tr>
<tr class="even">
<td id="T_76532_row17_col0" class="data row17 col0">Metric</td>
<td id="T_76532_row17_col1" class="data row17 col1">Token Disparity</td>
<td id="T_76532_row17_col2" class="data row17 col2">Assess and visualize token count disparity between model's predicted and actual dataset....</td>
<td id="T_76532_row17_col3" class="data row17 col3">validmind.model_validation.TokenDisparity</td>
</tr>
<tr class="odd">
<td id="T_76532_row18_col0" class="data row18 col0">Metric</td>
<td id="T_76532_row18_col1" class="data row18 col1">Toxicity Score</td>
<td id="T_76532_row18_col2" class="data row18 col2">**Purpose:**...</td>
<td id="T_76532_row18_col3" class="data row18 col3">validmind.model_validation.ToxicityScore</td>
</tr>
<tr class="even">
<td id="T_76532_row19_col0" class="data row19 col0">Metric</td>
<td id="T_76532_row19_col1" class="data row19 col1">Rouge Metrics Aggregate</td>
<td id="T_76532_row19_col2" class="data row19 col2">Evaluates the average quality of machine-generated text using various ROUGE metrics and visualizes the aggregated results....</td>
<td id="T_76532_row19_col3" class="data row19 col3">validmind.model_validation.RougeMetricsAggregate</td>
</tr>
<tr class="odd">
<<<<<<< HEAD
<td id="T_9d30f_row6_col0" class="data row6 col0">ThresholdTest</td>
<td id="T_9d30f_row6_col1" class="data row6 col1">Delimitation</td>
<td id="T_9d30f_row6_col2" class="data row6 col2">**Purpose:** The Delimitation Test ensures that prompts provided to the Large Language Model (LLM) use delimiters correctly to distinctly mark sections of the input. Properly delimited prompts simplify the LLM's interpretation process, ensuring accurate and precise responses. **Test Mechanism:** Using an LLM, prompts are checked for their appropriate use of delimiters such as triple quotation marks, XML tags, and section titles. Each prompt receives a score from 1 to 10 based on its delimitation integrity. Prompts scoring at or above a set threshold (default is 7) pass the check. This threshold can be modified as needed. **Why Proper Delimitation Matters:** Delimiters play a crucial role in segmenting and organizing prompts, especially when diverse data or multiple tasks are involved. They help in clearly distinguishing between different parts of the input, reducing ambiguity for the LLM. As task complexity increases, the correct use of delimiters becomes even more critical to ensure the LLM understands the prompt's intent. **Example:** When given a prompt like: ```USER: Summarize the text delimited by triple quotes. '''insert text here'''``` or: ```USER:
<article>
insert first article here
</article>
<article>
insert second article here
</article>
``` The LLM can more accurately discern sections of the text to be treated differently, thanks to the clear delimitation.</td>
<td id="T_9d30f_row6_col3" class="data row6 col3">validmind.prompt_validation.Delimitation</td>
=======
<td id="T_76532_row20_col0" class="data row20 col0">Metric</td>
<td id="T_76532_row20_col1" class="data row20 col1">Embeddings Visualization D</td>
<td id="T_76532_row20_col2" class="data row20 col2">Visualizes 2D representation of text embeddings generated by a model using t-SNE technique....</td>
<td id="T_76532_row20_col3" class="data row20 col3">validmind.model_validation.embeddings.EmbeddingsVisualization2D</td>
>>>>>>> c52f6e76
</tr>
<tr class="even">
<td id="T_76532_row21_col0" class="data row21 col0">ThresholdTest</td>
<td id="T_76532_row21_col1" class="data row21 col1">Stability Analysis Random Noise</td>
<td id="T_76532_row21_col2" class="data row21 col2">Evaluate robustness of embeddings models to random noise introduced by using...</td>
<td id="T_76532_row21_col3" class="data row21 col3">validmind.model_validation.embeddings.StabilityAnalysisRandomNoise</td>
</tr>
<tr class="odd">
<td id="T_76532_row22_col0" class="data row22 col0">Metric</td>
<td id="T_76532_row22_col1" class="data row22 col1">Cosine Similarity Distribution</td>
<td id="T_76532_row22_col2" class="data row22 col2">Assesses the similarity between predicted text embeddings from a model using a Cosine Similarity distribution...</td>
<td id="T_76532_row22_col3" class="data row22 col3">validmind.model_validation.embeddings.CosineSimilarityDistribution</td>
</tr>
<tr class="even">
<td id="T_76532_row23_col0" class="data row23 col0">ThresholdTest</td>
<td id="T_76532_row23_col1" class="data row23 col1">Stability Analysis Translation</td>
<td id="T_76532_row23_col2" class="data row23 col2">Evaluate robustness of embeddings models to noise introduced by translating...</td>
<td id="T_76532_row23_col3" class="data row23 col3">validmind.model_validation.embeddings.StabilityAnalysisTranslation</td>
</tr>
<tr class="odd">
<td id="T_76532_row24_col0" class="data row24 col0">Metric</td>
<td id="T_76532_row24_col1" class="data row24 col1">Cluster Distribution</td>
<td id="T_76532_row24_col2" class="data row24 col2">Assesses the distribution of text embeddings across clusters produced by a model using KMeans clustering....</td>
<td id="T_76532_row24_col3" class="data row24 col3">validmind.model_validation.embeddings.ClusterDistribution</td>
</tr>
<tr class="even">
<td id="T_76532_row25_col0" class="data row25 col0">ThresholdTest</td>
<td id="T_76532_row25_col1" class="data row25 col1">Stability Analysis</td>
<td id="T_76532_row25_col2" class="data row25 col2">Base class for embeddings stability analysis tests</td>
<td id="T_76532_row25_col3" class="data row25 col3">validmind.model_validation.embeddings.StabilityAnalysis</td>
</tr>
<tr class="odd">
<td id="T_76532_row26_col0" class="data row26 col0">ThresholdTest</td>
<td id="T_76532_row26_col1" class="data row26 col1">Stability Analysis Keyword</td>
<td id="T_76532_row26_col2" class="data row26 col2">Evaluate robustness of embeddings models to keyword swaps on the test dataset...</td>
<td id="T_76532_row26_col3" class="data row26 col3">validmind.model_validation.embeddings.StabilityAnalysisKeyword</td>
</tr>
<tr class="even">
<td id="T_76532_row27_col0" class="data row27 col0">ThresholdTest</td>
<td id="T_76532_row27_col1" class="data row27 col1">Stability Analysis Synonyms</td>
<td id="T_76532_row27_col2" class="data row27 col2">Evaluates the stability of text embeddings models when words in test data are replaced by their synonyms randomly....</td>
<td id="T_76532_row27_col3" class="data row27 col3">validmind.model_validation.embeddings.StabilityAnalysisSynonyms</td>
</tr>
<tr class="odd">
<td id="T_76532_row28_col0" class="data row28 col0">Metric</td>
<td id="T_76532_row28_col1" class="data row28 col1">Descriptive Analytics</td>
<td id="T_76532_row28_col2" class="data row28 col2">Evaluates statistical properties of text embeddings in an ML model via mean, median, and standard deviation...</td>
<td id="T_76532_row28_col3" class="data row28 col3">validmind.model_validation.embeddings.DescriptiveAnalytics</td>
</tr>
<tr class="even">
<td id="T_76532_row29_col0" class="data row29 col0">Metric</td>
<td id="T_76532_row29_col1" class="data row29 col1">Regression Models Performance Comparison</td>
<td id="T_76532_row29_col2" class="data row29 col2">Compares and evaluates the performance of multiple regression models using five different metrics: MAE, MSE, RMSE,...</td>
<td id="T_76532_row29_col3" class="data row29 col3">validmind.model_validation.sklearn.RegressionModelsPerformanceComparison</td>
</tr>
<tr class="odd">
<td id="T_76532_row30_col0" class="data row30 col0">Metric</td>
<td id="T_76532_row30_col1" class="data row30 col1">Adjusted Mutual Information</td>
<td id="T_76532_row30_col2" class="data row30 col2">Evaluates clustering model performance by measuring mutual information between true and predicted labels, adjusting...</td>
<td id="T_76532_row30_col3" class="data row30 col3">validmind.model_validation.sklearn.AdjustedMutualInformation</td>
</tr>
<tr class="even">
<td id="T_76532_row31_col0" class="data row31 col0">Metric</td>
<td id="T_76532_row31_col1" class="data row31 col1">Silhouette Plot</td>
<td id="T_76532_row31_col2" class="data row31 col2">Calculates and visualizes Silhouette Score, assessing degree of data point suitability to its cluster in ML models....</td>
<td id="T_76532_row31_col3" class="data row31 col3">validmind.model_validation.sklearn.SilhouettePlot</td>
</tr>
<tr class="odd">
<td id="T_76532_row32_col0" class="data row32 col0">Metric</td>
<td id="T_76532_row32_col1" class="data row32 col1">Classifier Out Of Sample Performance</td>
<td id="T_76532_row32_col2" class="data row32 col2">Assesses ML model's performance on out-of-sample data to measure generalization and guard against overfitting....</td>
<td id="T_76532_row32_col3" class="data row32 col3">validmind.model_validation.sklearn.ClassifierOutOfSamplePerformance</td>
</tr>
<tr class="even">
<td id="T_76532_row33_col0" class="data row33 col0">ThresholdTest</td>
<td id="T_76532_row33_col1" class="data row33 col1">Robustness Diagnosis</td>
<td id="T_76532_row33_col2" class="data row33 col2">Evaluates the robustness of a machine learning model by injecting Gaussian noise to input data and measuring...</td>
<td id="T_76532_row33_col3" class="data row33 col3">validmind.model_validation.sklearn.RobustnessDiagnosis</td>
</tr>
<tr class="odd">
<td id="T_76532_row34_col0" class="data row34 col0">Metric</td>
<td id="T_76532_row34_col1" class="data row34 col1">Adjusted Rand Index</td>
<td id="T_76532_row34_col2" class="data row34 col2">Measures the similarity between two data clusters using the Adjusted Rand Index (ARI) metric in clustering machine...</td>
<td id="T_76532_row34_col3" class="data row34 col3">validmind.model_validation.sklearn.AdjustedRandIndex</td>
</tr>
<tr class="even">
<td id="T_76532_row35_col0" class="data row35 col0">Metric</td>
<td id="T_76532_row35_col1" class="data row35 col1">SHAP Global Importance</td>
<td id="T_76532_row35_col2" class="data row35 col2">Evaluates and visualizes global feature importance using SHAP values for model explanation and risk identification....</td>
<td id="T_76532_row35_col3" class="data row35 col3">validmind.model_validation.sklearn.SHAPGlobalImportance</td>
</tr>
<tr class="odd">
<td id="T_76532_row36_col0" class="data row36 col0">Metric</td>
<td id="T_76532_row36_col1" class="data row36 col1">Confusion Matrix</td>
<td id="T_76532_row36_col2" class="data row36 col2">Evaluates and visually represents the classification ML model's predictive performance using a Confusion Matrix...</td>
<td id="T_76532_row36_col3" class="data row36 col3">validmind.model_validation.sklearn.ConfusionMatrix</td>
</tr>
<tr class="even">
<td id="T_76532_row37_col0" class="data row37 col0">Metric</td>
<td id="T_76532_row37_col1" class="data row37 col1">Homogeneity Score</td>
<td id="T_76532_row37_col2" class="data row37 col2">Assesses clustering homogeneity by comparing true and predicted labels, scoring from 0 (heterogeneous) to 1...</td>
<td id="T_76532_row37_col3" class="data row37 col3">validmind.model_validation.sklearn.HomogeneityScore</td>
</tr>
<tr class="odd">
<td id="T_76532_row38_col0" class="data row38 col0">Metric</td>
<td id="T_76532_row38_col1" class="data row38 col1">Classifier In Sample Performance</td>
<td id="T_76532_row38_col2" class="data row38 col2">Evaluates ML model's in-sample performance using accuracy, precision, recall, and F1 score to assess generalization...</td>
<td id="T_76532_row38_col3" class="data row38 col3">validmind.model_validation.sklearn.ClassifierInSamplePerformance</td>
</tr>
<tr class="even">
<td id="T_76532_row39_col0" class="data row39 col0">Metric</td>
<td id="T_76532_row39_col1" class="data row39 col1">Completeness Score</td>
<td id="T_76532_row39_col2" class="data row39 col2">Evaluates a clustering model's capacity to categorize instances from a single class into the same cluster....</td>
<td id="T_76532_row39_col3" class="data row39 col3">validmind.model_validation.sklearn.CompletenessScore</td>
</tr>
<tr class="odd">
<td id="T_76532_row40_col0" class="data row40 col0">ThresholdTest</td>
<td id="T_76532_row40_col1" class="data row40 col1">Overfit Diagnosis</td>
<td id="T_76532_row40_col2" class="data row40 col2">Detects and visualizes overfit regions in an ML model by comparing performance on training and test datasets....</td>
<td id="T_76532_row40_col3" class="data row40 col3">validmind.model_validation.sklearn.OverfitDiagnosis</td>
</tr>
<tr class="even">
<td id="T_76532_row41_col0" class="data row41 col0">Metric</td>
<td id="T_76532_row41_col1" class="data row41 col1">Cluster Performance Metrics</td>
<td id="T_76532_row41_col2" class="data row41 col2">Evaluates the performance of clustering machine learning models using multiple established metrics....</td>
<td id="T_76532_row41_col3" class="data row41 col3">validmind.model_validation.sklearn.ClusterPerformanceMetrics</td>
</tr>
<tr class="odd">
<td id="T_76532_row42_col0" class="data row42 col0">Metric</td>
<td id="T_76532_row42_col1" class="data row42 col1">Permutation Feature Importance</td>
<td id="T_76532_row42_col2" class="data row42 col2">Assesses the significance of each feature in a model by evaluating the impact on model performance when feature...</td>
<td id="T_76532_row42_col3" class="data row42 col3">validmind.model_validation.sklearn.PermutationFeatureImportance</td>
</tr>
<tr class="even">
<td id="T_76532_row43_col0" class="data row43 col0">Metric</td>
<td id="T_76532_row43_col1" class="data row43 col1">Fowlkes Mallows Score</td>
<td id="T_76532_row43_col2" class="data row43 col2">Evaluates the similarity between predicted and actual cluster assignments in a model using the Fowlkes-Mallows...</td>
<td id="T_76532_row43_col3" class="data row43 col3">validmind.model_validation.sklearn.FowlkesMallowsScore</td>
</tr>
<tr class="odd">
<td id="T_76532_row44_col0" class="data row44 col0">ThresholdTest</td>
<td id="T_76532_row44_col1" class="data row44 col1">Minimum ROCAUC Score</td>
<td id="T_76532_row44_col2" class="data row44 col2">Validates model by checking if the ROC AUC score meets or surpasses a specified threshold....</td>
<td id="T_76532_row44_col3" class="data row44 col3">validmind.model_validation.sklearn.MinimumROCAUCScore</td>
</tr>
<tr class="even">
<td id="T_76532_row45_col0" class="data row45 col0">Metric</td>
<td id="T_76532_row45_col1" class="data row45 col1">Cluster Cosine Similarity</td>
<td id="T_76532_row45_col2" class="data row45 col2">Measures the intra-cluster similarity of a clustering model using cosine similarity....</td>
<td id="T_76532_row45_col3" class="data row45 col3">validmind.model_validation.sklearn.ClusterCosineSimilarity</td>
</tr>
<tr class="odd">
<td id="T_76532_row46_col0" class="data row46 col0">Metric</td>
<td id="T_76532_row46_col1" class="data row46 col1">Precision Recall Curve</td>
<td id="T_76532_row46_col2" class="data row46 col2">Evaluates the precision-recall trade-off for binary classification models and visualizes the Precision-Recall curve....</td>
<td id="T_76532_row46_col3" class="data row46 col3">validmind.model_validation.sklearn.PrecisionRecallCurve</td>
</tr>
<tr class="even">
<td id="T_76532_row47_col0" class="data row47 col0">Metric</td>
<td id="T_76532_row47_col1" class="data row47 col1">Classifier Performance</td>
<td id="T_76532_row47_col2" class="data row47 col2">Evaluates performance of binary or multiclass classification models using precision, recall, F1-Score, accuracy,...</td>
<td id="T_76532_row47_col3" class="data row47 col3">validmind.model_validation.sklearn.ClassifierPerformance</td>
</tr>
<tr class="odd">
<td id="T_76532_row48_col0" class="data row48 col0">Metric</td>
<td id="T_76532_row48_col1" class="data row48 col1">V Measure</td>
<td id="T_76532_row48_col2" class="data row48 col2">Evaluates homogeneity and completeness of a clustering model using the V Measure Score....</td>
<td id="T_76532_row48_col3" class="data row48 col3">validmind.model_validation.sklearn.VMeasure</td>
</tr>
<tr class="even">
<td id="T_76532_row49_col0" class="data row49 col0">ThresholdTest</td>
<td id="T_76532_row49_col1" class="data row49 col1">Minimum Score</td>
<td id="T_76532_row49_col2" class="data row49 col2">Evaluates if the model's F1 score on the validation set meets a predefined minimum threshold....</td>
<td id="T_76532_row49_col3" class="data row49 col3">validmind.model_validation.sklearn.MinimumF1Score</td>
</tr>
<tr class="odd">
<td id="T_76532_row50_col0" class="data row50 col0">Metric</td>
<td id="T_76532_row50_col1" class="data row50 col1">ROC Curve</td>
<td id="T_76532_row50_col2" class="data row50 col2">Evaluates binary classification model performance by generating and plotting the Receiver Operating Characteristic...</td>
<td id="T_76532_row50_col3" class="data row50 col3">validmind.model_validation.sklearn.ROCCurve</td>
</tr>
<tr class="even">
<td id="T_76532_row51_col0" class="data row51 col0">Metric</td>
<td id="T_76532_row51_col1" class="data row51 col1">Regression Square</td>
<td id="T_76532_row51_col2" class="data row51 col2">**Purpose**: The purpose of the RegressionR2Square Metric test is to measure the overall goodness-of-fit of a...</td>
<td id="T_76532_row51_col3" class="data row51 col3">validmind.model_validation.sklearn.RegressionR2Square</td>
</tr>
<tr class="odd">
<td id="T_76532_row52_col0" class="data row52 col0">Metric</td>
<td id="T_76532_row52_col1" class="data row52 col1">Regression Errors</td>
<td id="T_76532_row52_col2" class="data row52 col2">**Purpose**: This metric is used to measure the performance of a regression model. It gauges the model's accuracy...</td>
<td id="T_76532_row52_col3" class="data row52 col3">validmind.model_validation.sklearn.RegressionErrors</td>
</tr>
<tr class="even">
<td id="T_76532_row53_col0" class="data row53 col0">Metric</td>
<td id="T_76532_row53_col1" class="data row53 col1">Cluster Performance</td>
<td id="T_76532_row53_col2" class="data row53 col2">Evaluates and compares a clustering model's performance on training and testing datasets using multiple defined...</td>
<td id="T_76532_row53_col3" class="data row53 col3">validmind.model_validation.sklearn.ClusterPerformance</td>
</tr>
<tr class="odd">
<td id="T_76532_row54_col0" class="data row54 col0">ThresholdTest</td>
<td id="T_76532_row54_col1" class="data row54 col1">Training Test Degradation</td>
<td id="T_76532_row54_col2" class="data row54 col2">Tests if model performance degradation between training and test datasets exceeds a predefined threshold....</td>
<td id="T_76532_row54_col3" class="data row54 col3">validmind.model_validation.sklearn.TrainingTestDegradation</td>
</tr>
<tr class="even">
<td id="T_76532_row55_col0" class="data row55 col0">Metric</td>
<td id="T_76532_row55_col1" class="data row55 col1">Hyper Parameters Tuning</td>
<td id="T_76532_row55_col2" class="data row55 col2">Exerts exhaustive grid search to identify optimal hyperparameters for the model, improving performance....</td>
<td id="T_76532_row55_col3" class="data row55 col3">validmind.model_validation.sklearn.HyperParametersTuning</td>
</tr>
<tr class="odd">
<td id="T_76532_row56_col0" class="data row56 col0">Metric</td>
<td id="T_76532_row56_col1" class="data row56 col1">K Means Clusters Optimization</td>
<td id="T_76532_row56_col2" class="data row56 col2">Optimizes the number of clusters in K-means models using Elbow and Silhouette methods....</td>
<td id="T_76532_row56_col3" class="data row56 col3">validmind.model_validation.sklearn.KMeansClustersOptimization</td>
</tr>
<tr class="even">
<td id="T_76532_row57_col0" class="data row57 col0">Metric</td>
<td id="T_76532_row57_col1" class="data row57 col1">Models Performance Comparison</td>
<td id="T_76532_row57_col2" class="data row57 col2">Evaluates and compares the performance of multiple Machine Learning models using various metrics like accuracy,...</td>
<td id="T_76532_row57_col3" class="data row57 col3">validmind.model_validation.sklearn.ModelsPerformanceComparison</td>
</tr>
<tr class="odd">
<td id="T_76532_row58_col0" class="data row58 col0">ThresholdTest</td>
<td id="T_76532_row58_col1" class="data row58 col1">Weakspots Diagnosis</td>
<td id="T_76532_row58_col2" class="data row58 col2">Identifies and visualizes weak spots in a machine learning model's performance across various sections of the...</td>
<td id="T_76532_row58_col3" class="data row58 col3">validmind.model_validation.sklearn.WeakspotsDiagnosis</td>
</tr>
<tr class="even">
<td id="T_76532_row59_col0" class="data row59 col0">Metric</td>
<td id="T_76532_row59_col1" class="data row59 col1">Population Stability Index</td>
<td id="T_76532_row59_col2" class="data row59 col2">Evaluates the Population Stability Index (PSI) to quantify the stability of an ML model's predictions across...</td>
<td id="T_76532_row59_col3" class="data row59 col3">validmind.model_validation.sklearn.PopulationStabilityIndex</td>
</tr>
<tr class="odd">
<td id="T_76532_row60_col0" class="data row60 col0">ThresholdTest</td>
<td id="T_76532_row60_col1" class="data row60 col1">Minimum Accuracy</td>
<td id="T_76532_row60_col2" class="data row60 col2">Checks if the model's prediction accuracy meets or surpasses a specified threshold....</td>
<td id="T_76532_row60_col3" class="data row60 col3">validmind.model_validation.sklearn.MinimumAccuracy</td>
</tr>
<tr class="even">
<td id="T_76532_row61_col0" class="data row61 col0">Metric</td>
<td id="T_76532_row61_col1" class="data row61 col1">Regression Models Coeffs</td>
<td id="T_76532_row61_col2" class="data row61 col2">Compares feature importance by evaluating and contrasting coefficients of different regression models....</td>
<td id="T_76532_row61_col3" class="data row61 col3">validmind.model_validation.statsmodels.RegressionModelsCoeffs</td>
</tr>
<tr class="odd">
<td id="T_76532_row62_col0" class="data row62 col0">Metric</td>
<td id="T_76532_row62_col1" class="data row62 col1">Box Pierce</td>
<td id="T_76532_row62_col2" class="data row62 col2">Detects autocorrelation in time-series data through the Box-Pierce test to validate model performance....</td>
<td id="T_76532_row62_col3" class="data row62 col3">validmind.model_validation.statsmodels.BoxPierce</td>
</tr>
<tr class="even">
<td id="T_76532_row63_col0" class="data row63 col0">Metric</td>
<td id="T_76532_row63_col1" class="data row63 col1">Regression Coeffs Plot</td>
<td id="T_76532_row63_col2" class="data row63 col2">Visualizes regression coefficients with 95% confidence intervals to assess predictor variables' impact on response...</td>
<td id="T_76532_row63_col3" class="data row63 col3">validmind.model_validation.statsmodels.RegressionCoeffsPlot</td>
</tr>
<tr class="odd">
<td id="T_76532_row64_col0" class="data row64 col0">Metric</td>
<td id="T_76532_row64_col1" class="data row64 col1">Regression Model Sensitivity Plot</td>
<td id="T_76532_row64_col2" class="data row64 col2">Tests the sensitivity of a regression model to variations in independent variables by applying shocks and...</td>
<td id="T_76532_row64_col3" class="data row64 col3">validmind.model_validation.statsmodels.RegressionModelSensitivityPlot</td>
</tr>
<tr class="even">
<td id="T_76532_row65_col0" class="data row65 col0">Metric</td>
<td id="T_76532_row65_col1" class="data row65 col1">Regression Models Performance</td>
<td id="T_76532_row65_col2" class="data row65 col2">Evaluates and compares regression models' performance using R-squared, Adjusted R-squared, and MSE metrics....</td>
<td id="T_76532_row65_col3" class="data row65 col3">validmind.model_validation.statsmodels.RegressionModelsPerformance</td>
</tr>
<tr class="odd">
<td id="T_76532_row66_col0" class="data row66 col0">Metric</td>
<td id="T_76532_row66_col1" class="data row66 col1">Zivot Andrews Arch</td>
<td id="T_76532_row66_col2" class="data row66 col2">Evaluates the order of integration and stationarity of time series data using Zivot-Andrews unit root test....</td>
<td id="T_76532_row66_col3" class="data row66 col3">validmind.model_validation.statsmodels.ZivotAndrewsArch</td>
</tr>
<tr class="even">
<td id="T_76532_row67_col0" class="data row67 col0">Metric</td>
<td id="T_76532_row67_col1" class="data row67 col1">Regression Model Outsample Comparison</td>
<td id="T_76532_row67_col2" class="data row67 col2">Computes MSE and RMSE for multiple regression models using out-of-sample test to assess model's prediction accuracy...</td>
<td id="T_76532_row67_col3" class="data row67 col3">validmind.model_validation.statsmodels.RegressionModelOutsampleComparison</td>
</tr>
<tr class="odd">
<td id="T_76532_row68_col0" class="data row68 col0">Metric</td>
<td id="T_76532_row68_col1" class="data row68 col1">Regression Model Forecast Plot Levels</td>
<td id="T_76532_row68_col2" class="data row68 col2">Compares and visualizes forecasted and actual values of regression models on both raw and transformed datasets....</td>
<td id="T_76532_row68_col3" class="data row68 col3">validmind.model_validation.statsmodels.RegressionModelForecastPlotLevels</td>
</tr>
<tr class="even">
<td id="T_76532_row69_col0" class="data row69 col0">Metric</td>
<td id="T_76532_row69_col1" class="data row69 col1">Log Regression Confusion Matrix</td>
<td id="T_76532_row69_col2" class="data row69 col2">Generates a confusion matrix for logistic regression model performance, utilizing thresholded probabilities for...</td>
<td id="T_76532_row69_col3" class="data row69 col3">validmind.model_validation.statsmodels.LogRegressionConfusionMatrix</td>
</tr>
<tr class="odd">
<td id="T_76532_row70_col0" class="data row70 col0">Metric</td>
<td id="T_76532_row70_col1" class="data row70 col1">PD Rating Class Plot</td>
<td id="T_76532_row70_col2" class="data row70 col2">Assesses and visualizes credit risk distribution across different rating classes within a dataset via default...</td>
<td id="T_76532_row70_col3" class="data row70 col3">validmind.model_validation.statsmodels.PDRatingClassPlot</td>
</tr>
<tr class="even">
<td id="T_76532_row71_col0" class="data row71 col0">Metric</td>
<td id="T_76532_row71_col1" class="data row71 col1">Scorecard Histogram</td>
<td id="T_76532_row71_col2" class="data row71 col2">Creates histograms of credit scores, from both default and non-default instances, generated by a credit-risk model....</td>
<td id="T_76532_row71_col3" class="data row71 col3">validmind.model_validation.statsmodels.ScorecardHistogram</td>
</tr>
<tr class="odd">
<td id="T_76532_row72_col0" class="data row72 col0">Metric</td>
<td id="T_76532_row72_col1" class="data row72 col1">Feature Importance And Significance</td>
<td id="T_76532_row72_col2" class="data row72 col2">Evaluates and visualizes the statistical significance and feature importance using regression and decision tree...</td>
<td id="T_76532_row72_col3" class="data row72 col3">validmind.model_validation.statsmodels.FeatureImportanceAndSignificance</td>
</tr>
<tr class="even">
<td id="T_76532_row73_col0" class="data row73 col0">Metric</td>
<td id="T_76532_row73_col1" class="data row73 col1">L Jung Box</td>
<td id="T_76532_row73_col2" class="data row73 col2">Assesses autocorrelations in dataset features by performing a Ljung-Box test on each feature....</td>
<td id="T_76532_row73_col3" class="data row73 col3">validmind.model_validation.statsmodels.LJungBox</td>
</tr>
<tr class="odd">
<td id="T_76532_row74_col0" class="data row74 col0">Metric</td>
<td id="T_76532_row74_col1" class="data row74 col1">Logistic Reg Prediction Histogram</td>
<td id="T_76532_row74_col2" class="data row74 col2">Generates and visualizes histograms of the Probability of Default predictions for both positive and negative...</td>
<td id="T_76532_row74_col3" class="data row74 col3">validmind.model_validation.statsmodels.LogisticRegPredictionHistogram</td>
</tr>
<tr class="even">
<td id="T_76532_row75_col0" class="data row75 col0">Metric</td>
<td id="T_76532_row75_col1" class="data row75 col1">Jarque Bera</td>
<td id="T_76532_row75_col2" class="data row75 col2">Assesses normality of dataset features in an ML model using the Jarque-Bera test....</td>
<td id="T_76532_row75_col3" class="data row75 col3">validmind.model_validation.statsmodels.JarqueBera</td>
</tr>
<tr class="odd">
<td id="T_76532_row76_col0" class="data row76 col0">Metric</td>
<td id="T_76532_row76_col1" class="data row76 col1">Phillips Perron Arch</td>
<td id="T_76532_row76_col2" class="data row76 col2">Executes Phillips-Perron test to assess the stationarity of time series data in each ML model feature....</td>
<td id="T_76532_row76_col3" class="data row76 col3">validmind.model_validation.statsmodels.PhillipsPerronArch</td>
</tr>
<tr class="even">
<td id="T_76532_row77_col0" class="data row77 col0">Metric</td>
<td id="T_76532_row77_col1" class="data row77 col1">Kolmogorov Smirnov</td>
<td id="T_76532_row77_col2" class="data row77 col2">Executes a feature-wise Kolmogorov-Smirnov test to evaluate alignment with normal distribution in datasets....</td>
<td id="T_76532_row77_col3" class="data row77 col3">validmind.model_validation.statsmodels.KolmogorovSmirnov</td>
</tr>
<tr class="odd">
<td id="T_76532_row78_col0" class="data row78 col0">Metric</td>
<td id="T_76532_row78_col1" class="data row78 col1">Residuals Visual Inspection</td>
<td id="T_76532_row78_col2" class="data row78 col2">Provides a comprehensive visual analysis of residuals for regression models utilizing various plot types....</td>
<td id="T_76532_row78_col3" class="data row78 col3">validmind.model_validation.statsmodels.ResidualsVisualInspection</td>
</tr>
<tr class="even">
<td id="T_76532_row79_col0" class="data row79 col0">Metric</td>
<td id="T_76532_row79_col1" class="data row79 col1">Shapiro Wilk</td>
<td id="T_76532_row79_col2" class="data row79 col2">Evaluates feature-wise normality of training data using the Shapiro-Wilk test....</td>
<td id="T_76532_row79_col3" class="data row79 col3">validmind.model_validation.statsmodels.ShapiroWilk</td>
</tr>
<tr class="odd">
<td id="T_76532_row80_col0" class="data row80 col0">Metric</td>
<td id="T_76532_row80_col1" class="data row80 col1">Scorecard Bucket Histogram</td>
<td id="T_76532_row80_col2" class="data row80 col2">Evaluates and visualizes distribution of risk categories in a classification model's scores, useful in credit risk...</td>
<td id="T_76532_row80_col3" class="data row80 col3">validmind.model_validation.statsmodels.ScorecardBucketHistogram</td>
</tr>
<tr class="even">
<td id="T_76532_row81_col0" class="data row81 col0">Metric</td>
<td id="T_76532_row81_col1" class="data row81 col1">Regression Model Insample Comparison</td>
<td id="T_76532_row81_col2" class="data row81 col2">Evaluates and compares in-sample performance of multiple regression models using R-Squared, Adjusted R-Squared,...</td>
<td id="T_76532_row81_col3" class="data row81 col3">validmind.model_validation.statsmodels.RegressionModelInsampleComparison</td>
</tr>
<tr class="odd">
<td id="T_76532_row82_col0" class="data row82 col0">Metric</td>
<td id="T_76532_row82_col1" class="data row82 col1">Regression Feature Significance</td>
<td id="T_76532_row82_col2" class="data row82 col2">Assesses and visualizes the statistical significance of features in a set of regression models....</td>
<td id="T_76532_row82_col3" class="data row82 col3">validmind.model_validation.statsmodels.RegressionFeatureSignificance</td>
</tr>
<tr class="even">
<td id="T_76532_row83_col0" class="data row83 col0">Metric</td>
<td id="T_76532_row83_col1" class="data row83 col1">Regression Model Summary</td>
<td id="T_76532_row83_col2" class="data row83 col2">Evaluates regression model performance using metrics including R-Squared, Adjusted R-Squared, MSE, and RMSE....</td>
<td id="T_76532_row83_col3" class="data row83 col3">validmind.model_validation.statsmodels.RegressionModelSummary</td>
</tr>
<tr class="odd">
<td id="T_76532_row84_col0" class="data row84 col0">Metric</td>
<td id="T_76532_row84_col1" class="data row84 col1">KPSS</td>
<td id="T_76532_row84_col2" class="data row84 col2">Executes KPSS unit root test to validate stationarity of time-series data in machine learning model....</td>
<td id="T_76532_row84_col3" class="data row84 col3">validmind.model_validation.statsmodels.KPSS</td>
</tr>
<tr class="even">
<td id="T_76532_row85_col0" class="data row85 col0">Metric</td>
<td id="T_76532_row85_col1" class="data row85 col1">Lilliefors</td>
<td id="T_76532_row85_col2" class="data row85 col2">Assesses the normality of feature distributions in an ML model's training dataset using the Lilliefors test....</td>
<td id="T_76532_row85_col3" class="data row85 col3">validmind.model_validation.statsmodels.Lilliefors</td>
</tr>
<tr class="odd">
<td id="T_76532_row86_col0" class="data row86 col0">Metric</td>
<td id="T_76532_row86_col1" class="data row86 col1">Logistic Reg Cumulative Prob</td>
<td id="T_76532_row86_col2" class="data row86 col2">Visualizes cumulative probabilities of positive and negative classes for both training and testing in logistic...</td>
<td id="T_76532_row86_col3" class="data row86 col3">validmind.model_validation.statsmodels.LogisticRegCumulativeProb</td>
</tr>
<tr class="even">
<td id="T_76532_row87_col0" class="data row87 col0">Metric</td>
<td id="T_76532_row87_col1" class="data row87 col1">Runs Test</td>
<td id="T_76532_row87_col2" class="data row87 col2">Executes Runs Test on ML model to detect non-random patterns in output data sequence....</td>
<td id="T_76532_row87_col3" class="data row87 col3">validmind.model_validation.statsmodels.RunsTest</td>
</tr>
<tr class="odd">
<td id="T_76532_row88_col0" class="data row88 col0">Metric</td>
<td id="T_76532_row88_col1" class="data row88 col1">Scorecard Probabilities Histogram</td>
<td id="T_76532_row88_col2" class="data row88 col2">Evaluates risk classification of a model by visualizing the distribution of default probability across score...</td>
<td id="T_76532_row88_col3" class="data row88 col3">validmind.model_validation.statsmodels.ScorecardProbabilitiesHistogram</td>
</tr>
<tr class="even">
<td id="T_76532_row89_col0" class="data row89 col0">Metric</td>
<td id="T_76532_row89_col1" class="data row89 col1">DFGLS Arch</td>
<td id="T_76532_row89_col2" class="data row89 col2">Executes Dickey-Fuller GLS metric to determine order of integration and check stationarity in time series data....</td>
<td id="T_76532_row89_col3" class="data row89 col3">validmind.model_validation.statsmodels.DFGLSArch</td>
</tr>
<tr class="odd">
<td id="T_76532_row90_col0" class="data row90 col0">Metric</td>
<td id="T_76532_row90_col1" class="data row90 col1">Auto ARIMA</td>
<td id="T_76532_row90_col2" class="data row90 col2">Evaluates ARIMA models for time-series forecasting, ranking them using Bayesian and Akaike Information Criteria....</td>
<td id="T_76532_row90_col3" class="data row90 col3">validmind.model_validation.statsmodels.AutoARIMA</td>
</tr>
<tr class="even">
<td id="T_76532_row91_col0" class="data row91 col0">ThresholdTest</td>
<td id="T_76532_row91_col1" class="data row91 col1">ADF Test</td>
<td id="T_76532_row91_col2" class="data row91 col2">Assesses the stationarity of time series data using the Augmented Dickey-Fuller (ADF) test....</td>
<td id="T_76532_row91_col3" class="data row91 col3">validmind.model_validation.statsmodels.ADFTest</td>
</tr>
<tr class="odd">
<td id="T_76532_row92_col0" class="data row92 col0">Metric</td>
<td id="T_76532_row92_col1" class="data row92 col1">GINI Table</td>
<td id="T_76532_row92_col2" class="data row92 col2">Evaluates classification model performance using AUC, GINI, and KS metrics for training and test datasets....</td>
<td id="T_76532_row92_col3" class="data row92 col3">validmind.model_validation.statsmodels.GINITable</td>
</tr>
<tr class="even">
<td id="T_76532_row93_col0" class="data row93 col0">Metric</td>
<td id="T_76532_row93_col1" class="data row93 col1">Regression Model Forecast Plot</td>
<td id="T_76532_row93_col2" class="data row93 col2">Generates plots to visually compare the forecasted outcomes of one or more regression models against actual...</td>
<td id="T_76532_row93_col3" class="data row93 col3">validmind.model_validation.statsmodels.RegressionModelForecastPlot</td>
</tr>
<tr class="odd">
<td id="T_76532_row94_col0" class="data row94 col0">Metric</td>
<td id="T_76532_row94_col1" class="data row94 col1">ADF</td>
<td id="T_76532_row94_col2" class="data row94 col2">Assesses the stationarity of a time series dataset using the Augmented Dickey-Fuller (ADF) test....</td>
<td id="T_76532_row94_col3" class="data row94 col3">validmind.model_validation.statsmodels.ADF</td>
</tr>
<tr class="even">
<td id="T_76532_row95_col0" class="data row95 col0">Metric</td>
<td id="T_76532_row95_col1" class="data row95 col1">Durbin Watson Test</td>
<td id="T_76532_row95_col2" class="data row95 col2">Assesses autocorrelation in time series data features using the Durbin-Watson statistic....</td>
<td id="T_76532_row95_col3" class="data row95 col3">validmind.model_validation.statsmodels.DurbinWatsonTest</td>
</tr>
<tr class="odd">
<td id="T_76532_row96_col0" class="data row96 col0">Metric</td>
<td id="T_76532_row96_col1" class="data row96 col1">Missing Values Risk</td>
<td id="T_76532_row96_col2" class="data row96 col2">Assesses and quantifies the risk related to missing values in a dataset used for training an ML model....</td>
<td id="T_76532_row96_col3" class="data row96 col3">validmind.data_validation.MissingValuesRisk</td>
</tr>
<tr class="even">
<td id="T_76532_row97_col0" class="data row97 col0">Metric</td>
<td id="T_76532_row97_col1" class="data row97 col1">IQR Outliers Table</td>
<td id="T_76532_row97_col2" class="data row97 col2">Determines and summarizes outliers in numerical features using Interquartile Range method....</td>
<td id="T_76532_row97_col3" class="data row97 col3">validmind.data_validation.IQROutliersTable</td>
</tr>
<tr class="odd">
<td id="T_76532_row98_col0" class="data row98 col0">Metric</td>
<td id="T_76532_row98_col1" class="data row98 col1">Bivariate Features Bar Plots</td>
<td id="T_76532_row98_col2" class="data row98 col2">Generates visual bar plots to analyze the relationship between paired features within categorical data in the model....</td>
<td id="T_76532_row98_col3" class="data row98 col3">validmind.data_validation.BivariateFeaturesBarPlots</td>
</tr>
<tr class="even">
<td id="T_76532_row99_col0" class="data row99 col0">ThresholdTest</td>
<td id="T_76532_row99_col1" class="data row99 col1">Skewness</td>
<td id="T_76532_row99_col2" class="data row99 col2">Evaluates the skewness of numerical data in a machine learning model and checks if it falls below a set maximum...</td>
<td id="T_76532_row99_col3" class="data row99 col3">validmind.data_validation.Skewness</td>
</tr>
<tr class="odd">
<td id="T_76532_row100_col0" class="data row100 col0">ThresholdTest</td>
<td id="T_76532_row100_col1" class="data row100 col1">Duplicates</td>
<td id="T_76532_row100_col2" class="data row100 col2">Tests dataset for duplicate entries, ensuring model reliability via data quality verification....</td>
<td id="T_76532_row100_col3" class="data row100 col3">validmind.data_validation.Duplicates</td>
</tr>
<tr class="even">
<td id="T_76532_row101_col0" class="data row101 col0">Metric</td>
<td id="T_76532_row101_col1" class="data row101 col1">Missing Values Bar Plot</td>
<td id="T_76532_row101_col2" class="data row101 col2">Creates a bar plot showcasing the percentage of missing values in each column of the dataset with risk...</td>
<td id="T_76532_row101_col3" class="data row101 col3">validmind.data_validation.MissingValuesBarPlot</td>
</tr>
<tr class="odd">
<td id="T_76532_row102_col0" class="data row102 col0">Metric</td>
<td id="T_76532_row102_col1" class="data row102 col1">Dataset Description</td>
<td id="T_76532_row102_col2" class="data row102 col2">Provides comprehensive analysis and statistical summaries of each field in a machine learning model's dataset....</td>
<td id="T_76532_row102_col3" class="data row102 col3">validmind.data_validation.DatasetDescription</td>
</tr>
<tr class="even">
<td id="T_76532_row103_col0" class="data row103 col0">Metric</td>
<td id="T_76532_row103_col1" class="data row103 col1">Scatter Plot</td>
<td id="T_76532_row103_col2" class="data row103 col2">Creates a scatter plot matrix to visually analyze feature relationships, patterns, and outliers in a dataset....</td>
<td id="T_76532_row103_col3" class="data row103 col3">validmind.data_validation.ScatterPlot</td>
</tr>
<tr class="odd">
<td id="T_76532_row104_col0" class="data row104 col0">ThresholdTest</td>
<td id="T_76532_row104_col1" class="data row104 col1">Time Series Outliers</td>
<td id="T_76532_row104_col2" class="data row104 col2">Identifies and visualizes outliers in time-series data using z-score method....</td>
<td id="T_76532_row104_col3" class="data row104 col3">validmind.data_validation.TimeSeriesOutliers</td>
</tr>
<tr class="even">
<td id="T_76532_row105_col0" class="data row105 col0">Metric</td>
<td id="T_76532_row105_col1" class="data row105 col1">Tabular Categorical Bar Plots</td>
<td id="T_76532_row105_col2" class="data row105 col2">Generates and visualizes bar plots for each category in categorical features to evaluate dataset's composition....</td>
<td id="T_76532_row105_col3" class="data row105 col3">validmind.data_validation.TabularCategoricalBarPlots</td>
</tr>
<tr class="odd">
<td id="T_76532_row106_col0" class="data row106 col0">Metric</td>
<td id="T_76532_row106_col1" class="data row106 col1">Auto Stationarity</td>
<td id="T_76532_row106_col2" class="data row106 col2">Automates Augmented Dickey-Fuller test to assess stationarity across multiple time series in a DataFrame....</td>
<td id="T_76532_row106_col3" class="data row106 col3">validmind.data_validation.AutoStationarity</td>
</tr>
<tr class="even">
<td id="T_76532_row107_col0" class="data row107 col0">Metric</td>
<td id="T_76532_row107_col1" class="data row107 col1">Descriptive Statistics</td>
<td id="T_76532_row107_col2" class="data row107 col2">Performs a detailed descriptive statistical analysis of both numerical and categorical data within a model's...</td>
<td id="T_76532_row107_col3" class="data row107 col3">validmind.data_validation.DescriptiveStatistics</td>
</tr>
<tr class="odd">
<td id="T_76532_row108_col0" class="data row108 col0">Metric</td>
<td id="T_76532_row108_col1" class="data row108 col1">ANOVA One Way Table</td>
<td id="T_76532_row108_col2" class="data row108 col2">Applies one-way ANOVA (Analysis of Variance) to identify statistically significant numerical features in the...</td>
<td id="T_76532_row108_col3" class="data row108 col3">validmind.data_validation.ANOVAOneWayTable</td>
</tr>
<tr class="even">
<td id="T_76532_row109_col0" class="data row109 col0">Metric</td>
<td id="T_76532_row109_col1" class="data row109 col1">Target Rate Bar Plots</td>
<td id="T_76532_row109_col2" class="data row109 col2">Generates bar plots visualizing the default rates of categorical features for a classification machine learning...</td>
<td id="T_76532_row109_col3" class="data row109 col3">validmind.data_validation.TargetRateBarPlots</td>
</tr>
<tr class="odd">
<td id="T_76532_row110_col0" class="data row110 col0">Metric</td>
<td id="T_76532_row110_col1" class="data row110 col1">Pearson Correlation Matrix</td>
<td id="T_76532_row110_col2" class="data row110 col2">Evaluates linear dependency between numerical variables in a dataset via a Pearson Correlation coefficient heat map....</td>
<td id="T_76532_row110_col3" class="data row110 col3">validmind.data_validation.PearsonCorrelationMatrix</td>
</tr>
<tr class="even">
<td id="T_76532_row111_col0" class="data row111 col0">Metric</td>
<td id="T_76532_row111_col1" class="data row111 col1">Feature Target Correlation Plot</td>
<td id="T_76532_row111_col2" class="data row111 col2">Visualizes the correlation between input features and model's target output in a color-coded horizontal bar plot....</td>
<td id="T_76532_row111_col3" class="data row111 col3">validmind.data_validation.FeatureTargetCorrelationPlot</td>
</tr>
<tr class="odd">
<td id="T_76532_row112_col0" class="data row112 col0">Metric</td>
<td id="T_76532_row112_col1" class="data row112 col1">Tabular Numerical Histograms</td>
<td id="T_76532_row112_col2" class="data row112 col2">Generates histograms for each numerical feature in a dataset to provide visual insights into data distribution and...</td>
<td id="T_76532_row112_col3" class="data row112 col3">validmind.data_validation.TabularNumericalHistograms</td>
</tr>
<tr class="even">
<td id="T_76532_row113_col0" class="data row113 col0">Metric</td>
<td id="T_76532_row113_col1" class="data row113 col1">Isolation Forest Outliers</td>
<td id="T_76532_row113_col2" class="data row113 col2">Detects outliers in a dataset using the Isolation Forest algorithm and visualizes results through scatter plots....</td>
<td id="T_76532_row113_col3" class="data row113 col3">validmind.data_validation.IsolationForestOutliers</td>
</tr>
<tr class="odd">
<td id="T_76532_row114_col0" class="data row114 col0">Metric</td>
<td id="T_76532_row114_col1" class="data row114 col1">Chi Squared Features Table</td>
<td id="T_76532_row114_col2" class="data row114 col2">Executes Chi-Squared test for each categorical feature against a target column to assess significant association....</td>
<td id="T_76532_row114_col3" class="data row114 col3">validmind.data_validation.ChiSquaredFeaturesTable</td>
</tr>
<tr class="even">
<td id="T_76532_row115_col0" class="data row115 col0">ThresholdTest</td>
<td id="T_76532_row115_col1" class="data row115 col1">High Cardinality</td>
<td id="T_76532_row115_col2" class="data row115 col2">Assesses the number of unique values in categorical columns to detect high cardinality and potential overfitting....</td>
<td id="T_76532_row115_col3" class="data row115 col3">validmind.data_validation.HighCardinality</td>
</tr>
<tr class="odd">
<td id="T_76532_row116_col0" class="data row116 col0">ThresholdTest</td>
<td id="T_76532_row116_col1" class="data row116 col1">Missing Values</td>
<td id="T_76532_row116_col2" class="data row116 col2">Evaluates dataset quality by ensuring missing value ratio across all features does not exceed a set threshold....</td>
<td id="T_76532_row116_col3" class="data row116 col3">validmind.data_validation.MissingValues</td>
</tr>
<tr class="even">
<td id="T_76532_row117_col0" class="data row117 col0">Metric</td>
<td id="T_76532_row117_col1" class="data row117 col1">Default Ratesby Risk Band Plot</td>
<td id="T_76532_row117_col2" class="data row117 col2">Generates a bar plot showcasing the distribution of default rates across different risk bands in a dataset....</td>
<td id="T_76532_row117_col3" class="data row117 col3">validmind.data_validation.DefaultRatesbyRiskBandPlot</td>
</tr>
<tr class="odd">
<td id="T_76532_row118_col0" class="data row118 col0">Metric</td>
<td id="T_76532_row118_col1" class="data row118 col1">Rolling Stats Plot</td>
<td id="T_76532_row118_col2" class="data row118 col2">This test evaluates the stationarity of time series data by plotting its rolling mean and standard deviation....</td>
<td id="T_76532_row118_col3" class="data row118 col3">validmind.data_validation.RollingStatsPlot</td>
</tr>
<tr class="even">
<td id="T_76532_row119_col0" class="data row119 col0">Metric</td>
<td id="T_76532_row119_col1" class="data row119 col1">Dataset Correlations</td>
<td id="T_76532_row119_col2" class="data row119 col2">Assesses correlation and association among features in a dataset, leveraging Pearson's R, Cramer's V, and...</td>
<td id="T_76532_row119_col3" class="data row119 col3">validmind.data_validation.DatasetCorrelations</td>
</tr>
<tr class="odd">
<td id="T_76532_row120_col0" class="data row120 col0">Metric</td>
<td id="T_76532_row120_col1" class="data row120 col1">Tabular Description Tables</td>
<td id="T_76532_row120_col2" class="data row120 col2">Summarizes key descriptive statistics for numerical, categorical, and datetime variables in a dataset....</td>
<td id="T_76532_row120_col3" class="data row120 col3">validmind.data_validation.TabularDescriptionTables</td>
</tr>
<tr class="even">
<td id="T_76532_row121_col0" class="data row121 col0">Metric</td>
<td id="T_76532_row121_col1" class="data row121 col1">Auto MA</td>
<td id="T_76532_row121_col2" class="data row121 col2">Automatically selects the optimal Moving Average (MA) order for each variable in a time series dataset based on...</td>
<td id="T_76532_row121_col3" class="data row121 col3">validmind.data_validation.AutoMA</td>
</tr>
<tr class="odd">
<td id="T_76532_row122_col0" class="data row122 col0">ThresholdTest</td>
<td id="T_76532_row122_col1" class="data row122 col1">Unique Rows</td>
<td id="T_76532_row122_col2" class="data row122 col2">Verifies the diversity of the dataset by ensuring that the count of unique rows exceeds a prescribed threshold....</td>
<td id="T_76532_row122_col3" class="data row122 col3">validmind.data_validation.UniqueRows</td>
</tr>
<tr class="even">
<td id="T_76532_row123_col0" class="data row123 col0">ThresholdTest</td>
<td id="T_76532_row123_col1" class="data row123 col1">Too Many Zero Values</td>
<td id="T_76532_row123_col2" class="data row123 col2">Identifies numerical columns in a dataset that contain an excessive number of zero values, defined by a threshold...</td>
<td id="T_76532_row123_col3" class="data row123 col3">validmind.data_validation.TooManyZeroValues</td>
</tr>
<tr class="odd">
<td id="T_76532_row124_col0" class="data row124 col0">ThresholdTest</td>
<td id="T_76532_row124_col1" class="data row124 col1">High Pearson Correlation</td>
<td id="T_76532_row124_col2" class="data row124 col2">Identifies highly correlated feature pairs in a dataset suggesting feature redundancy or multicollinearity....</td>
<td id="T_76532_row124_col3" class="data row124 col3">validmind.data_validation.HighPearsonCorrelation</td>
</tr>
<tr class="even">
<td id="T_76532_row125_col0" class="data row125 col0">Metric</td>
<td id="T_76532_row125_col1" class="data row125 col1">AC Fand PACF Plot</td>
<td id="T_76532_row125_col2" class="data row125 col2">Analyzes time series data using Autocorrelation Function (ACF) and Partial Autocorrelation Function (PACF) plots to...</td>
<td id="T_76532_row125_col3" class="data row125 col3">validmind.data_validation.ACFandPACFPlot</td>
</tr>
<tr class="odd">
<td id="T_76532_row126_col0" class="data row126 col0">Metric</td>
<td id="T_76532_row126_col1" class="data row126 col1">Bivariate Histograms</td>
<td id="T_76532_row126_col2" class="data row126 col2">Generates bivariate histograms for paired features, aiding in visual inspection of categorical variables'...</td>
<td id="T_76532_row126_col3" class="data row126 col3">validmind.data_validation.BivariateHistograms</td>
</tr>
<tr class="even">
<td id="T_76532_row127_col0" class="data row127 col0">Metric</td>
<td id="T_76532_row127_col1" class="data row127 col1">WOE Bin Table</td>
<td id="T_76532_row127_col2" class="data row127 col2">Calculates and assesses the Weight of Evidence (WoE) and Information Value (IV) of each feature in a ML model....</td>
<td id="T_76532_row127_col3" class="data row127 col3">validmind.data_validation.WOEBinTable</td>
</tr>
<tr class="odd">
<td id="T_76532_row128_col0" class="data row128 col0">Metric</td>
<td id="T_76532_row128_col1" class="data row128 col1">Heatmap Feature Correlations</td>
<td id="T_76532_row128_col2" class="data row128 col2">Creates a heatmap to visually represent correlation patterns between pairs of numerical features in a dataset....</td>
<td id="T_76532_row128_col3" class="data row128 col3">validmind.data_validation.HeatmapFeatureCorrelations</td>
</tr>
<tr class="even">
<td id="T_76532_row129_col0" class="data row129 col0">ThresholdTest</td>
<td id="T_76532_row129_col1" class="data row129 col1">Time Series Frequency</td>
<td id="T_76532_row129_col2" class="data row129 col2">Evaluates consistency of time series data frequency and generates a frequency plot....</td>
<td id="T_76532_row129_col3" class="data row129 col3">validmind.data_validation.TimeSeriesFrequency</td>
</tr>
<tr class="odd">
<td id="T_76532_row130_col0" class="data row130 col0">Metric</td>
<td id="T_76532_row130_col1" class="data row130 col1">Dataset Split</td>
<td id="T_76532_row130_col2" class="data row130 col2">Evaluates and visualizes the distribution proportions among training, testing, and validation datasets of an ML...</td>
<td id="T_76532_row130_col3" class="data row130 col3">validmind.data_validation.DatasetSplit</td>
</tr>
<tr class="even">
<td id="T_76532_row131_col0" class="data row131 col0">Metric</td>
<td id="T_76532_row131_col1" class="data row131 col1">Spread Plot</td>
<td id="T_76532_row131_col2" class="data row131 col2">Visualizes the spread relationship between pairs of time-series variables in a dataset, thereby aiding in...</td>
<td id="T_76532_row131_col3" class="data row131 col3">validmind.data_validation.SpreadPlot</td>
</tr>
<tr class="odd">
<td id="T_76532_row132_col0" class="data row132 col0">Metric</td>
<td id="T_76532_row132_col1" class="data row132 col1">Time Series Line Plot</td>
<td id="T_76532_row132_col2" class="data row132 col2">Generates and analyses time-series data through line plots revealing trends, patterns, anomalies over time....</td>
<td id="T_76532_row132_col3" class="data row132 col3">validmind.data_validation.TimeSeriesLinePlot</td>
</tr>
<tr class="even">
<td id="T_76532_row133_col0" class="data row133 col0">Metric</td>
<td id="T_76532_row133_col1" class="data row133 col1">Pi T Credit Scores Histogram</td>
<td id="T_76532_row133_col2" class="data row133 col2">Generates a histogram visualization for observed and predicted credit default scores....</td>
<td id="T_76532_row133_col3" class="data row133 col3">validmind.data_validation.PiTCreditScoresHistogram</td>
</tr>
<tr class="odd">
<td id="T_76532_row134_col0" class="data row134 col0">Metric</td>
<td id="T_76532_row134_col1" class="data row134 col1">Auto Seasonality</td>
<td id="T_76532_row134_col2" class="data row134 col2">Automatically identifies and quantifies optimal seasonality in time series data to improve forecasting model...</td>
<td id="T_76532_row134_col3" class="data row134 col3">validmind.data_validation.AutoSeasonality</td>
</tr>
<tr class="even">
<td id="T_76532_row135_col0" class="data row135 col0">Metric</td>
<td id="T_76532_row135_col1" class="data row135 col1">Bivariate Scatter Plots</td>
<td id="T_76532_row135_col2" class="data row135 col2">Generates bivariate scatterplots to visually inspect relationships between pairs of predictor variables in machine...</td>
<td id="T_76532_row135_col3" class="data row135 col3">validmind.data_validation.BivariateScatterPlots</td>
</tr>
<tr class="odd">
<td id="T_76532_row136_col0" class="data row136 col0">Metric</td>
<td id="T_76532_row136_col1" class="data row136 col1">Engle Granger Coint</td>
<td id="T_76532_row136_col2" class="data row136 col2">Validates co-integration in pairs of time series data using the Engle-Granger test and classifies them as...</td>
<td id="T_76532_row136_col3" class="data row136 col3">validmind.data_validation.EngleGrangerCoint</td>
</tr>
<tr class="even">
<td id="T_76532_row137_col0" class="data row137 col0">ThresholdTest</td>
<td id="T_76532_row137_col1" class="data row137 col1">Time Series Missing Values</td>
<td id="T_76532_row137_col2" class="data row137 col2">Validates time-series data quality by confirming the count of missing values is below a certain threshold....</td>
<td id="T_76532_row137_col3" class="data row137 col3">validmind.data_validation.TimeSeriesMissingValues</td>
</tr>
<tr class="odd">
<td id="T_76532_row138_col0" class="data row138 col0">DatasetMetadata</td>
<td id="T_76532_row138_col1" class="data row138 col1">Dataset Metadata</td>
<td id="T_76532_row138_col2" class="data row138 col2">Collects and logs essential metadata of training datasets for transparency in model validation....</td>
<td id="T_76532_row138_col3" class="data row138 col3">validmind.data_validation.DatasetMetadata</td>
</tr>
<tr class="even">
<td id="T_76532_row139_col0" class="data row139 col0">Metric</td>
<td id="T_76532_row139_col1" class="data row139 col1">Time Series Histogram</td>
<td id="T_76532_row139_col2" class="data row139 col2">Visualizes distribution of time-series data using histograms and Kernel Density Estimation (KDE) lines....</td>
<td id="T_76532_row139_col3" class="data row139 col3">validmind.data_validation.TimeSeriesHistogram</td>
</tr>
<tr class="odd">
<td id="T_76532_row140_col0" class="data row140 col0">Metric</td>
<td id="T_76532_row140_col1" class="data row140 col1">Lagged Correlation Heatmap</td>
<td id="T_76532_row140_col2" class="data row140 col2">Assesses and visualizes correlation between target variable and lagged independent variables in a time-series...</td>
<td id="T_76532_row140_col3" class="data row140 col3">validmind.data_validation.LaggedCorrelationHeatmap</td>
</tr>
<tr class="even">
<td id="T_76532_row141_col0" class="data row141 col0">Metric</td>
<td id="T_76532_row141_col1" class="data row141 col1">Seasonal Decompose</td>
<td id="T_76532_row141_col2" class="data row141 col2">Decomposes dataset features into observed, trend, seasonal, and residual components to identify patterns and...</td>
<td id="T_76532_row141_col3" class="data row141 col3">validmind.data_validation.SeasonalDecompose</td>
</tr>
<tr class="odd">
<td id="T_76532_row142_col0" class="data row142 col0">Metric</td>
<td id="T_76532_row142_col1" class="data row142 col1">WOE Bin Plots</td>
<td id="T_76532_row142_col2" class="data row142 col2">Generates visualizations of Weight of Evidence (WoE) and Information Value (IV) for understanding predictive power...</td>
<td id="T_76532_row142_col3" class="data row142 col3">validmind.data_validation.WOEBinPlots</td>
</tr>
<tr class="even">
<td id="T_76532_row143_col0" class="data row143 col0">ThresholdTest</td>
<td id="T_76532_row143_col1" class="data row143 col1">Class Imbalance</td>
<td id="T_76532_row143_col2" class="data row143 col2">Evaluates and quantifies class distribution imbalance in a dataset used by a machine learning model....</td>
<td id="T_76532_row143_col3" class="data row143 col3">validmind.data_validation.ClassImbalance</td>
</tr>
<tr class="odd">
<td id="T_76532_row144_col0" class="data row144 col0">Metric</td>
<td id="T_76532_row144_col1" class="data row144 col1">IQR Outliers Bar Plot</td>
<td id="T_76532_row144_col2" class="data row144 col2">Visualizes outlier distribution across percentiles in numerical data using Interquartile Range (IQR) method....</td>
<td id="T_76532_row144_col3" class="data row144 col3">validmind.data_validation.IQROutliersBarPlot</td>
</tr>
<tr class="even">
<td id="T_76532_row145_col0" class="data row145 col0">Metric</td>
<td id="T_76532_row145_col1" class="data row145 col1">Pi TPD Histogram</td>
<td id="T_76532_row145_col2" class="data row145 col2">Assesses credit risk prediction accuracy of a model by comparing actual and predicted defaults at a chosen point in...</td>
<td id="T_76532_row145_col3" class="data row145 col3">validmind.data_validation.PiTPDHistogram</td>
</tr>
<tr class="odd">
<td id="T_76532_row146_col0" class="data row146 col0">Metric</td>
<td id="T_76532_row146_col1" class="data row146 col1">Auto AR</td>
<td id="T_76532_row146_col2" class="data row146 col2">Automatically identifies the optimal Autoregressive (AR) order for a time series using BIC and AIC criteria....</td>
<td id="T_76532_row146_col3" class="data row146 col3">validmind.data_validation.AutoAR</td>
</tr>
<tr class="even">
<td id="T_76532_row147_col0" class="data row147 col0">Metric</td>
<td id="T_76532_row147_col1" class="data row147 col1">Tabular Date Time Histograms</td>
<td id="T_76532_row147_col2" class="data row147 col2">Generates histograms to provide graphical insight into the distribution of time intervals in model's datetime data....</td>
<td id="T_76532_row147_col3" class="data row147 col3">validmind.data_validation.TabularDateTimeHistograms</td>
</tr>
<tr class="odd">
<td id="T_76532_row148_col0" class="data row148 col0">Metric</td>
<td id="T_76532_row148_col1" class="data row148 col1">Punctuations</td>
<td id="T_76532_row148_col2" class="data row148 col2">Analyzes and visualizes the frequency distribution of punctuation usage in a given text dataset....</td>
<td id="T_76532_row148_col3" class="data row148 col3">validmind.data_validation.nlp.Punctuations</td>
</tr>
<tr class="even">
<td id="T_76532_row149_col0" class="data row149 col0">Metric</td>
<td id="T_76532_row149_col1" class="data row149 col1">Common Words</td>
<td id="T_76532_row149_col2" class="data row149 col2">Identifies and visualizes the 40 most frequent non-stopwords in a specified text column within a dataset....</td>
<td id="T_76532_row149_col3" class="data row149 col3">validmind.data_validation.nlp.CommonWords</td>
</tr>
<tr class="odd">
<td id="T_76532_row150_col0" class="data row150 col0">ThresholdTest</td>
<td id="T_76532_row150_col1" class="data row150 col1">Hashtags</td>
<td id="T_76532_row150_col2" class="data row150 col2">Assesses hashtag frequency in a text column, highlighting usage trends and potential dataset bias or spam....</td>
<td id="T_76532_row150_col3" class="data row150 col3">validmind.data_validation.nlp.Hashtags</td>
</tr>
<tr class="even">
<td id="T_76532_row151_col0" class="data row151 col0">ThresholdTest</td>
<td id="T_76532_row151_col1" class="data row151 col1">Mentions</td>
<td id="T_76532_row151_col2" class="data row151 col2">Calculates and visualizes frequencies of '@' prefixed mentions in a text-based dataset for NLP model analysis....</td>
<td id="T_76532_row151_col3" class="data row151 col3">validmind.data_validation.nlp.Mentions</td>
</tr>
<tr class="odd">
<td id="T_76532_row152_col0" class="data row152 col0">Metric</td>
<td id="T_76532_row152_col1" class="data row152 col1">Text Description</td>
<td id="T_76532_row152_col2" class="data row152 col2">Performs comprehensive textual analysis on a dataset using NLTK, evaluating various parameters and generating...</td>
<td id="T_76532_row152_col3" class="data row152 col3">validmind.data_validation.nlp.TextDescription</td>
</tr>
<tr class="even">
<td id="T_76532_row153_col0" class="data row153 col0">ThresholdTest</td>
<td id="T_76532_row153_col1" class="data row153 col1">Stop Words</td>
<td id="T_76532_row153_col2" class="data row153 col2">Evaluates and visualizes the frequency of English stop words in a text dataset against a defined threshold....</td>
<td id="T_76532_row153_col3" class="data row153 col3">validmind.data_validation.nlp.StopWords</td>
</tr>
</tbody>
</table>
</div>
</div>


</section>
</section>

</main> <!-- /main -->
<script id="quarto-html-after-body" type="application/javascript">
window.document.addEventListener("DOMContentLoaded", function (event) {
  const toggleBodyColorMode = (bsSheetEl) => {
    const mode = bsSheetEl.getAttribute("data-mode");
    const bodyEl = window.document.querySelector("body");
    if (mode === "dark") {
      bodyEl.classList.add("quarto-dark");
      bodyEl.classList.remove("quarto-light");
    } else {
      bodyEl.classList.add("quarto-light");
      bodyEl.classList.remove("quarto-dark");
    }
  }
  const toggleBodyColorPrimary = () => {
    const bsSheetEl = window.document.querySelector("link#quarto-bootstrap");
    if (bsSheetEl) {
      toggleBodyColorMode(bsSheetEl);
    }
  }
  toggleBodyColorPrimary();  
  const disableStylesheet = (stylesheets) => {
    for (let i=0; i < stylesheets.length; i++) {
      const stylesheet = stylesheets[i];
      stylesheet.rel = 'prefetch';
    }
  }
  const enableStylesheet = (stylesheets) => {
    for (let i=0; i < stylesheets.length; i++) {
      const stylesheet = stylesheets[i];
      stylesheet.rel = 'stylesheet';
    }
  }
  const manageTransitions = (selector, allowTransitions) => {
    const els = window.document.querySelectorAll(selector);
    for (let i=0; i < els.length; i++) {
      const el = els[i];
      if (allowTransitions) {
        el.classList.remove('notransition');
      } else {
        el.classList.add('notransition');
      }
    }
  }
  const toggleGiscusIfUsed = (isAlternate, darkModeDefault) => {
    const baseTheme = document.querySelector('#giscus-base-theme')?.value ?? 'light';
    const alternateTheme = document.querySelector('#giscus-alt-theme')?.value ?? 'dark';
    let newTheme = '';
    if(darkModeDefault) {
      newTheme = isAlternate ? baseTheme : alternateTheme;
    } else {
      newTheme = isAlternate ? alternateTheme : baseTheme;
    }
    const changeGiscusTheme = () => {
      // From: https://github.com/giscus/giscus/issues/336
      const sendMessage = (message) => {
        const iframe = document.querySelector('iframe.giscus-frame');
        if (!iframe) return;
        iframe.contentWindow.postMessage({ giscus: message }, 'https://giscus.app');
      }
      sendMessage({
        setConfig: {
          theme: newTheme
        }
      });
    }
    const isGiscussLoaded = window.document.querySelector('iframe.giscus-frame') !== null;
    if (isGiscussLoaded) {
      changeGiscusTheme();
    }
  }
  const toggleColorMode = (alternate) => {
    // Switch the stylesheets
    const alternateStylesheets = window.document.querySelectorAll('link.quarto-color-scheme.quarto-color-alternate');
    manageTransitions('#quarto-margin-sidebar .nav-link', false);
    if (alternate) {
      enableStylesheet(alternateStylesheets);
      for (const sheetNode of alternateStylesheets) {
        if (sheetNode.id === "quarto-bootstrap") {
          toggleBodyColorMode(sheetNode);
        }
      }
    } else {
      disableStylesheet(alternateStylesheets);
      toggleBodyColorPrimary();
    }
    manageTransitions('#quarto-margin-sidebar .nav-link', true);
    // Switch the toggles
    const toggles = window.document.querySelectorAll('.quarto-color-scheme-toggle');
    for (let i=0; i < toggles.length; i++) {
      const toggle = toggles[i];
      if (toggle) {
        if (alternate) {
          toggle.classList.add("alternate");     
        } else {
          toggle.classList.remove("alternate");
        }
      }
    }
    // Hack to workaround the fact that safari doesn't
    // properly recolor the scrollbar when toggling (#1455)
    if (navigator.userAgent.indexOf('Safari') > 0 && navigator.userAgent.indexOf('Chrome') == -1) {
      manageTransitions("body", false);
      window.scrollTo(0, 1);
      setTimeout(() => {
        window.scrollTo(0, 0);
        manageTransitions("body", true);
      }, 40);  
    }
  }
  const isFileUrl = () => { 
    return window.location.protocol === 'file:';
  }
  const hasAlternateSentinel = () => {  
    let styleSentinel = getColorSchemeSentinel();
    if (styleSentinel !== null) {
      return styleSentinel === "alternate";
    } else {
      return false;
    }
  }
  const setStyleSentinel = (alternate) => {
    const value = alternate ? "alternate" : "default";
    if (!isFileUrl()) {
      window.localStorage.setItem("quarto-color-scheme", value);
    } else {
      localAlternateSentinel = value;
    }
  }
  const getColorSchemeSentinel = () => {
    if (!isFileUrl()) {
      const storageValue = window.localStorage.getItem("quarto-color-scheme");
      return storageValue != null ? storageValue : localAlternateSentinel;
    } else {
      return localAlternateSentinel;
    }
  }
  const darkModeDefault = false;
  let localAlternateSentinel = darkModeDefault ? 'alternate' : 'default';
  // Dark / light mode switch
  window.quartoToggleColorScheme = () => {
    // Read the current dark / light value 
    let toAlternate = !hasAlternateSentinel();
    toggleColorMode(toAlternate);
    setStyleSentinel(toAlternate);
    toggleGiscusIfUsed(toAlternate, darkModeDefault);
  };
  // Ensure there is a toggle, if there isn't float one in the top right
  if (window.document.querySelector('.quarto-color-scheme-toggle') === null) {
    const a = window.document.createElement('a');
    a.classList.add('top-right');
    a.classList.add('quarto-color-scheme-toggle');
    a.href = "";
    a.onclick = function() { try { window.quartoToggleColorScheme(); } catch {} return false; };
    const i = window.document.createElement("i");
    i.classList.add('bi');
    a.appendChild(i);
    window.document.body.appendChild(a);
  }
  // Switch to dark mode if need be
  if (hasAlternateSentinel()) {
    toggleColorMode(true);
  } else {
    toggleColorMode(false);
  }
  const icon = "";
  const anchorJS = new window.AnchorJS();
  anchorJS.options = {
    placement: 'right',
    icon: icon
  };
  anchorJS.add('.anchored');
  const isCodeAnnotation = (el) => {
    for (const clz of el.classList) {
      if (clz.startsWith('code-annotation-')) {                     
        return true;
      }
    }
    return false;
  }
  const clipboard = new window.ClipboardJS('.code-copy-button', {
    text: function(trigger) {
      const codeEl = trigger.previousElementSibling.cloneNode(true);
      for (const childEl of codeEl.children) {
        if (isCodeAnnotation(childEl)) {
          childEl.remove();
        }
      }
      return codeEl.innerText;
    }
  });
  clipboard.on('success', function(e) {
    // button target
    const button = e.trigger;
    // don't keep focus
    button.blur();
    // flash "checked"
    button.classList.add('code-copy-button-checked');
    var currentTitle = button.getAttribute("title");
    button.setAttribute("title", "Copied!");
    let tooltip;
    if (window.bootstrap) {
      button.setAttribute("data-bs-toggle", "tooltip");
      button.setAttribute("data-bs-placement", "left");
      button.setAttribute("data-bs-title", "Copied!");
      tooltip = new bootstrap.Tooltip(button, 
        { trigger: "manual", 
          customClass: "code-copy-button-tooltip",
          offset: [0, -8]});
      tooltip.show();    
    }
    setTimeout(function() {
      if (tooltip) {
        tooltip.hide();
        button.removeAttribute("data-bs-title");
        button.removeAttribute("data-bs-toggle");
        button.removeAttribute("data-bs-placement");
      }
      button.setAttribute("title", currentTitle);
      button.classList.remove('code-copy-button-checked');
    }, 1000);
    // clear code selection
    e.clearSelection();
  });
    var localhostRegex = new RegExp(/^(?:http|https):\/\/localhost\:?[0-9]*\//);
    var mailtoRegex = new RegExp(/^mailto:/);
      var filterRegex = new RegExp('/' + window.location.host + '/');
    var isInternal = (href) => {
        return filterRegex.test(href) || localhostRegex.test(href) || mailtoRegex.test(href);
    }
    // Inspect non-navigation links and adorn them if external
 	var links = window.document.querySelectorAll('a[href]:not(.nav-link):not(.navbar-brand):not(.toc-action):not(.sidebar-link):not(.sidebar-item-toggle):not(.pagination-link):not(.no-external):not([aria-hidden]):not(.dropdown-item):not(.quarto-navigation-tool)');
    for (var i=0; i<links.length; i++) {
      const link = links[i];
      if (!isInternal(link.href)) {
          // target, if specified
          link.setAttribute("target", "_blank");
          if (link.getAttribute("rel") === null) {
            link.setAttribute("rel", "noopener");
          }
          // default icon
          link.classList.add("external");
      }
    }
  function tippyHover(el, contentFn, onTriggerFn, onUntriggerFn) {
    const config = {
      allowHTML: true,
      maxWidth: 500,
      delay: 100,
      arrow: false,
      appendTo: function(el) {
          return el.parentElement;
      },
      interactive: true,
      interactiveBorder: 10,
      theme: 'quarto',
      placement: 'bottom-start',
    };
    if (contentFn) {
      config.content = contentFn;
    }
    if (onTriggerFn) {
      config.onTrigger = onTriggerFn;
    }
    if (onUntriggerFn) {
      config.onUntrigger = onUntriggerFn;
    }
    window.tippy(el, config); 
  }
  const noterefs = window.document.querySelectorAll('a[role="doc-noteref"]');
  for (var i=0; i<noterefs.length; i++) {
    const ref = noterefs[i];
    tippyHover(ref, function() {
      // use id or data attribute instead here
      let href = ref.getAttribute('data-footnote-href') || ref.getAttribute('href');
      try { href = new URL(href).hash; } catch {}
      const id = href.replace(/^#\/?/, "");
      const note = window.document.getElementById(id);
      return note.innerHTML;
    });
  }
  const xrefs = window.document.querySelectorAll('a.quarto-xref');
  const processXRef = (id, note) => {
    // Strip column container classes
    const stripColumnClz = (el) => {
      el.classList.remove("page-full", "page-columns");
      if (el.children) {
        for (const child of el.children) {
          stripColumnClz(child);
        }
      }
    }
    stripColumnClz(note)
    if (id === null || id.startsWith('sec-')) {
      // Special case sections, only their first couple elements
      const container = document.createElement("div");
      if (note.children && note.children.length > 2) {
        container.appendChild(note.children[0].cloneNode(true));
        for (let i = 1; i < note.children.length; i++) {
          const child = note.children[i];
          if (child.tagName === "P" && child.innerText === "") {
            continue;
          } else {
            container.appendChild(child.cloneNode(true));
            break;
          }
        }
        if (window.Quarto?.typesetMath) {
          window.Quarto.typesetMath(container);
        }
        return container.innerHTML
      } else {
        if (window.Quarto?.typesetMath) {
          window.Quarto.typesetMath(note);
        }
        return note.innerHTML;
      }
    } else {
      // Remove any anchor links if they are present
      const anchorLink = note.querySelector('a.anchorjs-link');
      if (anchorLink) {
        anchorLink.remove();
      }
      if (window.Quarto?.typesetMath) {
        window.Quarto.typesetMath(note);
      }
      // TODO in 1.5, we should make sure this works without a callout special case
      if (note.classList.contains("callout")) {
        return note.outerHTML;
      } else {
        return note.innerHTML;
      }
    }
  }
  for (var i=0; i<xrefs.length; i++) {
    const xref = xrefs[i];
    tippyHover(xref, undefined, function(instance) {
      instance.disable();
      let url = xref.getAttribute('href');
      let hash = undefined; 
      if (url.startsWith('#')) {
        hash = url;
      } else {
        try { hash = new URL(url).hash; } catch {}
      }
      if (hash) {
        const id = hash.replace(/^#\/?/, "");
        const note = window.document.getElementById(id);
        if (note !== null) {
          try {
            const html = processXRef(id, note.cloneNode(true));
            instance.setContent(html);
          } finally {
            instance.enable();
            instance.show();
          }
        } else {
          // See if we can fetch this
          fetch(url.split('#')[0])
          .then(res => res.text())
          .then(html => {
            const parser = new DOMParser();
            const htmlDoc = parser.parseFromString(html, "text/html");
            const note = htmlDoc.getElementById(id);
            if (note !== null) {
              const html = processXRef(id, note);
              instance.setContent(html);
            } 
          }).finally(() => {
            instance.enable();
            instance.show();
          });
        }
      } else {
        // See if we can fetch a full url (with no hash to target)
        // This is a special case and we should probably do some content thinning / targeting
        fetch(url)
        .then(res => res.text())
        .then(html => {
          const parser = new DOMParser();
          const htmlDoc = parser.parseFromString(html, "text/html");
          const note = htmlDoc.querySelector('main.content');
          if (note !== null) {
            // This should only happen for chapter cross references
            // (since there is no id in the URL)
            // remove the first header
            if (note.children.length > 0 && note.children[0].tagName === "HEADER") {
              note.children[0].remove();
            }
            const html = processXRef(null, note);
            instance.setContent(html);
          } 
        }).finally(() => {
          instance.enable();
          instance.show();
        });
      }
    }, function(instance) {
    });
  }
      let selectedAnnoteEl;
      const selectorForAnnotation = ( cell, annotation) => {
        let cellAttr = 'data-code-cell="' + cell + '"';
        let lineAttr = 'data-code-annotation="' +  annotation + '"';
        const selector = 'span[' + cellAttr + '][' + lineAttr + ']';
        return selector;
      }
      const selectCodeLines = (annoteEl) => {
        const doc = window.document;
        const targetCell = annoteEl.getAttribute("data-target-cell");
        const targetAnnotation = annoteEl.getAttribute("data-target-annotation");
        const annoteSpan = window.document.querySelector(selectorForAnnotation(targetCell, targetAnnotation));
        const lines = annoteSpan.getAttribute("data-code-lines").split(",");
        const lineIds = lines.map((line) => {
          return targetCell + "-" + line;
        })
        let top = null;
        let height = null;
        let parent = null;
        if (lineIds.length > 0) {
            //compute the position of the single el (top and bottom and make a div)
            const el = window.document.getElementById(lineIds[0]);
            top = el.offsetTop;
            height = el.offsetHeight;
            parent = el.parentElement.parentElement;
          if (lineIds.length > 1) {
            const lastEl = window.document.getElementById(lineIds[lineIds.length - 1]);
            const bottom = lastEl.offsetTop + lastEl.offsetHeight;
            height = bottom - top;
          }
          if (top !== null && height !== null && parent !== null) {
            // cook up a div (if necessary) and position it 
            let div = window.document.getElementById("code-annotation-line-highlight");
            if (div === null) {
              div = window.document.createElement("div");
              div.setAttribute("id", "code-annotation-line-highlight");
              div.style.position = 'absolute';
              parent.appendChild(div);
            }
            div.style.top = top - 2 + "px";
            div.style.height = height + 4 + "px";
            div.style.left = 0;
            let gutterDiv = window.document.getElementById("code-annotation-line-highlight-gutter");
            if (gutterDiv === null) {
              gutterDiv = window.document.createElement("div");
              gutterDiv.setAttribute("id", "code-annotation-line-highlight-gutter");
              gutterDiv.style.position = 'absolute';
              const codeCell = window.document.getElementById(targetCell);
              const gutter = codeCell.querySelector('.code-annotation-gutter');
              gutter.appendChild(gutterDiv);
            }
            gutterDiv.style.top = top - 2 + "px";
            gutterDiv.style.height = height + 4 + "px";
          }
          selectedAnnoteEl = annoteEl;
        }
      };
      const unselectCodeLines = () => {
        const elementsIds = ["code-annotation-line-highlight", "code-annotation-line-highlight-gutter"];
        elementsIds.forEach((elId) => {
          const div = window.document.getElementById(elId);
          if (div) {
            div.remove();
          }
        });
        selectedAnnoteEl = undefined;
      };
        // Handle positioning of the toggle
    window.addEventListener(
      "resize",
      throttle(() => {
        elRect = undefined;
        if (selectedAnnoteEl) {
          selectCodeLines(selectedAnnoteEl);
        }
      }, 10)
    );
    function throttle(fn, ms) {
    let throttle = false;
    let timer;
      return (...args) => {
        if(!throttle) { // first call gets through
            fn.apply(this, args);
            throttle = true;
        } else { // all the others get throttled
            if(timer) clearTimeout(timer); // cancel #2
            timer = setTimeout(() => {
              fn.apply(this, args);
              timer = throttle = false;
            }, ms);
        }
      };
    }
      // Attach click handler to the DT
      const annoteDls = window.document.querySelectorAll('dt[data-target-cell]');
      for (const annoteDlNode of annoteDls) {
        annoteDlNode.addEventListener('click', (event) => {
          const clickedEl = event.target;
          if (clickedEl !== selectedAnnoteEl) {
            unselectCodeLines();
            const activeEl = window.document.querySelector('dt[data-target-cell].code-annotation-active');
            if (activeEl) {
              activeEl.classList.remove('code-annotation-active');
            }
            selectCodeLines(clickedEl);
            clickedEl.classList.add('code-annotation-active');
          } else {
            // Unselect the line
            unselectCodeLines();
            clickedEl.classList.remove('code-annotation-active');
          }
        });
      }
  const findCites = (el) => {
    const parentEl = el.parentElement;
    if (parentEl) {
      const cites = parentEl.dataset.cites;
      if (cites) {
        return {
          el,
          cites: cites.split(' ')
        };
      } else {
        return findCites(el.parentElement)
      }
    } else {
      return undefined;
    }
  };
  var bibliorefs = window.document.querySelectorAll('a[role="doc-biblioref"]');
  for (var i=0; i<bibliorefs.length; i++) {
    const ref = bibliorefs[i];
    const citeInfo = findCites(ref);
    if (citeInfo) {
      tippyHover(citeInfo.el, function() {
        var popup = window.document.createElement('div');
        citeInfo.cites.forEach(function(cite) {
          var citeDiv = window.document.createElement('div');
          citeDiv.classList.add('hanging-indent');
          citeDiv.classList.add('csl-entry');
          var biblioDiv = window.document.getElementById('ref-' + cite);
          if (biblioDiv) {
            citeDiv.innerHTML = biblioDiv.innerHTML;
          }
          popup.appendChild(citeDiv);
        });
        return popup.innerHTML;
      });
    }
  }
});
</script>
<nav class="page-navigation">
  <div class="nav-page nav-page-previous">
      <a href="../../notebooks/how_to/configure_parameters_demo.html" class="pagination-link  aria-label=" configure="" parameters="" for="" a="" specific="" test"="">
        <i class="bi bi-arrow-left-short"></i> <span class="nav-page-text">Configure Parameters for a Specific Test</span>
      </a>          
  </div>
  <div class="nav-page nav-page-next">
      <a href="../../notebooks/how_to/explore_tests.html" class="pagination-link" aria-label="Exploring Tests in the Developer Framework:">
        <span class="nav-page-text">Exploring Tests in the Developer Framework:</span> <i class="bi bi-arrow-right-short"></i>
      </a>
  </div>
</nav>
</div> <!-- /content -->
<footer class="footer">
  <div class="nav-footer">
    <div class="nav-footer-left">
<<<<<<< HEAD
<p><em>© Copyright 2023 ValidMind Inc All Rights Reserved.</em></p>
=======
<p><em>© Copyright 2023-24 ValidMind Inc All Rights Reserved.</em></p>
>>>>>>> c52f6e76
</div>   
    <div class="nav-footer-center">
      &nbsp;
    <div class="toc-actions d-sm-block d-md-none"><ul><li><a href="https://github.dev/validmind/documentation/blob/main/site/notebooks/how_to/explore_test_suites.ipynb" class="toc-action"><i class="bi bi-github"></i>Edit this page</a></li><li><a href="https://github.com/validmind/documentation/issues/new" class="toc-action"><i class="bi empty"></i>Report an issue</a></li></ul></div></div>
    <div class="nav-footer-right">
      <ul class="footer-items list-unstyled">
    <li class="nav-item">
    <a class="nav-link" href="https://validmind.com/" target="_blank">
<p>validmind.com <i class="fa-solid fa-external-link" aria-label="external-link"></i></p>
</a>
  </li>  
    <li class="nav-item">
    <a class="nav-link" href="https://validmind.com/privacy-policy/">
<p>Privacy Policy</p>
</a>
  </li>  
    <li class="nav-item">
    <a class="nav-link" href="https://validmind.com/terms-of-use/">
<p>Terms of Use</p>
</a>
<<<<<<< HEAD
  </li>  
    <li class="nav-item compact">
    <a class="nav-link" href="https://github.com/validmind/documentation">
      <i class="bi bi-github" role="img">
</i> 
    </a>
=======
>>>>>>> c52f6e76
  </li>  
    <li class="nav-item compact">
    <a class="nav-link" href="https://www.linkedin.com/company/validmind/">
      <i class="bi bi-linkedin" role="img">
</i> 
    </a>
  </li>  
</ul>
    </div>
  </div>
</footer>




</body></html><|MERGE_RESOLUTION|>--- conflicted
+++ resolved
@@ -144,11 +144,7 @@
 <span class="menu-text">Get Started</span></a>
   </li>  
   <li class="nav-item">
-<<<<<<< HEAD
     <a class="nav-link" href="../../guide/guides.html"> 
-=======
-    <a class="nav-link" href="../../guide/guide.html"> 
->>>>>>> c52f6e76
 <span class="menu-text">Guides</span></a>
   </li>  
   <li class="nav-item dropdown ">
@@ -215,10 +211,7 @@
 </ul>
           </div> <!-- /navcollapse -->
           <div class="quarto-navbar-tools">
-<<<<<<< HEAD
   <a href="" class="quarto-color-scheme-toggle quarto-navigation-tool  px-1" onclick="window.quartoToggleColorScheme(); return false;" title="Toggle dark mode"><i class="bi"></i></a>
-=======
->>>>>>> c52f6e76
 </div>
       </div> <!-- /container-fluid -->
     </nav>
@@ -266,6 +259,12 @@
  <span class="menu-text">Install and initialize the Developer Framework</span></a>
   </div>
 </li>
+        <li class="sidebar-item">
+  <div class="sidebar-item-container"> 
+  <a href="../../guide/store-credentials-in-env-file.html" class="sidebar-item-text sidebar-link">
+ <span class="menu-text">Store project credentials in .env files</span></a>
+  </div>
+</li>
         <li class="px-0"><hr class="sidebar-divider hi "></li>
         <li class="sidebar-item sidebar-item-section">
       <div class="sidebar-item-container"> 
@@ -1458,11 +1457,7 @@
         <li class="sidebar-item">
   <div class="sidebar-item-container"> 
   <a href="../../validmind/validmind.html" class="sidebar-item-text sidebar-link" target="&quot;_blank&quot;">
-<<<<<<< HEAD
  <span class="menu-text">Developer Framework Reference </span></a>
-=======
- <span class="menu-text">ValidMind Developer Framework Reference </span></a>
->>>>>>> c52f6e76
   </div>
 </li>
     </ul>
@@ -1529,13 +1524,8 @@
 </section>
 <section id="install-the-client-library" class="level2">
 <h2 class="anchored" data-anchor-id="install-the-client-library">Install the client library</h2>
-<<<<<<< HEAD
-<div id="cell-3" class="cell" data-execution_count="1">
-<div class="sourceCode cell-code" id="cb1"><pre class="sourceCode python code-with-copy"><code class="sourceCode python"><span id="cb1-1"><a href="#cb1-1" aria-hidden="true" tabindex="-1"></a><span class="op">%</span>pip install <span class="op">-</span>q <span class="op">-</span>q validmind</span></code><button title="Copy to Clipboard" class="code-copy-button"><i class="bi"></i></button></pre></div>
-=======
 <div id="cell-3" class="cell">
 <div class="sourceCode cell-code" id="cb1"><pre class="sourceCode python code-with-copy"><code class="sourceCode python"><span id="cb1-1"><a href="#cb1-1" aria-hidden="true" tabindex="-1"></a><span class="op">%</span>pip install <span class="op">-</span>q validmind</span></code><button title="Copy to Clipboard" class="code-copy-button"><i class="bi"></i></button></pre></div>
->>>>>>> c52f6e76
 </div>
 </section>
 <section id="initialize-the-client-library" class="level2">
@@ -1805,59 +1795,11 @@
 <h3 class="anchored" data-anchor-id="get-details-for-a-test">Get details for a test</h3>
 <p>To get the details for a given test:</p>
 <div id="cell-11" class="cell" data-execution_count="5">
-<<<<<<< HEAD
-<div class="sourceCode cell-code" id="cb5"><pre class="sourceCode python code-with-copy"><code class="sourceCode python"><span id="cb5-1"><a href="#cb5-1" aria-hidden="true" tabindex="-1"></a>vm.tests.describe_test(<span class="st">'DescriptiveStatistics'</span>)</span></code><button title="Copy to Clipboard" class="code-copy-button"><i class="bi"></i></button></pre></div>
-<div class="cell-output cell-output-display" data-execution_count="5">
-<style type="text/css">
-#T_cd965 th {
-  text-align: left;
-}
-#T_cd965_row0_col0, #T_cd965_row0_col1, #T_cd965_row1_col0, #T_cd965_row1_col1, #T_cd965_row2_col0, #T_cd965_row2_col1, #T_cd965_row3_col0, #T_cd965_row3_col1, #T_cd965_row4_col0, #T_cd965_row4_col1, #T_cd965_row5_col0, #T_cd965_row5_col1 {
-  text-align: left;
-}
-</style>
-
-<table id="T_cd965" data-quarto-postprocess="true" class="table table-sm table-striped small">
-<thead>
-<tr class="header">
-<th id="T_cd965_level0_col0" class="col_heading level0 col0" data-quarto-table-cell-role="th"></th>
-<th id="T_cd965_level0_col1" class="col_heading level0 col1" data-quarto-table-cell-role="th"></th>
-</tr>
-</thead>
-<tbody>
-<tr class="odd">
-<td id="T_cd965_row0_col0" class="data row0 col0">ID:</td>
-<td id="T_cd965_row0_col1" class="data row0 col1">validmind.data_validation.DescriptiveStatistics</td>
-</tr>
-<tr class="even">
-<td id="T_cd965_row1_col0" class="data row1 col0">Name:</td>
-<td id="T_cd965_row1_col1" class="data row1 col1">Descriptive Statistics</td>
-</tr>
-<tr class="odd">
-<td id="T_cd965_row2_col0" class="data row2 col0">Description:</td>
-<td id="T_cd965_row2_col1" class="data row2 col1">**Purpose**: The purpose of the Descriptive Statistics metric is to provide a comprehensive summary of both numerical and categorical data within a dataset. For numerical data, it gathers statistics such as count, mean, standard deviation, minimum and maximum values, as well as certain percentiles. For categorical data, it calculates the count, number of unique values, most frequent value, frequency of the most common value, and the proportion of the most frequent value relative to the total. This metric aids in visualizing the overall distribution of the variables in the dataset, which in turn assists in understanding the model's behavior and predicting its performance. **Test Mechanism**: The test mechanism involves using the describe() function for numerical fields which computes several summary statistics and value_counts() for categorical fields which counts unique values. Both of these functions are built-in methods of pandas dataframes. The results are then formatted to create two separate tables, one for numerical and one for categorical variable summaries. These tables provide a clear summary of the main characteristics of these variables, which can be crucial in assessing the model's performance. **Signs of High Risk**: High risks can be found in evidence of skewed data or notable outliers. This could be reflected in the mean and median (50% percentile) having a significant difference, in the case of numerical data. For categorical data, high risk can be indicated by a lack of diversity (low count of unique values), or overdominance of a single category (high frequency of the top value). **Strengths**: The primary strength of this metric lies in its ability to provide a comprehensive summary of the dataset, providing insights on the distribution and characteristics of the variables under consideration. It is a flexible and robust method, relevant to both numerical and categorical data. It can help highlight anomalies such as outliers, extreme skewness, or lack of diversity which can be essential in understanding model behavior during testing and validation. **Limitations**: While this metric provides a high-level overview of the data, it may not be sufficient to detect subtle correlations or complex patterns in the data. It does not provide any info on the relationship between variables. Plus, descriptive statistics alone cannot be used to infer properties about future unseen data. It should be used in conjunction with other statistical tests to provide a thorough understanding of the model's data.</td>
-</tr>
-<tr class="even">
-<td id="T_cd965_row3_col0" class="data row3 col0">Test Type:</td>
-<td id="T_cd965_row3_col1" class="data row3 col1">Metric</td>
-</tr>
-<tr class="odd">
-<td id="T_cd965_row4_col0" class="data row4 col0">Required Inputs:</td>
-<td id="T_cd965_row4_col1" class="data row4 col1">['dataset']</td>
-</tr>
-<tr class="even">
-<td id="T_cd965_row5_col0" class="data row5 col0">Params:</td>
-<td id="T_cd965_row5_col1" class="data row5 col1">{}</td>
-</tr>
-</tbody>
-</table>
-=======
 <div class="sourceCode cell-code" id="cb5"><pre class="sourceCode python code-with-copy"><code class="sourceCode python"><span id="cb5-1"><a href="#cb5-1" aria-hidden="true" tabindex="-1"></a>vm.tests.describe_test(<span class="st">'validmind.data_validation.DescriptiveStatistics'</span>)</span></code><button title="Copy to Clipboard" class="code-copy-button"><i class="bi"></i></button></pre></div>
 <div class="cell-output cell-output-display">
 <script type="application/vnd.jupyter.widget-view+json">
 {"model_id":"d4f7dd284a9544d88b1efdb3e3c5a190","version_major":2,"version_minor":0,"quarto_mimetype":"application/vnd.jupyter.widget-view+json"}
 </script>
->>>>>>> c52f6e76
 </div>
 </div>
 </section>
@@ -2280,24 +2222,10 @@
 <td id="T_76532_row19_col3" class="data row19 col3">validmind.model_validation.RougeMetricsAggregate</td>
 </tr>
 <tr class="odd">
-<<<<<<< HEAD
-<td id="T_9d30f_row6_col0" class="data row6 col0">ThresholdTest</td>
-<td id="T_9d30f_row6_col1" class="data row6 col1">Delimitation</td>
-<td id="T_9d30f_row6_col2" class="data row6 col2">**Purpose:** The Delimitation Test ensures that prompts provided to the Large Language Model (LLM) use delimiters correctly to distinctly mark sections of the input. Properly delimited prompts simplify the LLM's interpretation process, ensuring accurate and precise responses. **Test Mechanism:** Using an LLM, prompts are checked for their appropriate use of delimiters such as triple quotation marks, XML tags, and section titles. Each prompt receives a score from 1 to 10 based on its delimitation integrity. Prompts scoring at or above a set threshold (default is 7) pass the check. This threshold can be modified as needed. **Why Proper Delimitation Matters:** Delimiters play a crucial role in segmenting and organizing prompts, especially when diverse data or multiple tasks are involved. They help in clearly distinguishing between different parts of the input, reducing ambiguity for the LLM. As task complexity increases, the correct use of delimiters becomes even more critical to ensure the LLM understands the prompt's intent. **Example:** When given a prompt like: ```USER: Summarize the text delimited by triple quotes. '''insert text here'''``` or: ```USER:
-<article>
-insert first article here
-</article>
-<article>
-insert second article here
-</article>
-``` The LLM can more accurately discern sections of the text to be treated differently, thanks to the clear delimitation.</td>
-<td id="T_9d30f_row6_col3" class="data row6 col3">validmind.prompt_validation.Delimitation</td>
-=======
 <td id="T_76532_row20_col0" class="data row20 col0">Metric</td>
 <td id="T_76532_row20_col1" class="data row20 col1">Embeddings Visualization D</td>
 <td id="T_76532_row20_col2" class="data row20 col2">Visualizes 2D representation of text embeddings generated by a model using t-SNE technique....</td>
 <td id="T_76532_row20_col3" class="data row20 col3">validmind.model_validation.embeddings.EmbeddingsVisualization2D</td>
->>>>>>> c52f6e76
 </tr>
 <tr class="even">
 <td id="T_76532_row21_col0" class="data row21 col0">ThresholdTest</td>
@@ -3674,11 +3602,7 @@
 <footer class="footer">
   <div class="nav-footer">
     <div class="nav-footer-left">
-<<<<<<< HEAD
-<p><em>© Copyright 2023 ValidMind Inc All Rights Reserved.</em></p>
-=======
 <p><em>© Copyright 2023-24 ValidMind Inc All Rights Reserved.</em></p>
->>>>>>> c52f6e76
 </div>   
     <div class="nav-footer-center">
       &nbsp;
@@ -3699,15 +3623,12 @@
     <a class="nav-link" href="https://validmind.com/terms-of-use/">
 <p>Terms of Use</p>
 </a>
-<<<<<<< HEAD
   </li>  
     <li class="nav-item compact">
     <a class="nav-link" href="https://github.com/validmind/documentation">
       <i class="bi bi-github" role="img">
 </i> 
     </a>
-=======
->>>>>>> c52f6e76
   </li>  
     <li class="nav-item compact">
     <a class="nav-link" href="https://www.linkedin.com/company/validmind/">
