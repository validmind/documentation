--- conflicted
+++ resolved
@@ -1484,12 +1484,6 @@
 
 </header>
 
-<<<<<<< HEAD
-
-<section id="configure-parameters-for-a-specific-test" class="level1">
-<h1>Configure Parameters for a Specific Test</h1>
-=======
->>>>>>> 4e7bddb8
 <p>This notebook guides model developers through using a simple classification model for bank customer churn dataset. It shows you how to set up the ValidMind Developer Framework and guide you through documenting a model using the ValidMind Developer framework. It shows how user can configure parameters for a test or set of tests in a specific section of document. For this simple demonstration, we use a bank customer churn dataset from Kaggle (https://www.kaggle.com/code/kmalit/bank-customer-churn-prediction/data).</p>
 <p>We will train a sample model and demonstrate the following documentation functionalities:</p>
 <ul>
