--- conflicted
+++ resolved
@@ -119,7 +119,6 @@
 
 <body class="nav-sidebar docked nav-fixed">
 
-
 <div id="quarto-search-results"></div>
   <header id="quarto-header" class="headroom fixed-top">
     <nav class="navbar navbar-expand-lg " data-bs-theme="dark">
@@ -135,7 +134,6 @@
           <div class="collapse navbar-collapse" id="navbarCollapse">
             <ul class="navbar-nav navbar-nav-scroll me-auto">
   <li class="nav-item">
-<<<<<<< HEAD
     <a class="nav-link" href="../../guide/get-started.html"> 
 <span class="menu-text">Get Started</span></a>
   </li>  
@@ -145,106 +143,54 @@
   </li>  
   <li class="nav-item dropdown ">
     <a class="nav-link dropdown-toggle" href="#" id="nav-menu-fa-cube--developer-framework" role="button" data-bs-toggle="dropdown" aria-expanded="false">
-=======
-    <a class="nav-link" href="../../guide/get-started.html" rel="" target="">
- <span class="menu-text">Get Started</span></a>
-  </li>  
-  <li class="nav-item">
-    <a class="nav-link" href="../../guide/guide.html" rel="" target="">
- <span class="menu-text">Guides</span></a>
-  </li>  
-  <li class="nav-item dropdown ">
-    <a class="nav-link dropdown-toggle" href="#" id="nav-menu-fa-cube--developer-framework" role="button" data-bs-toggle="dropdown" aria-expanded="false" rel="" target="">
->>>>>>> 55c5dc98
  <span class="menu-text"><i class="fa-solid fa-cube" aria-label="cube"></i> Developer Framework</span>
     </a>
     <ul class="dropdown-menu" aria-labelledby="nav-menu-fa-cube--developer-framework">    
         <li>
-<<<<<<< HEAD
     <a class="dropdown-item" href="../../guide/get-started-developer-framework.html">
  <span class="dropdown-text"><i class="fa-solid fa-rocket" aria-label="rocket"></i> Get Started</span></a>
   </li>  
         <li>
     <a class="dropdown-item" href="../../guide/supported-models.html">
- <span class="dropdown-text"><i class="fa-solid fa-cube" aria-label="cube"></i> Supported Models</span></a>
-=======
-    <a class="dropdown-item" href="../../guide/get-started-developer-framework.html" rel="" target="">
- <span class="dropdown-text"><i class="fa-solid fa-rocket" aria-label="rocket"></i> Get Started</span></a>
-  </li>  
-        <li>
-    <a class="dropdown-item" href="../../guide/supported-models.html" rel="" target="">
  <span class="dropdown-text"><i class="fa-solid fa-cubes" aria-label="cubes"></i> Supported Models</span></a>
->>>>>>> 55c5dc98
   </li>  
         <li><hr class="dropdown-divider"></li>
         <li class="dropdown-header"><i class="fa-solid fa-code" aria-label="code"></i> CODE SAMPLES</li>
         <li>
-<<<<<<< HEAD
     <a class="dropdown-item" href="../../notebooks/quickstart_customer_churn_full_suite.html">
- <span class="dropdown-text"><i class="fa-solid fa-book" aria-label="book"></i> QuickStart · <code>Customer Churn</code> · <code>Binary Classification</code></span></a>
-  </li>  
-        <li>
-    <a class="dropdown-item" href="../../notebooks/Introduction_Customer_Churn.html">
- <span class="dropdown-text"><i class="fa-solid fa-book" aria-label="book"></i> Full Introduction · <code>Customer Churn</code> · <code>Binary Classification</code></span></a>
-  </li>  
-        <li>
-    <a class="dropdown-item" href="../../notebooks/time_series/tutorial_time_series_forecasting.html">
- <span class="dropdown-text"><i class="fa-solid fa-book" aria-label="book"></i> Forecasting · <code>Credit Risk Scorecard</code> · <code>Time Series</code></span></a>
-  </li>  
-        <li>
-    <a class="dropdown-item" href="../../notebooks/nlp/nlp_sentiment_analysis_catboost_demo.html">
- <span class="dropdown-text"><i class="fa-solid fa-book" aria-label="book"></i> Natural Language Processing · <code>Sensitivity Analysis</code> · <code>Binary Classification</code></span></a>
-  </li>  
-        <li>
-    <a class="dropdown-item" href="https://jupyterhub.validmind.ai/">
- <span class="dropdown-text"><i class="fa-solid fa-code" aria-label="code"></i> Try it on Jupyter Hub!</span></a>
-=======
-    <a class="dropdown-item" href="../../notebooks/quickstart_customer_churn_full_suite.html" rel="" target="">
  <span class="dropdown-text"><i class="fa-solid fa-book" aria-label="book"></i> Quickstart · <code>Customer Churn</code> · <code>Binary Classification</code></span></a>
   </li>  
         <li>
-    <a class="dropdown-item" href="../../guide/samples-jupyter-notebooks.html" rel="" target="">
+    <a class="dropdown-item" href="../../guide/samples-jupyter-notebooks.html">
  <span class="dropdown-text"><i class="fa-solid fa-book-open-reader" aria-label="book-open-reader"></i> More Samples · <code>LLM</code> · <code>NLP</code> · <code>Time Series</code> · <code>Etc.</code></span></a>
   </li>  
         <li>
-    <a class="dropdown-item" href="../../notebooks.zip" rel="" target="">
+    <a class="dropdown-item" href="../../notebooks.zip">
  <span class="dropdown-text"><i class="fa-solid fa-download" aria-label="download"></i> Download Samples · <code>notebooks.zip</code></span></a>
   </li>  
         <li>
-    <a class="dropdown-item" href="https://jupyterhub.validmind.com/" rel="" target="">
+    <a class="dropdown-item" href="https://jupyterhub.validmind.com/">
  <span class="dropdown-text"><i class="fa-solid fa-hand-point-right" aria-label="hand-point-right"></i> Try it on Jupyter Hub <i class="fa-solid fa-hand-point-left" aria-label="hand-point-left"></i></span></a>
->>>>>>> 55c5dc98
   </li>  
         <li><hr class="dropdown-divider"></li>
         <li class="dropdown-header"><i class="fa-solid fa-vial" aria-label="vial"></i> TESTING</li>
         <li>
-<<<<<<< HEAD
     <a class="dropdown-item" href="../../guide/testing-overview.html">
- <span class="dropdown-text"><i class="fa-solid fa-vials" aria-label="vials"></i> Run Tests &amp; Test Suites</span></a>
-=======
-    <a class="dropdown-item" href="../../guide/testing-overview.html" rel="" target="">
  <span class="dropdown-text"><i class="fa-solid fa-flask-vial" aria-label="flask-vial"></i> Run Tests &amp; Test Suites</span></a>
   </li>  
         <li>
-    <a class="dropdown-item" href="../../guide/test-descriptions.html" rel="" target="">
+    <a class="dropdown-item" href="../../guide/test-descriptions.html">
  <span class="dropdown-text"><i class="fa-solid fa-microscope" aria-label="microscope"></i> Test Descriptions</span></a>
->>>>>>> 55c5dc98
   </li>  
         <li><hr class="dropdown-divider"></li>
         <li class="dropdown-header"><i class="fa-solid fa-book" aria-label="book"></i> REFERENCE</li>
         <li>
-<<<<<<< HEAD
     <a class="dropdown-item" href="../../validmind/validmind.html" target="_blank">
- <span class="dropdown-text">Developer Framework <i class="fa-solid fa-external-link" aria-label="external-link"></i></span></a>
-=======
-    <a class="dropdown-item" href="../../validmind/validmind.html" rel="" target="_blank">
  <span class="dropdown-text"><i class="fa-solid fa-external-link" aria-label="external-link"></i> Developer Framework</span></a>
->>>>>>> 55c5dc98
   </li>  
     </ul>
   </li>
   <li class="nav-item">
-<<<<<<< HEAD
     <a class="nav-link" href="../../guide/faq.html"> 
 <span class="menu-text">FAQ</span></a>
   </li>  
@@ -252,46 +198,24 @@
     <a class="nav-link" href="../../guide/support.html"> 
 <span class="menu-text">Support</span></a>
   </li>  
+  <li class="nav-item">
+    <a class="nav-link" href="https://validmind.com/" target="_blank"> 
+<span class="menu-text">validmind.com <i class="fa-solid fa-external-link" aria-label="external-link"></i></span></a>
+  </li>  
 </ul>
           </div> <!-- /navcollapse -->
           <div class="quarto-navbar-tools">
 </div>
-=======
-    <a class="nav-link" href="../../guide/faq.html" rel="" target="">
- <span class="menu-text">FAQ</span></a>
-  </li>  
-  <li class="nav-item">
-    <a class="nav-link" href="../../guide/support.html" rel="" target="">
- <span class="menu-text">Support</span></a>
-  </li>  
-  <li class="nav-item">
-    <a class="nav-link" href="https://validmind.com/" rel="" target="_blank">
- <span class="menu-text">validmind.com <i class="fa-solid fa-external-link" aria-label="external-link"></i></span></a>
-  </li>  
-</ul>
-            <div class="quarto-navbar-tools ms-auto">
-</div>
-          </div> <!-- /navcollapse -->
->>>>>>> 55c5dc98
       </div> <!-- /container-fluid -->
     </nav>
   <nav class="quarto-secondary-nav">
     <div class="container-fluid d-flex">
-<<<<<<< HEAD
       <button type="button" class="quarto-btn-toggle btn" data-bs-toggle="collapse" data-bs-target=".quarto-sidebar-collapse-item" aria-controls="quarto-sidebar" aria-expanded="false" aria-label="Toggle sidebar navigation" onclick="if (window.quartoToggleHeadroom) { window.quartoToggleHeadroom(); }">
         <i class="bi bi-layout-text-sidebar-reverse"></i>
       </button>
-        <nav class="quarto-page-breadcrumbs" aria-label="breadcrumb"><ol class="breadcrumb"><li class="breadcrumb-item"><a href="../../guide/testing-overview.html">Tests, test plans &amp; test suites</a></li><li class="breadcrumb-item"><a href="../../notebooks/how_to/implementing_custom_tests.html">Implementing Custom Tests</a></li></ol></nav>
+        <nav class="quarto-page-breadcrumbs" aria-label="breadcrumb"><ol class="breadcrumb"><li class="breadcrumb-item"><a href="../../guide/testing-overview.html">Run tests &amp; test suites</a></li><li class="breadcrumb-item"><a href="../../notebooks/how_to/implementing_custom_tests.html">Implementing Custom Metrics and Threshold Tests</a></li></ol></nav>
         <a class="flex-grow-1" role="button" data-bs-toggle="collapse" data-bs-target=".quarto-sidebar-collapse-item" aria-controls="quarto-sidebar" aria-expanded="false" aria-label="Toggle sidebar navigation" onclick="if (window.quartoToggleHeadroom) { window.quartoToggleHeadroom(); }">      
         </a>
-=======
-      <button type="button" class="quarto-btn-toggle btn" data-bs-toggle="collapse" data-bs-target="#quarto-sidebar,#quarto-sidebar-glass" aria-controls="quarto-sidebar" aria-expanded="false" aria-label="Toggle sidebar navigation" onclick="if (window.quartoToggleHeadroom) { window.quartoToggleHeadroom(); }">
-        <i class="bi bi-layout-text-sidebar-reverse"></i>
-      </button>
-      <nav class="quarto-page-breadcrumbs" aria-label="breadcrumb"><ol class="breadcrumb"><li class="breadcrumb-item"><a href="../../guide/testing-overview.html">Run tests &amp; test suites</a></li><li class="breadcrumb-item"><a href="../../notebooks/how_to/implementing_custom_tests.html">Implementing Custom Metrics and Threshold Tests</a></li></ol></nav>
-      <a class="flex-grow-1" role="button" data-bs-toggle="collapse" data-bs-target="#quarto-sidebar,#quarto-sidebar-glass" aria-controls="quarto-sidebar" aria-expanded="false" aria-label="Toggle sidebar navigation" onclick="if (window.quartoToggleHeadroom) { window.quartoToggleHeadroom(); }">      
-      </a>
->>>>>>> 55c5dc98
       <button type="button" class="btn quarto-search-button" aria-label="" onclick="window.quartoOpenSearch();">
         <i class="bi bi-search"></i>
       </button>
@@ -301,11 +225,7 @@
 <!-- content -->
 <div id="quarto-content" class="quarto-container page-columns page-rows-contents page-layout-article page-navbar">
 <!-- sidebar -->
-<<<<<<< HEAD
   <nav id="quarto-sidebar" class="sidebar collapse collapse-horizontal quarto-sidebar-collapse-item sidebar-navigation docked overflow-auto">
-=======
-  <nav id="quarto-sidebar" class="sidebar collapse collapse-horizontal sidebar-navigation docked overflow-auto">
->>>>>>> 55c5dc98
         <div class="mt-2 flex-shrink-0 align-items-center">
         <div class="sidebar-search">
         <div id="quarto-search" class="" title="Search"></div>
@@ -314,8 +234,6 @@
     <div class="sidebar-menu-container"> 
     <ul class="list-unstyled mt-1">
         <li class="sidebar-item">
-<<<<<<< HEAD
-=======
   <div class="sidebar-item-container"> 
   <a href="../../guide/get-started-developer-framework.html" class="sidebar-item-text sidebar-link">
  <span class="menu-text">Get started with the ValidMind Developer Framework</span></a>
@@ -1234,7 +1152,6 @@
   </div>
 </li>
           <li class="sidebar-item">
->>>>>>> 55c5dc98
   <div class="sidebar-item-container"> 
   <a href="../../tests/model_validation/statsmodels/PDRatingClassPlot.html" class="sidebar-item-text sidebar-link">
  <span class="menu-text">PDRatingClassPlot</span></a>
@@ -1551,16 +1468,9 @@
     <h2 id="toc-title">On this page</h2>
    
   <ul>
-<<<<<<< HEAD
-  <li><a href="#implementing-custom-tests" id="toc-implementing-custom-tests" class="nav-link active" data-scroll-target="#implementing-custom-tests">Implementing Custom Tests</a>
-  <ul class="collapse">
-  <li><a href="#implementing-custom-metrics-and-threshold-tests" id="toc-implementing-custom-metrics-and-threshold-tests" class="nav-link" data-scroll-target="#implementing-custom-metrics-and-threshold-tests">Implementing custom metrics and threshold tests</a>
+  <li><a href="#implementing-custom-metrics-and-threshold-tests" id="toc-implementing-custom-metrics-and-threshold-tests" class="nav-link active" data-scroll-target="#implementing-custom-metrics-and-threshold-tests">Implementing Custom Metrics and Threshold Tests</a>
   <ul class="collapse">
   <li><a href="#documentation-components-of-a-metric-and-threshold-test" id="toc-documentation-components-of-a-metric-and-threshold-test" class="nav-link" data-scroll-target="#documentation-components-of-a-metric-and-threshold-test">Documentation components of a metric and threshold test</a></li>
-  </ul></li>
-=======
-  <li><a href="#documentation-components-of-a-metric-and-threshold-test" id="toc-documentation-components-of-a-metric-and-threshold-test" class="nav-link active" data-scroll-target="#documentation-components-of-a-metric-and-threshold-test">Documentation components of a metric and threshold test</a></li>
->>>>>>> 55c5dc98
   <li><a href="#before-you-begin" id="toc-before-you-begin" class="nav-link" data-scroll-target="#before-you-begin">Before you begin</a></li>
   <li><a href="#install-the-client-library" id="toc-install-the-client-library" class="nav-link" data-scroll-target="#install-the-client-library">Install the client library</a></li>
   <li><a href="#initialize-the-client-library" id="toc-initialize-the-client-library" class="nav-link" data-scroll-target="#initialize-the-client-library">Initialize the client library</a>
@@ -1577,7 +1487,7 @@
 <!-- main -->
 <main class="content" id="quarto-document-content">
 
-<header id="title-block-header" class="quarto-title-block default"><nav class="quarto-page-breadcrumbs quarto-title-breadcrumbs d-none d-lg-block" aria-label="breadcrumb"><ol class="breadcrumb"><li class="breadcrumb-item"><a href="../../guide/testing-overview.html">Tests, test plans &amp; test suites</a></li><li class="breadcrumb-item"><a href="../../notebooks/how_to/implementing_custom_tests.html">Implementing Custom Tests</a></li></ol></nav>
+<header id="title-block-header" class="quarto-title-block default"><nav class="quarto-page-breadcrumbs quarto-title-breadcrumbs d-none d-lg-block" aria-label="breadcrumb"><ol class="breadcrumb"><li class="breadcrumb-item"><a href="../../guide/testing-overview.html">Run tests &amp; test suites</a></li><li class="breadcrumb-item"><a href="../../notebooks/how_to/implementing_custom_tests.html">Implementing Custom Metrics and Threshold Tests</a></li></ol></nav>
 <div class="quarto-title">
 <h1 class="title">Implementing Custom Metrics and Threshold Tests</h1>
 </div>
@@ -1595,14 +1505,9 @@
 
 </header>
 
-<<<<<<< HEAD
-
-<section id="implementing-custom-tests" class="level1 page-columns page-full">
-<h1>Implementing Custom Tests</h1>
-<section id="implementing-custom-metrics-and-threshold-tests" class="level2">
-<h2 class="anchored" data-anchor-id="implementing-custom-metrics-and-threshold-tests">Implementing custom metrics and threshold tests</h2>
-<p>Custom metrics allow you to extend the default set of metrics provided by ValidMind and provide full flexibility for documenting any type of model or use case. Metrics and threshold tests are similar in that they both provide a way to evaluate a model. The difference is that metrics capture any arbitrary set of values that measure a behavior in a dataset(s) or model(s), while threshold tests are Boolean tests that evaluate whether a behavior passes or fails a set of criteria.</p>
-=======
+
+<section id="implementing-custom-metrics-and-threshold-tests" class="level1">
+<h1>Implementing Custom Metrics and Threshold Tests</h1>
 <p>Custom metrics offer added flexibility by extending the default metrics provided by ValidMind, enabling you to document any type of model or use case. Both metrics and threshold tests assess models but they differ in approach: <em>metrics</em> measure a range of dataset or model behaviors, while <em>threshold tests</em> yield a pass or fail result based on specific criteria. These instructions include the code required to:</p>
 <ul>
 <li>Create a metric class signature</li>
@@ -1611,7 +1516,6 @@
 <li>Add a <code>summary()</code> method to the custom metric</li>
 <li>Add figures to a metric</li>
 </ul>
->>>>>>> 55c5dc98
 <section id="documentation-components-of-a-metric-and-threshold-test" class="level3">
 <h3 class="anchored" data-anchor-id="documentation-components-of-a-metric-and-threshold-test">Documentation components of a metric and threshold test</h3>
 <p>A <strong>metric</strong> is composed of the following documentation elements:</p>
@@ -1650,34 +1554,12 @@
 </section>
 <section id="install-the-client-library" class="level2">
 <h2 class="anchored" data-anchor-id="install-the-client-library">Install the client library</h2>
-<<<<<<< HEAD
-<div id="cell-5" class="cell">
-<div class="sourceCode cell-code" id="cb1"><pre class="sourceCode python code-with-copy"><code class="sourceCode python"><span id="cb1-1"><a href="#cb1-1" aria-hidden="true" tabindex="-1"></a><span class="op">%</span>pip install <span class="op">--</span>upgrade validmind</span></code><button title="Copy to Clipboard" class="code-copy-button"><i class="bi"></i></button></pre></div>
-=======
-<div class="cell">
+<div id="cell-4" class="cell">
 <div class="sourceCode cell-code" id="cb1"><pre class="sourceCode python code-with-copy"><code class="sourceCode python"><span id="cb1-1"><a href="#cb1-1" aria-hidden="true" tabindex="-1"></a><span class="op">%</span>pip install <span class="op">-</span>q validmind</span></code><button title="Copy to Clipboard" class="code-copy-button"><i class="bi"></i></button></pre></div>
->>>>>>> 55c5dc98
 </div>
 </section>
 <section id="initialize-the-client-library" class="level2">
 <h2 class="anchored" data-anchor-id="initialize-the-client-library">Initialize the client library</h2>
-<<<<<<< HEAD
-<p>In a browser, go to the <strong>Client Integration</strong> page of your documentation project and click <strong>Copy to clipboard</strong> next to the code snippet. This code snippet gives you the API key, API secret, and project identifier to link your notebook to your documentation project.</p>
-
-<div class="no-row-height column-margin column-container"><div class="">
-<div class="callout callout-style-simple callout-tip">
-<div class="callout-body d-flex">
-<div class="callout-icon-container">
-<i class="callout-icon"></i>
-</div>
-<div class="callout-body-container">
-<p>This step requires a documentation project. <a href="https://docs.validmind.ai/guide/create-your-first-documentation-project.html">Learn how you can create one</a>.</p>
-</div>
-</div>
-</div>
-</div></div><p>Next, replace this placeholder with your own code snippet:</p>
-<div id="cell-7" class="cell">
-=======
 <p>Every documentation project in the Platform UI comes with a <em>code snippet</em> that lets the client library associate your documentation and tests with the right project on the Platform UI when you run this notebook. As you will see later, documentation projects are useful because they act as containers for model documentation and validation reports and they enable you to organize all of your documentation work in one place.</p>
 <p>Get your code snippet by creating a documentation project:</p>
 <ol type="1">
@@ -1687,8 +1569,7 @@
 <li><p>Go to <strong>Documentation Projects</strong> &gt; <strong>YOUR_UNIQUE_PROJECT_NAME</strong> &gt; <strong>Getting Started</strong> and click <strong>Copy snippet to clipboard</strong>.</p></li>
 </ol>
 <p>Next, replace this placeholder with your own code snippet:</p>
-<div class="cell">
->>>>>>> 55c5dc98
+<div id="cell-6" class="cell">
 <div class="sourceCode cell-code" id="cb2"><pre class="sourceCode python code-with-copy"><code class="sourceCode python"><span id="cb2-1"><a href="#cb2-1" aria-hidden="true" tabindex="-1"></a><span class="co">## Replace with code snippet from your documentation project ##</span></span>
 <span id="cb2-2"><a href="#cb2-2" aria-hidden="true" tabindex="-1"></a></span>
 <span id="cb2-3"><a href="#cb2-3" aria-hidden="true" tabindex="-1"></a><span class="im">import</span> validmind <span class="im">as</span> vm</span>
@@ -1724,7 +1605,7 @@
 <h4 class="anchored" data-anchor-id="basic-metric-implementation">Basic metric implementation</h4>
 <p>At its most basic, a metric implementation requires a <code>run()</code> method that computes the metric and caches its results and Figures. The run() method is called by the ValidMind client when the metric is executed. The <code>run()</code> should return any value that can be serialized to JSON.</p>
 <p>In the example below we also provide a simple description for the metric:</p>
-<div id="cell-11" class="cell">
+<div id="cell-10" class="cell">
 <div class="sourceCode cell-code" id="cb4"><pre class="sourceCode python code-with-copy"><code class="sourceCode python"><span id="cb4-1"><a href="#cb4-1" aria-hidden="true" tabindex="-1"></a><span class="im">from</span> dataclasses <span class="im">import</span> dataclass</span>
 <span id="cb4-2"><a href="#cb4-2" aria-hidden="true" tabindex="-1"></a><span class="im">from</span> validmind.vm_models <span class="im">import</span> Metric</span>
 <span id="cb4-3"><a href="#cb4-3" aria-hidden="true" tabindex="-1"></a></span>
@@ -1760,7 +1641,7 @@
 </ul>
 <p>When a test context object is build with one of these keys, the corresponding value is automatically added to the object as an attribute. For example, if you build a test context object with the <code>dataset</code> key, you can access the dataset inside the metric’s <code>run()</code> method as <code>self.dataset</code>. We’ll illustrate this in detail in the next section.</p>
 <p>In our simple example, we don’t need to pass any arguments to the <code>TestContext</code> initializer.</p>
-<div id="cell-13" class="cell">
+<div id="cell-12" class="cell">
 <div class="sourceCode cell-code" id="cb5"><pre class="sourceCode python code-with-copy"><code class="sourceCode python"><span id="cb5-1"><a href="#cb5-1" aria-hidden="true" tabindex="-1"></a><span class="im">from</span> validmind.vm_models.test_context <span class="im">import</span> TestContext</span>
 <span id="cb5-2"><a href="#cb5-2" aria-hidden="true" tabindex="-1"></a></span>
 <span id="cb5-3"><a href="#cb5-3" aria-hidden="true" tabindex="-1"></a>test_context <span class="op">=</span> TestContext()</span>
@@ -1770,7 +1651,7 @@
 <span id="cb5-7"><a href="#cb5-7" aria-hidden="true" tabindex="-1"></a>mean_metric.run()</span></code><button title="Copy to Clipboard" class="code-copy-button"><i class="bi"></i></button></pre></div>
 </div>
 <p>You can also inspect the results of the metric by accessing the <code>result</code> variable:</p>
-<div id="cell-15" class="cell">
+<div id="cell-14" class="cell">
 <div class="sourceCode cell-code" id="cb6"><pre class="sourceCode python code-with-copy"><code class="sourceCode python"><span id="cb6-1"><a href="#cb6-1" aria-hidden="true" tabindex="-1"></a>mean_metric.result.show()</span></code><button title="Copy to Clipboard" class="code-copy-button"><i class="bi"></i></button></pre></div>
 </div>
 </section>
@@ -1779,7 +1660,7 @@
 <h3 class="anchored" data-anchor-id="add-a-summary-method-to-the-custom-metric">Add a <code>summary()</code> method to the custom metric</h3>
 <p>The <code>summary()</code> method is used to build a <code>ResultSummary</code> object that can display the results of our test as a list of one or more summray tables. The <code>ResultSummary</code> class takes a <code>results</code> argument that is a list of <code>ResultTable</code> objects.</p>
 <p>Each <code>ResultTable</code> object is composed of a <code>data</code> and <code>metadata</code> attribute. The <code>data</code> attribute is any valid Pandas tabular DataFrame and <code>metadata</code> is a <code>ResultTableMetadata</code> instance that takes <code>title</code> as the table description.</p>
-<div id="cell-17" class="cell">
+<div id="cell-16" class="cell">
 <div class="sourceCode cell-code" id="cb7"><pre class="sourceCode python code-with-copy"><code class="sourceCode python"><span id="cb7-1"><a href="#cb7-1" aria-hidden="true" tabindex="-1"></a><span class="im">from</span> dataclasses <span class="im">import</span> dataclass</span>
 <span id="cb7-2"><a href="#cb7-2" aria-hidden="true" tabindex="-1"></a></span>
 <span id="cb7-3"><a href="#cb7-3" aria-hidden="true" tabindex="-1"></a><span class="im">import</span> pandas <span class="im">as</span> pd</span>
@@ -1817,7 +1698,7 @@
 <span id="cb7-35"><a href="#cb7-35" aria-hidden="true" tabindex="-1"></a>        mean <span class="op">=</span> <span class="bu">sum</span>(values) <span class="op">/</span> <span class="bu">len</span>(values)</span>
 <span id="cb7-36"><a href="#cb7-36" aria-hidden="true" tabindex="-1"></a>        <span class="cf">return</span> <span class="va">self</span>.cache_results(mean)</span></code><button title="Copy to Clipboard" class="code-copy-button"><i class="bi"></i></button></pre></div>
 </div>
-<div id="cell-18" class="cell">
+<div id="cell-17" class="cell">
 <div class="sourceCode cell-code" id="cb8"><pre class="sourceCode python code-with-copy"><code class="sourceCode python"><span id="cb8-1"><a href="#cb8-1" aria-hidden="true" tabindex="-1"></a><span class="im">from</span> validmind.vm_models.test_context <span class="im">import</span> TestContext</span>
 <span id="cb8-2"><a href="#cb8-2" aria-hidden="true" tabindex="-1"></a></span>
 <span id="cb8-3"><a href="#cb8-3" aria-hidden="true" tabindex="-1"></a>test_context <span class="op">=</span> TestContext()</span>
@@ -1826,7 +1707,7 @@
 <span id="cb8-6"><a href="#cb8-6" aria-hidden="true" tabindex="-1"></a>})</span>
 <span id="cb8-7"><a href="#cb8-7" aria-hidden="true" tabindex="-1"></a>mean_metric.run()</span></code><button title="Copy to Clipboard" class="code-copy-button"><i class="bi"></i></button></pre></div>
 </div>
-<div id="cell-19" class="cell">
+<div id="cell-18" class="cell">
 <div class="sourceCode cell-code" id="cb9"><pre class="sourceCode python code-with-copy"><code class="sourceCode python"><span id="cb9-1"><a href="#cb9-1" aria-hidden="true" tabindex="-1"></a>mean_metric.result.show()</span></code><button title="Copy to Clipboard" class="code-copy-button"><i class="bi"></i></button></pre></div>
 </div>
 </section>
@@ -1839,7 +1720,7 @@
 <li><code>key</code>: A unique key for the figure</li>
 </ul>
 <p>The developer framework uses <code>for_object</code> and <code>key</code> to link figures to the corresponding metric or test.</p>
-<div id="cell-21" class="cell">
+<div id="cell-20" class="cell">
 <div class="sourceCode cell-code" id="cb10"><pre class="sourceCode python code-with-copy"><code class="sourceCode python"><span id="cb10-1"><a href="#cb10-1" aria-hidden="true" tabindex="-1"></a><span class="im">from</span> dataclasses <span class="im">import</span> dataclass</span>
 <span id="cb10-2"><a href="#cb10-2" aria-hidden="true" tabindex="-1"></a></span>
 <span id="cb10-3"><a href="#cb10-3" aria-hidden="true" tabindex="-1"></a><span class="im">import</span> matplotlib.pyplot <span class="im">as</span> plt</span>
@@ -1896,7 +1777,7 @@
 <span id="cb10-54"><a href="#cb10-54" aria-hidden="true" tabindex="-1"></a></span>
 <span id="cb10-55"><a href="#cb10-55" aria-hidden="true" tabindex="-1"></a>        <span class="cf">return</span> <span class="va">self</span>.cache_results(mean, figures<span class="op">=</span>[figure])</span></code><button title="Copy to Clipboard" class="code-copy-button"><i class="bi"></i></button></pre></div>
 </div>
-<div id="cell-22" class="cell">
+<div id="cell-21" class="cell">
 <div class="sourceCode cell-code" id="cb11"><pre class="sourceCode python code-with-copy"><code class="sourceCode python"><span id="cb11-1"><a href="#cb11-1" aria-hidden="true" tabindex="-1"></a><span class="im">from</span> validmind.vm_models.test_context <span class="im">import</span> TestContext</span>
 <span id="cb11-2"><a href="#cb11-2" aria-hidden="true" tabindex="-1"></a></span>
 <span id="cb11-3"><a href="#cb11-3" aria-hidden="true" tabindex="-1"></a>test_context <span class="op">=</span> TestContext()</span>
@@ -1905,10 +1786,10 @@
 <span id="cb11-6"><a href="#cb11-6" aria-hidden="true" tabindex="-1"></a>})</span>
 <span id="cb11-7"><a href="#cb11-7" aria-hidden="true" tabindex="-1"></a>mean_metric.run()</span></code><button title="Copy to Clipboard" class="code-copy-button"><i class="bi"></i></button></pre></div>
 </div>
-<div id="cell-23" class="cell">
+<div id="cell-22" class="cell">
 <div class="sourceCode cell-code" id="cb12"><pre class="sourceCode python code-with-copy"><code class="sourceCode python"><span id="cb12-1"><a href="#cb12-1" aria-hidden="true" tabindex="-1"></a>mean_metric.result.show()</span></code><button title="Copy to Clipboard" class="code-copy-button"><i class="bi"></i></button></pre></div>
 </div>
-<div id="cell-24" class="cell">
+<div id="cell-23" class="cell">
 <div class="sourceCode cell-code" id="cb13"><pre class="sourceCode python code-with-copy"><code class="sourceCode python"><span id="cb13-1"><a href="#cb13-1" aria-hidden="true" tabindex="-1"></a><span class="im">from</span> validmind.vm_models <span class="im">import</span> TestPlan</span>
 <span id="cb13-2"><a href="#cb13-2" aria-hidden="true" tabindex="-1"></a></span>
 <span id="cb13-3"><a href="#cb13-3" aria-hidden="true" tabindex="-1"></a></span>
@@ -2345,52 +2226,36 @@
 </script>
 <nav class="page-navigation">
   <div class="nav-page nav-page-previous">
-<<<<<<< HEAD
-      <a href="../../notebooks/external_test_providers_demo.html" class="pagination-link  aria-label=" integrate="" an="" external="" test="" provider"="">
-        <i class="bi bi-arrow-left-short"></i> <span class="nav-page-text">Integrate an External Test Provider</span>
-      </a>          
-  </div>
-  <div class="nav-page nav-page-next">
-      <a href="../../notebooks/how_to/explore_test_suites_and_tests.html" class="pagination-link" aria-label="Viewing all available Test Suites and Tests">
-        <span class="nav-page-text">Viewing all available Test Suites and Tests</span> <i class="bi bi-arrow-right-short"></i>
-=======
-      <a href="../../notebooks/how_to/explore_tests.html" class="pagination-link">
+      <a href="../../notebooks/how_to/explore_tests.html" class="pagination-link  aria-label=" exploring="" tests="" in="" the="" developer="" framework:"="">
         <i class="bi bi-arrow-left-short"></i> <span class="nav-page-text">Exploring Tests in the Developer Framework:</span>
       </a>          
   </div>
   <div class="nav-page nav-page-next">
-      <a href="../../notebooks/how_to/run_a_test.html" class="pagination-link">
+      <a href="../../notebooks/how_to/run_a_test.html" class="pagination-link" aria-label="Running an Individual Test">
         <span class="nav-page-text">Running an Individual Test</span> <i class="bi bi-arrow-right-short"></i>
->>>>>>> 55c5dc98
       </a>
   </div>
 </nav>
 </div> <!-- /content -->
 <footer class="footer">
   <div class="nav-footer">
-<<<<<<< HEAD
     <div class="nav-footer-left">
-<p><em>© Copyright 2023 ValidMind Inc All Rights Reserved.</em></p>
+<p><em>© Copyright 2023-24 ValidMind Inc All Rights Reserved.</em></p>
 </div>   
-=======
-    <div class="nav-footer-left"><em>© Copyright 2023-24 ValidMind Inc All Rights Reserved.</em></div>   
->>>>>>> 55c5dc98
     <div class="nav-footer-center">
       &nbsp;
     <div class="toc-actions d-sm-block d-md-none"><ul><li><a href="https://github.dev/validmind/documentation/blob/main/site/notebooks/how_to/implementing_custom_tests.ipynb" class="toc-action"><i class="bi bi-github"></i>Edit this page</a></li><li><a href="https://github.com/validmind/documentation/issues/new" class="toc-action"><i class="bi empty"></i>Report an issue</a></li></ul></div></div>
     <div class="nav-footer-right">
       <ul class="footer-items list-unstyled">
     <li class="nav-item">
-<<<<<<< HEAD
+    <a class="nav-link" href="https://validmind.com/" target="_blank">
+<p>validmind.com <i class="fa-solid fa-external-link" aria-label="external-link"></i></p>
+</a>
+  </li>  
+    <li class="nav-item">
     <a class="nav-link" href="https://validmind.com/privacy-policy/">
 <p>Privacy Policy</p>
 </a>
-=======
-    <a class="nav-link" href="https://validmind.com/">validmind.com <i class="fa-solid fa-external-link" aria-label="external-link"></i></a>
-  </li>  
-    <li class="nav-item">
-    <a class="nav-link" href="https://validmind.com/privacy-policy/">Privacy Policy</a>
->>>>>>> 55c5dc98
   </li>  
     <li class="nav-item">
     <a class="nav-link" href="https://validmind.com/terms-of-use/">
