<!DOCTYPE html>
<html xmlns="http://www.w3.org/1999/xhtml" lang="en" xml:lang="en"><head>

<meta charset="utf-8">
<meta name="generator" content="quarto-1.3.450">

<meta name="viewport" content="width=device-width, initial-scale=1.0, user-scalable=yes">


<title>ValidMind - Running Individual Documentation Sections</title>
<style>
code{white-space: pre-wrap;}
span.smallcaps{font-variant: small-caps;}
div.columns{display: flex; gap: min(4vw, 1.5em);}
div.column{flex: auto; overflow-x: auto;}
div.hanging-indent{margin-left: 1.5em; text-indent: -1.5em;}
ul.task-list{list-style: none;}
ul.task-list li input[type="checkbox"] {
  width: 0.8em;
  margin: 0 0.8em 0.2em -1em; /* quarto-specific, see https://github.com/quarto-dev/quarto-cli/issues/4556 */ 
  vertical-align: middle;
}
/* CSS for syntax highlighting */
pre > code.sourceCode { white-space: pre; position: relative; }
pre > code.sourceCode > span { display: inline-block; line-height: 1.25; }
pre > code.sourceCode > span:empty { height: 1.2em; }
.sourceCode { overflow: visible; }
code.sourceCode > span { color: inherit; text-decoration: inherit; }
div.sourceCode { margin: 1em 0; }
pre.sourceCode { margin: 0; }
@media screen {
div.sourceCode { overflow: auto; }
}
@media print {
pre > code.sourceCode { white-space: pre-wrap; }
pre > code.sourceCode > span { text-indent: -5em; padding-left: 5em; }
}
pre.numberSource code
  { counter-reset: source-line 0; }
pre.numberSource code > span
  { position: relative; left: -4em; counter-increment: source-line; }
pre.numberSource code > span > a:first-child::before
  { content: counter(source-line);
    position: relative; left: -1em; text-align: right; vertical-align: baseline;
    border: none; display: inline-block;
    -webkit-touch-callout: none; -webkit-user-select: none;
    -khtml-user-select: none; -moz-user-select: none;
    -ms-user-select: none; user-select: none;
    padding: 0 4px; width: 4em;
  }
pre.numberSource { margin-left: 3em;  padding-left: 4px; }
div.sourceCode
  {   }
@media screen {
pre > code.sourceCode > span > a:first-child::before { text-decoration: underline; }
}
</style>


<script src="../../site_libs/quarto-nav/quarto-nav.js"></script>
<script src="../../site_libs/clipboard/clipboard.min.js"></script>
<script src="../../site_libs/quarto-search/autocomplete.umd.js"></script>
<script src="../../site_libs/quarto-search/fuse.min.js"></script>
<script src="../../site_libs/quarto-search/quarto-search.js"></script>
<meta name="quarto:offset" content="../../">
<link href="../../guide/test-descriptions.html" rel="next">
<link href="../../notebooks/how_to/run_a_test_suite.html" rel="prev">
<link href="../../validmind.png" rel="icon" type="image/png">
<script src="../../site_libs/quarto-html/quarto.js"></script>
<script src="../../site_libs/quarto-html/popper.min.js"></script>
<script src="../../site_libs/quarto-html/tippy.umd.min.js"></script>
<script src="../../site_libs/quarto-html/anchor.min.js"></script>
<link href="../../site_libs/quarto-html/tippy.css" rel="stylesheet">
<link href="../../site_libs/quarto-html/quarto-syntax-highlighting.css" rel="stylesheet" id="quarto-text-highlighting-styles">
<script src="../../site_libs/bootstrap/bootstrap.min.js"></script>
<link href="../../site_libs/bootstrap/bootstrap-icons.css" rel="stylesheet">
<link href="../../site_libs/bootstrap/bootstrap.min.css" rel="stylesheet" id="quarto-bootstrap" data-mode="light">
<link href="../../site_libs/quarto-contrib/fontawesome6-0.1.0/all.css" rel="stylesheet">
<link href="../../site_libs/quarto-contrib/fontawesome6-0.1.0/latex-fontsize.css" rel="stylesheet">
<script id="quarto-search-options" type="application/json">{
  "location": "navbar",
  "copy-button": false,
  "collapse-after": 3,
  "panel-placement": "end",
  "type": "overlay",
  "limit": 20,
  "language": {
    "search-no-results-text": "No results",
    "search-matching-documents-text": "matching documents",
    "search-copy-link-title": "Copy link to search",
    "search-hide-matches-text": "Hide additional matches",
    "search-more-match-text": "more match in this document",
    "search-more-matches-text": "more matches in this document",
    "search-clear-button-title": "Clear",
    "search-detached-cancel-button-title": "Cancel",
    "search-submit-button-title": "Submit",
    "search-label": "Search"
  }
}</script>
<script async="" src="https://www.googletagmanager.com/gtag/js?id=G-S46CKWPNSS"></script>

<script type="text/javascript">

window.dataLayer = window.dataLayer || [];
function gtag(){dataLayer.push(arguments);}
gtag('js', new Date());
gtag('config', 'G-S46CKWPNSS', { 'anonymize_ip': true});
</script>


<link rel="stylesheet" href="../../styles.css">
</head>

<body class="nav-sidebar docked nav-fixed">


<div id="quarto-search-results"></div>
  <header id="quarto-header" class="headroom fixed-top">
    <nav class="navbar navbar-expand-lg navbar-dark ">
      <div class="navbar-container container-fluid">
      <div class="navbar-brand-container">
    <a href="../../index.html" class="navbar-brand navbar-brand-logo">
    <img src="../../guide/ValidMind-logo-color.svg" alt="" class="navbar-logo">
    </a>
  </div>
            <div id="quarto-search" class="" title="Search"></div>
          <button class="navbar-toggler" type="button" data-bs-toggle="collapse" data-bs-target="#navbarCollapse" aria-controls="navbarCollapse" aria-expanded="false" aria-label="Toggle navigation" onclick="if (window.quartoToggleHeadroom) { window.quartoToggleHeadroom(); }">
  <span class="navbar-toggler-icon"></span>
</button>
          <div class="collapse navbar-collapse" id="navbarCollapse">
            <ul class="navbar-nav navbar-nav-scroll me-auto">
  <li class="nav-item">
    <a class="nav-link" href="../../guide/get-started.html" rel="" target="">
 <span class="menu-text">Get Started</span></a>
  </li>  
  <li class="nav-item">
    <a class="nav-link" href="../../guide/guides.html" rel="" target="">
 <span class="menu-text">Guides</span></a>
  </li>  
  <li class="nav-item dropdown ">
    <a class="nav-link dropdown-toggle" href="#" id="nav-menu-fa-cube--developer-framework" role="button" data-bs-toggle="dropdown" aria-expanded="false" rel="" target="">
 <span class="menu-text"><i class="fa-solid fa-cube" aria-label="cube"></i> Developer Framework</span>
    </a>
    <ul class="dropdown-menu" aria-labelledby="nav-menu-fa-cube--developer-framework">    
        <li>
    <a class="dropdown-item" href="../../guide/get-started-developer-framework.html" rel="" target="">
 <span class="dropdown-text"><i class="fa-solid fa-rocket" aria-label="rocket"></i> Get Started</span></a>
  </li>  
        <li>
    <a class="dropdown-item" href="../../guide/supported-models.html" rel="" target="">
 <span class="dropdown-text"><i class="fa-solid fa-cubes" aria-label="cubes"></i> Supported Models</span></a>
  </li>  
        <li><hr class="dropdown-divider"></li>
        <li class="dropdown-header"><i class="fa-solid fa-code" aria-label="code"></i> CODE SAMPLES</li>
        <li>
    <a class="dropdown-item" href="../../notebooks/quickstart_customer_churn_full_suite.html" rel="" target="">
 <span class="dropdown-text"><i class="fa-solid fa-book" aria-label="book"></i> Quickstart · <code>Customer Churn</code> · <code>Binary Classification</code></span></a>
  </li>  
        <li>
    <a class="dropdown-item" href="../../guide/samples-jupyter-notebooks.html" rel="" target="">
 <span class="dropdown-text"><i class="fa-solid fa-book-open-reader" aria-label="book-open-reader"></i> More Samples · <code>LLM</code> · <code>NLP</code> · <code>Time Series</code> · <code>Etc.</code></span></a>
  </li>  
        <li>
    <a class="dropdown-item" href="../../notebooks.zip" rel="" target="">
 <span class="dropdown-text"><i class="fa-solid fa-download" aria-label="download"></i> Download Samples · <code>notebooks.zip</code></span></a>
  </li>  
        <li>
    <a class="dropdown-item" href="https://jupyterhub.validmind.ai/" rel="" target="">
 <span class="dropdown-text"><i class="fa-solid fa-hand-point-right" aria-label="hand-point-right"></i> Try it on Jupyter Hub <i class="fa-solid fa-hand-point-left" aria-label="hand-point-left"></i></span></a>
  </li>  
        <li><hr class="dropdown-divider"></li>
        <li class="dropdown-header"><i class="fa-solid fa-vial" aria-label="vial"></i> TESTING</li>
        <li>
    <a class="dropdown-item" href="../../guide/testing-overview.html" rel="" target="">
 <span class="dropdown-text"><i class="fa-solid fa-flask-vial" aria-label="flask-vial"></i> Run Tests &amp; Test Suites</span></a>
  </li>  
        <li>
    <a class="dropdown-item" href="../../guide/test-descriptions.html" rel="" target="">
 <span class="dropdown-text"><i class="fa-solid fa-microscope" aria-label="microscope"></i> Test Descriptions</span></a>
  </li>  
        <li><hr class="dropdown-divider"></li>
        <li class="dropdown-header"><i class="fa-solid fa-book" aria-label="book"></i> REFERENCE</li>
        <li>
    <a class="dropdown-item" href="../../validmind/validmind.html" rel="" target="_blank">
 <span class="dropdown-text"><i class="fa-solid fa-external-link" aria-label="external-link"></i> Developer Framework</span></a>
  </li>  
    </ul>
  </li>
  <li class="nav-item">
    <a class="nav-link" href="../../guide/faq.html" rel="" target="">
 <span class="menu-text">FAQ</span></a>
  </li>  
  <li class="nav-item">
    <a class="nav-link" href="../../guide/support.html" rel="" target="">
 <span class="menu-text">Support</span></a>
  </li>  
  <li class="nav-item">
    <a class="nav-link" href="https://validmind.com/" rel="" target="_blank">
 <span class="menu-text">validmind.com <i class="fa-solid fa-external-link" aria-label="external-link"></i></span></a>
  </li>  
</ul>
            <div class="quarto-navbar-tools ms-auto">
</div>
          </div> <!-- /navcollapse -->
      </div> <!-- /container-fluid -->
    </nav>
  <nav class="quarto-secondary-nav">
    <div class="container-fluid d-flex">
      <button type="button" class="quarto-btn-toggle btn" data-bs-toggle="collapse" data-bs-target="#quarto-sidebar,#quarto-sidebar-glass" aria-controls="quarto-sidebar" aria-expanded="false" aria-label="Toggle sidebar navigation" onclick="if (window.quartoToggleHeadroom) { window.quartoToggleHeadroom(); }">
        <i class="bi bi-layout-text-sidebar-reverse"></i>
      </button>
      <nav class="quarto-page-breadcrumbs" aria-label="breadcrumb"><ol class="breadcrumb"><li class="breadcrumb-item"><a href="../../guide/testing-overview.html">Run tests &amp; test suites</a></li><li class="breadcrumb-item"><a href="../../notebooks/how_to/run_documentation_sections.html">Running Individual Documentation Sections</a></li></ol></nav>
      <a class="flex-grow-1" role="button" data-bs-toggle="collapse" data-bs-target="#quarto-sidebar,#quarto-sidebar-glass" aria-controls="quarto-sidebar" aria-expanded="false" aria-label="Toggle sidebar navigation" onclick="if (window.quartoToggleHeadroom) { window.quartoToggleHeadroom(); }">      
      </a>
    </div>
  </nav>
</header>
<!-- content -->
<div id="quarto-content" class="quarto-container page-columns page-rows-contents page-layout-article page-navbar">
<!-- sidebar -->
  <nav id="quarto-sidebar" class="sidebar collapse collapse-horizontal sidebar-navigation docked overflow-auto">
    <div class="sidebar-menu-container"> 
    <ul class="list-unstyled mt-1">
        <li class="sidebar-item">
  <div class="sidebar-item-container"> 
  <a href="../../guide/get-started-developer-framework.html" class="sidebar-item-text sidebar-link">
 <span class="menu-text">Developer Framework</span></a>
  </div>
</li>
        <li class="px-0"><hr class="sidebar-divider hi "></li>
        <li class="sidebar-item">
 <span class="menu-text">MODEL DOCUMENTATION</span>
  </li>
        <li class="sidebar-item">
  <div class="sidebar-item-container"> 
  <a href="../../guide/supported-models.html" class="sidebar-item-text sidebar-link">
 <span class="menu-text">Supported models</span></a>
  </div>
</li>
        <li class="sidebar-item">
  <div class="sidebar-item-container"> 
  <a href="../../guide/install-and-initialize-developer-framework.html" class="sidebar-item-text sidebar-link">
 <span class="menu-text">Install and initialize the Developer Framework</span></a>
  </div>
</li>
        <li class="sidebar-item">
  <div class="sidebar-item-container"> 
  <a href="../../guide/store-credentials-in-env-file.html" class="sidebar-item-text sidebar-link">
 <span class="menu-text">Store project credentials in .env files</span></a>
  </div>
</li>
        <li class="px-0"><hr class="sidebar-divider hi "></li>
        <li class="sidebar-item">
 <span class="menu-text">MODEL TESTING</span>
  </li>
        <li class="sidebar-item sidebar-item-section">
      <div class="sidebar-item-container"> 
            <a href="../../guide/testing-overview.html" class="sidebar-item-text sidebar-link">
 <span class="menu-text">Run tests &amp; test suites</span></a>
          <a class="sidebar-item-toggle text-start" data-bs-toggle="collapse" data-bs-target="#" aria-expanded="true" aria-label="Toggle section">
            <i class="bi bi-chevron-right ms-2"></i>
          </a> 
      </div>
      <ul id="" class="collapse list-unstyled sidebar-section depth1 show">  
          <li class="sidebar-item">
  <div class="sidebar-item-container"> 
  <a href="../../notebooks/how_to/configure_dataset_features.html" class="sidebar-item-text sidebar-link">
 <span class="menu-text">Configuring and Using Dataset Features</span></a>
  </div>
</li>
          <li class="sidebar-item">
  <div class="sidebar-item-container"> 
  <a href="../../notebooks/how_to/configure_parameters_demo.html" class="sidebar-item-text sidebar-link">
 <span class="menu-text">Configure Parameters for a Specific Test</span></a>
  </div>
</li>
          <li class="sidebar-item">
  <div class="sidebar-item-container"> 
  <a href="../../notebooks/how_to/document_multiple_results_for_the_same_test.html" class="sidebar-item-text sidebar-link">
 <span class="menu-text">Rendering more than one unique result for the same metric</span></a>
  </div>
</li>
          <li class="sidebar-item">
  <div class="sidebar-item-container"> 
  <a href="../../notebooks/how_to/explore_test_suites.html" class="sidebar-item-text sidebar-link">
 <span class="menu-text">Viewing All Available Test Suites and Tests</span></a>
  </div>
</li>
          <li class="sidebar-item">
  <div class="sidebar-item-container"> 
  <a href="../../notebooks/how_to/explore_tests.html" class="sidebar-item-text sidebar-link">
 <span class="menu-text">Exploring Tests in the Developer Framework:</span></a>
  </div>
</li>
          <li class="sidebar-item">
  <div class="sidebar-item-container"> 
  <a href="../../notebooks/how_to/implementing_custom_tests.html" class="sidebar-item-text sidebar-link">
 <span class="menu-text">Implementing Custom Metrics and Threshold Tests</span></a>
  </div>
</li>
          <li class="sidebar-item">
  <div class="sidebar-item-container"> 
  <a href="../../notebooks/how_to/run_a_test.html" class="sidebar-item-text sidebar-link">
 <span class="menu-text">Running an Individual Test</span></a>
  </div>
</li>
          <li class="sidebar-item">
  <div class="sidebar-item-container"> 
  <a href="../../notebooks/how_to/run_a_test_suite.html" class="sidebar-item-text sidebar-link">
 <span class="menu-text">Running an Individual Test Suite</span></a>
  </div>
</li>
          <li class="sidebar-item">
  <div class="sidebar-item-container"> 
  <a href="../../notebooks/how_to/run_documentation_sections.html" class="sidebar-item-text sidebar-link active">
 <span class="menu-text">Running Individual Documentation Sections</span></a>
  </div>
</li>
      </ul>
  </li>
        <li class="sidebar-item sidebar-item-section">
      <div class="sidebar-item-container"> 
            <a href="../../guide/test-descriptions.html" class="sidebar-item-text sidebar-link">
 <span class="menu-text">Test descriptions</span></a>
          <a class="sidebar-item-toggle text-start collapsed" data-bs-toggle="collapse" data-bs-target="#" aria-expanded="false" aria-label="Toggle section">
            <i class="bi bi-chevron-right ms-2"></i>
          </a> 
      </div>
      <ul id="" class="collapse list-unstyled sidebar-section depth1 ">  
          <li class="sidebar-item sidebar-item-section">
      <div class="sidebar-item-container"> 
            <a class="sidebar-item-text sidebar-link text-start collapsed" data-bs-toggle="collapse" data-bs-target="#quarto-sidebar-section-1" aria-expanded="false">
 <span class="menu-text">Data Validation</span></a>
          <a class="sidebar-item-toggle text-start collapsed" data-bs-toggle="collapse" data-bs-target="#quarto-sidebar-section-1" aria-expanded="false" aria-label="Toggle section">
            <i class="bi bi-chevron-right ms-2"></i>
          </a> 
      </div>
      <ul id="quarto-sidebar-section-1" class="collapse list-unstyled sidebar-section depth2 ">  
          <li class="sidebar-item">
  <div class="sidebar-item-container"> 
  <a href="../../tests/data_validation/ACFandPACFPlot.html" class="sidebar-item-text sidebar-link">
 <span class="menu-text">ACFandPACFPlot</span></a>
  </div>
</li>
          <li class="sidebar-item">
  <div class="sidebar-item-container"> 
  <a href="../../tests/data_validation/ANOVAOneWayTable.html" class="sidebar-item-text sidebar-link">
 <span class="menu-text">ANOVAOneWayTable</span></a>
  </div>
</li>
          <li class="sidebar-item">
  <div class="sidebar-item-container"> 
  <a href="../../tests/data_validation/AutoAR.html" class="sidebar-item-text sidebar-link">
 <span class="menu-text">AutoAR</span></a>
  </div>
</li>
          <li class="sidebar-item">
  <div class="sidebar-item-container"> 
  <a href="../../tests/data_validation/AutoMA.html" class="sidebar-item-text sidebar-link">
 <span class="menu-text">AutoMA</span></a>
  </div>
</li>
          <li class="sidebar-item">
  <div class="sidebar-item-container"> 
  <a href="../../tests/data_validation/AutoSeasonality.html" class="sidebar-item-text sidebar-link">
 <span class="menu-text">AutoSeasonality</span></a>
  </div>
</li>
          <li class="sidebar-item">
  <div class="sidebar-item-container"> 
  <a href="../../tests/data_validation/AutoStationarity.html" class="sidebar-item-text sidebar-link">
 <span class="menu-text">AutoStationarity</span></a>
  </div>
</li>
          <li class="sidebar-item">
  <div class="sidebar-item-container"> 
  <a href="../../tests/data_validation/BivariateFeaturesBarPlots.html" class="sidebar-item-text sidebar-link">
 <span class="menu-text">BivariateFeaturesBarPlots</span></a>
  </div>
</li>
          <li class="sidebar-item">
  <div class="sidebar-item-container"> 
  <a href="../../tests/data_validation/BivariateHistograms.html" class="sidebar-item-text sidebar-link">
 <span class="menu-text">BivariateHistograms</span></a>
  </div>
</li>
          <li class="sidebar-item">
  <div class="sidebar-item-container"> 
  <a href="../../tests/data_validation/BivariateScatterPlots.html" class="sidebar-item-text sidebar-link">
 <span class="menu-text">BivariateScatterPlots</span></a>
  </div>
</li>
          <li class="sidebar-item">
  <div class="sidebar-item-container"> 
  <a href="../../tests/data_validation/ChiSquaredFeaturesTable.html" class="sidebar-item-text sidebar-link">
 <span class="menu-text">ChiSquaredFeaturesTable</span></a>
  </div>
</li>
          <li class="sidebar-item">
  <div class="sidebar-item-container"> 
  <a href="../../tests/data_validation/ClassImbalance.html" class="sidebar-item-text sidebar-link">
 <span class="menu-text">ClassImbalance</span></a>
  </div>
</li>
          <li class="sidebar-item">
  <div class="sidebar-item-container"> 
  <a href="../../tests/data_validation/DatasetDescription.html" class="sidebar-item-text sidebar-link">
 <span class="menu-text">DatasetDescription</span></a>
  </div>
</li>
          <li class="sidebar-item">
  <div class="sidebar-item-container"> 
  <a href="../../tests/data_validation/DatasetSplit.html" class="sidebar-item-text sidebar-link">
 <span class="menu-text">DatasetSplit</span></a>
  </div>
</li>
          <li class="sidebar-item">
  <div class="sidebar-item-container"> 
  <a href="../../tests/data_validation/DefaultRatesbyRiskBandPlot.html" class="sidebar-item-text sidebar-link">
 <span class="menu-text">DefaultRatesbyRiskBandPlot</span></a>
  </div>
</li>
          <li class="sidebar-item">
  <div class="sidebar-item-container"> 
  <a href="../../tests/data_validation/DescriptiveStatistics.html" class="sidebar-item-text sidebar-link">
 <span class="menu-text">DescriptiveStatistics</span></a>
  </div>
</li>
          <li class="sidebar-item">
  <div class="sidebar-item-container"> 
  <a href="../../tests/data_validation/Duplicates.html" class="sidebar-item-text sidebar-link">
 <span class="menu-text">Duplicates</span></a>
  </div>
</li>
          <li class="sidebar-item">
  <div class="sidebar-item-container"> 
  <a href="../../tests/data_validation/EngleGrangerCoint.html" class="sidebar-item-text sidebar-link">
 <span class="menu-text">EngleGrangerCoint</span></a>
  </div>
</li>
          <li class="sidebar-item">
  <div class="sidebar-item-container"> 
  <a href="../../tests/data_validation/FeatureTargetCorrelationPlot.html" class="sidebar-item-text sidebar-link">
 <span class="menu-text">FeatureTargetCorrelationPlot</span></a>
  </div>
</li>
          <li class="sidebar-item">
  <div class="sidebar-item-container"> 
  <a href="../../tests/data_validation/HeatmapFeatureCorrelations.html" class="sidebar-item-text sidebar-link">
 <span class="menu-text">HeatmapFeatureCorrelations</span></a>
  </div>
</li>
          <li class="sidebar-item">
  <div class="sidebar-item-container"> 
  <a href="../../tests/data_validation/HighCardinality.html" class="sidebar-item-text sidebar-link">
 <span class="menu-text">HighCardinality</span></a>
  </div>
</li>
          <li class="sidebar-item">
  <div class="sidebar-item-container"> 
  <a href="../../tests/data_validation/HighPearsonCorrelation.html" class="sidebar-item-text sidebar-link">
 <span class="menu-text">HighPearsonCorrelation</span></a>
  </div>
</li>
          <li class="sidebar-item">
  <div class="sidebar-item-container"> 
  <a href="../../tests/data_validation/IQROutliersBarPlot.html" class="sidebar-item-text sidebar-link">
 <span class="menu-text">IQROutliersBarPlot</span></a>
  </div>
</li>
          <li class="sidebar-item">
  <div class="sidebar-item-container"> 
  <a href="../../tests/data_validation/IQROutliersTable.html" class="sidebar-item-text sidebar-link">
 <span class="menu-text">IQROutliersTable</span></a>
  </div>
</li>
          <li class="sidebar-item">
  <div class="sidebar-item-container"> 
  <a href="../../tests/data_validation/IsolationForestOutliers.html" class="sidebar-item-text sidebar-link">
 <span class="menu-text">IsolationForestOutliers</span></a>
  </div>
</li>
          <li class="sidebar-item">
  <div class="sidebar-item-container"> 
  <a href="../../tests/data_validation/LaggedCorrelationHeatmap.html" class="sidebar-item-text sidebar-link">
 <span class="menu-text">LaggedCorrelationHeatmap</span></a>
  </div>
</li>
          <li class="sidebar-item">
  <div class="sidebar-item-container"> 
  <a href="../../tests/data_validation/MissingValues.html" class="sidebar-item-text sidebar-link">
 <span class="menu-text">MissingValues</span></a>
  </div>
</li>
          <li class="sidebar-item">
  <div class="sidebar-item-container"> 
  <a href="../../tests/data_validation/MissingValuesBarPlot.html" class="sidebar-item-text sidebar-link">
 <span class="menu-text">MissingValuesBarPlot</span></a>
  </div>
</li>
          <li class="sidebar-item">
  <div class="sidebar-item-container"> 
  <a href="../../tests/data_validation/MissingValuesRisk.html" class="sidebar-item-text sidebar-link">
 <span class="menu-text">MissingValuesRisk</span></a>
  </div>
</li>
          <li class="sidebar-item">
  <div class="sidebar-item-container"> 
  <a href="../../tests/data_validation/PearsonCorrelationMatrix.html" class="sidebar-item-text sidebar-link">
 <span class="menu-text">PearsonCorrelationMatrix</span></a>
  </div>
</li>
          <li class="sidebar-item">
  <div class="sidebar-item-container"> 
  <a href="../../tests/data_validation/PiTCreditScoresHistogram.html" class="sidebar-item-text sidebar-link">
 <span class="menu-text">PiTCreditScoresHistogram</span></a>
  </div>
</li>
          <li class="sidebar-item">
  <div class="sidebar-item-container"> 
  <a href="../../tests/data_validation/PiTPDHistogram.html" class="sidebar-item-text sidebar-link">
 <span class="menu-text">PiTPDHistogram</span></a>
  </div>
</li>
          <li class="sidebar-item">
  <div class="sidebar-item-container"> 
  <a href="../../tests/data_validation/RollingStatsPlot.html" class="sidebar-item-text sidebar-link">
 <span class="menu-text">RollingStatsPlot</span></a>
  </div>
</li>
          <li class="sidebar-item">
  <div class="sidebar-item-container"> 
  <a href="../../tests/data_validation/ScatterPlot.html" class="sidebar-item-text sidebar-link">
 <span class="menu-text">ScatterPlot</span></a>
  </div>
</li>
          <li class="sidebar-item">
  <div class="sidebar-item-container"> 
  <a href="../../tests/data_validation/SeasonalDecompose.html" class="sidebar-item-text sidebar-link">
 <span class="menu-text">SeasonalDecompose</span></a>
  </div>
</li>
          <li class="sidebar-item">
  <div class="sidebar-item-container"> 
  <a href="../../tests/data_validation/Skewness.html" class="sidebar-item-text sidebar-link">
 <span class="menu-text">Skewness</span></a>
  </div>
</li>
          <li class="sidebar-item">
  <div class="sidebar-item-container"> 
  <a href="../../tests/data_validation/SpreadPlot.html" class="sidebar-item-text sidebar-link">
 <span class="menu-text">SpreadPlot</span></a>
  </div>
</li>
          <li class="sidebar-item">
  <div class="sidebar-item-container"> 
  <a href="../../tests/data_validation/TabularCategoricalBarPlots.html" class="sidebar-item-text sidebar-link">
 <span class="menu-text">TabularCategoricalBarPlots</span></a>
  </div>
</li>
          <li class="sidebar-item">
  <div class="sidebar-item-container"> 
  <a href="../../tests/data_validation/TabularDateTimeHistograms.html" class="sidebar-item-text sidebar-link">
 <span class="menu-text">TabularDateTimeHistograms</span></a>
  </div>
</li>
          <li class="sidebar-item">
  <div class="sidebar-item-container"> 
  <a href="../../tests/data_validation/TabularDescriptionTables.html" class="sidebar-item-text sidebar-link">
 <span class="menu-text">TabularDescriptionTables</span></a>
  </div>
</li>
          <li class="sidebar-item">
  <div class="sidebar-item-container"> 
  <a href="../../tests/data_validation/TabularNumericalHistograms.html" class="sidebar-item-text sidebar-link">
 <span class="menu-text">TabularNumericalHistograms</span></a>
  </div>
</li>
          <li class="sidebar-item">
  <div class="sidebar-item-container"> 
  <a href="../../tests/data_validation/TargetRateBarPlots.html" class="sidebar-item-text sidebar-link">
 <span class="menu-text">TargetRateBarPlots</span></a>
  </div>
</li>
          <li class="sidebar-item">
  <div class="sidebar-item-container"> 
  <a href="../../tests/data_validation/TimeSeriesFrequency.html" class="sidebar-item-text sidebar-link">
 <span class="menu-text">TimeSeriesFrequency</span></a>
  </div>
</li>
          <li class="sidebar-item">
  <div class="sidebar-item-container"> 
  <a href="../../tests/data_validation/TimeSeriesHistogram.html" class="sidebar-item-text sidebar-link">
 <span class="menu-text">TimeSeriesHistogram</span></a>
  </div>
</li>
          <li class="sidebar-item">
  <div class="sidebar-item-container"> 
  <a href="../../tests/data_validation/TimeSeriesLinePlot.html" class="sidebar-item-text sidebar-link">
 <span class="menu-text">TimeSeriesLinePlot</span></a>
  </div>
</li>
          <li class="sidebar-item">
  <div class="sidebar-item-container"> 
  <a href="../../tests/data_validation/TimeSeriesMissingValues.html" class="sidebar-item-text sidebar-link">
 <span class="menu-text">TimeSeriesMissingValues</span></a>
  </div>
</li>
          <li class="sidebar-item">
  <div class="sidebar-item-container"> 
  <a href="../../tests/data_validation/TimeSeriesOutliers.html" class="sidebar-item-text sidebar-link">
 <span class="menu-text">TimeSeriesOutliers</span></a>
  </div>
</li>
          <li class="sidebar-item">
  <div class="sidebar-item-container"> 
  <a href="../../tests/data_validation/TooManyZeroValues.html" class="sidebar-item-text sidebar-link">
 <span class="menu-text">TooManyZeroValues</span></a>
  </div>
</li>
          <li class="sidebar-item">
  <div class="sidebar-item-container"> 
  <a href="../../tests/data_validation/UniqueRows.html" class="sidebar-item-text sidebar-link">
 <span class="menu-text">UniqueRows</span></a>
  </div>
</li>
          <li class="sidebar-item">
  <div class="sidebar-item-container"> 
  <a href="../../tests/data_validation/WOEBinPlots.html" class="sidebar-item-text sidebar-link">
 <span class="menu-text">WOEBinPlots</span></a>
  </div>
</li>
          <li class="sidebar-item">
  <div class="sidebar-item-container"> 
  <a href="../../tests/data_validation/WOEBinTable.html" class="sidebar-item-text sidebar-link">
 <span class="menu-text">WOEBinTable</span></a>
  </div>
</li>
          <li class="sidebar-item sidebar-item-section">
      <div class="sidebar-item-container"> 
            <a class="sidebar-item-text sidebar-link text-start collapsed" data-bs-toggle="collapse" data-bs-target="#quarto-sidebar-section-2" aria-expanded="false">
 <span class="menu-text">Nlp</span></a>
          <a class="sidebar-item-toggle text-start collapsed" data-bs-toggle="collapse" data-bs-target="#quarto-sidebar-section-2" aria-expanded="false" aria-label="Toggle section">
            <i class="bi bi-chevron-right ms-2"></i>
          </a> 
      </div>
      <ul id="quarto-sidebar-section-2" class="collapse list-unstyled sidebar-section depth3 ">  
          <li class="sidebar-item">
  <div class="sidebar-item-container"> 
  <a href="../../tests/data_validation/nlp/CommonWords.html" class="sidebar-item-text sidebar-link">
 <span class="menu-text">CommonWords</span></a>
  </div>
</li>
          <li class="sidebar-item">
  <div class="sidebar-item-container"> 
  <a href="../../tests/data_validation/nlp/Hashtags.html" class="sidebar-item-text sidebar-link">
 <span class="menu-text">Hashtags</span></a>
  </div>
</li>
          <li class="sidebar-item">
  <div class="sidebar-item-container"> 
  <a href="../../tests/data_validation/nlp/Mentions.html" class="sidebar-item-text sidebar-link">
 <span class="menu-text">Mentions</span></a>
  </div>
</li>
          <li class="sidebar-item">
  <div class="sidebar-item-container"> 
  <a href="../../tests/data_validation/nlp/Punctuations.html" class="sidebar-item-text sidebar-link">
 <span class="menu-text">Punctuations</span></a>
  </div>
</li>
          <li class="sidebar-item">
  <div class="sidebar-item-container"> 
  <a href="../../tests/data_validation/nlp/StopWords.html" class="sidebar-item-text sidebar-link">
 <span class="menu-text">StopWords</span></a>
  </div>
</li>
          <li class="sidebar-item">
  <div class="sidebar-item-container"> 
  <a href="../../tests/data_validation/nlp/TextDescription.html" class="sidebar-item-text sidebar-link">
 <span class="menu-text">TextDescription</span></a>
  </div>
</li>
      </ul>
  </li>
      </ul>
  </li>
          <li class="sidebar-item sidebar-item-section">
      <div class="sidebar-item-container"> 
            <a class="sidebar-item-text sidebar-link text-start collapsed" data-bs-toggle="collapse" data-bs-target="#quarto-sidebar-section-3" aria-expanded="false">
 <span class="menu-text">Model Validation</span></a>
          <a class="sidebar-item-toggle text-start collapsed" data-bs-toggle="collapse" data-bs-target="#quarto-sidebar-section-3" aria-expanded="false" aria-label="Toggle section">
            <i class="bi bi-chevron-right ms-2"></i>
          </a> 
      </div>
      <ul id="quarto-sidebar-section-3" class="collapse list-unstyled sidebar-section depth2 ">  
          <li class="sidebar-item">
  <div class="sidebar-item-container"> 
  <a href="../../tests/model_validation/BertScore.html" class="sidebar-item-text sidebar-link">
 <span class="menu-text">BertScore</span></a>
  </div>
</li>
          <li class="sidebar-item">
  <div class="sidebar-item-container"> 
  <a href="../../tests/model_validation/BertScoreAggregate.html" class="sidebar-item-text sidebar-link">
 <span class="menu-text">BertScoreAggregate</span></a>
  </div>
</li>
          <li class="sidebar-item">
  <div class="sidebar-item-container"> 
  <a href="../../tests/model_validation/BleuScore.html" class="sidebar-item-text sidebar-link">
 <span class="menu-text">BleuScore</span></a>
  </div>
</li>
          <li class="sidebar-item">
  <div class="sidebar-item-container"> 
  <a href="../../tests/model_validation/ClusterSizeDistribution.html" class="sidebar-item-text sidebar-link">
 <span class="menu-text">ClusterSizeDistribution</span></a>
  </div>
</li>
          <li class="sidebar-item">
  <div class="sidebar-item-container"> 
  <a href="../../tests/model_validation/ContextualRecall.html" class="sidebar-item-text sidebar-link">
 <span class="menu-text">ContextualRecall</span></a>
  </div>
</li>
          <li class="sidebar-item">
  <div class="sidebar-item-container"> 
  <a href="../../tests/model_validation/ModelMetadata.html" class="sidebar-item-text sidebar-link">
 <span class="menu-text">ModelMetadata</span></a>
  </div>
</li>
          <li class="sidebar-item">
  <div class="sidebar-item-container"> 
  <a href="../../tests/model_validation/RegardHistogram.html" class="sidebar-item-text sidebar-link">
 <span class="menu-text">RegardHistogram</span></a>
  </div>
</li>
          <li class="sidebar-item">
  <div class="sidebar-item-container"> 
  <a href="../../tests/model_validation/RegardScore.html" class="sidebar-item-text sidebar-link">
 <span class="menu-text">RegardScore</span></a>
  </div>
</li>
          <li class="sidebar-item">
  <div class="sidebar-item-container"> 
  <a href="../../tests/model_validation/RougeMetrics.html" class="sidebar-item-text sidebar-link">
 <span class="menu-text">RougeMetrics</span></a>
  </div>
</li>
          <li class="sidebar-item">
  <div class="sidebar-item-container"> 
  <a href="../../tests/model_validation/RougeMetricsAggregate.html" class="sidebar-item-text sidebar-link">
 <span class="menu-text">RougeMetricsAggregate</span></a>
  </div>
</li>
          <li class="sidebar-item">
  <div class="sidebar-item-container"> 
  <a href="../../tests/model_validation/TokenDisparity.html" class="sidebar-item-text sidebar-link">
 <span class="menu-text">TokenDisparity</span></a>
  </div>
</li>
          <li class="sidebar-item">
  <div class="sidebar-item-container"> 
  <a href="../../tests/model_validation/ToxicityHistogram.html" class="sidebar-item-text sidebar-link">
 <span class="menu-text">ToxicityHistogram</span></a>
  </div>
</li>
          <li class="sidebar-item">
  <div class="sidebar-item-container"> 
  <a href="../../tests/model_validation/ToxicityScore.html" class="sidebar-item-text sidebar-link">
 <span class="menu-text">ToxicityScore</span></a>
  </div>
</li>
          <li class="sidebar-item sidebar-item-section">
      <div class="sidebar-item-container"> 
            <a class="sidebar-item-text sidebar-link text-start collapsed" data-bs-toggle="collapse" data-bs-target="#quarto-sidebar-section-4" aria-expanded="false">
 <span class="menu-text">Embeddings</span></a>
          <a class="sidebar-item-toggle text-start collapsed" data-bs-toggle="collapse" data-bs-target="#quarto-sidebar-section-4" aria-expanded="false" aria-label="Toggle section">
            <i class="bi bi-chevron-right ms-2"></i>
          </a> 
      </div>
      <ul id="quarto-sidebar-section-4" class="collapse list-unstyled sidebar-section depth3 ">  
          <li class="sidebar-item">
  <div class="sidebar-item-container"> 
  <a href="../../tests/model_validation/embeddings/ClusterDistribution.html" class="sidebar-item-text sidebar-link">
 <span class="menu-text">ClusterDistribution</span></a>
  </div>
</li>
          <li class="sidebar-item">
  <div class="sidebar-item-container"> 
  <a href="../../tests/model_validation/embeddings/CosineSimilarityDistribution.html" class="sidebar-item-text sidebar-link">
 <span class="menu-text">CosineSimilarityDistribution</span></a>
  </div>
</li>
          <li class="sidebar-item">
  <div class="sidebar-item-container"> 
  <a href="../../tests/model_validation/embeddings/DescriptiveAnalytics.html" class="sidebar-item-text sidebar-link">
 <span class="menu-text">DescriptiveAnalytics</span></a>
  </div>
</li>
          <li class="sidebar-item">
  <div class="sidebar-item-container"> 
  <a href="../../tests/model_validation/embeddings/EmbeddingsVisualization2D.html" class="sidebar-item-text sidebar-link">
 <span class="menu-text">EmbeddingsVisualization2D</span></a>
  </div>
</li>
          <li class="sidebar-item">
  <div class="sidebar-item-container"> 
  <a href="../../tests/model_validation/embeddings/StabilityAnalysis.html" class="sidebar-item-text sidebar-link">
 <span class="menu-text">StabilityAnalysis</span></a>
  </div>
</li>
          <li class="sidebar-item">
  <div class="sidebar-item-container"> 
  <a href="../../tests/model_validation/embeddings/StabilityAnalysisKeyword.html" class="sidebar-item-text sidebar-link">
 <span class="menu-text">StabilityAnalysisKeyword</span></a>
  </div>
</li>
          <li class="sidebar-item">
  <div class="sidebar-item-container"> 
  <a href="../../tests/model_validation/embeddings/StabilityAnalysisRandomNoise.html" class="sidebar-item-text sidebar-link">
 <span class="menu-text">StabilityAnalysisRandomNoise</span></a>
  </div>
</li>
          <li class="sidebar-item">
  <div class="sidebar-item-container"> 
  <a href="../../tests/model_validation/embeddings/StabilityAnalysisSynonyms.html" class="sidebar-item-text sidebar-link">
 <span class="menu-text">StabilityAnalysisSynonyms</span></a>
  </div>
</li>
          <li class="sidebar-item">
  <div class="sidebar-item-container"> 
  <a href="../../tests/model_validation/embeddings/StabilityAnalysisTranslation.html" class="sidebar-item-text sidebar-link">
 <span class="menu-text">StabilityAnalysisTranslation</span></a>
  </div>
</li>
      </ul>
  </li>
          <li class="sidebar-item sidebar-item-section">
      <div class="sidebar-item-container"> 
            <a class="sidebar-item-text sidebar-link text-start collapsed" data-bs-toggle="collapse" data-bs-target="#quarto-sidebar-section-5" aria-expanded="false">
 <span class="menu-text">Sklearn</span></a>
          <a class="sidebar-item-toggle text-start collapsed" data-bs-toggle="collapse" data-bs-target="#quarto-sidebar-section-5" aria-expanded="false" aria-label="Toggle section">
            <i class="bi bi-chevron-right ms-2"></i>
          </a> 
      </div>
      <ul id="quarto-sidebar-section-5" class="collapse list-unstyled sidebar-section depth3 ">  
          <li class="sidebar-item">
  <div class="sidebar-item-container"> 
  <a href="../../tests/model_validation/sklearn/AdjustedMutualInformation.html" class="sidebar-item-text sidebar-link">
 <span class="menu-text">AdjustedMutualInformation</span></a>
  </div>
</li>
          <li class="sidebar-item">
  <div class="sidebar-item-container"> 
  <a href="../../tests/model_validation/sklearn/AdjustedRandIndex.html" class="sidebar-item-text sidebar-link">
 <span class="menu-text">AdjustedRandIndex</span></a>
  </div>
</li>
          <li class="sidebar-item">
  <div class="sidebar-item-container"> 
  <a href="../../tests/model_validation/sklearn/ClassifierInSamplePerformance.html" class="sidebar-item-text sidebar-link">
 <span class="menu-text">ClassifierInSamplePerformance</span></a>
  </div>
</li>
          <li class="sidebar-item">
  <div class="sidebar-item-container"> 
  <a href="../../tests/model_validation/sklearn/ClassifierOutOfSamplePerformance.html" class="sidebar-item-text sidebar-link">
 <span class="menu-text">ClassifierOutOfSamplePerformance</span></a>
  </div>
</li>
          <li class="sidebar-item">
  <div class="sidebar-item-container"> 
  <a href="../../tests/model_validation/sklearn/ClassifierPerformance.html" class="sidebar-item-text sidebar-link">
 <span class="menu-text">ClassifierPerformance</span></a>
  </div>
</li>
          <li class="sidebar-item">
  <div class="sidebar-item-container"> 
  <a href="../../tests/model_validation/sklearn/ClusterCosineSimilarity.html" class="sidebar-item-text sidebar-link">
 <span class="menu-text">ClusterCosineSimilarity</span></a>
  </div>
</li>
          <li class="sidebar-item">
  <div class="sidebar-item-container"> 
  <a href="../../tests/model_validation/sklearn/ClusterPerformance.html" class="sidebar-item-text sidebar-link">
 <span class="menu-text">ClusterPerformance</span></a>
  </div>
</li>
          <li class="sidebar-item">
  <div class="sidebar-item-container"> 
  <a href="../../tests/model_validation/sklearn/ClusterPerformanceMetrics.html" class="sidebar-item-text sidebar-link">
 <span class="menu-text">ClusterPerformanceMetrics</span></a>
  </div>
</li>
          <li class="sidebar-item">
  <div class="sidebar-item-container"> 
  <a href="../../tests/model_validation/sklearn/CompletenessScore.html" class="sidebar-item-text sidebar-link">
 <span class="menu-text">CompletenessScore</span></a>
  </div>
</li>
          <li class="sidebar-item">
  <div class="sidebar-item-container"> 
  <a href="../../tests/model_validation/sklearn/ConfusionMatrix.html" class="sidebar-item-text sidebar-link">
 <span class="menu-text">ConfusionMatrix</span></a>
  </div>
</li>
          <li class="sidebar-item">
  <div class="sidebar-item-container"> 
  <a href="../../tests/model_validation/sklearn/FowlkesMallowsScore.html" class="sidebar-item-text sidebar-link">
 <span class="menu-text">FowlkesMallowsScore</span></a>
  </div>
</li>
          <li class="sidebar-item">
  <div class="sidebar-item-container"> 
  <a href="../../tests/model_validation/sklearn/HomogeneityScore.html" class="sidebar-item-text sidebar-link">
 <span class="menu-text">HomogeneityScore</span></a>
  </div>
</li>
          <li class="sidebar-item">
  <div class="sidebar-item-container"> 
  <a href="../../tests/model_validation/sklearn/HyperParametersTuning.html" class="sidebar-item-text sidebar-link">
 <span class="menu-text">HyperParametersTuning</span></a>
  </div>
</li>
          <li class="sidebar-item">
  <div class="sidebar-item-container"> 
  <a href="../../tests/model_validation/sklearn/KMeansClustersOptimization.html" class="sidebar-item-text sidebar-link">
 <span class="menu-text">KMeansClustersOptimization</span></a>
  </div>
</li>
          <li class="sidebar-item">
  <div class="sidebar-item-container"> 
  <a href="../../tests/model_validation/sklearn/MinimumAccuracy.html" class="sidebar-item-text sidebar-link">
 <span class="menu-text">MinimumAccuracy</span></a>
  </div>
</li>
          <li class="sidebar-item">
  <div class="sidebar-item-container"> 
  <a href="../../tests/model_validation/sklearn/MinimumF1Score.html" class="sidebar-item-text sidebar-link">
 <span class="menu-text">MinimumF1Score</span></a>
  </div>
</li>
          <li class="sidebar-item">
  <div class="sidebar-item-container"> 
  <a href="../../tests/model_validation/sklearn/MinimumROCAUCScore.html" class="sidebar-item-text sidebar-link">
 <span class="menu-text">MinimumROCAUCScore</span></a>
  </div>
</li>
          <li class="sidebar-item">
  <div class="sidebar-item-container"> 
  <a href="../../tests/model_validation/sklearn/ModelsPerformanceComparison.html" class="sidebar-item-text sidebar-link">
 <span class="menu-text">ModelsPerformanceComparison</span></a>
  </div>
</li>
          <li class="sidebar-item">
  <div class="sidebar-item-container"> 
  <a href="../../tests/model_validation/sklearn/OverfitDiagnosis.html" class="sidebar-item-text sidebar-link">
 <span class="menu-text">OverfitDiagnosis</span></a>
  </div>
</li>
          <li class="sidebar-item">
  <div class="sidebar-item-container"> 
  <a href="../../tests/model_validation/sklearn/PermutationFeatureImportance.html" class="sidebar-item-text sidebar-link">
 <span class="menu-text">PermutationFeatureImportance</span></a>
  </div>
</li>
          <li class="sidebar-item">
  <div class="sidebar-item-container"> 
  <a href="../../tests/model_validation/sklearn/PopulationStabilityIndex.html" class="sidebar-item-text sidebar-link">
 <span class="menu-text">PopulationStabilityIndex</span></a>
  </div>
</li>
          <li class="sidebar-item">
  <div class="sidebar-item-container"> 
  <a href="../../tests/model_validation/sklearn/PrecisionRecallCurve.html" class="sidebar-item-text sidebar-link">
 <span class="menu-text">PrecisionRecallCurve</span></a>
  </div>
</li>
          <li class="sidebar-item">
  <div class="sidebar-item-container"> 
  <a href="../../tests/model_validation/sklearn/RegressionErrors.html" class="sidebar-item-text sidebar-link">
 <span class="menu-text">RegressionErrors</span></a>
  </div>
</li>
          <li class="sidebar-item">
  <div class="sidebar-item-container"> 
  <a href="../../tests/model_validation/sklearn/RegressionModelsPerformanceComparison.html" class="sidebar-item-text sidebar-link">
 <span class="menu-text">RegressionModelsPerformanceComparison</span></a>
  </div>
</li>
          <li class="sidebar-item">
  <div class="sidebar-item-container"> 
  <a href="../../tests/model_validation/sklearn/RegressionR2Square.html" class="sidebar-item-text sidebar-link">
 <span class="menu-text">RegressionR2Square</span></a>
  </div>
</li>
          <li class="sidebar-item">
  <div class="sidebar-item-container"> 
  <a href="../../tests/model_validation/sklearn/RobustnessDiagnosis.html" class="sidebar-item-text sidebar-link">
 <span class="menu-text">RobustnessDiagnosis</span></a>
  </div>
</li>
          <li class="sidebar-item">
  <div class="sidebar-item-container"> 
  <a href="../../tests/model_validation/sklearn/ROCCurve.html" class="sidebar-item-text sidebar-link">
 <span class="menu-text">ROCCurve</span></a>
  </div>
</li>
          <li class="sidebar-item">
  <div class="sidebar-item-container"> 
  <a href="../../tests/model_validation/sklearn/SHAPGlobalImportance.html" class="sidebar-item-text sidebar-link">
 <span class="menu-text">SHAPGlobalImportance</span></a>
  </div>
</li>
          <li class="sidebar-item">
  <div class="sidebar-item-container"> 
  <a href="../../tests/model_validation/sklearn/SilhouettePlot.html" class="sidebar-item-text sidebar-link">
 <span class="menu-text">SilhouettePlot</span></a>
  </div>
</li>
          <li class="sidebar-item">
  <div class="sidebar-item-container"> 
  <a href="../../tests/model_validation/sklearn/TrainingTestDegradation.html" class="sidebar-item-text sidebar-link">
 <span class="menu-text">TrainingTestDegradation</span></a>
  </div>
</li>
          <li class="sidebar-item">
  <div class="sidebar-item-container"> 
  <a href="../../tests/model_validation/sklearn/VMeasure.html" class="sidebar-item-text sidebar-link">
 <span class="menu-text">VMeasure</span></a>
  </div>
</li>
          <li class="sidebar-item">
  <div class="sidebar-item-container"> 
  <a href="../../tests/model_validation/sklearn/WeakspotsDiagnosis.html" class="sidebar-item-text sidebar-link">
 <span class="menu-text">WeakspotsDiagnosis</span></a>
  </div>
</li>
      </ul>
  </li>
          <li class="sidebar-item sidebar-item-section">
      <div class="sidebar-item-container"> 
            <a class="sidebar-item-text sidebar-link text-start collapsed" data-bs-toggle="collapse" data-bs-target="#quarto-sidebar-section-6" aria-expanded="false">
 <span class="menu-text">Statsmodels</span></a>
          <a class="sidebar-item-toggle text-start collapsed" data-bs-toggle="collapse" data-bs-target="#quarto-sidebar-section-6" aria-expanded="false" aria-label="Toggle section">
            <i class="bi bi-chevron-right ms-2"></i>
          </a> 
      </div>
      <ul id="quarto-sidebar-section-6" class="collapse list-unstyled sidebar-section depth3 ">  
          <li class="sidebar-item">
  <div class="sidebar-item-container"> 
  <a href="../../tests/model_validation/statsmodels/ADF.html" class="sidebar-item-text sidebar-link">
 <span class="menu-text">ADF</span></a>
  </div>
</li>
          <li class="sidebar-item">
  <div class="sidebar-item-container"> 
  <a href="../../tests/model_validation/statsmodels/ADFTest.html" class="sidebar-item-text sidebar-link">
 <span class="menu-text">ADFTest</span></a>
  </div>
</li>
          <li class="sidebar-item">
  <div class="sidebar-item-container"> 
  <a href="../../tests/model_validation/statsmodels/AutoARIMA.html" class="sidebar-item-text sidebar-link">
 <span class="menu-text">AutoARIMA</span></a>
  </div>
</li>
          <li class="sidebar-item">
  <div class="sidebar-item-container"> 
  <a href="../../tests/model_validation/statsmodels/BoxPierce.html" class="sidebar-item-text sidebar-link">
 <span class="menu-text">BoxPierce</span></a>
  </div>
</li>
          <li class="sidebar-item">
  <div class="sidebar-item-container"> 
  <a href="../../tests/model_validation/statsmodels/DFGLSArch.html" class="sidebar-item-text sidebar-link">
 <span class="menu-text">DFGLSArch</span></a>
  </div>
</li>
          <li class="sidebar-item">
  <div class="sidebar-item-container"> 
  <a href="../../tests/model_validation/statsmodels/DurbinWatsonTest.html" class="sidebar-item-text sidebar-link">
 <span class="menu-text">DurbinWatsonTest</span></a>
  </div>
</li>
          <li class="sidebar-item">
  <div class="sidebar-item-container"> 
  <a href="../../tests/model_validation/statsmodels/FeatureImportanceAndSignificance.html" class="sidebar-item-text sidebar-link">
 <span class="menu-text">FeatureImportanceAndSignificance</span></a>
  </div>
</li>
          <li class="sidebar-item">
  <div class="sidebar-item-container"> 
  <a href="../../tests/model_validation/statsmodels/GINITable.html" class="sidebar-item-text sidebar-link">
 <span class="menu-text">GINITable</span></a>
  </div>
</li>
          <li class="sidebar-item">
  <div class="sidebar-item-container"> 
  <a href="../../tests/model_validation/statsmodels/JarqueBera.html" class="sidebar-item-text sidebar-link">
 <span class="menu-text">JarqueBera</span></a>
  </div>
</li>
          <li class="sidebar-item">
  <div class="sidebar-item-container"> 
  <a href="../../tests/model_validation/statsmodels/KolmogorovSmirnov.html" class="sidebar-item-text sidebar-link">
 <span class="menu-text">KolmogorovSmirnov</span></a>
  </div>
</li>
          <li class="sidebar-item">
  <div class="sidebar-item-container"> 
  <a href="../../tests/model_validation/statsmodels/KPSS.html" class="sidebar-item-text sidebar-link">
 <span class="menu-text">KPSS</span></a>
  </div>
</li>
          <li class="sidebar-item">
  <div class="sidebar-item-container"> 
  <a href="../../tests/model_validation/statsmodels/Lilliefors.html" class="sidebar-item-text sidebar-link">
 <span class="menu-text">Lilliefors</span></a>
  </div>
</li>
          <li class="sidebar-item">
  <div class="sidebar-item-container"> 
  <a href="../../tests/model_validation/statsmodels/LJungBox.html" class="sidebar-item-text sidebar-link">
 <span class="menu-text">LJungBox</span></a>
  </div>
</li>
          <li class="sidebar-item">
  <div class="sidebar-item-container"> 
  <a href="../../tests/model_validation/statsmodels/LogisticRegCumulativeProb.html" class="sidebar-item-text sidebar-link">
 <span class="menu-text">LogisticRegCumulativeProb</span></a>
  </div>
</li>
          <li class="sidebar-item">
  <div class="sidebar-item-container"> 
  <a href="../../tests/model_validation/statsmodels/LogisticRegPredictionHistogram.html" class="sidebar-item-text sidebar-link">
 <span class="menu-text">LogisticRegPredictionHistogram</span></a>
  </div>
</li>
          <li class="sidebar-item">
  <div class="sidebar-item-container"> 
  <a href="../../tests/model_validation/statsmodels/LogRegressionConfusionMatrix.html" class="sidebar-item-text sidebar-link">
 <span class="menu-text">LogRegressionConfusionMatrix</span></a>
  </div>
</li>
          <li class="sidebar-item">
  <div class="sidebar-item-container"> 
  <a href="../../tests/model_validation/statsmodels/PDRatingClassPlot.html" class="sidebar-item-text sidebar-link">
 <span class="menu-text">PDRatingClassPlot</span></a>
  </div>
</li>
          <li class="sidebar-item">
  <div class="sidebar-item-container"> 
  <a href="../../tests/model_validation/statsmodels/PhillipsPerronArch.html" class="sidebar-item-text sidebar-link">
 <span class="menu-text">PhillipsPerronArch</span></a>
  </div>
</li>
          <li class="sidebar-item">
  <div class="sidebar-item-container"> 
  <a href="../../tests/model_validation/statsmodels/RegressionCoeffsPlot.html" class="sidebar-item-text sidebar-link">
 <span class="menu-text">RegressionCoeffsPlot</span></a>
  </div>
</li>
          <li class="sidebar-item">
  <div class="sidebar-item-container"> 
  <a href="../../tests/model_validation/statsmodels/RegressionFeatureSignificance.html" class="sidebar-item-text sidebar-link">
 <span class="menu-text">RegressionFeatureSignificance</span></a>
  </div>
</li>
          <li class="sidebar-item">
  <div class="sidebar-item-container"> 
  <a href="../../tests/model_validation/statsmodels/RegressionModelForecastPlot.html" class="sidebar-item-text sidebar-link">
 <span class="menu-text">RegressionModelForecastPlot</span></a>
  </div>
</li>
          <li class="sidebar-item">
  <div class="sidebar-item-container"> 
  <a href="../../tests/model_validation/statsmodels/RegressionModelForecastPlotLevels.html" class="sidebar-item-text sidebar-link">
 <span class="menu-text">RegressionModelForecastPlotLevels</span></a>
  </div>
</li>
          <li class="sidebar-item">
  <div class="sidebar-item-container"> 
  <a href="../../tests/model_validation/statsmodels/RegressionModelInsampleComparison.html" class="sidebar-item-text sidebar-link">
 <span class="menu-text">RegressionModelInsampleComparison</span></a>
  </div>
</li>
          <li class="sidebar-item">
  <div class="sidebar-item-container"> 
  <a href="../../tests/model_validation/statsmodels/RegressionModelOutsampleComparison.html" class="sidebar-item-text sidebar-link">
 <span class="menu-text">RegressionModelOutsampleComparison</span></a>
  </div>
</li>
          <li class="sidebar-item">
  <div class="sidebar-item-container"> 
  <a href="../../tests/model_validation/statsmodels/RegressionModelsCoeffs.html" class="sidebar-item-text sidebar-link">
 <span class="menu-text">RegressionModelsCoeffs</span></a>
  </div>
</li>
          <li class="sidebar-item">
  <div class="sidebar-item-container"> 
  <a href="../../tests/model_validation/statsmodels/RegressionModelSensitivityPlot.html" class="sidebar-item-text sidebar-link">
 <span class="menu-text">RegressionModelSensitivityPlot</span></a>
  </div>
</li>
          <li class="sidebar-item">
  <div class="sidebar-item-container"> 
  <a href="../../tests/model_validation/statsmodels/RegressionModelsPerformance.html" class="sidebar-item-text sidebar-link">
 <span class="menu-text">RegressionModelsPerformance</span></a>
  </div>
</li>
          <li class="sidebar-item">
  <div class="sidebar-item-container"> 
  <a href="../../tests/model_validation/statsmodels/RegressionModelSummary.html" class="sidebar-item-text sidebar-link">
 <span class="menu-text">RegressionModelSummary</span></a>
  </div>
</li>
          <li class="sidebar-item">
  <div class="sidebar-item-container"> 
  <a href="../../tests/model_validation/statsmodels/ResidualsVisualInspection.html" class="sidebar-item-text sidebar-link">
 <span class="menu-text">ResidualsVisualInspection</span></a>
  </div>
</li>
          <li class="sidebar-item">
  <div class="sidebar-item-container"> 
  <a href="../../tests/model_validation/statsmodels/RunsTest.html" class="sidebar-item-text sidebar-link">
 <span class="menu-text">RunsTest</span></a>
  </div>
</li>
          <li class="sidebar-item">
  <div class="sidebar-item-container"> 
  <a href="../../tests/model_validation/statsmodels/ScorecardBucketHistogram.html" class="sidebar-item-text sidebar-link">
 <span class="menu-text">ScorecardBucketHistogram</span></a>
  </div>
</li>
          <li class="sidebar-item">
  <div class="sidebar-item-container"> 
  <a href="../../tests/model_validation/statsmodels/ScorecardHistogram.html" class="sidebar-item-text sidebar-link">
 <span class="menu-text">ScorecardHistogram</span></a>
  </div>
</li>
          <li class="sidebar-item">
  <div class="sidebar-item-container"> 
  <a href="../../tests/model_validation/statsmodels/ScorecardProbabilitiesHistogram.html" class="sidebar-item-text sidebar-link">
 <span class="menu-text">ScorecardProbabilitiesHistogram</span></a>
  </div>
</li>
          <li class="sidebar-item">
  <div class="sidebar-item-container"> 
  <a href="../../tests/model_validation/statsmodels/ShapiroWilk.html" class="sidebar-item-text sidebar-link">
 <span class="menu-text">ShapiroWilk</span></a>
  </div>
</li>
          <li class="sidebar-item">
  <div class="sidebar-item-container"> 
  <a href="../../tests/model_validation/statsmodels/ZivotAndrewsArch.html" class="sidebar-item-text sidebar-link">
 <span class="menu-text">ZivotAndrewsArch</span></a>
  </div>
</li>
      </ul>
  </li>
      </ul>
  </li>
          <li class="sidebar-item sidebar-item-section">
      <div class="sidebar-item-container"> 
            <a class="sidebar-item-text sidebar-link text-start collapsed" data-bs-toggle="collapse" data-bs-target="#quarto-sidebar-section-7" aria-expanded="false">
 <span class="menu-text">Prompt Validation</span></a>
          <a class="sidebar-item-toggle text-start collapsed" data-bs-toggle="collapse" data-bs-target="#quarto-sidebar-section-7" aria-expanded="false" aria-label="Toggle section">
            <i class="bi bi-chevron-right ms-2"></i>
          </a> 
      </div>
      <ul id="quarto-sidebar-section-7" class="collapse list-unstyled sidebar-section depth2 ">  
          <li class="sidebar-item">
  <div class="sidebar-item-container"> 
  <a href="../../tests/prompt_validation/Bias.html" class="sidebar-item-text sidebar-link">
 <span class="menu-text">Bias</span></a>
  </div>
</li>
          <li class="sidebar-item">
  <div class="sidebar-item-container"> 
  <a href="../../tests/prompt_validation/Clarity.html" class="sidebar-item-text sidebar-link">
 <span class="menu-text">Clarity</span></a>
  </div>
</li>
          <li class="sidebar-item">
  <div class="sidebar-item-container"> 
  <a href="../../tests/prompt_validation/Conciseness.html" class="sidebar-item-text sidebar-link">
 <span class="menu-text">Conciseness</span></a>
  </div>
</li>
          <li class="sidebar-item">
  <div class="sidebar-item-container"> 
  <a href="../../tests/prompt_validation/Delimitation.html" class="sidebar-item-text sidebar-link">
 <span class="menu-text">Delimitation</span></a>
  </div>
</li>
          <li class="sidebar-item">
  <div class="sidebar-item-container"> 
  <a href="../../tests/prompt_validation/NegativeInstruction.html" class="sidebar-item-text sidebar-link">
 <span class="menu-text">NegativeInstruction</span></a>
  </div>
</li>
          <li class="sidebar-item">
  <div class="sidebar-item-container"> 
  <a href="../../tests/prompt_validation/Robustness.html" class="sidebar-item-text sidebar-link">
 <span class="menu-text">Robustness</span></a>
  </div>
</li>
          <li class="sidebar-item">
  <div class="sidebar-item-container"> 
  <a href="../../tests/prompt_validation/Specificity.html" class="sidebar-item-text sidebar-link">
 <span class="menu-text">Specificity</span></a>
  </div>
</li>
      </ul>
  </li>
      </ul>
  </li>
        <li class="px-0"><hr class="sidebar-divider hi "></li>
        <li class="sidebar-item">
 <span class="menu-text">NOTEBOOKS</span>
  </li>
        <li class="sidebar-item sidebar-item-section">
      <div class="sidebar-item-container"> 
            <a href="../../guide/samples-jupyter-notebooks.html" class="sidebar-item-text sidebar-link">
 <span class="menu-text">Code samples</span></a>
          <a class="sidebar-item-toggle text-start collapsed" data-bs-toggle="collapse" data-bs-target="#" aria-expanded="false" aria-label="Toggle section">
            <i class="bi bi-chevron-right ms-2"></i>
          </a> 
      </div>
      <ul id="" class="collapse list-unstyled sidebar-section depth1 ">  
          <li class="sidebar-item sidebar-item-section">
      <div class="sidebar-item-container"> 
            <a class="sidebar-item-text sidebar-link text-start collapsed" data-bs-toggle="collapse" data-bs-target="#quarto-sidebar-section-8" aria-expanded="false">
 <span class="menu-text">Custom Tests</span></a>
          <a class="sidebar-item-toggle text-start collapsed" data-bs-toggle="collapse" data-bs-target="#quarto-sidebar-section-8" aria-expanded="false" aria-label="Toggle section">
            <i class="bi bi-chevron-right ms-2"></i>
          </a> 
      </div>
      <ul id="quarto-sidebar-section-8" class="collapse list-unstyled sidebar-section depth2 ">  
          <li class="sidebar-item">
  <div class="sidebar-item-container"> 
  <a href="../../notebooks/code_samples/custom_tests/external_test_providers_demo.html" class="sidebar-item-text sidebar-link">
 <span class="menu-text">Integrate an External Test Provider</span></a>
  </div>
</li>
      </ul>
  </li>
          <li class="sidebar-item sidebar-item-section">
      <div class="sidebar-item-container"> 
            <a class="sidebar-item-text sidebar-link text-start collapsed" data-bs-toggle="collapse" data-bs-target="#quarto-sidebar-section-9" aria-expanded="false">
 <span class="menu-text">LLM and NLP</span></a>
          <a class="sidebar-item-toggle text-start collapsed" data-bs-toggle="collapse" data-bs-target="#quarto-sidebar-section-9" aria-expanded="false" aria-label="Toggle section">
            <i class="bi bi-chevron-right ms-2"></i>
          </a> 
      </div>
      <ul id="quarto-sidebar-section-9" class="collapse list-unstyled sidebar-section depth2 ">  
          <li class="sidebar-item">
  <div class="sidebar-item-container"> 
  <a href="../../notebooks/code_samples/LLM_and_NLP/foundation_models_integration_demo.html" class="sidebar-item-text sidebar-link">
 <span class="menu-text">Sentiment Analysis of Financial Data Using a Large Language Model (LLM)</span></a>
  </div>
</li>
          <li class="sidebar-item">
  <div class="sidebar-item-container"> 
  <a href="../../notebooks/code_samples/LLM_and_NLP/foundation_models_summarization_demo.html" class="sidebar-item-text sidebar-link">
 <span class="menu-text">Summarization of Financial Data Using a Large Language Model (LLM)</span></a>
  </div>
</li>
          <li class="sidebar-item">
  <div class="sidebar-item-container"> 
  <a href="../../notebooks/code_samples/LLM_and_NLP/hugging_face_integration_demo.html" class="sidebar-item-text sidebar-link">
 <span class="menu-text">Sentiment Analysis of Financial Data Using Hugging Face NLP Models</span></a>
  </div>
</li>
          <li class="sidebar-item">
  <div class="sidebar-item-container"> 
  <a href="../../notebooks/code_samples/LLM_and_NLP/hugging_face_summarization_demo.html" class="sidebar-item-text sidebar-link">
 <span class="menu-text">Summarization of Financial Data Using Hugging Face NLP models</span></a>
  </div>
</li>
          <li class="sidebar-item">
  <div class="sidebar-item-container"> 
  <a href="../../notebooks/code_samples/LLM_and_NLP/prompt_validation_demo.html" class="sidebar-item-text sidebar-link">
 <span class="menu-text">Prompt Validation for Large Language Models (LLMs)</span></a>
  </div>
</li>
      </ul>
  </li>
          <li class="sidebar-item sidebar-item-section">
      <div class="sidebar-item-container"> 
            <a class="sidebar-item-text sidebar-link text-start collapsed" data-bs-toggle="collapse" data-bs-target="#quarto-sidebar-section-10" aria-expanded="false">
 <span class="menu-text">Regression</span></a>
          <a class="sidebar-item-toggle text-start collapsed" data-bs-toggle="collapse" data-bs-target="#quarto-sidebar-section-10" aria-expanded="false" aria-label="Toggle section">
            <i class="bi bi-chevron-right ms-2"></i>
          </a> 
      </div>
      <ul id="quarto-sidebar-section-10" class="collapse list-unstyled sidebar-section depth2 ">  
          <li class="sidebar-item">
  <div class="sidebar-item-container"> 
  <a href="../../notebooks/code_samples/regression/quickstart_regression_full_suite.html" class="sidebar-item-text sidebar-link">
 <span class="menu-text">Quickstart for California Housing Regression Model Documentation — Full Suite</span></a>
  </div>
</li>
      </ul>
  </li>
          <li class="sidebar-item sidebar-item-section">
      <div class="sidebar-item-container"> 
            <a class="sidebar-item-text sidebar-link text-start collapsed" data-bs-toggle="collapse" data-bs-target="#quarto-sidebar-section-11" aria-expanded="false">
 <span class="menu-text">Time Series</span></a>
          <a class="sidebar-item-toggle text-start collapsed" data-bs-toggle="collapse" data-bs-target="#quarto-sidebar-section-11" aria-expanded="false" aria-label="Toggle section">
            <i class="bi bi-chevron-right ms-2"></i>
          </a> 
      </div>
      <ul id="quarto-sidebar-section-11" class="collapse list-unstyled sidebar-section depth2 ">  
          <li class="sidebar-item">
  <div class="sidebar-item-container"> 
  <a href="../../notebooks/code_samples/time_series/tutorial_time_series_forecasting.html" class="sidebar-item-text sidebar-link">
 <span class="menu-text">Time Series Forecasting Model Tutorial</span></a>
  </div>
</li>
      </ul>
  </li>
      </ul>
  </li>
        <li class="px-0"><hr class="sidebar-divider hi "></li>
        <li class="sidebar-item">
 <span class="menu-text">REFERENCE</span>
  </li>
        <li class="sidebar-item">
  <div class="sidebar-item-container"> 
  <a href="../../validmind/validmind.html" class="sidebar-item-text sidebar-link" target="&quot;_blank&quot;">
 <span class="menu-text">Developer Framework Reference <i class="fa-solid fa-external-link" aria-label="external-link"></i></span></a>
  </div>
</li>
    </ul>
    </div>
</nav>
<div id="quarto-sidebar-glass" data-bs-toggle="collapse" data-bs-target="#quarto-sidebar,#quarto-sidebar-glass"></div>
<!-- margin-sidebar -->
    <div id="quarto-margin-sidebar" class="sidebar margin-sidebar">
        <nav id="TOC" role="doc-toc" class="toc-active">
    <h2 id="toc-title">On this page</h2>
   
  <ul>
  <li><a href="#before-you-begin" id="toc-before-you-begin" class="nav-link active" data-scroll-target="#before-you-begin">Before you begin</a></li>
  <li><a href="#install-the-client-library" id="toc-install-the-client-library" class="nav-link" data-scroll-target="#install-the-client-library">Install the client library</a></li>
  <li><a href="#initialize-the-client-library" id="toc-initialize-the-client-library" class="nav-link" data-scroll-target="#initialize-the-client-library">Initialize the client library</a>
  <ul class="collapse">
  <li><a href="#preview-the-documentation-template" id="toc-preview-the-documentation-template" class="nav-link" data-scroll-target="#preview-the-documentation-template">Preview the documentation template</a></li>
  </ul></li>
  <li><a href="#load-the-demo-dataset" id="toc-load-the-demo-dataset" class="nav-link" data-scroll-target="#load-the-demo-dataset">Load the Demo Dataset</a>
  <ul class="collapse">
  <li><a href="#prepocess-the-raw-dataset" id="toc-prepocess-the-raw-dataset" class="nav-link" data-scroll-target="#prepocess-the-raw-dataset">Prepocess the raw dataset</a></li>
  </ul></li>
  <li><a href="#train-a-model-for-testing" id="toc-train-a-model-for-testing" class="nav-link" data-scroll-target="#train-a-model-for-testing">Train a model for testing</a></li>
  <li><a href="#initialize-validmind-objects" id="toc-initialize-validmind-objects" class="nav-link" data-scroll-target="#initialize-validmind-objects">Initialize ValidMind objects</a></li>
  <li><a href="#run-the-data-preparation-section" id="toc-run-the-data-preparation-section" class="nav-link" data-scroll-target="#run-the-data-preparation-section">Run the data preparation section</a></li>
  <li><a href="#run-the-model-development-section" id="toc-run-the-model-development-section" class="nav-link" data-scroll-target="#run-the-model-development-section">Run the model development section</a></li>
  <li><a href="#run-multiple-model-documentation-sections" id="toc-run-multiple-model-documentation-sections" class="nav-link" data-scroll-target="#run-multiple-model-documentation-sections">Run multiple model documentation sections</a></li>
  </ul>
<div class="toc-actions"><div><i class="bi bi-github"></i></div><div class="action-links"><p><a href="https://github.dev/validmind/documentation/blob/main/site/notebooks/how_to/run_documentation_sections.ipynb" class="toc-action">Edit this page</a></p><p><a href="https://github.com/validmind/documentation/issues/new" class="toc-action">Report an issue</a></p></div></div></nav>
    </div>
<!-- main -->
<main class="content" id="quarto-document-content">

<header id="title-block-header" class="quarto-title-block default">
<div class="quarto-title">
<h1 class="title">Running Individual Documentation Sections</h1>
</div>



<div class="quarto-title-meta">

    
  
    
  </div>
  

</header>

<<<<<<< HEAD

<section id="running-individual-documentation-sections" class="level1">
<h1>Running Individual Documentation Sections</h1>
=======
>>>>>>> 4e7bddb8
<p>This notebook guides you through using the <code>run_documentation_tests()</code> function within the ValidMind Developer Framework for targeted testing. The function is designed to enable developers to run tests on individual sections or specific groups of sections in their model documentation.</p>
<p>As a model developer, running individual documentation sections is useful in various development scenarios. For instance, when updates are made to a model, often only certain parts of the documentation require revision. The <code>run_documentation_tests()</code> function allows you to directly test only these affected sections, thus saving you time and ensuring that the documentation accurately reflects the latest changes.</p>
<p>This guide includes the code required to:</p>
<ul>
<li>Load the demo dataset</li>
<li>Prepocess the raw dataset</li>
<li>Train a model for testing</li>
<li>Initialize ValidMind objects</li>
<li>Run the data preparation documentation section</li>
<li>Run the model development documentation section</li>
<li>Run multiple documentation sections</li>
</ul>
<section id="before-you-begin" class="level2">
<h2 class="anchored" data-anchor-id="before-you-begin">Before you begin</h2>
<div class="callout callout-style-simple callout-tip callout-titled">
<div class="callout-header d-flex align-content-center">
<div class="callout-icon-container">
<i class="callout-icon"></i>
</div>
<div class="callout-title-container flex-fill">
New to ValidMind?
</div>
</div>
<div class="callout-body-container callout-body">
<p>For access to all features available in this notebook, create a free ValidMind account.</p>
<p>Signing up is FREE — <a href="https://app.prod.validmind.ai"><strong>Sign up now</strong></a></p>
</div>
</div>
<p>If you encounter errors due to missing modules in your Python environment, install the modules with <code>pip install</code>, and then re-run the notebook. For more help, refer to <a href="https://docs.python.org/3/installing/index.html">Installing Python Modules</a>.</p>
</section>
<section id="install-the-client-library" class="level2">
<h2 class="anchored" data-anchor-id="install-the-client-library">Install the client library</h2>
<div class="cell">
<div class="sourceCode cell-code" id="cb1"><pre class="sourceCode python code-with-copy"><code class="sourceCode python"><span id="cb1-1"><a href="#cb1-1" aria-hidden="true" tabindex="-1"></a><span class="op">%</span>pip install <span class="op">-</span>q validmind</span></code><button title="Copy to Clipboard" class="code-copy-button"><i class="bi"></i></button></pre></div>
</div>
</section>
<section id="initialize-the-client-library" class="level2">
<h2 class="anchored" data-anchor-id="initialize-the-client-library">Initialize the client library</h2>
<p>Every documentation project in the Platform UI comes with a <em>code snippet</em> that lets the client library associate your documentation and tests with the right project on the Platform UI when you run this notebook. As you will see later, documentation projects are useful because they act as containers for model documentation and validation reports and they enable you to organize all of your documentation work in one place.</p>
<p>Get your code snippet by creating a documentation project:</p>
<ol type="1">
<li><p>In a browser, log into the <a href="https://app.prod.validmind.ai">Platform UI</a>.</p></li>
<li><p>Go to <strong>Documentation Projects</strong> and click <strong>Create new project</strong>.</p></li>
<li><p>Select <strong><code>[Demo] Customer Churn Model</code></strong> and <strong><code>Initial Validation</code></strong> for the model name and type, give the project a unique name to make it yours, and then click <strong>Create project</strong>.</p></li>
<li><p>Go to <strong>Documentation Projects</strong> &gt; <strong>YOUR_UNIQUE_PROJECT_NAME</strong> &gt; <strong>Getting Started</strong> and click <strong>Copy snippet to clipboard</strong>.</p></li>
</ol>
<p>Next, replace this placeholder with your own code snippet:</p>
<div class="cell">
<div class="sourceCode cell-code" id="cb2"><pre class="sourceCode python code-with-copy"><code class="sourceCode python"><span id="cb2-1"><a href="#cb2-1" aria-hidden="true" tabindex="-1"></a><span class="co">## Replace with code snippet from your documentation project ##</span></span>
<span id="cb2-2"><a href="#cb2-2" aria-hidden="true" tabindex="-1"></a></span>
<span id="cb2-3"><a href="#cb2-3" aria-hidden="true" tabindex="-1"></a></span>
<span id="cb2-4"><a href="#cb2-4" aria-hidden="true" tabindex="-1"></a><span class="im">import</span> validmind <span class="im">as</span> vm</span>
<span id="cb2-5"><a href="#cb2-5" aria-hidden="true" tabindex="-1"></a></span>
<span id="cb2-6"><a href="#cb2-6" aria-hidden="true" tabindex="-1"></a>vm.init(</span>
<span id="cb2-7"><a href="#cb2-7" aria-hidden="true" tabindex="-1"></a>  api_host <span class="op">=</span> <span class="st">"https://api.prod.validmind.ai/api/v1/tracking"</span>,</span>
<span id="cb2-8"><a href="#cb2-8" aria-hidden="true" tabindex="-1"></a>  api_key <span class="op">=</span> <span class="st">"..."</span>,</span>
<span id="cb2-9"><a href="#cb2-9" aria-hidden="true" tabindex="-1"></a>  api_secret <span class="op">=</span> <span class="st">"..."</span>,</span>
<span id="cb2-10"><a href="#cb2-10" aria-hidden="true" tabindex="-1"></a>  project <span class="op">=</span> <span class="st">"..."</span></span>
<span id="cb2-11"><a href="#cb2-11" aria-hidden="true" tabindex="-1"></a>)</span></code><button title="Copy to Clipboard" class="code-copy-button"><i class="bi"></i></button></pre></div>
</div>
<div class="cell">
<div class="sourceCode cell-code" id="cb3"><pre class="sourceCode python code-with-copy"><code class="sourceCode python"><span id="cb3-1"><a href="#cb3-1" aria-hidden="true" tabindex="-1"></a><span class="op">%</span>matplotlib inline</span>
<span id="cb3-2"><a href="#cb3-2" aria-hidden="true" tabindex="-1"></a></span>
<span id="cb3-3"><a href="#cb3-3" aria-hidden="true" tabindex="-1"></a><span class="im">import</span> xgboost <span class="im">as</span> xgb</span></code><button title="Copy to Clipboard" class="code-copy-button"><i class="bi"></i></button></pre></div>
</div>
<section id="preview-the-documentation-template" class="level3">
<h3 class="anchored" data-anchor-id="preview-the-documentation-template">Preview the documentation template</h3>
<p>A template predefines sections for your documentation project and provides a general outline to follow, making the documentation process much easier.</p>
<p>You will upload documentation and test results into this template later on. For now, take a look at the structure that the template provides with the <code>vm.preview_template()</code> function from the ValidMind library and note the empty sections:</p>
<div class="cell">
<div class="sourceCode cell-code" id="cb4"><pre class="sourceCode python code-with-copy"><code class="sourceCode python"><span id="cb4-1"><a href="#cb4-1" aria-hidden="true" tabindex="-1"></a>vm.preview_template()</span></code><button title="Copy to Clipboard" class="code-copy-button"><i class="bi"></i></button></pre></div>
</div>
</section>
</section>
<section id="load-the-demo-dataset" class="level2">
<h2 class="anchored" data-anchor-id="load-the-demo-dataset">Load the Demo Dataset</h2>
<div class="cell">
<div class="sourceCode cell-code" id="cb5"><pre class="sourceCode python code-with-copy"><code class="sourceCode python"><span id="cb5-1"><a href="#cb5-1" aria-hidden="true" tabindex="-1"></a><span class="co"># You can also import taiwan_credit like this:</span></span>
<span id="cb5-2"><a href="#cb5-2" aria-hidden="true" tabindex="-1"></a><span class="co"># from validmind.datasets.classification import taiwan_credit as demo_dataset</span></span>
<span id="cb5-3"><a href="#cb5-3" aria-hidden="true" tabindex="-1"></a><span class="im">from</span> validmind.datasets.classification <span class="im">import</span> customer_churn <span class="im">as</span> demo_dataset</span>
<span id="cb5-4"><a href="#cb5-4" aria-hidden="true" tabindex="-1"></a></span>
<span id="cb5-5"><a href="#cb5-5" aria-hidden="true" tabindex="-1"></a>df <span class="op">=</span> demo_dataset.load_data()</span></code><button title="Copy to Clipboard" class="code-copy-button"><i class="bi"></i></button></pre></div>
</div>
<section id="prepocess-the-raw-dataset" class="level3">
<h3 class="anchored" data-anchor-id="prepocess-the-raw-dataset">Prepocess the raw dataset</h3>
<div class="cell">
<div class="sourceCode cell-code" id="cb6"><pre class="sourceCode python code-with-copy"><code class="sourceCode python"><span id="cb6-1"><a href="#cb6-1" aria-hidden="true" tabindex="-1"></a>train_df, validation_df, test_df <span class="op">=</span> demo_dataset.preprocess(df)</span></code><button title="Copy to Clipboard" class="code-copy-button"><i class="bi"></i></button></pre></div>
</div>
</section>
</section>
<section id="train-a-model-for-testing" class="level2">
<h2 class="anchored" data-anchor-id="train-a-model-for-testing">Train a model for testing</h2>
<p>We train a simple customer churn model for our test.</p>
<div class="cell">
<div class="sourceCode cell-code" id="cb7"><pre class="sourceCode python code-with-copy"><code class="sourceCode python"><span id="cb7-1"><a href="#cb7-1" aria-hidden="true" tabindex="-1"></a>x_train <span class="op">=</span> train_df.drop(demo_dataset.target_column, axis<span class="op">=</span><span class="dv">1</span>)</span>
<span id="cb7-2"><a href="#cb7-2" aria-hidden="true" tabindex="-1"></a>y_train <span class="op">=</span> train_df[demo_dataset.target_column]</span>
<span id="cb7-3"><a href="#cb7-3" aria-hidden="true" tabindex="-1"></a>x_val <span class="op">=</span> validation_df.drop(demo_dataset.target_column, axis<span class="op">=</span><span class="dv">1</span>)</span>
<span id="cb7-4"><a href="#cb7-4" aria-hidden="true" tabindex="-1"></a>y_val <span class="op">=</span> validation_df[demo_dataset.target_column]</span>
<span id="cb7-5"><a href="#cb7-5" aria-hidden="true" tabindex="-1"></a></span>
<span id="cb7-6"><a href="#cb7-6" aria-hidden="true" tabindex="-1"></a>model <span class="op">=</span> xgb.XGBClassifier(early_stopping_rounds<span class="op">=</span><span class="dv">10</span>)</span>
<span id="cb7-7"><a href="#cb7-7" aria-hidden="true" tabindex="-1"></a>model.set_params(</span>
<span id="cb7-8"><a href="#cb7-8" aria-hidden="true" tabindex="-1"></a>    eval_metric<span class="op">=</span>[<span class="st">"error"</span>, <span class="st">"logloss"</span>, <span class="st">"auc"</span>],</span>
<span id="cb7-9"><a href="#cb7-9" aria-hidden="true" tabindex="-1"></a>)</span>
<span id="cb7-10"><a href="#cb7-10" aria-hidden="true" tabindex="-1"></a>model.fit(</span>
<span id="cb7-11"><a href="#cb7-11" aria-hidden="true" tabindex="-1"></a>    x_train,</span>
<span id="cb7-12"><a href="#cb7-12" aria-hidden="true" tabindex="-1"></a>    y_train,</span>
<span id="cb7-13"><a href="#cb7-13" aria-hidden="true" tabindex="-1"></a>    eval_set<span class="op">=</span>[(x_val, y_val)],</span>
<span id="cb7-14"><a href="#cb7-14" aria-hidden="true" tabindex="-1"></a>    verbose<span class="op">=</span><span class="va">False</span>,</span>
<span id="cb7-15"><a href="#cb7-15" aria-hidden="true" tabindex="-1"></a>)</span></code><button title="Copy to Clipboard" class="code-copy-button"><i class="bi"></i></button></pre></div>
</div>
</section>
<section id="initialize-validmind-objects" class="level2">
<h2 class="anchored" data-anchor-id="initialize-validmind-objects">Initialize ValidMind objects</h2>
<p>We initize the objects required to run test suites using the ValidMind framework.</p>
<div class="cell">
<div class="sourceCode cell-code" id="cb8"><pre class="sourceCode python code-with-copy"><code class="sourceCode python"><span id="cb8-1"><a href="#cb8-1" aria-hidden="true" tabindex="-1"></a>vm_dataset <span class="op">=</span> vm.init_dataset(</span>
<span id="cb8-2"><a href="#cb8-2" aria-hidden="true" tabindex="-1"></a>    dataset<span class="op">=</span>df,</span>
<span id="cb8-3"><a href="#cb8-3" aria-hidden="true" tabindex="-1"></a>    target_column<span class="op">=</span>demo_dataset.target_column,</span>
<span id="cb8-4"><a href="#cb8-4" aria-hidden="true" tabindex="-1"></a>    class_labels<span class="op">=</span>demo_dataset.class_labels</span>
<span id="cb8-5"><a href="#cb8-5" aria-hidden="true" tabindex="-1"></a>)</span>
<span id="cb8-6"><a href="#cb8-6" aria-hidden="true" tabindex="-1"></a></span>
<span id="cb8-7"><a href="#cb8-7" aria-hidden="true" tabindex="-1"></a>vm_train_ds <span class="op">=</span> vm.init_dataset(</span>
<span id="cb8-8"><a href="#cb8-8" aria-hidden="true" tabindex="-1"></a>    dataset<span class="op">=</span>train_df,</span>
<span id="cb8-9"><a href="#cb8-9" aria-hidden="true" tabindex="-1"></a>    <span class="bu">type</span><span class="op">=</span><span class="st">"generic"</span>,</span>
<span id="cb8-10"><a href="#cb8-10" aria-hidden="true" tabindex="-1"></a>    target_column<span class="op">=</span>demo_dataset.target_column</span>
<span id="cb8-11"><a href="#cb8-11" aria-hidden="true" tabindex="-1"></a>)</span>
<span id="cb8-12"><a href="#cb8-12" aria-hidden="true" tabindex="-1"></a></span>
<span id="cb8-13"><a href="#cb8-13" aria-hidden="true" tabindex="-1"></a>vm_test_ds <span class="op">=</span> vm.init_dataset(</span>
<span id="cb8-14"><a href="#cb8-14" aria-hidden="true" tabindex="-1"></a>    dataset<span class="op">=</span>test_df,</span>
<span id="cb8-15"><a href="#cb8-15" aria-hidden="true" tabindex="-1"></a>    <span class="bu">type</span><span class="op">=</span><span class="st">"generic"</span>,</span>
<span id="cb8-16"><a href="#cb8-16" aria-hidden="true" tabindex="-1"></a>    target_column<span class="op">=</span>demo_dataset.target_column</span>
<span id="cb8-17"><a href="#cb8-17" aria-hidden="true" tabindex="-1"></a>)</span>
<span id="cb8-18"><a href="#cb8-18" aria-hidden="true" tabindex="-1"></a></span>
<span id="cb8-19"><a href="#cb8-19" aria-hidden="true" tabindex="-1"></a>vm_model <span class="op">=</span> vm.init_model(</span>
<span id="cb8-20"><a href="#cb8-20" aria-hidden="true" tabindex="-1"></a>    model,</span>
<span id="cb8-21"><a href="#cb8-21" aria-hidden="true" tabindex="-1"></a>    train_ds<span class="op">=</span>vm_train_ds,</span>
<span id="cb8-22"><a href="#cb8-22" aria-hidden="true" tabindex="-1"></a>    test_ds<span class="op">=</span>vm_test_ds,</span>
<span id="cb8-23"><a href="#cb8-23" aria-hidden="true" tabindex="-1"></a>)</span></code><button title="Copy to Clipboard" class="code-copy-button"><i class="bi"></i></button></pre></div>
</div>
</section>
<section id="run-the-data-preparation-section" class="level2">
<h2 class="anchored" data-anchor-id="run-the-data-preparation-section">Run the data preparation section</h2>
<p>In this section, we focus on running the tests within the data preparation section of the model documentation. After running this function, only the tests associated with this section will be executed, and the corresponding section in the model documentation will be updated.</p>
<div class="cell">
<div class="sourceCode cell-code" id="cb9"><pre class="sourceCode python code-with-copy"><code class="sourceCode python"><span id="cb9-1"><a href="#cb9-1" aria-hidden="true" tabindex="-1"></a>results <span class="op">=</span> vm.run_documentation_tests(</span>
<span id="cb9-2"><a href="#cb9-2" aria-hidden="true" tabindex="-1"></a>    section<span class="op">=</span><span class="st">"data_preparation"</span>,</span>
<span id="cb9-3"><a href="#cb9-3" aria-hidden="true" tabindex="-1"></a>    dataset<span class="op">=</span>vm_dataset,</span>
<span id="cb9-4"><a href="#cb9-4" aria-hidden="true" tabindex="-1"></a>)</span></code><button title="Copy to Clipboard" class="code-copy-button"><i class="bi"></i></button></pre></div>
</div>
</section>
<section id="run-the-model-development-section" class="level2">
<h2 class="anchored" data-anchor-id="run-the-model-development-section">Run the model development section</h2>
<p>In this section, we focus on running the tests within the model development section of the model documentation. After running this function, only the tests associated with this section will be executed, and the corresponding section in the model documentation will be updated.</p>
<div class="cell">
<div class="sourceCode cell-code" id="cb10"><pre class="sourceCode python code-with-copy"><code class="sourceCode python"><span id="cb10-1"><a href="#cb10-1" aria-hidden="true" tabindex="-1"></a>results <span class="op">=</span> vm.run_documentation_tests(</span>
<span id="cb10-2"><a href="#cb10-2" aria-hidden="true" tabindex="-1"></a>    section<span class="op">=</span><span class="st">"model_development"</span>,</span>
<span id="cb10-3"><a href="#cb10-3" aria-hidden="true" tabindex="-1"></a>    model<span class="op">=</span>vm_model,</span>
<span id="cb10-4"><a href="#cb10-4" aria-hidden="true" tabindex="-1"></a>)</span></code><button title="Copy to Clipboard" class="code-copy-button"><i class="bi"></i></button></pre></div>
</div>
</section>
<section id="run-multiple-model-documentation-sections" class="level2">
<h2 class="anchored" data-anchor-id="run-multiple-model-documentation-sections">Run multiple model documentation sections</h2>
<p>This section demonstrates how you can execute both the data preparation and model development sections using <code>run_documentation_tests()</code>. After running this function, the tests associated with both sections will be executed, and their corresponding model documentation sections updated.</p>
<div class="cell">
<div class="sourceCode cell-code" id="cb11"><pre class="sourceCode python code-with-copy"><code class="sourceCode python"><span id="cb11-1"><a href="#cb11-1" aria-hidden="true" tabindex="-1"></a>results <span class="op">=</span> vm.run_documentation_tests(</span>
<span id="cb11-2"><a href="#cb11-2" aria-hidden="true" tabindex="-1"></a>    section<span class="op">=</span>[<span class="st">"data_preparation"</span>, <span class="st">"model_development"</span>],</span>
<span id="cb11-3"><a href="#cb11-3" aria-hidden="true" tabindex="-1"></a>    dataset<span class="op">=</span>vm_dataset,</span>
<span id="cb11-4"><a href="#cb11-4" aria-hidden="true" tabindex="-1"></a>    model<span class="op">=</span>vm_model,</span>
<span id="cb11-5"><a href="#cb11-5" aria-hidden="true" tabindex="-1"></a>)</span></code><button title="Copy to Clipboard" class="code-copy-button"><i class="bi"></i></button></pre></div>
</div>


</section>

</main> <!-- /main -->
<script id="quarto-html-after-body" type="application/javascript">
window.document.addEventListener("DOMContentLoaded", function (event) {
  const toggleBodyColorMode = (bsSheetEl) => {
    const mode = bsSheetEl.getAttribute("data-mode");
    const bodyEl = window.document.querySelector("body");
    if (mode === "dark") {
      bodyEl.classList.add("quarto-dark");
      bodyEl.classList.remove("quarto-light");
    } else {
      bodyEl.classList.add("quarto-light");
      bodyEl.classList.remove("quarto-dark");
    }
  }
  const toggleBodyColorPrimary = () => {
    const bsSheetEl = window.document.querySelector("link#quarto-bootstrap");
    if (bsSheetEl) {
      toggleBodyColorMode(bsSheetEl);
    }
  }
  toggleBodyColorPrimary();  
  const icon = "";
  const anchorJS = new window.AnchorJS();
  anchorJS.options = {
    placement: 'right',
    icon: icon
  };
  anchorJS.add('.anchored');
  const isCodeAnnotation = (el) => {
    for (const clz of el.classList) {
      if (clz.startsWith('code-annotation-')) {                     
        return true;
      }
    }
    return false;
  }
  const clipboard = new window.ClipboardJS('.code-copy-button', {
    text: function(trigger) {
      const codeEl = trigger.previousElementSibling.cloneNode(true);
      for (const childEl of codeEl.children) {
        if (isCodeAnnotation(childEl)) {
          childEl.remove();
        }
      }
      return codeEl.innerText;
    }
  });
  clipboard.on('success', function(e) {
    // button target
    const button = e.trigger;
    // don't keep focus
    button.blur();
    // flash "checked"
    button.classList.add('code-copy-button-checked');
    var currentTitle = button.getAttribute("title");
    button.setAttribute("title", "Copied!");
    let tooltip;
    if (window.bootstrap) {
      button.setAttribute("data-bs-toggle", "tooltip");
      button.setAttribute("data-bs-placement", "left");
      button.setAttribute("data-bs-title", "Copied!");
      tooltip = new bootstrap.Tooltip(button, 
        { trigger: "manual", 
          customClass: "code-copy-button-tooltip",
          offset: [0, -8]});
      tooltip.show();    
    }
    setTimeout(function() {
      if (tooltip) {
        tooltip.hide();
        button.removeAttribute("data-bs-title");
        button.removeAttribute("data-bs-toggle");
        button.removeAttribute("data-bs-placement");
      }
      button.setAttribute("title", currentTitle);
      button.classList.remove('code-copy-button-checked');
    }, 1000);
    // clear code selection
    e.clearSelection();
  });
  function tippyHover(el, contentFn) {
    const config = {
      allowHTML: true,
      content: contentFn,
      maxWidth: 500,
      delay: 100,
      arrow: false,
      appendTo: function(el) {
          return el.parentElement;
      },
      interactive: true,
      interactiveBorder: 10,
      theme: 'quarto',
      placement: 'bottom-start'
    };
    window.tippy(el, config); 
  }
  const noterefs = window.document.querySelectorAll('a[role="doc-noteref"]');
  for (var i=0; i<noterefs.length; i++) {
    const ref = noterefs[i];
    tippyHover(ref, function() {
      // use id or data attribute instead here
      let href = ref.getAttribute('data-footnote-href') || ref.getAttribute('href');
      try { href = new URL(href).hash; } catch {}
      const id = href.replace(/^#\/?/, "");
      const note = window.document.getElementById(id);
      return note.innerHTML;
    });
  }
      let selectedAnnoteEl;
      const selectorForAnnotation = ( cell, annotation) => {
        let cellAttr = 'data-code-cell="' + cell + '"';
        let lineAttr = 'data-code-annotation="' +  annotation + '"';
        const selector = 'span[' + cellAttr + '][' + lineAttr + ']';
        return selector;
      }
      const selectCodeLines = (annoteEl) => {
        const doc = window.document;
        const targetCell = annoteEl.getAttribute("data-target-cell");
        const targetAnnotation = annoteEl.getAttribute("data-target-annotation");
        const annoteSpan = window.document.querySelector(selectorForAnnotation(targetCell, targetAnnotation));
        const lines = annoteSpan.getAttribute("data-code-lines").split(",");
        const lineIds = lines.map((line) => {
          return targetCell + "-" + line;
        })
        let top = null;
        let height = null;
        let parent = null;
        if (lineIds.length > 0) {
            //compute the position of the single el (top and bottom and make a div)
            const el = window.document.getElementById(lineIds[0]);
            top = el.offsetTop;
            height = el.offsetHeight;
            parent = el.parentElement.parentElement;
          if (lineIds.length > 1) {
            const lastEl = window.document.getElementById(lineIds[lineIds.length - 1]);
            const bottom = lastEl.offsetTop + lastEl.offsetHeight;
            height = bottom - top;
          }
          if (top !== null && height !== null && parent !== null) {
            // cook up a div (if necessary) and position it 
            let div = window.document.getElementById("code-annotation-line-highlight");
            if (div === null) {
              div = window.document.createElement("div");
              div.setAttribute("id", "code-annotation-line-highlight");
              div.style.position = 'absolute';
              parent.appendChild(div);
            }
            div.style.top = top - 2 + "px";
            div.style.height = height + 4 + "px";
            let gutterDiv = window.document.getElementById("code-annotation-line-highlight-gutter");
            if (gutterDiv === null) {
              gutterDiv = window.document.createElement("div");
              gutterDiv.setAttribute("id", "code-annotation-line-highlight-gutter");
              gutterDiv.style.position = 'absolute';
              const codeCell = window.document.getElementById(targetCell);
              const gutter = codeCell.querySelector('.code-annotation-gutter');
              gutter.appendChild(gutterDiv);
            }
            gutterDiv.style.top = top - 2 + "px";
            gutterDiv.style.height = height + 4 + "px";
          }
          selectedAnnoteEl = annoteEl;
        }
      };
      const unselectCodeLines = () => {
        const elementsIds = ["code-annotation-line-highlight", "code-annotation-line-highlight-gutter"];
        elementsIds.forEach((elId) => {
          const div = window.document.getElementById(elId);
          if (div) {
            div.remove();
          }
        });
        selectedAnnoteEl = undefined;
      };
      // Attach click handler to the DT
      const annoteDls = window.document.querySelectorAll('dt[data-target-cell]');
      for (const annoteDlNode of annoteDls) {
        annoteDlNode.addEventListener('click', (event) => {
          const clickedEl = event.target;
          if (clickedEl !== selectedAnnoteEl) {
            unselectCodeLines();
            const activeEl = window.document.querySelector('dt[data-target-cell].code-annotation-active');
            if (activeEl) {
              activeEl.classList.remove('code-annotation-active');
            }
            selectCodeLines(clickedEl);
            clickedEl.classList.add('code-annotation-active');
          } else {
            // Unselect the line
            unselectCodeLines();
            clickedEl.classList.remove('code-annotation-active');
          }
        });
      }
  const findCites = (el) => {
    const parentEl = el.parentElement;
    if (parentEl) {
      const cites = parentEl.dataset.cites;
      if (cites) {
        return {
          el,
          cites: cites.split(' ')
        };
      } else {
        return findCites(el.parentElement)
      }
    } else {
      return undefined;
    }
  };
  var bibliorefs = window.document.querySelectorAll('a[role="doc-biblioref"]');
  for (var i=0; i<bibliorefs.length; i++) {
    const ref = bibliorefs[i];
    const citeInfo = findCites(ref);
    if (citeInfo) {
      tippyHover(citeInfo.el, function() {
        var popup = window.document.createElement('div');
        citeInfo.cites.forEach(function(cite) {
          var citeDiv = window.document.createElement('div');
          citeDiv.classList.add('hanging-indent');
          citeDiv.classList.add('csl-entry');
          var biblioDiv = window.document.getElementById('ref-' + cite);
          if (biblioDiv) {
            citeDiv.innerHTML = biblioDiv.innerHTML;
          }
          popup.appendChild(citeDiv);
        });
        return popup.innerHTML;
      });
    }
  }
    var localhostRegex = new RegExp(/^(?:http|https):\/\/localhost\:?[0-9]*\//);
      var filterRegex = new RegExp('/' + window.location.host + '/');
    var isInternal = (href) => {
        return filterRegex.test(href) || localhostRegex.test(href);
    }
    // Inspect non-navigation links and adorn them if external
 	var links = window.document.querySelectorAll('a[href]:not(.nav-link):not(.navbar-brand):not(.toc-action):not(.sidebar-link):not(.sidebar-item-toggle):not(.pagination-link):not(.no-external):not([aria-hidden]):not(.dropdown-item)');
    for (var i=0; i<links.length; i++) {
      const link = links[i];
      if (!isInternal(link.href)) {
          // target, if specified
          link.setAttribute("target", "_blank");
          // default icon
          link.classList.add("external");
      }
    }
});
</script>
<nav class="page-navigation">
  <div class="nav-page nav-page-previous">
      <a href="../../notebooks/how_to/run_a_test_suite.html" class="pagination-link">
        <i class="bi bi-arrow-left-short"></i> <span class="nav-page-text">Running an Individual Test Suite</span>
      </a>          
  </div>
  <div class="nav-page nav-page-next">
      <a href="../../guide/test-descriptions.html" class="pagination-link">
        <span class="nav-page-text">Test descriptions</span> <i class="bi bi-arrow-right-short"></i>
      </a>
  </div>
</nav>
</div> <!-- /content -->
<footer class="footer">
  <div class="nav-footer">
    <div class="nav-footer-left"><em>© Copyright 2023-2024 ValidMind Inc.&nbsp;All Rights Reserved.</em></div>   
    <div class="nav-footer-center">
      &nbsp;
    </div>
    <div class="nav-footer-right">
      <ul class="footer-items list-unstyled">
    <li class="nav-item">
    <a class="nav-link" href="https://validmind.com/">validmind.com <i class="fa-solid fa-external-link" aria-label="external-link"></i></a>
  </li>  
    <li class="nav-item">
    <a class="nav-link" href="https://validmind.com/privacy-policy/">Privacy Policy</a>
  </li>  
    <li class="nav-item">
    <a class="nav-link" href="https://validmind.com/terms-of-use/">Terms of Use</a>
  </li>  
    <li class="nav-item compact">
    <a class="nav-link" href="https://github.com/validmind/documentation">
      <i class="bi bi-github" role="img">
</i> 
    </a>
  </li>  
    <li class="nav-item compact">
    <a class="nav-link" href="https://www.linkedin.com/company/validmind/">
      <i class="bi bi-linkedin" role="img">
</i> 
    </a>
  </li>  
</ul>
    </div>
  </div>
</footer>



</body></html><|MERGE_RESOLUTION|>--- conflicted
+++ resolved
@@ -1483,12 +1483,6 @@
 
 </header>
 
-<<<<<<< HEAD
-
-<section id="running-individual-documentation-sections" class="level1">
-<h1>Running Individual Documentation Sections</h1>
-=======
->>>>>>> 4e7bddb8
 <p>This notebook guides you through using the <code>run_documentation_tests()</code> function within the ValidMind Developer Framework for targeted testing. The function is designed to enable developers to run tests on individual sections or specific groups of sections in their model documentation.</p>
 <p>As a model developer, running individual documentation sections is useful in various development scenarios. For instance, when updates are made to a model, often only certain parts of the documentation require revision. The <code>run_documentation_tests()</code> function allows you to directly test only these affected sections, thus saving you time and ensuring that the documentation accurately reflects the latest changes.</p>
 <p>This guide includes the code required to:</p>
