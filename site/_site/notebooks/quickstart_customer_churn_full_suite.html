<!DOCTYPE html>
<html xmlns="http://www.w3.org/1999/xhtml" lang="en" xml:lang="en"><head>

<meta charset="utf-8">
<<<<<<< HEAD
<meta name="generator" content="quarto-1.5.39">
=======
<meta name="generator" content="quarto-1.5.54">
>>>>>>> d9d5eb48

<meta name="viewport" content="width=device-width, initial-scale=1.0, user-scalable=yes">


<title>Quickstart for model documentation – ValidMind</title>
<style>
code{white-space: pre-wrap;}
span.smallcaps{font-variant: small-caps;}
div.columns{display: flex; gap: min(4vw, 1.5em);}
div.column{flex: auto; overflow-x: auto;}
div.hanging-indent{margin-left: 1.5em; text-indent: -1.5em;}
ul.task-list{list-style: none;}
ul.task-list li input[type="checkbox"] {
  width: 0.8em;
  margin: 0 0.8em 0.2em -1em; /* quarto-specific, see https://github.com/quarto-dev/quarto-cli/issues/4556 */ 
  vertical-align: middle;
}
/* CSS for syntax highlighting */
pre > code.sourceCode { white-space: pre; position: relative; }
pre > code.sourceCode > span { line-height: 1.25; }
pre > code.sourceCode > span:empty { height: 1.2em; }
.sourceCode { overflow: visible; }
code.sourceCode > span { color: inherit; text-decoration: inherit; }
div.sourceCode { margin: 1em 0; }
pre.sourceCode { margin: 0; }
@media screen {
div.sourceCode { overflow: auto; }
}
@media print {
pre > code.sourceCode { white-space: pre-wrap; }
pre > code.sourceCode > span { display: inline-block; text-indent: -5em; padding-left: 5em; }
}
pre.numberSource code
  { counter-reset: source-line 0; }
pre.numberSource code > span
  { position: relative; left: -4em; counter-increment: source-line; }
pre.numberSource code > span > a:first-child::before
  { content: counter(source-line);
    position: relative; left: -1em; text-align: right; vertical-align: baseline;
    border: none; display: inline-block;
    -webkit-touch-callout: none; -webkit-user-select: none;
    -khtml-user-select: none; -moz-user-select: none;
    -ms-user-select: none; user-select: none;
    padding: 0 4px; width: 4em;
  }
pre.numberSource { margin-left: 3em;  padding-left: 4px; }
div.sourceCode
  {   }
@media screen {
pre > code.sourceCode > span > a:first-child::before { text-decoration: underline; }
}
</style>


<script src="../site_libs/quarto-nav/quarto-nav.js"></script>
<script src="../site_libs/clipboard/clipboard.min.js"></script>
<script src="../site_libs/quarto-search/autocomplete.umd.js"></script>
<script src="../site_libs/quarto-search/fuse.min.js"></script>
<script src="../site_libs/quarto-search/quarto-search.js"></script>
<meta name="quarto:offset" content="../">
<link href="../notebooks/tutorials/intro_for_model_developers.html" rel="next">
<link href="../validmind.png" rel="icon" type="image/png">
<script src="../site_libs/cookie-consent/cookie-consent.js"></script>
<link href="../site_libs/cookie-consent/cookie-consent.css" rel="stylesheet">
<script src="../site_libs/quarto-html/quarto.js"></script>
<script src="../site_libs/quarto-html/popper.min.js"></script>
<script src="../site_libs/quarto-html/tippy.umd.min.js"></script>
<script src="../site_libs/quarto-html/anchor.min.js"></script>
<link href="../site_libs/quarto-html/tippy.css" rel="stylesheet">
<link href="../site_libs/quarto-html/quarto-syntax-highlighting.css" rel="stylesheet" id="quarto-text-highlighting-styles">
<script src="../site_libs/bootstrap/bootstrap.min.js"></script>
<link href="../site_libs/bootstrap/bootstrap-icons.css" rel="stylesheet">
<link href="../site_libs/bootstrap/bootstrap.min.css" rel="stylesheet" id="quarto-bootstrap" data-mode="light">
<link href="../site_libs/quarto-contrib/fontawesome6-0.1.0/all.css" rel="stylesheet">
<link href="../site_libs/quarto-contrib/fontawesome6-0.1.0/latex-fontsize.css" rel="stylesheet">
<script id="quarto-search-options" type="application/json">{
  "location": "sidebar",
  "copy-button": false,
  "collapse-after": 3,
  "panel-placement": "start",
  "type": "textbox",
  "limit": 50,
  "keyboard-shortcut": [
    "f",
    "/",
    "s"
  ],
  "show-item-context": true,
  "language": {
    "search-no-results-text": "No results",
    "search-matching-documents-text": "matching documents",
    "search-copy-link-title": "Copy link to search",
    "search-hide-matches-text": "Hide additional matches",
    "search-more-match-text": "more match in this document",
    "search-more-matches-text": "more matches in this document",
    "search-clear-button-title": "Clear",
    "search-text-placeholder": "",
    "search-detached-cancel-button-title": "Cancel",
    "search-submit-button-title": "Submit",
    "search-label": "Search"
  }
}</script>
<script async="" src="https://www.googletagmanager.com/gtag/js?id=G-S46CKWPNSS"></script>

<script type="text/plain" cookie-consent="tracking">

window.dataLayer = window.dataLayer || [];
function gtag(){dataLayer.push(arguments);}
gtag('js', new Date());
gtag('config', 'G-S46CKWPNSS', { 'anonymize_ip': true});
</script>

<script type="text/javascript" charset="UTF-8">
document.addEventListener('DOMContentLoaded', function () {
cookieconsent.run({
  "notice_banner_type":"simple",
  "consent_type":"express",
  "palette":"light",
  "language":"en",
  "page_load_consent_levels":["strictly-necessary"],
  "notice_banner_reject_button_hide":false,
  "preferences_center_close_button_hide":false,
  "website_name":""
  ,
"language":"en"
  });
});
</script> 
  
<script type="text/javascript">
  window.heapReadyCb=window.heapReadyCb||[],window.heap=window.heap||[],heap.load=function(e,t){window.heap.envId=e,window.heap.clientConfig=t=t||{},window.heap.clientConfig.shouldFetchServerConfig=!1;var a=document.createElement("script");a.type="text/javascript",a.async=!0,a.src="https://cdn.us.heap-api.com/config/"+e+"/heap_config.js";var r=document.getElementsByTagName("script")[0];r.parentNode.insertBefore(a,r);var n=["init","startTracking","stopTracking","track","resetIdentity","identify","getSessionId","getUserId","getIdentity","addUserProperties","addEventProperties","removeEventProperty","clearEventProperties","addAccountProperties","addAdapter","addTransformer","addTransformerFn","onReady","addPageviewProperties","removePageviewProperty","clearPageviewProperties","trackPageview"],i=function(e){return function(){var t=Array.prototype.slice.call(arguments,0);window.heapReadyCb.push({name:e,fn:function(){heap[e]&&heap[e].apply(heap,t)}})}};for(var p=0;p<n.length;p++)heap[n[p]]=i(n[p])};
  heap.load("2282992095");
</script>


<link rel="stylesheet" href="../styles.css">
</head>

<body class="nav-sidebar docked nav-fixed">

<div id="quarto-search-results"></div>
  <header id="quarto-header" class="headroom fixed-top">
    <nav class="navbar navbar-expand-xl " data-bs-theme="dark">
      <div class="navbar-container container-fluid">
      <div class="navbar-brand-container mx-auto">
    <a href="../index.html" class="navbar-brand navbar-brand-logo">
    <img src="../about/ValidMind-logo-color.svg" alt="" class="navbar-logo">
    </a>
  </div>
          <button class="navbar-toggler" type="button" data-bs-toggle="collapse" data-bs-target="#navbarCollapse" aria-controls="navbarCollapse" role="menu" aria-expanded="false" aria-label="Toggle navigation" onclick="if (window.quartoToggleHeadroom) { window.quartoToggleHeadroom(); }">
  <span class="navbar-toggler-icon"></span>
</button>
          <div class="collapse navbar-collapse" id="navbarCollapse">
            <ul class="navbar-nav navbar-nav-scroll me-auto">
  <li class="nav-item">
    <a class="nav-link" href="../about/overview.html"> 
<span class="menu-text">About</span></a>
  </li>  
  <li class="nav-item">
    <a class="nav-link" href="../get-started/get-started.html"> 
<span class="menu-text">Get Started</span></a>
  </li>  
  <li class="nav-item">
    <a class="nav-link" href="../guide/guides.html"> 
<span class="menu-text">Guides</span></a>
  </li>  
  <li class="nav-item dropdown ">
    <a class="nav-link dropdown-toggle" href="#" id="nav-menu-fa-cube--developer-framework" role="link" data-bs-toggle="dropdown" aria-expanded="false">
 <span class="menu-text"><i class="fa-solid fa-cube" aria-label="cube"></i> Developer Framework</span>
    </a>
    <ul class="dropdown-menu" aria-labelledby="nav-menu-fa-cube--developer-framework">    
        <li>
    <a class="dropdown-item" href="../developer/get-started-developer-framework.html">
 <span class="dropdown-text"><i class="fa-solid fa-rocket" aria-label="rocket"></i> Get Started</span></a>
  </li>  
        <li>
    <a class="dropdown-item" href="../developer/model-documentation/supported-models.html">
 <span class="dropdown-text"><i class="fa-solid fa-cubes" aria-label="cubes"></i> Supported Models</span></a>
  </li>  
        <li><hr class="dropdown-divider"></li>
        <li class="dropdown-header"><i class="fa-solid fa-vial" aria-label="vial"></i> TESTING</li>
        <li>
    <a class="dropdown-item" href="../developer/model-testing/testing-overview.html">
 <span class="dropdown-text"><i class="fa-solid fa-flask-vial" aria-label="flask-vial"></i> Run Tests &amp; Test Suites</span></a>
  </li>  
        <li>
    <a class="dropdown-item" href="../developer/model-testing/test-descriptions.html">
 <span class="dropdown-text"><i class="fa-solid fa-microscope" aria-label="microscope"></i> Test Descriptions</span></a>
  </li>  
        <li>
    <a class="dropdown-item" href="../developer/model-testing/test-sandbox.html">
 <span class="dropdown-text"><i class="fa-solid fa-toolbox" aria-label="toolbox"></i> Test sandbox (BETA)</span></a>
  </li>  
        <li><hr class="dropdown-divider"></li>
        <li class="dropdown-header"><i class="fa-solid fa-code" aria-label="code"></i> CODE SAMPLES</li>
        <li>
    <a class="dropdown-item" href="../developer/samples-jupyter-notebooks.html">
 <span class="dropdown-text"><i class="fa-solid fa-book-open-reader" aria-label="book-open-reader"></i> All Code Samples · <code>LLM</code> · <code>NLP</code> · <code>Time Series</code> · <code>Etc.</code></span></a>
  </li>  
        <li>
    <a class="dropdown-item" href="../notebooks.zip">
 <span class="dropdown-text"><i class="fa-solid fa-download" aria-label="download"></i> Download Code Samples · <code>notebooks.zip</code></span></a>
  </li>  
        <li>
    <a class="dropdown-item" href="https://jupyterhub.validmind.ai/">
 <span class="dropdown-text"><i class="fa-solid fa-hand-point-right" aria-label="hand-point-right"></i> Try it on Jupyter Hub <i class="fa-solid fa-hand-point-left" aria-label="hand-point-left"></i></span></a>
  </li>  
        <li><hr class="dropdown-divider"></li>
        <li class="dropdown-header"><i class="fa-solid fa-book" aria-label="book"></i> REFERENCE</li>
        <li>
    <a class="dropdown-item" href="../validmind/validmind.html" target="_blank">
 <span class="dropdown-text"><i class="fa-solid fa-external-link" aria-label="external-link"></i> ValidMind Developer Framework</span></a>
  </li>  
    </ul>
  </li>
  <li class="nav-item">
    <a class="nav-link" href="../faq/faq.html"> 
<span class="menu-text">FAQ</span></a>
  </li>  
  <li class="nav-item">
    <a class="nav-link" href="../support/support.html"> 
<span class="menu-text">Support</span></a>
  </li>  
  <li class="nav-item">
    <a class="nav-link" href="https://validmind.com/" target="_blank"> 
<span class="menu-text">validmind.com <i class="fa-solid fa-external-link" aria-label="external-link"></i></span></a>
  </li>  
</ul>
          </div> <!-- /navcollapse -->
            <div class="quarto-navbar-tools">
</div>
      </div> <!-- /container-fluid -->
    </nav>
  <nav class="quarto-secondary-nav">
    <div class="container-fluid d-flex">
      <button type="button" class="quarto-btn-toggle btn" data-bs-toggle="collapse" role="button" data-bs-target=".quarto-sidebar-collapse-item" aria-controls="quarto-sidebar" aria-expanded="false" aria-label="Toggle sidebar navigation" onclick="if (window.quartoToggleHeadroom) { window.quartoToggleHeadroom(); }">
        <i class="bi bi-layout-text-sidebar-reverse"></i>
      </button>
        <nav class="quarto-page-breadcrumbs" aria-label="breadcrumb"><ol class="breadcrumb"><li class="breadcrumb-item"><a href="../notebooks/quickstart_customer_churn_full_suite.html">Quickstart for model documentation</a></li></ol></nav>
        <a class="flex-grow-1" role="navigation" data-bs-toggle="collapse" data-bs-target=".quarto-sidebar-collapse-item" aria-controls="quarto-sidebar" aria-expanded="false" aria-label="Toggle sidebar navigation" onclick="if (window.quartoToggleHeadroom) { window.quartoToggleHeadroom(); }">      
        </a>
      <button type="button" class="btn quarto-search-button" aria-label="Search" onclick="window.quartoOpenSearch();">
        <i class="bi bi-search"></i>
      </button>
    </div>
  </nav>
  <div id="quarto-announcement" data-announcement-id="8696dcde533771080b5da682ef685cba" class="alert alert-primary hidden"><div class="quarto-announcement-content">
<p><a href="../training/training-overview.html"><strong><i class="fa-solid fa-graduation-cap" aria-label="graduation-cap"></i> ValidMind Academy</strong></a> — Gain hands-on experience and explore what ValidMind has to offer with our training environment.</p>
</div><i class="bi bi-x-lg quarto-announcement-action"></i></div>
</header>
<!-- content -->
<div id="quarto-content" class="quarto-container page-columns page-rows-contents page-layout-article page-navbar">
<!-- sidebar -->
  <nav id="quarto-sidebar" class="sidebar collapse collapse-horizontal quarto-sidebar-collapse-item sidebar-navigation docked overflow-auto">
        <div class="mt-2 flex-shrink-0 align-items-center">
        <div class="sidebar-search">
        <div id="quarto-search" class="" title="Search"></div>
        </div>
        </div>
    <div class="sidebar-menu-container"> 
    <ul class="list-unstyled mt-1">
        <li class="sidebar-item">
  <div class="sidebar-item-container"> 
  <a href="../developer/get-started-developer-framework.html" class="sidebar-item-text sidebar-link">
 <span class="menu-text">Developer Framework</span></a>
  </div>
</li>
        <li class="px-0"><hr class="sidebar-divider hi "></li>
        <li class="sidebar-item">
 <span class="menu-text">MODEL DOCUMENTATION</span>
  </li>
        <li class="sidebar-item">
  <div class="sidebar-item-container"> 
  <a href="../notebooks/quickstart_customer_churn_full_suite.html" class="sidebar-item-text sidebar-link active">
 <span class="menu-text">Quickstart for model documentation</span></a>
  </div>
</li>
        <li class="sidebar-item">
  <div class="sidebar-item-container"> 
  <a href="../notebooks/tutorials/intro_for_model_developers.html" class="sidebar-item-text sidebar-link">
 <span class="menu-text">Introduction for model developers</span></a>
  </div>
</li>
        <li class="sidebar-item">
  <div class="sidebar-item-container"> 
  <a href="../developer/model-documentation/supported-models.html" class="sidebar-item-text sidebar-link">
 <span class="menu-text">Supported models</span></a>
  </div>
</li>
        <li class="sidebar-item">
  <div class="sidebar-item-container"> 
  <a href="../developer/model-documentation/generate-model-documentation.html" class="sidebar-item-text sidebar-link">
 <span class="menu-text">Generate model documentation</span></a>
  </div>
</li>
        <li class="sidebar-item">
  <div class="sidebar-item-container"> 
  <a href="../developer/model-documentation/install-and-initialize-developer-framework.html" class="sidebar-item-text sidebar-link">
 <span class="menu-text">Install and initialize the developer framework</span></a>
  </div>
</li>
        <li class="sidebar-item">
  <div class="sidebar-item-container"> 
  <a href="../developer/model-documentation/store-credentials-in-env-file.html" class="sidebar-item-text sidebar-link">
 <span class="menu-text">Store project credentials in <code>.env</code> files</span></a>
  </div>
</li>
        <li class="px-0"><hr class="sidebar-divider hi "></li>
        <li class="sidebar-item">
 <span class="menu-text">MODEL TESTING</span>
  </li>
        <li class="sidebar-item sidebar-item-section">
      <div class="sidebar-item-container"> 
            <a href="../developer/model-testing/testing-overview.html" class="sidebar-item-text sidebar-link">
 <span class="menu-text">Run tests &amp; test suites</span></a>
          <a class="sidebar-item-toggle text-start collapsed" data-bs-toggle="collapse" data-bs-target="#" role="navigation" aria-expanded="false" aria-label="Toggle section">
            <i class="bi bi-chevron-right ms-2"></i>
          </a> 
      </div>
      <ul id="" class="collapse list-unstyled sidebar-section depth1 ">  
          <li class="sidebar-item">
  <div class="sidebar-item-container"> 
  <a href="../notebooks/how_to/configure_dataset_features.html" class="sidebar-item-text sidebar-link">
 <span class="menu-text">Configure dataset features</span></a>
  </div>
</li>
          <li class="sidebar-item">
  <div class="sidebar-item-container"> 
  <a href="../notebooks/how_to/document_multiple_results_for_the_same_test.html" class="sidebar-item-text sidebar-link">
 <span class="menu-text">Document multiple results for the same test</span></a>
  </div>
</li>
          <li class="sidebar-item">
  <div class="sidebar-item-container"> 
  <a href="../notebooks/how_to/explore_test_suites.html" class="sidebar-item-text sidebar-link">
 <span class="menu-text">Explore test suites</span></a>
  </div>
</li>
          <li class="sidebar-item">
  <div class="sidebar-item-container"> 
  <a href="../notebooks/how_to/explore_tests.html" class="sidebar-item-text sidebar-link">
 <span class="menu-text">Explore tests</span></a>
  </div>
</li>
          <li class="sidebar-item">
  <div class="sidebar-item-container"> 
  <a href="../notebooks/how_to/load_datasets_predictions.html" class="sidebar-item-text sidebar-link">
 <span class="menu-text">Load dataset predictions</span></a>
  </div>
</li>
          <li class="sidebar-item">
  <div class="sidebar-item-container"> 
  <a href="../notebooks/how_to/run_documentation_sections.html" class="sidebar-item-text sidebar-link">
 <span class="menu-text">Run individual documentation sections</span></a>
  </div>
</li>
          <li class="sidebar-item">
  <div class="sidebar-item-container"> 
  <a href="../notebooks/how_to/run_documentation_tests_with_config.html" class="sidebar-item-text sidebar-link">
 <span class="menu-text">Run documentation tests with custom configurations</span></a>
  </div>
</li>
          <li class="sidebar-item">
  <div class="sidebar-item-container"> 
  <a href="../notebooks/how_to/run_tests_that_require_multiple_datasets.html" class="sidebar-item-text sidebar-link">
 <span class="menu-text">Run tests with multiple datasets</span></a>
  </div>
</li>
          <li class="sidebar-item">
  <div class="sidebar-item-container"> 
  <a href="../notebooks/how_to/run_unit_metrics.html" class="sidebar-item-text sidebar-link">
 <span class="menu-text">Run unit metrics</span></a>
  </div>
</li>
          <li class="sidebar-item sidebar-item-section">
      <div class="sidebar-item-container"> 
            <a class="sidebar-item-text sidebar-link text-start collapsed" data-bs-toggle="collapse" data-bs-target="#quarto-sidebar-section-1" role="navigation" aria-expanded="false">
 <span class="menu-text">Run Tests</span></a>
          <a class="sidebar-item-toggle text-start collapsed" data-bs-toggle="collapse" data-bs-target="#quarto-sidebar-section-1" role="navigation" aria-expanded="false" aria-label="Toggle section">
            <i class="bi bi-chevron-right ms-2"></i>
          </a> 
      </div>
      <ul id="quarto-sidebar-section-1" class="collapse list-unstyled sidebar-section depth2 ">  
          <li class="sidebar-item">
  <div class="sidebar-item-container"> 
  <a href="../notebooks/how_to/run_tests/1_run_dataset_based_tests.html" class="sidebar-item-text sidebar-link">
 <span class="menu-text">Run dataset based tests</span></a>
  </div>
</li>
      </ul>
  </li>
      </ul>
  </li>
        <li class="sidebar-item sidebar-item-section">
      <div class="sidebar-item-container"> 
            <a href="../developer/model-testing/test-descriptions.html" class="sidebar-item-text sidebar-link">
 <span class="menu-text">Test descriptions</span></a>
          <a class="sidebar-item-toggle text-start collapsed" data-bs-toggle="collapse" data-bs-target="#" role="navigation" aria-expanded="false" aria-label="Toggle section">
            <i class="bi bi-chevron-right ms-2"></i>
          </a> 
      </div>
      <ul id="" class="collapse list-unstyled sidebar-section depth1 ">  
          <li class="sidebar-item sidebar-item-section">
      <div class="sidebar-item-container"> 
            <a class="sidebar-item-text sidebar-link text-start collapsed" data-bs-toggle="collapse" data-bs-target="#quarto-sidebar-section-2" role="navigation" aria-expanded="false">
 <span class="menu-text">Data Validation</span></a>
          <a class="sidebar-item-toggle text-start collapsed" data-bs-toggle="collapse" data-bs-target="#quarto-sidebar-section-2" role="navigation" aria-expanded="false" aria-label="Toggle section">
            <i class="bi bi-chevron-right ms-2"></i>
          </a> 
      </div>
      <ul id="quarto-sidebar-section-2" class="collapse list-unstyled sidebar-section depth2 ">  
          <li class="sidebar-item">
  <div class="sidebar-item-container"> 
  <a href="../tests/data_validation/ACFandPACFPlot.html" class="sidebar-item-text sidebar-link">
 <span class="menu-text">ACFandPACFPlot</span></a>
  </div>
</li>
          <li class="sidebar-item">
  <div class="sidebar-item-container"> 
  <a href="../tests/data_validation/ADF.html" class="sidebar-item-text sidebar-link">
 <span class="menu-text">ADF</span></a>
  </div>
</li>
          <li class="sidebar-item">
  <div class="sidebar-item-container"> 
  <a href="../tests/data_validation/ANOVAOneWayTable.html" class="sidebar-item-text sidebar-link">
 <span class="menu-text">ANOVAOneWayTable</span></a>
  </div>
</li>
          <li class="sidebar-item">
  <div class="sidebar-item-container"> 
  <a href="../tests/data_validation/AutoAR.html" class="sidebar-item-text sidebar-link">
 <span class="menu-text">AutoAR</span></a>
  </div>
</li>
          <li class="sidebar-item">
  <div class="sidebar-item-container"> 
  <a href="../tests/data_validation/AutoMA.html" class="sidebar-item-text sidebar-link">
 <span class="menu-text">AutoMA</span></a>
  </div>
</li>
          <li class="sidebar-item">
  <div class="sidebar-item-container"> 
  <a href="../tests/data_validation/AutoSeasonality.html" class="sidebar-item-text sidebar-link">
 <span class="menu-text">AutoSeasonality</span></a>
  </div>
</li>
          <li class="sidebar-item">
  <div class="sidebar-item-container"> 
  <a href="../tests/data_validation/AutoStationarity.html" class="sidebar-item-text sidebar-link">
 <span class="menu-text">AutoStationarity</span></a>
  </div>
</li>
          <li class="sidebar-item">
  <div class="sidebar-item-container"> 
  <a href="../tests/data_validation/BivariateFeaturesBarPlots.html" class="sidebar-item-text sidebar-link">
 <span class="menu-text">BivariateFeaturesBarPlots</span></a>
  </div>
</li>
          <li class="sidebar-item">
  <div class="sidebar-item-container"> 
  <a href="../tests/data_validation/BivariateHistograms.html" class="sidebar-item-text sidebar-link">
 <span class="menu-text">BivariateHistograms</span></a>
  </div>
</li>
          <li class="sidebar-item">
  <div class="sidebar-item-container"> 
  <a href="../tests/data_validation/BivariateScatterPlots.html" class="sidebar-item-text sidebar-link">
 <span class="menu-text">BivariateScatterPlots</span></a>
  </div>
</li>
          <li class="sidebar-item">
  <div class="sidebar-item-container"> 
  <a href="../tests/data_validation/ChiSquaredFeaturesTable.html" class="sidebar-item-text sidebar-link">
 <span class="menu-text">ChiSquaredFeaturesTable</span></a>
  </div>
</li>
          <li class="sidebar-item">
  <div class="sidebar-item-container"> 
  <a href="../tests/data_validation/ClassImbalance.html" class="sidebar-item-text sidebar-link">
 <span class="menu-text">ClassImbalance</span></a>
  </div>
</li>
          <li class="sidebar-item">
  <div class="sidebar-item-container"> 
  <a href="../tests/data_validation/DatasetDescription.html" class="sidebar-item-text sidebar-link">
 <span class="menu-text">DatasetDescription</span></a>
  </div>
</li>
          <li class="sidebar-item">
  <div class="sidebar-item-container"> 
  <a href="../tests/data_validation/DatasetSplit.html" class="sidebar-item-text sidebar-link">
 <span class="menu-text">DatasetSplit</span></a>
  </div>
</li>
          <li class="sidebar-item">
  <div class="sidebar-item-container"> 
  <a href="../tests/data_validation/DescriptiveStatistics.html" class="sidebar-item-text sidebar-link">
 <span class="menu-text">DescriptiveStatistics</span></a>
  </div>
</li>
          <li class="sidebar-item">
  <div class="sidebar-item-container"> 
  <a href="../tests/data_validation/DFGLSArch.html" class="sidebar-item-text sidebar-link">
 <span class="menu-text">DFGLSArch</span></a>
  </div>
</li>
          <li class="sidebar-item">
  <div class="sidebar-item-container"> 
  <a href="../tests/data_validation/Duplicates.html" class="sidebar-item-text sidebar-link">
 <span class="menu-text">Duplicates</span></a>
  </div>
</li>
          <li class="sidebar-item">
  <div class="sidebar-item-container"> 
  <a href="../tests/data_validation/EngleGrangerCoint.html" class="sidebar-item-text sidebar-link">
 <span class="menu-text">EngleGrangerCoint</span></a>
  </div>
</li>
          <li class="sidebar-item">
  <div class="sidebar-item-container"> 
  <a href="../tests/data_validation/FeatureTargetCorrelationPlot.html" class="sidebar-item-text sidebar-link">
 <span class="menu-text">FeatureTargetCorrelationPlot</span></a>
  </div>
</li>
          <li class="sidebar-item">
  <div class="sidebar-item-container"> 
  <a href="../tests/data_validation/HeatmapFeatureCorrelations.html" class="sidebar-item-text sidebar-link">
 <span class="menu-text">HeatmapFeatureCorrelations</span></a>
  </div>
</li>
          <li class="sidebar-item">
  <div class="sidebar-item-container"> 
  <a href="../tests/data_validation/HighCardinality.html" class="sidebar-item-text sidebar-link">
 <span class="menu-text">HighCardinality</span></a>
  </div>
</li>
          <li class="sidebar-item">
  <div class="sidebar-item-container"> 
  <a href="../tests/data_validation/HighPearsonCorrelation.html" class="sidebar-item-text sidebar-link">
 <span class="menu-text">HighPearsonCorrelation</span></a>
  </div>
</li>
          <li class="sidebar-item">
  <div class="sidebar-item-container"> 
  <a href="../tests/data_validation/IQROutliersBarPlot.html" class="sidebar-item-text sidebar-link">
 <span class="menu-text">IQROutliersBarPlot</span></a>
  </div>
</li>
          <li class="sidebar-item">
  <div class="sidebar-item-container"> 
  <a href="../tests/data_validation/IQROutliersTable.html" class="sidebar-item-text sidebar-link">
 <span class="menu-text">IQROutliersTable</span></a>
  </div>
</li>
          <li class="sidebar-item">
  <div class="sidebar-item-container"> 
  <a href="../tests/data_validation/IsolationForestOutliers.html" class="sidebar-item-text sidebar-link">
 <span class="menu-text">IsolationForestOutliers</span></a>
  </div>
</li>
          <li class="sidebar-item">
  <div class="sidebar-item-container"> 
  <a href="../tests/data_validation/KPSS.html" class="sidebar-item-text sidebar-link">
 <span class="menu-text">KPSS</span></a>
  </div>
</li>
          <li class="sidebar-item">
  <div class="sidebar-item-container"> 
  <a href="../tests/data_validation/LaggedCorrelationHeatmap.html" class="sidebar-item-text sidebar-link">
 <span class="menu-text">LaggedCorrelationHeatmap</span></a>
  </div>
</li>
          <li class="sidebar-item">
  <div class="sidebar-item-container"> 
  <a href="../tests/data_validation/MissingValues.html" class="sidebar-item-text sidebar-link">
 <span class="menu-text">MissingValues</span></a>
  </div>
</li>
          <li class="sidebar-item">
  <div class="sidebar-item-container"> 
  <a href="../tests/data_validation/MissingValuesBarPlot.html" class="sidebar-item-text sidebar-link">
 <span class="menu-text">MissingValuesBarPlot</span></a>
  </div>
</li>
          <li class="sidebar-item">
  <div class="sidebar-item-container"> 
  <a href="../tests/data_validation/MissingValuesRisk.html" class="sidebar-item-text sidebar-link">
 <span class="menu-text">MissingValuesRisk</span></a>
  </div>
</li>
          <li class="sidebar-item">
  <div class="sidebar-item-container"> 
  <a href="../tests/data_validation/PearsonCorrelationMatrix.html" class="sidebar-item-text sidebar-link">
 <span class="menu-text">PearsonCorrelationMatrix</span></a>
  </div>
</li>
          <li class="sidebar-item">
  <div class="sidebar-item-container"> 
  <a href="../tests/data_validation/PhillipsPerronArch.html" class="sidebar-item-text sidebar-link">
 <span class="menu-text">PhillipsPerronArch</span></a>
  </div>
</li>
          <li class="sidebar-item">
  <div class="sidebar-item-container"> 
  <a href="../tests/data_validation/RollingStatsPlot.html" class="sidebar-item-text sidebar-link">
 <span class="menu-text">RollingStatsPlot</span></a>
  </div>
</li>
          <li class="sidebar-item">
  <div class="sidebar-item-container"> 
  <a href="../tests/data_validation/ScatterPlot.html" class="sidebar-item-text sidebar-link">
 <span class="menu-text">ScatterPlot</span></a>
  </div>
</li>
          <li class="sidebar-item">
  <div class="sidebar-item-container"> 
  <a href="../tests/data_validation/SeasonalDecompose.html" class="sidebar-item-text sidebar-link">
 <span class="menu-text">SeasonalDecompose</span></a>
  </div>
</li>
          <li class="sidebar-item">
  <div class="sidebar-item-container"> 
  <a href="../tests/data_validation/Skewness.html" class="sidebar-item-text sidebar-link">
 <span class="menu-text">Skewness</span></a>
  </div>
</li>
          <li class="sidebar-item">
  <div class="sidebar-item-container"> 
  <a href="../tests/data_validation/SpreadPlot.html" class="sidebar-item-text sidebar-link">
 <span class="menu-text">SpreadPlot</span></a>
  </div>
</li>
          <li class="sidebar-item">
  <div class="sidebar-item-container"> 
  <a href="../tests/data_validation/TabularCategoricalBarPlots.html" class="sidebar-item-text sidebar-link">
 <span class="menu-text">TabularCategoricalBarPlots</span></a>
  </div>
</li>
          <li class="sidebar-item">
  <div class="sidebar-item-container"> 
  <a href="../tests/data_validation/TabularDateTimeHistograms.html" class="sidebar-item-text sidebar-link">
 <span class="menu-text">TabularDateTimeHistograms</span></a>
  </div>
</li>
          <li class="sidebar-item">
  <div class="sidebar-item-container"> 
  <a href="../tests/data_validation/TabularDescriptionTables.html" class="sidebar-item-text sidebar-link">
 <span class="menu-text">TabularDescriptionTables</span></a>
  </div>
</li>
          <li class="sidebar-item">
  <div class="sidebar-item-container"> 
  <a href="../tests/data_validation/TabularNumericalHistograms.html" class="sidebar-item-text sidebar-link">
 <span class="menu-text">TabularNumericalHistograms</span></a>
  </div>
</li>
          <li class="sidebar-item">
  <div class="sidebar-item-container"> 
  <a href="../tests/data_validation/TargetRateBarPlots.html" class="sidebar-item-text sidebar-link">
 <span class="menu-text">TargetRateBarPlots</span></a>
  </div>
</li>
          <li class="sidebar-item">
  <div class="sidebar-item-container"> 
  <a href="../tests/data_validation/TimeSeriesDescription.html" class="sidebar-item-text sidebar-link">
 <span class="menu-text">TimeSeriesDescription</span></a>
  </div>
</li>
          <li class="sidebar-item">
  <div class="sidebar-item-container"> 
  <a href="../tests/data_validation/TimeSeriesDescriptiveStatistics.html" class="sidebar-item-text sidebar-link">
 <span class="menu-text">TimeSeriesDescriptiveStatistics</span></a>
  </div>
</li>
          <li class="sidebar-item">
  <div class="sidebar-item-container"> 
  <a href="../tests/data_validation/TimeSeriesFrequency.html" class="sidebar-item-text sidebar-link">
 <span class="menu-text">TimeSeriesFrequency</span></a>
  </div>
</li>
          <li class="sidebar-item">
  <div class="sidebar-item-container"> 
  <a href="../tests/data_validation/TimeSeriesHistogram.html" class="sidebar-item-text sidebar-link">
 <span class="menu-text">TimeSeriesHistogram</span></a>
  </div>
</li>
          <li class="sidebar-item">
  <div class="sidebar-item-container"> 
  <a href="../tests/data_validation/TimeSeriesLinePlot.html" class="sidebar-item-text sidebar-link">
 <span class="menu-text">TimeSeriesLinePlot</span></a>
  </div>
</li>
          <li class="sidebar-item">
  <div class="sidebar-item-container"> 
  <a href="../tests/data_validation/TimeSeriesMissingValues.html" class="sidebar-item-text sidebar-link">
 <span class="menu-text">TimeSeriesMissingValues</span></a>
  </div>
</li>
          <li class="sidebar-item">
  <div class="sidebar-item-container"> 
  <a href="../tests/data_validation/TimeSeriesOutliers.html" class="sidebar-item-text sidebar-link">
 <span class="menu-text">TimeSeriesOutliers</span></a>
  </div>
</li>
          <li class="sidebar-item">
  <div class="sidebar-item-container"> 
  <a href="../tests/data_validation/TooManyZeroValues.html" class="sidebar-item-text sidebar-link">
 <span class="menu-text">TooManyZeroValues</span></a>
  </div>
</li>
          <li class="sidebar-item">
  <div class="sidebar-item-container"> 
  <a href="../tests/data_validation/UniqueRows.html" class="sidebar-item-text sidebar-link">
 <span class="menu-text">UniqueRows</span></a>
  </div>
</li>
          <li class="sidebar-item">
  <div class="sidebar-item-container"> 
  <a href="../tests/data_validation/WOEBinPlots.html" class="sidebar-item-text sidebar-link">
 <span class="menu-text">WOEBinPlots</span></a>
  </div>
</li>
          <li class="sidebar-item">
  <div class="sidebar-item-container"> 
  <a href="../tests/data_validation/WOEBinTable.html" class="sidebar-item-text sidebar-link">
 <span class="menu-text">WOEBinTable</span></a>
  </div>
</li>
          <li class="sidebar-item">
  <div class="sidebar-item-container"> 
  <a href="../tests/data_validation/ZivotAndrewsArch.html" class="sidebar-item-text sidebar-link">
 <span class="menu-text">ZivotAndrewsArch</span></a>
  </div>
</li>
          <li class="sidebar-item sidebar-item-section">
      <div class="sidebar-item-container"> 
            <a class="sidebar-item-text sidebar-link text-start collapsed" data-bs-toggle="collapse" data-bs-target="#quarto-sidebar-section-3" role="navigation" aria-expanded="false">
 <span class="menu-text">Nlp</span></a>
          <a class="sidebar-item-toggle text-start collapsed" data-bs-toggle="collapse" data-bs-target="#quarto-sidebar-section-3" role="navigation" aria-expanded="false" aria-label="Toggle section">
            <i class="bi bi-chevron-right ms-2"></i>
          </a> 
      </div>
      <ul id="quarto-sidebar-section-3" class="collapse list-unstyled sidebar-section depth3 ">  
          <li class="sidebar-item">
  <div class="sidebar-item-container"> 
  <a href="../tests/data_validation/nlp/CommonWords.html" class="sidebar-item-text sidebar-link">
 <span class="menu-text">CommonWords</span></a>
  </div>
</li>
          <li class="sidebar-item">
  <div class="sidebar-item-container"> 
  <a href="../tests/data_validation/nlp/Hashtags.html" class="sidebar-item-text sidebar-link">
 <span class="menu-text">Hashtags</span></a>
  </div>
</li>
          <li class="sidebar-item">
  <div class="sidebar-item-container"> 
  <a href="../tests/data_validation/nlp/LanguageDetection.html" class="sidebar-item-text sidebar-link">
 <span class="menu-text">LanguageDetection</span></a>
  </div>
</li>
          <li class="sidebar-item">
  <div class="sidebar-item-container"> 
  <a href="../tests/data_validation/nlp/Mentions.html" class="sidebar-item-text sidebar-link">
 <span class="menu-text">Mentions</span></a>
  </div>
</li>
          <li class="sidebar-item">
  <div class="sidebar-item-container"> 
  <a href="../tests/data_validation/nlp/PolarityAndSubjectivity.html" class="sidebar-item-text sidebar-link">
 <span class="menu-text">PolarityAndSubjectivity</span></a>
  </div>
</li>
          <li class="sidebar-item">
  <div class="sidebar-item-container"> 
  <a href="../tests/data_validation/nlp/Punctuations.html" class="sidebar-item-text sidebar-link">
 <span class="menu-text">Punctuations</span></a>
  </div>
</li>
          <li class="sidebar-item">
  <div class="sidebar-item-container"> 
  <a href="../tests/data_validation/nlp/Sentiment.html" class="sidebar-item-text sidebar-link">
 <span class="menu-text">Sentiment</span></a>
  </div>
</li>
          <li class="sidebar-item">
  <div class="sidebar-item-container"> 
  <a href="../tests/data_validation/nlp/StopWords.html" class="sidebar-item-text sidebar-link">
 <span class="menu-text">StopWords</span></a>
  </div>
</li>
          <li class="sidebar-item">
  <div class="sidebar-item-container"> 
  <a href="../tests/data_validation/nlp/TextDescription.html" class="sidebar-item-text sidebar-link">
 <span class="menu-text">TextDescription</span></a>
  </div>
</li>
          <li class="sidebar-item">
  <div class="sidebar-item-container"> 
  <a href="../tests/data_validation/nlp/Toxicity.html" class="sidebar-item-text sidebar-link">
 <span class="menu-text">Toxicity</span></a>
  </div>
</li>
      </ul>
  </li>
      </ul>
  </li>
          <li class="sidebar-item sidebar-item-section">
      <div class="sidebar-item-container"> 
            <a class="sidebar-item-text sidebar-link text-start collapsed" data-bs-toggle="collapse" data-bs-target="#quarto-sidebar-section-4" role="navigation" aria-expanded="false">
 <span class="menu-text">Model Validation</span></a>
          <a class="sidebar-item-toggle text-start collapsed" data-bs-toggle="collapse" data-bs-target="#quarto-sidebar-section-4" role="navigation" aria-expanded="false" aria-label="Toggle section">
            <i class="bi bi-chevron-right ms-2"></i>
          </a> 
      </div>
      <ul id="quarto-sidebar-section-4" class="collapse list-unstyled sidebar-section depth2 ">  
          <li class="sidebar-item">
  <div class="sidebar-item-container"> 
  <a href="../tests/model_validation/BertScore.html" class="sidebar-item-text sidebar-link">
 <span class="menu-text">BertScore</span></a>
  </div>
</li>
          <li class="sidebar-item">
  <div class="sidebar-item-container"> 
  <a href="../tests/model_validation/BleuScore.html" class="sidebar-item-text sidebar-link">
 <span class="menu-text">BleuScore</span></a>
  </div>
</li>
          <li class="sidebar-item">
  <div class="sidebar-item-container"> 
  <a href="../tests/model_validation/ClusterSizeDistribution.html" class="sidebar-item-text sidebar-link">
 <span class="menu-text">ClusterSizeDistribution</span></a>
  </div>
</li>
          <li class="sidebar-item">
  <div class="sidebar-item-container"> 
  <a href="../tests/model_validation/ContextualRecall.html" class="sidebar-item-text sidebar-link">
 <span class="menu-text">ContextualRecall</span></a>
  </div>
</li>
          <li class="sidebar-item">
  <div class="sidebar-item-container"> 
  <a href="../tests/model_validation/FeaturesAUC.html" class="sidebar-item-text sidebar-link">
 <span class="menu-text">FeaturesAUC</span></a>
  </div>
</li>
          <li class="sidebar-item">
  <div class="sidebar-item-container"> 
  <a href="../tests/model_validation/MeteorScore.html" class="sidebar-item-text sidebar-link">
 <span class="menu-text">MeteorScore</span></a>
  </div>
</li>
          <li class="sidebar-item">
  <div class="sidebar-item-container"> 
  <a href="../tests/model_validation/ModelMetadata.html" class="sidebar-item-text sidebar-link">
 <span class="menu-text">ModelMetadata</span></a>
  </div>
</li>
          <li class="sidebar-item">
  <div class="sidebar-item-container"> 
  <a href="../tests/model_validation/ModelMetadataComparison.html" class="sidebar-item-text sidebar-link">
 <span class="menu-text">ModelMetadataComparison</span></a>
  </div>
</li>
          <li class="sidebar-item">
  <div class="sidebar-item-container"> 
  <a href="../tests/model_validation/ModelPredictionResiduals.html" class="sidebar-item-text sidebar-link">
 <span class="menu-text">ModelPredictionResiduals</span></a>
  </div>
</li>
          <li class="sidebar-item">
  <div class="sidebar-item-container"> 
  <a href="../tests/model_validation/RegardScore.html" class="sidebar-item-text sidebar-link">
 <span class="menu-text">RegardScore</span></a>
  </div>
</li>
          <li class="sidebar-item">
  <div class="sidebar-item-container"> 
  <a href="../tests/model_validation/RegressionResidualsPlot.html" class="sidebar-item-text sidebar-link">
 <span class="menu-text">RegressionResidualsPlot</span></a>
  </div>
</li>
          <li class="sidebar-item">
  <div class="sidebar-item-container"> 
  <a href="../tests/model_validation/RougeScore.html" class="sidebar-item-text sidebar-link">
 <span class="menu-text">RougeScore</span></a>
  </div>
</li>
          <li class="sidebar-item">
  <div class="sidebar-item-container"> 
  <a href="../tests/model_validation/TimeSeriesPredictionsPlot.html" class="sidebar-item-text sidebar-link">
 <span class="menu-text">TimeSeriesPredictionsPlot</span></a>
  </div>
</li>
          <li class="sidebar-item">
  <div class="sidebar-item-container"> 
  <a href="../tests/model_validation/TimeSeriesPredictionWithCI.html" class="sidebar-item-text sidebar-link">
 <span class="menu-text">TimeSeriesPredictionWithCI</span></a>
  </div>
</li>
          <li class="sidebar-item">
  <div class="sidebar-item-container"> 
  <a href="../tests/model_validation/TimeSeriesR2SquareBySegments.html" class="sidebar-item-text sidebar-link">
 <span class="menu-text">TimeSeriesR2SquareBySegments</span></a>
  </div>
</li>
          <li class="sidebar-item">
  <div class="sidebar-item-container"> 
  <a href="../tests/model_validation/TokenDisparity.html" class="sidebar-item-text sidebar-link">
 <span class="menu-text">TokenDisparity</span></a>
  </div>
</li>
          <li class="sidebar-item">
  <div class="sidebar-item-container"> 
  <a href="../tests/model_validation/ToxicityScore.html" class="sidebar-item-text sidebar-link">
 <span class="menu-text">ToxicityScore</span></a>
  </div>
</li>
          <li class="sidebar-item sidebar-item-section">
      <div class="sidebar-item-container"> 
            <a class="sidebar-item-text sidebar-link text-start collapsed" data-bs-toggle="collapse" data-bs-target="#quarto-sidebar-section-5" role="navigation" aria-expanded="false">
 <span class="menu-text">Embeddings</span></a>
          <a class="sidebar-item-toggle text-start collapsed" data-bs-toggle="collapse" data-bs-target="#quarto-sidebar-section-5" role="navigation" aria-expanded="false" aria-label="Toggle section">
            <i class="bi bi-chevron-right ms-2"></i>
          </a> 
      </div>
      <ul id="quarto-sidebar-section-5" class="collapse list-unstyled sidebar-section depth3 ">  
          <li class="sidebar-item">
  <div class="sidebar-item-container"> 
  <a href="../tests/model_validation/embeddings/ClusterDistribution.html" class="sidebar-item-text sidebar-link">
 <span class="menu-text">ClusterDistribution</span></a>
  </div>
</li>
          <li class="sidebar-item">
  <div class="sidebar-item-container"> 
  <a href="../tests/model_validation/embeddings/CosineSimilarityComparison.html" class="sidebar-item-text sidebar-link">
 <span class="menu-text">CosineSimilarityComparison</span></a>
  </div>
</li>
          <li class="sidebar-item">
  <div class="sidebar-item-container"> 
  <a href="../tests/model_validation/embeddings/CosineSimilarityDistribution.html" class="sidebar-item-text sidebar-link">
 <span class="menu-text">CosineSimilarityDistribution</span></a>
  </div>
</li>
          <li class="sidebar-item">
  <div class="sidebar-item-container"> 
  <a href="../tests/model_validation/embeddings/CosineSimilarityHeatmap.html" class="sidebar-item-text sidebar-link">
 <span class="menu-text">CosineSimilarityHeatmap</span></a>
  </div>
</li>
          <li class="sidebar-item">
  <div class="sidebar-item-container"> 
  <a href="../tests/model_validation/embeddings/DescriptiveAnalytics.html" class="sidebar-item-text sidebar-link">
 <span class="menu-text">DescriptiveAnalytics</span></a>
  </div>
</li>
          <li class="sidebar-item">
  <div class="sidebar-item-container"> 
  <a href="../tests/model_validation/embeddings/EmbeddingsVisualization2D.html" class="sidebar-item-text sidebar-link">
 <span class="menu-text">EmbeddingsVisualization2D</span></a>
  </div>
</li>
          <li class="sidebar-item">
  <div class="sidebar-item-container"> 
  <a href="../tests/model_validation/embeddings/EuclideanDistanceComparison.html" class="sidebar-item-text sidebar-link">
 <span class="menu-text">EuclideanDistanceComparison</span></a>
  </div>
</li>
          <li class="sidebar-item">
  <div class="sidebar-item-container"> 
  <a href="../tests/model_validation/embeddings/EuclideanDistanceHeatmap.html" class="sidebar-item-text sidebar-link">
 <span class="menu-text">EuclideanDistanceHeatmap</span></a>
  </div>
</li>
          <li class="sidebar-item">
  <div class="sidebar-item-container"> 
  <a href="../tests/model_validation/embeddings/PCAComponentsPairwisePlots.html" class="sidebar-item-text sidebar-link">
 <span class="menu-text">PCAComponentsPairwisePlots</span></a>
  </div>
</li>
          <li class="sidebar-item">
  <div class="sidebar-item-container"> 
  <a href="../tests/model_validation/embeddings/StabilityAnalysis.html" class="sidebar-item-text sidebar-link">
 <span class="menu-text">StabilityAnalysis</span></a>
  </div>
</li>
          <li class="sidebar-item">
  <div class="sidebar-item-container"> 
  <a href="../tests/model_validation/embeddings/StabilityAnalysisKeyword.html" class="sidebar-item-text sidebar-link">
 <span class="menu-text">StabilityAnalysisKeyword</span></a>
  </div>
</li>
          <li class="sidebar-item">
  <div class="sidebar-item-container"> 
  <a href="../tests/model_validation/embeddings/StabilityAnalysisRandomNoise.html" class="sidebar-item-text sidebar-link">
 <span class="menu-text">StabilityAnalysisRandomNoise</span></a>
  </div>
</li>
          <li class="sidebar-item">
  <div class="sidebar-item-container"> 
  <a href="../tests/model_validation/embeddings/StabilityAnalysisSynonyms.html" class="sidebar-item-text sidebar-link">
 <span class="menu-text">StabilityAnalysisSynonyms</span></a>
  </div>
</li>
          <li class="sidebar-item">
  <div class="sidebar-item-container"> 
  <a href="../tests/model_validation/embeddings/StabilityAnalysisTranslation.html" class="sidebar-item-text sidebar-link">
 <span class="menu-text">StabilityAnalysisTranslation</span></a>
  </div>
</li>
          <li class="sidebar-item">
  <div class="sidebar-item-container"> 
  <a href="../tests/model_validation/embeddings/TSNEComponentsPairwisePlots.html" class="sidebar-item-text sidebar-link">
 <span class="menu-text">TSNEComponentsPairwisePlots</span></a>
  </div>
</li>
      </ul>
  </li>
          <li class="sidebar-item sidebar-item-section">
      <div class="sidebar-item-container"> 
            <a class="sidebar-item-text sidebar-link text-start collapsed" data-bs-toggle="collapse" data-bs-target="#quarto-sidebar-section-6" role="navigation" aria-expanded="false">
 <span class="menu-text">Ragas</span></a>
          <a class="sidebar-item-toggle text-start collapsed" data-bs-toggle="collapse" data-bs-target="#quarto-sidebar-section-6" role="navigation" aria-expanded="false" aria-label="Toggle section">
            <i class="bi bi-chevron-right ms-2"></i>
          </a> 
      </div>
      <ul id="quarto-sidebar-section-6" class="collapse list-unstyled sidebar-section depth3 ">  
          <li class="sidebar-item">
  <div class="sidebar-item-container"> 
  <a href="../tests/model_validation/ragas/AnswerCorrectness.html" class="sidebar-item-text sidebar-link">
 <span class="menu-text">AnswerCorrectness</span></a>
  </div>
</li>
          <li class="sidebar-item">
  <div class="sidebar-item-container"> 
  <a href="../tests/model_validation/ragas/AnswerRelevance.html" class="sidebar-item-text sidebar-link">
 <span class="menu-text">AnswerRelevance</span></a>
  </div>
</li>
          <li class="sidebar-item">
  <div class="sidebar-item-container"> 
  <a href="../tests/model_validation/ragas/AnswerSimilarity.html" class="sidebar-item-text sidebar-link">
 <span class="menu-text">AnswerSimilarity</span></a>
  </div>
</li>
          <li class="sidebar-item">
  <div class="sidebar-item-container"> 
  <a href="../tests/model_validation/ragas/AspectCritique.html" class="sidebar-item-text sidebar-link">
 <span class="menu-text">AspectCritique</span></a>
  </div>
</li>
          <li class="sidebar-item">
  <div class="sidebar-item-container"> 
  <a href="../tests/model_validation/ragas/ContextEntityRecall.html" class="sidebar-item-text sidebar-link">
 <span class="menu-text">ContextEntityRecall</span></a>
  </div>
</li>
          <li class="sidebar-item">
  <div class="sidebar-item-container"> 
  <a href="../tests/model_validation/ragas/ContextPrecision.html" class="sidebar-item-text sidebar-link">
 <span class="menu-text">ContextPrecision</span></a>
  </div>
</li>
          <li class="sidebar-item">
  <div class="sidebar-item-container"> 
  <a href="../tests/model_validation/ragas/ContextRecall.html" class="sidebar-item-text sidebar-link">
 <span class="menu-text">ContextRecall</span></a>
  </div>
</li>
          <li class="sidebar-item">
  <div class="sidebar-item-container"> 
  <a href="../tests/model_validation/ragas/ContextRelevancy.html" class="sidebar-item-text sidebar-link">
 <span class="menu-text">ContextRelevancy</span></a>
  </div>
</li>
          <li class="sidebar-item">
  <div class="sidebar-item-container"> 
  <a href="../tests/model_validation/ragas/Faithfulness.html" class="sidebar-item-text sidebar-link">
 <span class="menu-text">Faithfulness</span></a>
  </div>
</li>
      </ul>
  </li>
          <li class="sidebar-item sidebar-item-section">
      <div class="sidebar-item-container"> 
            <a class="sidebar-item-text sidebar-link text-start collapsed" data-bs-toggle="collapse" data-bs-target="#quarto-sidebar-section-7" role="navigation" aria-expanded="false">
 <span class="menu-text">Sklearn</span></a>
          <a class="sidebar-item-toggle text-start collapsed" data-bs-toggle="collapse" data-bs-target="#quarto-sidebar-section-7" role="navigation" aria-expanded="false" aria-label="Toggle section">
            <i class="bi bi-chevron-right ms-2"></i>
          </a> 
      </div>
      <ul id="quarto-sidebar-section-7" class="collapse list-unstyled sidebar-section depth3 ">  
          <li class="sidebar-item">
  <div class="sidebar-item-container"> 
  <a href="../tests/model_validation/sklearn/AdjustedMutualInformation.html" class="sidebar-item-text sidebar-link">
 <span class="menu-text">AdjustedMutualInformation</span></a>
  </div>
</li>
          <li class="sidebar-item">
  <div class="sidebar-item-container"> 
  <a href="../tests/model_validation/sklearn/AdjustedRandIndex.html" class="sidebar-item-text sidebar-link">
 <span class="menu-text">AdjustedRandIndex</span></a>
  </div>
</li>
          <li class="sidebar-item">
  <div class="sidebar-item-container"> 
  <a href="../tests/model_validation/sklearn/ClassifierPerformance.html" class="sidebar-item-text sidebar-link">
 <span class="menu-text">ClassifierPerformance</span></a>
  </div>
</li>
          <li class="sidebar-item">
  <div class="sidebar-item-container"> 
  <a href="../tests/model_validation/sklearn/ClusterCosineSimilarity.html" class="sidebar-item-text sidebar-link">
 <span class="menu-text">ClusterCosineSimilarity</span></a>
  </div>
</li>
          <li class="sidebar-item">
  <div class="sidebar-item-container"> 
  <a href="../tests/model_validation/sklearn/ClusterPerformance.html" class="sidebar-item-text sidebar-link">
 <span class="menu-text">ClusterPerformance</span></a>
  </div>
</li>
          <li class="sidebar-item">
  <div class="sidebar-item-container"> 
  <a href="../tests/model_validation/sklearn/ClusterPerformanceMetrics.html" class="sidebar-item-text sidebar-link">
 <span class="menu-text">ClusterPerformanceMetrics</span></a>
  </div>
</li>
          <li class="sidebar-item">
  <div class="sidebar-item-container"> 
  <a href="../tests/model_validation/sklearn/CompletenessScore.html" class="sidebar-item-text sidebar-link">
 <span class="menu-text">CompletenessScore</span></a>
  </div>
</li>
          <li class="sidebar-item">
  <div class="sidebar-item-container"> 
  <a href="../tests/model_validation/sklearn/ConfusionMatrix.html" class="sidebar-item-text sidebar-link">
 <span class="menu-text">ConfusionMatrix</span></a>
  </div>
</li>
          <li class="sidebar-item">
  <div class="sidebar-item-container"> 
  <a href="../tests/model_validation/sklearn/FeatureImportanceComparison.html" class="sidebar-item-text sidebar-link">
 <span class="menu-text">FeatureImportanceComparison</span></a>
  </div>
</li>
          <li class="sidebar-item">
  <div class="sidebar-item-container"> 
  <a href="../tests/model_validation/sklearn/FowlkesMallowsScore.html" class="sidebar-item-text sidebar-link">
 <span class="menu-text">FowlkesMallowsScore</span></a>
  </div>
</li>
          <li class="sidebar-item">
  <div class="sidebar-item-container"> 
  <a href="../tests/model_validation/sklearn/HomogeneityScore.html" class="sidebar-item-text sidebar-link">
 <span class="menu-text">HomogeneityScore</span></a>
  </div>
</li>
          <li class="sidebar-item">
  <div class="sidebar-item-container"> 
  <a href="../tests/model_validation/sklearn/HyperParametersTuning.html" class="sidebar-item-text sidebar-link">
 <span class="menu-text">HyperParametersTuning</span></a>
  </div>
</li>
          <li class="sidebar-item">
  <div class="sidebar-item-container"> 
  <a href="../tests/model_validation/sklearn/KMeansClustersOptimization.html" class="sidebar-item-text sidebar-link">
 <span class="menu-text">KMeansClustersOptimization</span></a>
  </div>
</li>
          <li class="sidebar-item">
  <div class="sidebar-item-container"> 
  <a href="../tests/model_validation/sklearn/MinimumAccuracy.html" class="sidebar-item-text sidebar-link">
 <span class="menu-text">MinimumAccuracy</span></a>
  </div>
</li>
          <li class="sidebar-item">
  <div class="sidebar-item-container"> 
  <a href="../tests/model_validation/sklearn/MinimumF1Score.html" class="sidebar-item-text sidebar-link">
 <span class="menu-text">MinimumF1Score</span></a>
  </div>
</li>
          <li class="sidebar-item">
  <div class="sidebar-item-container"> 
  <a href="../tests/model_validation/sklearn/MinimumROCAUCScore.html" class="sidebar-item-text sidebar-link">
 <span class="menu-text">MinimumROCAUCScore</span></a>
  </div>
</li>
          <li class="sidebar-item">
  <div class="sidebar-item-container"> 
  <a href="../tests/model_validation/sklearn/ModelsPerformanceComparison.html" class="sidebar-item-text sidebar-link">
 <span class="menu-text">ModelsPerformanceComparison</span></a>
  </div>
</li>
          <li class="sidebar-item">
  <div class="sidebar-item-container"> 
  <a href="../tests/model_validation/sklearn/OverfitDiagnosis.html" class="sidebar-item-text sidebar-link">
 <span class="menu-text">OverfitDiagnosis</span></a>
  </div>
</li>
          <li class="sidebar-item">
  <div class="sidebar-item-container"> 
  <a href="../tests/model_validation/sklearn/PermutationFeatureImportance.html" class="sidebar-item-text sidebar-link">
 <span class="menu-text">PermutationFeatureImportance</span></a>
  </div>
</li>
          <li class="sidebar-item">
  <div class="sidebar-item-container"> 
  <a href="../tests/model_validation/sklearn/PopulationStabilityIndex.html" class="sidebar-item-text sidebar-link">
 <span class="menu-text">PopulationStabilityIndex</span></a>
  </div>
</li>
          <li class="sidebar-item">
  <div class="sidebar-item-container"> 
  <a href="../tests/model_validation/sklearn/PrecisionRecallCurve.html" class="sidebar-item-text sidebar-link">
 <span class="menu-text">PrecisionRecallCurve</span></a>
  </div>
</li>
          <li class="sidebar-item">
  <div class="sidebar-item-container"> 
  <a href="../tests/model_validation/sklearn/RegressionErrors.html" class="sidebar-item-text sidebar-link">
 <span class="menu-text">RegressionErrors</span></a>
  </div>
</li>
          <li class="sidebar-item">
  <div class="sidebar-item-container"> 
  <a href="../tests/model_validation/sklearn/RegressionErrorsComparison.html" class="sidebar-item-text sidebar-link">
 <span class="menu-text">RegressionErrorsComparison</span></a>
  </div>
</li>
          <li class="sidebar-item">
  <div class="sidebar-item-container"> 
  <a href="../tests/model_validation/sklearn/RegressionModelsPerformanceComparison.html" class="sidebar-item-text sidebar-link">
 <span class="menu-text">RegressionModelsPerformanceComparison</span></a>
  </div>
</li>
          <li class="sidebar-item">
  <div class="sidebar-item-container"> 
  <a href="../tests/model_validation/sklearn/RegressionR2Square.html" class="sidebar-item-text sidebar-link">
 <span class="menu-text">RegressionR2Square</span></a>
  </div>
</li>
          <li class="sidebar-item">
  <div class="sidebar-item-container"> 
  <a href="../tests/model_validation/sklearn/RegressionR2SquareComparison.html" class="sidebar-item-text sidebar-link">
 <span class="menu-text">RegressionR2SquareComparison</span></a>
  </div>
</li>
          <li class="sidebar-item">
  <div class="sidebar-item-container"> 
  <a href="../tests/model_validation/sklearn/RobustnessDiagnosis.html" class="sidebar-item-text sidebar-link">
 <span class="menu-text">RobustnessDiagnosis</span></a>
  </div>
</li>
          <li class="sidebar-item">
  <div class="sidebar-item-container"> 
  <a href="../tests/model_validation/sklearn/ROCCurve.html" class="sidebar-item-text sidebar-link">
 <span class="menu-text">ROCCurve</span></a>
  </div>
</li>
          <li class="sidebar-item">
  <div class="sidebar-item-container"> 
  <a href="../tests/model_validation/sklearn/SHAPGlobalImportance.html" class="sidebar-item-text sidebar-link">
 <span class="menu-text">SHAPGlobalImportance</span></a>
  </div>
</li>
          <li class="sidebar-item">
  <div class="sidebar-item-container"> 
  <a href="../tests/model_validation/sklearn/SilhouettePlot.html" class="sidebar-item-text sidebar-link">
 <span class="menu-text">SilhouettePlot</span></a>
  </div>
</li>
          <li class="sidebar-item">
  <div class="sidebar-item-container"> 
  <a href="../tests/model_validation/sklearn/TrainingTestDegradation.html" class="sidebar-item-text sidebar-link">
 <span class="menu-text">TrainingTestDegradation</span></a>
  </div>
</li>
          <li class="sidebar-item">
  <div class="sidebar-item-container"> 
  <a href="../tests/model_validation/sklearn/VMeasure.html" class="sidebar-item-text sidebar-link">
 <span class="menu-text">VMeasure</span></a>
  </div>
</li>
          <li class="sidebar-item">
  <div class="sidebar-item-container"> 
  <a href="../tests/model_validation/sklearn/WeakspotsDiagnosis.html" class="sidebar-item-text sidebar-link">
 <span class="menu-text">WeakspotsDiagnosis</span></a>
  </div>
</li>
      </ul>
  </li>
          <li class="sidebar-item sidebar-item-section">
      <div class="sidebar-item-container"> 
            <a class="sidebar-item-text sidebar-link text-start collapsed" data-bs-toggle="collapse" data-bs-target="#quarto-sidebar-section-8" role="navigation" aria-expanded="false">
 <span class="menu-text">Statsmodels</span></a>
          <a class="sidebar-item-toggle text-start collapsed" data-bs-toggle="collapse" data-bs-target="#quarto-sidebar-section-8" role="navigation" aria-expanded="false" aria-label="Toggle section">
            <i class="bi bi-chevron-right ms-2"></i>
          </a> 
      </div>
      <ul id="quarto-sidebar-section-8" class="collapse list-unstyled sidebar-section depth3 ">  
          <li class="sidebar-item">
  <div class="sidebar-item-container"> 
  <a href="../tests/model_validation/statsmodels/AutoARIMA.html" class="sidebar-item-text sidebar-link">
 <span class="menu-text">AutoARIMA</span></a>
  </div>
</li>
          <li class="sidebar-item">
  <div class="sidebar-item-container"> 
  <a href="../tests/model_validation/statsmodels/BoxPierce.html" class="sidebar-item-text sidebar-link">
 <span class="menu-text">BoxPierce</span></a>
  </div>
</li>
          <li class="sidebar-item">
  <div class="sidebar-item-container"> 
  <a href="../tests/model_validation/statsmodels/CumulativePredictionProbabilities.html" class="sidebar-item-text sidebar-link">
 <span class="menu-text">CumulativePredictionProbabilities</span></a>
  </div>
</li>
          <li class="sidebar-item">
  <div class="sidebar-item-container"> 
  <a href="../tests/model_validation/statsmodels/DurbinWatsonTest.html" class="sidebar-item-text sidebar-link">
 <span class="menu-text">DurbinWatsonTest</span></a>
  </div>
</li>
          <li class="sidebar-item">
  <div class="sidebar-item-container"> 
  <a href="../tests/model_validation/statsmodels/GINITable.html" class="sidebar-item-text sidebar-link">
 <span class="menu-text">GINITable</span></a>
  </div>
</li>
          <li class="sidebar-item">
  <div class="sidebar-item-container"> 
  <a href="../tests/model_validation/statsmodels/JarqueBera.html" class="sidebar-item-text sidebar-link">
 <span class="menu-text">JarqueBera</span></a>
  </div>
</li>
          <li class="sidebar-item">
  <div class="sidebar-item-container"> 
  <a href="../tests/model_validation/statsmodels/KolmogorovSmirnov.html" class="sidebar-item-text sidebar-link">
 <span class="menu-text">KolmogorovSmirnov</span></a>
  </div>
</li>
          <li class="sidebar-item">
  <div class="sidebar-item-container"> 
  <a href="../tests/model_validation/statsmodels/Lilliefors.html" class="sidebar-item-text sidebar-link">
 <span class="menu-text">Lilliefors</span></a>
  </div>
</li>
          <li class="sidebar-item">
  <div class="sidebar-item-container"> 
  <a href="../tests/model_validation/statsmodels/LJungBox.html" class="sidebar-item-text sidebar-link">
 <span class="menu-text">LJungBox</span></a>
  </div>
</li>
          <li class="sidebar-item">
  <div class="sidebar-item-container"> 
  <a href="../tests/model_validation/statsmodels/PredictionProbabilitiesHistogram.html" class="sidebar-item-text sidebar-link">
 <span class="menu-text">PredictionProbabilitiesHistogram</span></a>
  </div>
</li>
          <li class="sidebar-item">
  <div class="sidebar-item-container"> 
  <a href="../tests/model_validation/statsmodels/RegressionCoeffsPlot.html" class="sidebar-item-text sidebar-link">
 <span class="menu-text">RegressionCoeffsPlot</span></a>
  </div>
</li>
          <li class="sidebar-item">
  <div class="sidebar-item-container"> 
  <a href="../tests/model_validation/statsmodels/RegressionFeatureSignificance.html" class="sidebar-item-text sidebar-link">
 <span class="menu-text">RegressionFeatureSignificance</span></a>
  </div>
</li>
          <li class="sidebar-item">
  <div class="sidebar-item-container"> 
  <a href="../tests/model_validation/statsmodels/RegressionModelForecastPlot.html" class="sidebar-item-text sidebar-link">
 <span class="menu-text">RegressionModelForecastPlot</span></a>
  </div>
</li>
          <li class="sidebar-item">
  <div class="sidebar-item-container"> 
  <a href="../tests/model_validation/statsmodels/RegressionModelForecastPlotLevels.html" class="sidebar-item-text sidebar-link">
 <span class="menu-text">RegressionModelForecastPlotLevels</span></a>
  </div>
</li>
          <li class="sidebar-item">
  <div class="sidebar-item-container"> 
  <a href="../tests/model_validation/statsmodels/RegressionModelsCoeffs.html" class="sidebar-item-text sidebar-link">
 <span class="menu-text">RegressionModelsCoeffs</span></a>
  </div>
</li>
          <li class="sidebar-item">
  <div class="sidebar-item-container"> 
  <a href="../tests/model_validation/statsmodels/RegressionModelSensitivityPlot.html" class="sidebar-item-text sidebar-link">
 <span class="menu-text">RegressionModelSensitivityPlot</span></a>
  </div>
</li>
          <li class="sidebar-item">
  <div class="sidebar-item-container"> 
  <a href="../tests/model_validation/statsmodels/RegressionModelSummary.html" class="sidebar-item-text sidebar-link">
 <span class="menu-text">RegressionModelSummary</span></a>
  </div>
</li>
          <li class="sidebar-item">
  <div class="sidebar-item-container"> 
  <a href="../tests/model_validation/statsmodels/RegressionPermutationFeatureImportance.html" class="sidebar-item-text sidebar-link">
 <span class="menu-text">RegressionPermutationFeatureImportance</span></a>
  </div>
</li>
          <li class="sidebar-item">
  <div class="sidebar-item-container"> 
  <a href="../tests/model_validation/statsmodels/RunsTest.html" class="sidebar-item-text sidebar-link">
 <span class="menu-text">RunsTest</span></a>
  </div>
</li>
          <li class="sidebar-item">
  <div class="sidebar-item-container"> 
  <a href="../tests/model_validation/statsmodels/ScorecardHistogram.html" class="sidebar-item-text sidebar-link">
 <span class="menu-text">ScorecardHistogram</span></a>
  </div>
</li>
          <li class="sidebar-item">
  <div class="sidebar-item-container"> 
  <a href="../tests/model_validation/statsmodels/ShapiroWilk.html" class="sidebar-item-text sidebar-link">
 <span class="menu-text">ShapiroWilk</span></a>
  </div>
</li>
      </ul>
  </li>
      </ul>
  </li>
          <li class="sidebar-item sidebar-item-section">
      <div class="sidebar-item-container"> 
            <a class="sidebar-item-text sidebar-link text-start collapsed" data-bs-toggle="collapse" data-bs-target="#quarto-sidebar-section-9" role="navigation" aria-expanded="false">
 <span class="menu-text">Prompt Validation</span></a>
          <a class="sidebar-item-toggle text-start collapsed" data-bs-toggle="collapse" data-bs-target="#quarto-sidebar-section-9" role="navigation" aria-expanded="false" aria-label="Toggle section">
            <i class="bi bi-chevron-right ms-2"></i>
          </a> 
      </div>
      <ul id="quarto-sidebar-section-9" class="collapse list-unstyled sidebar-section depth2 ">  
          <li class="sidebar-item">
  <div class="sidebar-item-container"> 
  <a href="../tests/prompt_validation/Bias.html" class="sidebar-item-text sidebar-link">
 <span class="menu-text">Bias</span></a>
  </div>
</li>
          <li class="sidebar-item">
  <div class="sidebar-item-container"> 
  <a href="../tests/prompt_validation/Clarity.html" class="sidebar-item-text sidebar-link">
 <span class="menu-text">Clarity</span></a>
  </div>
</li>
          <li class="sidebar-item">
  <div class="sidebar-item-container"> 
  <a href="../tests/prompt_validation/Conciseness.html" class="sidebar-item-text sidebar-link">
 <span class="menu-text">Conciseness</span></a>
  </div>
</li>
          <li class="sidebar-item">
  <div class="sidebar-item-container"> 
  <a href="../tests/prompt_validation/Delimitation.html" class="sidebar-item-text sidebar-link">
 <span class="menu-text">Delimitation</span></a>
  </div>
</li>
          <li class="sidebar-item">
  <div class="sidebar-item-container"> 
  <a href="../tests/prompt_validation/NegativeInstruction.html" class="sidebar-item-text sidebar-link">
 <span class="menu-text">NegativeInstruction</span></a>
  </div>
</li>
          <li class="sidebar-item">
  <div class="sidebar-item-container"> 
  <a href="../tests/prompt_validation/Robustness.html" class="sidebar-item-text sidebar-link">
 <span class="menu-text">Robustness</span></a>
  </div>
</li>
          <li class="sidebar-item">
  <div class="sidebar-item-container"> 
  <a href="../tests/prompt_validation/Specificity.html" class="sidebar-item-text sidebar-link">
 <span class="menu-text">Specificity</span></a>
  </div>
</li>
      </ul>
  </li>
      </ul>
  </li>
        <li class="sidebar-item">
  <div class="sidebar-item-container"> 
  <a href="../developer/model-testing/test-sandbox.html" class="sidebar-item-text sidebar-link">
 <span class="menu-text"> Test sandbox (BETA)</span></a>
  </div>
</li>
        <li class="px-0"><hr class="sidebar-divider hi "></li>
        <li class="sidebar-item">
 <span class="menu-text">NOTEBOOKS</span>
  </li>
        <li class="sidebar-item sidebar-item-section">
      <div class="sidebar-item-container"> 
            <a href="../developer/samples-jupyter-notebooks.html" class="sidebar-item-text sidebar-link">
 <span class="menu-text">Code samples</span></a>
          <a class="sidebar-item-toggle text-start collapsed" data-bs-toggle="collapse" data-bs-target="#" role="navigation" aria-expanded="false" aria-label="Toggle section">
            <i class="bi bi-chevron-right ms-2"></i>
          </a> 
      </div>
      <ul id="" class="collapse list-unstyled sidebar-section depth1 ">  
          <li class="sidebar-item sidebar-item-section">
      <div class="sidebar-item-container"> 
            <a class="sidebar-item-text sidebar-link text-start collapsed" data-bs-toggle="collapse" data-bs-target="#quarto-sidebar-section-10" role="navigation" aria-expanded="false">
 <span class="menu-text">Credit Risk</span></a>
          <a class="sidebar-item-toggle text-start collapsed" data-bs-toggle="collapse" data-bs-target="#quarto-sidebar-section-10" role="navigation" aria-expanded="false" aria-label="Toggle section">
            <i class="bi bi-chevron-right ms-2"></i>
          </a> 
      </div>
      <ul id="quarto-sidebar-section-10" class="collapse list-unstyled sidebar-section depth2 ">  
          <li class="sidebar-item">
  <div class="sidebar-item-container"> 
  <a href="../notebooks/code_samples/credit_risk/application_scorecard_demo.html" class="sidebar-item-text sidebar-link">
 <span class="menu-text">Document an application scorecard model</span></a>
  </div>
</li>
      </ul>
  </li>
          <li class="sidebar-item sidebar-item-section">
      <div class="sidebar-item-container"> 
            <a class="sidebar-item-text sidebar-link text-start collapsed" data-bs-toggle="collapse" data-bs-target="#quarto-sidebar-section-11" role="navigation" aria-expanded="false">
 <span class="menu-text">Custom Tests</span></a>
          <a class="sidebar-item-toggle text-start collapsed" data-bs-toggle="collapse" data-bs-target="#quarto-sidebar-section-11" role="navigation" aria-expanded="false" aria-label="Toggle section">
            <i class="bi bi-chevron-right ms-2"></i>
          </a> 
      </div>
      <ul id="quarto-sidebar-section-11" class="collapse list-unstyled sidebar-section depth2 ">  
          <li class="sidebar-item">
  <div class="sidebar-item-container"> 
  <a href="../notebooks/code_samples/custom_tests/implement_custom_tests.html" class="sidebar-item-text sidebar-link">
 <span class="menu-text">Implement custom tests</span></a>
  </div>
</li>
          <li class="sidebar-item">
  <div class="sidebar-item-container"> 
  <a href="../notebooks/code_samples/custom_tests/integrate_external_test_providers.html" class="sidebar-item-text sidebar-link">
 <span class="menu-text">Integrate external test providers</span></a>
  </div>
</li>
      </ul>
  </li>
          <li class="sidebar-item sidebar-item-section">
      <div class="sidebar-item-container"> 
            <a class="sidebar-item-text sidebar-link text-start collapsed" data-bs-toggle="collapse" data-bs-target="#quarto-sidebar-section-12" role="navigation" aria-expanded="false">
 <span class="menu-text">Customization</span></a>
          <a class="sidebar-item-toggle text-start collapsed" data-bs-toggle="collapse" data-bs-target="#quarto-sidebar-section-12" role="navigation" aria-expanded="false" aria-label="Toggle section">
            <i class="bi bi-chevron-right ms-2"></i>
          </a> 
      </div>
      <ul id="quarto-sidebar-section-12" class="collapse list-unstyled sidebar-section depth2 ">  
          <li class="sidebar-item">
  <div class="sidebar-item-container"> 
  <a href="../notebooks/code_samples/customization/customizing_metrics_with_output_templates.html" class="sidebar-item-text sidebar-link">
 <span class="menu-text">Customize metric outputs using output templates</span></a>
  </div>
</li>
      </ul>
  </li>
          <li class="sidebar-item sidebar-item-section">
      <div class="sidebar-item-container"> 
            <a class="sidebar-item-text sidebar-link text-start collapsed" data-bs-toggle="collapse" data-bs-target="#quarto-sidebar-section-13" role="navigation" aria-expanded="false">
<<<<<<< HEAD
 <span class="menu-text">NLP and LLM</span></a>
=======
 <span class="menu-text">Nlp and Llm</span></a>
>>>>>>> d9d5eb48
          <a class="sidebar-item-toggle text-start collapsed" data-bs-toggle="collapse" data-bs-target="#quarto-sidebar-section-13" role="navigation" aria-expanded="false" aria-label="Toggle section">
            <i class="bi bi-chevron-right ms-2"></i>
          </a> 
      </div>
      <ul id="quarto-sidebar-section-13" class="collapse list-unstyled sidebar-section depth2 ">  
          <li class="sidebar-item">
  <div class="sidebar-item-container"> 
  <a href="../notebooks/code_samples/nlp_and_llm/foundation_models_integration_demo.html" class="sidebar-item-text sidebar-link">
 <span class="menu-text">Sentiment analysis of financial data using a large language model (LLM)</span></a>
  </div>
</li>
          <li class="sidebar-item">
  <div class="sidebar-item-container"> 
  <a href="../notebooks/code_samples/nlp_and_llm/foundation_models_summarization_demo.html" class="sidebar-item-text sidebar-link">
 <span class="menu-text">Summarization of financial data using a large language model (LLM)</span></a>
  </div>
</li>
          <li class="sidebar-item">
  <div class="sidebar-item-container"> 
  <a href="../notebooks/code_samples/nlp_and_llm/hugging_face_integration_demo.html" class="sidebar-item-text sidebar-link">
 <span class="menu-text">Sentiment analysis of financial data using Hugging Face NLP models</span></a>
  </div>
</li>
          <li class="sidebar-item">
  <div class="sidebar-item-container"> 
  <a href="../notebooks/code_samples/nlp_and_llm/hugging_face_summarization_demo.html" class="sidebar-item-text sidebar-link">
 <span class="menu-text">Summarization of financial data using Hugging Face NLP models</span></a>
  </div>
</li>
          <li class="sidebar-item">
  <div class="sidebar-item-container"> 
  <a href="../notebooks/code_samples/nlp_and_llm/llm_summarization_demo.html" class="sidebar-item-text sidebar-link">
 <span class="menu-text">Automate news summarization using LLMs</span></a>
  </div>
</li>
          <li class="sidebar-item">
  <div class="sidebar-item-container"> 
  <a href="../notebooks/code_samples/nlp_and_llm/prompt_validation_demo.html" class="sidebar-item-text sidebar-link">
 <span class="menu-text">Prompt validation for large language models (LLMs)</span></a>
  </div>
</li>
          <li class="sidebar-item">
  <div class="sidebar-item-container"> 
  <a href="../notebooks/code_samples/nlp_and_llm/rag_documentation_demo.html" class="sidebar-item-text sidebar-link">
 <span class="menu-text">RAG Model Documentation Demo</span></a>
  </div>
</li>
      </ul>
  </li>
          <li class="sidebar-item sidebar-item-section">
      <div class="sidebar-item-container"> 
            <a class="sidebar-item-text sidebar-link text-start collapsed" data-bs-toggle="collapse" data-bs-target="#quarto-sidebar-section-14" role="navigation" aria-expanded="false">
 <span class="menu-text">Regression</span></a>
          <a class="sidebar-item-toggle text-start collapsed" data-bs-toggle="collapse" data-bs-target="#quarto-sidebar-section-14" role="navigation" aria-expanded="false" aria-label="Toggle section">
            <i class="bi bi-chevron-right ms-2"></i>
          </a> 
      </div>
      <ul id="quarto-sidebar-section-14" class="collapse list-unstyled sidebar-section depth2 ">  
          <li class="sidebar-item">
  <div class="sidebar-item-container"> 
  <a href="../notebooks/code_samples/regression/quickstart_regression_full_suite.html" class="sidebar-item-text sidebar-link">
 <span class="menu-text">Document a California Housing Price Prediction regression model</span></a>
  </div>
</li>
      </ul>
  </li>
          <li class="sidebar-item sidebar-item-section">
      <div class="sidebar-item-container"> 
            <a class="sidebar-item-text sidebar-link text-start collapsed" data-bs-toggle="collapse" data-bs-target="#quarto-sidebar-section-15" role="navigation" aria-expanded="false">
 <span class="menu-text">Time Series</span></a>
          <a class="sidebar-item-toggle text-start collapsed" data-bs-toggle="collapse" data-bs-target="#quarto-sidebar-section-15" role="navigation" aria-expanded="false" aria-label="Toggle section">
            <i class="bi bi-chevron-right ms-2"></i>
          </a> 
      </div>
      <ul id="quarto-sidebar-section-15" class="collapse list-unstyled sidebar-section depth2 ">  
          <li class="sidebar-item">
  <div class="sidebar-item-container"> 
  <a href="../notebooks/code_samples/time_series/tutorial_time_series_forecasting.html" class="sidebar-item-text sidebar-link">
 <span class="menu-text">Document a time series forecasting model</span></a>
  </div>
</li>
      </ul>
  </li>
      </ul>
  </li>
        <li class="px-0"><hr class="sidebar-divider hi "></li>
        <li class="sidebar-item">
 <span class="menu-text">REFERENCE</span>
  </li>
        <li class="sidebar-item">
  <div class="sidebar-item-container"> 
  <a href="../validmind/validmind.html" class="sidebar-item-text sidebar-link" target="_blank">
 <span class="menu-text">ValidMind Developer Framework </span></a>
  </div>
</li>
    </ul>
    </div>
</nav>
<div id="quarto-sidebar-glass" class="quarto-sidebar-collapse-item" data-bs-toggle="collapse" data-bs-target=".quarto-sidebar-collapse-item"></div>
<!-- margin-sidebar -->
    <div id="quarto-margin-sidebar" class="sidebar margin-sidebar">
        <nav id="TOC" role="doc-toc" class="toc-active">
    <h2 id="toc-title">On this page</h2>
   
  <ul>
  <li><a href="#contents" id="toc-contents" class="nav-link active" data-scroll-target="#contents">Contents</a></li>
  <li><a href="#about-validmind" id="toc-about-validmind" class="nav-link" data-scroll-target="#about-validmind">About ValidMind</a>
  <ul class="collapse">
  <li><a href="#before-you-begin" id="toc-before-you-begin" class="nav-link" data-scroll-target="#before-you-begin">Before you begin</a></li>
  <li><a href="#new-to-validmind" id="toc-new-to-validmind" class="nav-link" data-scroll-target="#new-to-validmind">New to ValidMind?</a></li>
  <li><a href="#key-concepts" id="toc-key-concepts" class="nav-link" data-scroll-target="#key-concepts">Key concepts</a></li>
  </ul></li>
  <li><a href="#install-the-client-library" id="toc-install-the-client-library" class="nav-link" data-scroll-target="#install-the-client-library">Install the client library</a></li>
  <li><a href="#initialize-the-client-library" id="toc-initialize-the-client-library" class="nav-link" data-scroll-target="#initialize-the-client-library">Initialize the client library</a></li>
  <li><a href="#initialize-the-python-environment" id="toc-initialize-the-python-environment" class="nav-link" data-scroll-target="#initialize-the-python-environment">Initialize the Python environment</a>
  <ul class="collapse">
  <li><a href="#preview-the-documentation-template" id="toc-preview-the-documentation-template" class="nav-link" data-scroll-target="#preview-the-documentation-template">Preview the documentation template</a></li>
  </ul></li>
  <li><a href="#load-the-sample-dataset" id="toc-load-the-sample-dataset" class="nav-link" data-scroll-target="#load-the-sample-dataset">Load the sample dataset</a></li>
  <li><a href="#document-the-model" id="toc-document-the-model" class="nav-link" data-scroll-target="#document-the-model">Document the model</a>
  <ul class="collapse">
  <li><a href="#prepocess-the-raw-dataset" id="toc-prepocess-the-raw-dataset" class="nav-link" data-scroll-target="#prepocess-the-raw-dataset">Prepocess the raw dataset</a></li>
  <li><a href="#initialize-the-validmind-datasets" id="toc-initialize-the-validmind-datasets" class="nav-link" data-scroll-target="#initialize-the-validmind-datasets">Initialize the ValidMind datasets</a></li>
  <li><a href="#initialize-a-model-object" id="toc-initialize-a-model-object" class="nav-link" data-scroll-target="#initialize-a-model-object">Initialize a model object</a></li>
  <li><a href="#assign-predictions-to-the-datasets" id="toc-assign-predictions-to-the-datasets" class="nav-link" data-scroll-target="#assign-predictions-to-the-datasets">Assign predictions to the datasets</a></li>
  <li><a href="#run-the-full-suite-of-tests" id="toc-run-the-full-suite-of-tests" class="nav-link" data-scroll-target="#run-the-full-suite-of-tests">Run the full suite of tests</a></li>
  </ul></li>
  <li><a href="#next-steps" id="toc-next-steps" class="nav-link" data-scroll-target="#next-steps">Next steps</a>
  <ul class="collapse">
  <li><a href="#work-with-your-model-documentation" id="toc-work-with-your-model-documentation" class="nav-link" data-scroll-target="#work-with-your-model-documentation">Work with your model documentation</a></li>
  <li><a href="#discover-more-learning-resources" id="toc-discover-more-learning-resources" class="nav-link" data-scroll-target="#discover-more-learning-resources">Discover more learning resources</a></li>
  </ul></li>
  </ul>
<div class="toc-actions"><ul><li><a href="https://github.dev/validmind/documentation/blob/main/site/notebooks/quickstart_customer_churn_full_suite.ipynb" class="toc-action"><i class="bi bi-github"></i>Edit this page</a></li><li><a href="https://github.com/validmind/documentation/issues/new" class="toc-action"><i class="bi empty"></i>Report an issue</a></li></ul></div></nav>
    </div>
<!-- main -->
<main class="content" id="quarto-document-content">

<header id="title-block-header" class="quarto-title-block default">
<div class="quarto-title">
<h1 class="title">Quickstart for model documentation</h1>
</div>



<div class="quarto-title-meta">

    
  
    
  </div>
  


</header>


<p>Welcome! Let’s get you started with the basic process of documenting models with ValidMind.</p>
<p>You will learn how to initialize the ValidMind Developer Framework, load a sample dataset to train a simple classification model, and then run a ValidMind test suite to quickly generate documentation about the data and model.</p>
<p>This notebook uses the <a href="https://www.kaggle.com/code/kmalit/bank-customer-churn-prediction/data">Bank Customer Churn Prediction</a> sample dataset from Kaggle to train the classification model.</p>
<p><a id="toc0_"></a></p>
<section id="contents" class="level2">
<h2 class="anchored" data-anchor-id="contents">Contents</h2>
<ul>
<li><a href="#toc1_">About ValidMind</a>
<ul>
<li><a href="#toc1_1_">Before you begin</a><br>
</li>
<li><a href="#toc1_2_">New to ValidMind?</a><br>
</li>
<li><a href="#toc1_3_">Key concepts</a><br>
</li>
</ul></li>
<li><a href="#toc2_">Install the client library</a>
<ul>
<li><a href="#toc3_1_">Get your code snippet</a></li>
</ul></li>
<li><a href="#toc3_">Initialize the client library</a><br>
</li>
<li><a href="#toc4_">Initialize the Python environment</a>
<ul>
<li><a href="#toc4_1_">Preview the documentation template</a><br>
</li>
</ul></li>
<li><a href="#toc5_">Load the sample dataset</a><br>
</li>
<li><a href="#toc6_">Document the model</a>
<ul>
<li><a href="#toc6_1_">Prepocess the raw dataset</a><br>
</li>
<li><a href="#toc6_2_">Initialize the ValidMind datasets</a><br>
</li>
<li><a href="#toc6_3_">Initialize a model object</a><br>
</li>
<li><a href="#toc6_4_">Assign predictions to the datasets</a><br>
</li>
<li><a href="#toc6_5_">Run the full suite of tests</a><br>
</li>
</ul></li>
<li><a href="#toc7_">Next steps</a>
<ul>
<li><a href="#toc7_1_">Work with your model documentation</a><br>
</li>
<li><a href="#toc7_2_">Discover more learning resources</a></li>
</ul></li>
</ul>
<!-- vscode-jupyter-toc-config
    numbering=false
    anchor=true
    flat=false
    minLevel=2
    maxLevel=4
    /vscode-jupyter-toc-config -->
<!-- THIS CELL WILL BE REPLACED ON TOC UPDATE. DO NOT WRITE YOUR TEXT IN THIS CELL -->
<p><a id="toc1_"></a></p>
</section>
<section id="about-validmind" class="level2">
<h2 class="anchored" data-anchor-id="about-validmind">About ValidMind</h2>
<p>ValidMind is a platform for managing model risk, including risk associated with AI and statistical models.</p>
<p>You use the ValidMind Developer Framework to automate documentation and validation tests, and then use the ValidMind AI Risk Platform UI to collaborate on model documentation. Together, these products simplify model risk management, facilitate compliance with regulations and institutional standards, and enhance collaboration between yourself and model validators.</p>
<p><a id="toc1_1_"></a></p>
<section id="before-you-begin" class="level3">
<h3 class="anchored" data-anchor-id="before-you-begin">Before you begin</h3>
<p>This notebook assumes you have basic familiarity with Python, including an understanding of how functions work. If you are new to Python, you can still run the notebook but we recommend further familiarizing yourself with the language.</p>
<p>If you encounter errors due to missing modules in your Python environment, install the modules with <code>pip install</code>, and then re-run the notebook. For more help, refer to <a href="https://docs.python.org/3/installing/index.html">Installing Python Modules</a>.</p>
<p><a id="toc1_2_"></a></p>
</section>
<section id="new-to-validmind" class="level3">
<h3 class="anchored" data-anchor-id="new-to-validmind">New to ValidMind?</h3>
<p>If you haven’t already seen our <a href="https://docs.validmind.ai/guide/get-started-developer-framework.html">Get started with the ValidMind Developer Framework</a>, we recommend you explore the available resources for developers at some point. There, you can learn more about documenting models, find code samples, or read our developer reference.</p>
<div class="alert alert-block alert-info" style="background-color: #f7e4ee; color: black; border: 1px solid black;">
<p>For access to all features available in this notebook, create a free ValidMind account.</p>
Signing up is FREE — <a href="https://app.prod.validmind.ai"><b>Sign up now</b></a>
</div>
<p><a id="toc1_3_"></a></p>
</section>
<section id="key-concepts" class="level3">
<h3 class="anchored" data-anchor-id="key-concepts">Key concepts</h3>
<p><strong>Model documentation</strong>: A structured and detailed record pertaining to a model, encompassing key components such as its underlying assumptions, methodologies, data sources, inputs, performance metrics, evaluations, limitations, and intended uses. It serves to ensure transparency, adherence to regulatory requirements, and a clear understanding of potential risks associated with the model’s application.</p>
<p><strong>Documentation template</strong>: Functions as a test suite and lays out the structure of model documentation, segmented into various sections and sub-sections. Documentation templates define the structure of your model documentation, specifying the tests that should be run, and how the results should be displayed.</p>
<p><strong>Tests</strong>: A function contained in the ValidMind Developer Framework, designed to run a specific quantitative test on the dataset or model. Tests are the building blocks of ValidMind, used to evaluate and document models and datasets, and can be run individually or as part of a suite defined by your model documentation template.</p>
<p><strong>Metrics</strong>: A subset of tests that do not have thresholds. In the context of this notebook, metrics and tests can be thought of as interchangeable concepts.</p>
<p><strong>Custom metrics</strong>: Custom metrics are functions that you define to evaluate your model or dataset. These functions can be registered with ValidMind to be used in the platform.</p>
<p><strong>Inputs</strong>: Objects to be evaluated and documented in the ValidMind framework. They can be any of the following:</p>
<ul>
<li><strong>model</strong>: A single model that has been initialized in ValidMind with <a href="https://docs.validmind.ai/validmind/validmind.html#init_model"><code>vm.init_model()</code></a>.</li>
<li><strong>dataset</strong>: Single dataset that has been initialized in ValidMind with <a href="https://docs.validmind.ai/validmind/validmind.html#init_dataset"><code>vm.init_dataset()</code></a>.</li>
<li><strong>models</strong>: A list of ValidMind models - usually this is used when you want to compare multiple models in your custom metric.</li>
<li><strong>datasets</strong>: A list of ValidMind datasets - usually this is used when you want to compare multiple datasets in your custom metric. See this <a href="https://docs.validmind.ai/notebooks/how_to/run_tests_that_require_multiple_datasets.html">example</a> for more information.</li>
</ul>
<p><strong>Parameters</strong>: Additional arguments that can be passed when running a ValidMind test, used to pass additional information to a metric, customize its behavior, or provide additional context.</p>
<p><strong>Outputs</strong>: Custom metrics can return elements like tables or plots. Tables may be a list of dictionaries (each representing a row) or a pandas DataFrame. Plots may be matplotlib or plotly figures.</p>
<p><strong>Test suites</strong>: Collections of tests designed to run together to automate and generate model documentation end-to-end for specific use-cases.</p>
<p>Example: the <a href="https://docs.validmind.ai/validmind/validmind/test_suites/classifier.html#ClassifierFullSuite"><code>classifier_full_suite</code></a> test suite runs tests from the <a href="https://docs.validmind.ai/validmind/validmind/test_suites/tabular_datasets.html"><code>tabular_dataset</code></a> and <a href="https://docs.validmind.ai/validmind/validmind/test_suites/classifier.html"><code>classifier</code></a> test suites to fully document the data and model sections for binary classification model use-cases.</p>
<p><a id="toc2_"></a></p>
</section>
</section>
<section id="install-the-client-library" class="level2">
<h2 class="anchored" data-anchor-id="install-the-client-library">Install the client library</h2>
<p>The client library provides Python support for the ValidMind Developer Framework. To install it:</p>
<div id="cell-5" class="cell">
<div class="sourceCode cell-code" id="cb1"><pre class="sourceCode python code-with-copy"><code class="sourceCode python"><span id="cb1-1"><a href="#cb1-1" aria-hidden="true" tabindex="-1"></a><span class="op">%</span>pip install <span class="op">-</span>q validmind</span></code><button title="Copy to Clipboard" class="code-copy-button"><i class="bi"></i></button></pre></div>
</div>
<p><a id="toc3_"></a></p>
</section>
<section id="initialize-the-client-library" class="level2">
<h2 class="anchored" data-anchor-id="initialize-the-client-library">Initialize the client library</h2>
<p>ValidMind generates a unique <em>code snippet</em> for each registered model to connect with your developer environment. You initialize the client library with this code snippet, which ensures that your documentation and tests are uploaded to the correct model when you run the notebook.</p>
<p><a id="toc3_1_"></a> ### Get your code snippet</p>
<ol type="1">
<li><p>In a browser, log into the <a href="https://app.prod.validmind.ai">Platform UI</a>.</p></li>
<li><p>In the left sidebar, navigate to <strong>Model Inventory</strong> and click <strong>+ Register new model</strong>.</p></li>
<li><p>Enter the model details and click <strong>Continue</strong>. (<a href="https://docs.validmind.ai/guide/register-models-in-model-inventory.html">Need more help?</a>)</p>
<p>For example, to register a model for use with this notebook, select:</p>
<ul>
<li>Documentation template: <code>Binary classification</code></li>
<li>Use case: <code>Marketing/Sales - Attrition/Churn Management</code></li>
</ul>
<p>You can fill in other options according to your preference.</p></li>
<li><p>Go to <strong>Getting Started</strong> and click <strong>Copy snippet to clipboard</strong>.</p></li>
</ol>
<p>Next, replace this placeholder with your own code snippet:</p>
<div id="cell-7" class="cell">
<div class="sourceCode cell-code" id="cb2"><pre class="sourceCode python code-with-copy"><code class="sourceCode python"><span id="cb2-1"><a href="#cb2-1" aria-hidden="true" tabindex="-1"></a><span class="co"># Replace with your code snippet</span></span>
<span id="cb2-2"><a href="#cb2-2" aria-hidden="true" tabindex="-1"></a></span>
<span id="cb2-3"><a href="#cb2-3" aria-hidden="true" tabindex="-1"></a><span class="im">import</span> validmind <span class="im">as</span> vm</span>
<span id="cb2-4"><a href="#cb2-4" aria-hidden="true" tabindex="-1"></a></span>
<span id="cb2-5"><a href="#cb2-5" aria-hidden="true" tabindex="-1"></a>vm.init(</span>
<span id="cb2-6"><a href="#cb2-6" aria-hidden="true" tabindex="-1"></a>    api_host<span class="op">=</span><span class="st">"https://api.prod.validmind.ai/api/v1/tracking"</span>,</span>
<span id="cb2-7"><a href="#cb2-7" aria-hidden="true" tabindex="-1"></a>    api_key<span class="op">=</span><span class="st">"..."</span>,</span>
<span id="cb2-8"><a href="#cb2-8" aria-hidden="true" tabindex="-1"></a>    api_secret<span class="op">=</span><span class="st">"..."</span>,</span>
<span id="cb2-9"><a href="#cb2-9" aria-hidden="true" tabindex="-1"></a>    project<span class="op">=</span><span class="st">"..."</span>,</span>
<span id="cb2-10"><a href="#cb2-10" aria-hidden="true" tabindex="-1"></a>)</span></code><button title="Copy to Clipboard" class="code-copy-button"><i class="bi"></i></button></pre></div>
</div>
<p><a id="toc4_"></a></p>
</section>
<section id="initialize-the-python-environment" class="level2">
<h2 class="anchored" data-anchor-id="initialize-the-python-environment">Initialize the Python environment</h2>
<p>Next, let’s import the necessary libraries and set up your Python environment for data analysis:</p>
<div id="cell-9" class="cell">
<div class="sourceCode cell-code" id="cb3"><pre class="sourceCode python code-with-copy"><code class="sourceCode python"><span id="cb3-1"><a href="#cb3-1" aria-hidden="true" tabindex="-1"></a><span class="im">import</span> xgboost <span class="im">as</span> xgb</span>
<span id="cb3-2"><a href="#cb3-2" aria-hidden="true" tabindex="-1"></a></span>
<span id="cb3-3"><a href="#cb3-3" aria-hidden="true" tabindex="-1"></a><span class="op">%</span>matplotlib inline</span></code><button title="Copy to Clipboard" class="code-copy-button"><i class="bi"></i></button></pre></div>
</div>
<p><a id="toc4_1_"></a></p>
<section id="preview-the-documentation-template" class="level3">
<h3 class="anchored" data-anchor-id="preview-the-documentation-template">Preview the documentation template</h3>
<p>A template predefines sections for your model documentation and provides a general outline to follow, making the documentation process much easier.</p>
<p>You will upload documentation and test results into this template later on. For now, take a look at the structure that the template provides with the <code>vm.preview_template()</code> function from the ValidMind library and note the empty sections:</p>
<div id="cell-11" class="cell">
<div class="sourceCode cell-code" id="cb4"><pre class="sourceCode python code-with-copy"><code class="sourceCode python"><span id="cb4-1"><a href="#cb4-1" aria-hidden="true" tabindex="-1"></a>vm.preview_template()</span></code><button title="Copy to Clipboard" class="code-copy-button"><i class="bi"></i></button></pre></div>
</div>
<p><a id="toc5_"></a></p>
</section>
</section>
<section id="load-the-sample-dataset" class="level2">
<h2 class="anchored" data-anchor-id="load-the-sample-dataset">Load the sample dataset</h2>
<p>The sample dataset used here is provided by the ValidMind library. To be able to use it, you need to import the dataset and load it into a pandas <a href="https://pandas.pydata.org/docs/reference/api/pandas.DataFrame.html">DataFrame</a>, a two-dimensional tabular data structure that makes use of rows and columns:</p>
<div id="cell-13" class="cell">
<div class="sourceCode cell-code" id="cb5"><pre class="sourceCode python code-with-copy"><code class="sourceCode python"><span id="cb5-1"><a href="#cb5-1" aria-hidden="true" tabindex="-1"></a><span class="co"># Import the sample dataset from the library</span></span>
<span id="cb5-2"><a href="#cb5-2" aria-hidden="true" tabindex="-1"></a></span>
<span id="cb5-3"><a href="#cb5-3" aria-hidden="true" tabindex="-1"></a><span class="im">from</span> validmind.datasets.classification <span class="im">import</span> customer_churn</span>
<span id="cb5-4"><a href="#cb5-4" aria-hidden="true" tabindex="-1"></a></span>
<span id="cb5-5"><a href="#cb5-5" aria-hidden="true" tabindex="-1"></a><span class="bu">print</span>(</span>
<span id="cb5-6"><a href="#cb5-6" aria-hidden="true" tabindex="-1"></a>    <span class="ss">f"Loaded demo dataset with: </span><span class="ch">\n\n\t</span><span class="ss">• Target column: '</span><span class="sc">{</span>customer_churn<span class="sc">.</span>target_column<span class="sc">}</span><span class="ss">' </span><span class="ch">\n\t</span><span class="ss">• Class labels: </span><span class="sc">{</span>customer_churn<span class="sc">.</span>class_labels<span class="sc">}</span><span class="ss">"</span></span>
<span id="cb5-7"><a href="#cb5-7" aria-hidden="true" tabindex="-1"></a>)</span>
<span id="cb5-8"><a href="#cb5-8" aria-hidden="true" tabindex="-1"></a></span>
<span id="cb5-9"><a href="#cb5-9" aria-hidden="true" tabindex="-1"></a>raw_df <span class="op">=</span> customer_churn.load_data()</span>
<span id="cb5-10"><a href="#cb5-10" aria-hidden="true" tabindex="-1"></a>raw_df.head()</span></code><button title="Copy to Clipboard" class="code-copy-button"><i class="bi"></i></button></pre></div>
</div>
<p><a id="toc6_"></a></p>
</section>
<section id="document-the-model" class="level2">
<h2 class="anchored" data-anchor-id="document-the-model">Document the model</h2>
<p>As part of documenting the model with the ValidMind Developer Framework, you need to preprocess the raw dataset, initialize some training and test datasets, initialize a model object you can use for testing, and then run the full suite of tests.</p>
<p><a id="toc6_1_"></a></p>
<section id="prepocess-the-raw-dataset" class="level3">
<h3 class="anchored" data-anchor-id="prepocess-the-raw-dataset">Prepocess the raw dataset</h3>
<p>Preprocessing performs a number of operations to get ready for the subsequent steps:</p>
<ul>
<li>Preprocess the data: Splits the DataFrame (<code>df</code>) into multiple datasets (<code>train_df</code>, <code>validation_df</code>, and <code>test_df</code>) using <code>demo_dataset.preprocess</code> to simplify preprocessing.</li>
<li>Separate features and targets: Drops the target column to create feature sets (<code>x_train</code>, <code>x_val</code>) and target sets (<code>y_train</code>, <code>y_val</code>).</li>
<li>Initialize XGBoost classifier: Creates an <code>XGBClassifier</code> object with early stopping rounds set to 10.</li>
<li>Set evaluation metrics: Specifies metrics for model evaluation as “error,” “logloss,” and “auc.”</li>
<li>Fit the model: Trains the model on <code>x_train</code> and <code>y_train</code> using the validation set <code>(x_val, y_val)</code>. Verbose output is disabled.</li>
</ul>
<div id="cell-16" class="cell">
<div class="sourceCode cell-code" id="cb6"><pre class="sourceCode python code-with-copy"><code class="sourceCode python"><span id="cb6-1"><a href="#cb6-1" aria-hidden="true" tabindex="-1"></a>train_df, validation_df, test_df <span class="op">=</span> customer_churn.preprocess(raw_df)</span>
<span id="cb6-2"><a href="#cb6-2" aria-hidden="true" tabindex="-1"></a></span>
<span id="cb6-3"><a href="#cb6-3" aria-hidden="true" tabindex="-1"></a>x_train <span class="op">=</span> train_df.drop(customer_churn.target_column, axis<span class="op">=</span><span class="dv">1</span>)</span>
<span id="cb6-4"><a href="#cb6-4" aria-hidden="true" tabindex="-1"></a>y_train <span class="op">=</span> train_df[customer_churn.target_column]</span>
<span id="cb6-5"><a href="#cb6-5" aria-hidden="true" tabindex="-1"></a>x_val <span class="op">=</span> validation_df.drop(customer_churn.target_column, axis<span class="op">=</span><span class="dv">1</span>)</span>
<span id="cb6-6"><a href="#cb6-6" aria-hidden="true" tabindex="-1"></a>y_val <span class="op">=</span> validation_df[customer_churn.target_column]</span>
<span id="cb6-7"><a href="#cb6-7" aria-hidden="true" tabindex="-1"></a></span>
<span id="cb6-8"><a href="#cb6-8" aria-hidden="true" tabindex="-1"></a>model <span class="op">=</span> xgb.XGBClassifier(early_stopping_rounds<span class="op">=</span><span class="dv">10</span>)</span>
<span id="cb6-9"><a href="#cb6-9" aria-hidden="true" tabindex="-1"></a>model.set_params(</span>
<span id="cb6-10"><a href="#cb6-10" aria-hidden="true" tabindex="-1"></a>    eval_metric<span class="op">=</span>[<span class="st">"error"</span>, <span class="st">"logloss"</span>, <span class="st">"auc"</span>],</span>
<span id="cb6-11"><a href="#cb6-11" aria-hidden="true" tabindex="-1"></a>)</span>
<span id="cb6-12"><a href="#cb6-12" aria-hidden="true" tabindex="-1"></a>model.fit(</span>
<span id="cb6-13"><a href="#cb6-13" aria-hidden="true" tabindex="-1"></a>    x_train,</span>
<span id="cb6-14"><a href="#cb6-14" aria-hidden="true" tabindex="-1"></a>    y_train,</span>
<span id="cb6-15"><a href="#cb6-15" aria-hidden="true" tabindex="-1"></a>    eval_set<span class="op">=</span>[(x_val, y_val)],</span>
<span id="cb6-16"><a href="#cb6-16" aria-hidden="true" tabindex="-1"></a>    verbose<span class="op">=</span><span class="va">False</span>,</span>
<span id="cb6-17"><a href="#cb6-17" aria-hidden="true" tabindex="-1"></a>)</span></code><button title="Copy to Clipboard" class="code-copy-button"><i class="bi"></i></button></pre></div>
</div>
<p><a id="toc6_2_"></a></p>
</section>
<section id="initialize-the-validmind-datasets" class="level3">
<h3 class="anchored" data-anchor-id="initialize-the-validmind-datasets">Initialize the ValidMind datasets</h3>
<p>Before you can run tests, you must first initialize a ValidMind dataset object using the <a href="https://docs.validmind.ai/validmind/validmind.html#init_dataset"><code>init_dataset</code></a> function from the ValidMind (<code>vm</code>) module.</p>
<p>This function takes a number of arguments:</p>
<ul>
<li><code>dataset</code> — the raw dataset that you want to provide as input to tests</li>
<li><code>input_id</code> - a unique identifier that allows tracking what inputs are used when running each individual test</li>
<li><code>target_column</code> —&nbsp;a required argument if tests require access to true values. This is the name of the target column in the dataset</li>
<li><code>class_labels</code> — an optional value to map predicted classes to class labels</li>
</ul>
<p>With all datasets ready, you can now initialize the raw, training and test datasets (<code>raw_df</code>, <code>train_df</code> and <code>test_df</code>) created earlier into their own dataset objects using <a href="https://docs.validmind.ai/validmind/validmind.html#init_dataset"><code>vm.init_dataset()</code></a>:</p>
<div id="cell-18" class="cell">
<div class="sourceCode cell-code" id="cb7"><pre class="sourceCode python code-with-copy"><code class="sourceCode python"><span id="cb7-1"><a href="#cb7-1" aria-hidden="true" tabindex="-1"></a>vm_raw_dataset <span class="op">=</span> vm.init_dataset(</span>
<span id="cb7-2"><a href="#cb7-2" aria-hidden="true" tabindex="-1"></a>    dataset<span class="op">=</span>raw_df,</span>
<span id="cb7-3"><a href="#cb7-3" aria-hidden="true" tabindex="-1"></a>    input_id<span class="op">=</span><span class="st">"raw_dataset"</span>,</span>
<span id="cb7-4"><a href="#cb7-4" aria-hidden="true" tabindex="-1"></a>    target_column<span class="op">=</span>customer_churn.target_column,</span>
<span id="cb7-5"><a href="#cb7-5" aria-hidden="true" tabindex="-1"></a>    class_labels<span class="op">=</span>customer_churn.class_labels,</span>
<span id="cb7-6"><a href="#cb7-6" aria-hidden="true" tabindex="-1"></a>)</span>
<span id="cb7-7"><a href="#cb7-7" aria-hidden="true" tabindex="-1"></a></span>
<span id="cb7-8"><a href="#cb7-8" aria-hidden="true" tabindex="-1"></a>vm_train_ds <span class="op">=</span> vm.init_dataset(</span>
<span id="cb7-9"><a href="#cb7-9" aria-hidden="true" tabindex="-1"></a>    dataset<span class="op">=</span>train_df,</span>
<span id="cb7-10"><a href="#cb7-10" aria-hidden="true" tabindex="-1"></a>    input_id<span class="op">=</span><span class="st">"train_dataset"</span>,</span>
<span id="cb7-11"><a href="#cb7-11" aria-hidden="true" tabindex="-1"></a>    target_column<span class="op">=</span>customer_churn.target_column,</span>
<span id="cb7-12"><a href="#cb7-12" aria-hidden="true" tabindex="-1"></a>)</span>
<span id="cb7-13"><a href="#cb7-13" aria-hidden="true" tabindex="-1"></a></span>
<span id="cb7-14"><a href="#cb7-14" aria-hidden="true" tabindex="-1"></a>vm_test_ds <span class="op">=</span> vm.init_dataset(</span>
<span id="cb7-15"><a href="#cb7-15" aria-hidden="true" tabindex="-1"></a>    dataset<span class="op">=</span>test_df, input_id<span class="op">=</span><span class="st">"test_dataset"</span>, target_column<span class="op">=</span>customer_churn.target_column</span>
<span id="cb7-16"><a href="#cb7-16" aria-hidden="true" tabindex="-1"></a>)</span></code><button title="Copy to Clipboard" class="code-copy-button"><i class="bi"></i></button></pre></div>
</div>
<p><a id="toc6_3_"></a></p>
</section>
<section id="initialize-a-model-object" class="level3">
<h3 class="anchored" data-anchor-id="initialize-a-model-object">Initialize a model object</h3>
<p>Additionally, you need to initialize a ValidMind model object (<code>vm_model</code>) that can be passed to other functions for analysis and tests on the data. You simply intialize this model object with <a href="https://docs.validmind.ai/validmind/validmind.html#init_model"><code>vm.init_model()</code></a>:</p>
<div id="cell-20" class="cell">
<div class="sourceCode cell-code" id="cb8"><pre class="sourceCode python code-with-copy"><code class="sourceCode python"><span id="cb8-1"><a href="#cb8-1" aria-hidden="true" tabindex="-1"></a>vm_model <span class="op">=</span> vm.init_model(</span>
<span id="cb8-2"><a href="#cb8-2" aria-hidden="true" tabindex="-1"></a>    model,</span>
<span id="cb8-3"><a href="#cb8-3" aria-hidden="true" tabindex="-1"></a>    input_id<span class="op">=</span><span class="st">"model"</span>,</span>
<span id="cb8-4"><a href="#cb8-4" aria-hidden="true" tabindex="-1"></a>)</span></code><button title="Copy to Clipboard" class="code-copy-button"><i class="bi"></i></button></pre></div>
</div>
<p><a id="toc6_4_"></a></p>
</section>
<section id="assign-predictions-to-the-datasets" class="level3">
<h3 class="anchored" data-anchor-id="assign-predictions-to-the-datasets">Assign predictions to the datasets</h3>
<p>We can now use the assign_predictions() method from the Dataset object to link existing predictions to any model. If no prediction values are passed, the method will compute predictions automatically:</p>
<div id="cell-22" class="cell">
<div class="sourceCode cell-code" id="cb9"><pre class="sourceCode python code-with-copy"><code class="sourceCode python"><span id="cb9-1"><a href="#cb9-1" aria-hidden="true" tabindex="-1"></a>vm_train_ds.assign_predictions(</span>
<span id="cb9-2"><a href="#cb9-2" aria-hidden="true" tabindex="-1"></a>    model<span class="op">=</span>vm_model,</span>
<span id="cb9-3"><a href="#cb9-3" aria-hidden="true" tabindex="-1"></a>)</span>
<span id="cb9-4"><a href="#cb9-4" aria-hidden="true" tabindex="-1"></a></span>
<span id="cb9-5"><a href="#cb9-5" aria-hidden="true" tabindex="-1"></a>vm_test_ds.assign_predictions(</span>
<span id="cb9-6"><a href="#cb9-6" aria-hidden="true" tabindex="-1"></a>    model<span class="op">=</span>vm_model,</span>
<span id="cb9-7"><a href="#cb9-7" aria-hidden="true" tabindex="-1"></a>)</span></code><button title="Copy to Clipboard" class="code-copy-button"><i class="bi"></i></button></pre></div>
</div>
<p><a id="toc6_5_"></a></p>
</section>
<section id="run-the-full-suite-of-tests" class="level3">
<h3 class="anchored" data-anchor-id="run-the-full-suite-of-tests">Run the full suite of tests</h3>
<p>This is where it all comes together: you are now ready to run the documentation tests for the model as defined by the documentation template you looked at earlier.</p>
<p>The <a href="https://docs.validmind.ai/validmind/validmind.html#run_documentation_tests"><code>vm.run_documentation_tests</code></a> function finds and runs every test specified in the template and then uploads all the documentation and test artifacts that get generated to the ValidMind AI Risk Platform.</p>
<p>The function requires information about the inputs to use on every test. These inputs can be passed as an <code>inputs</code> argument if we want to use the same inputs for all tests. It’s also possible to pass a <code>config</code> argument that has information about the <code>params</code> and <code>inputs</code> that each test requires. The <code>config</code> parameter is a dictionary with the following structure:</p>
<div class="sourceCode" id="cb10"><pre class="sourceCode python code-with-copy"><code class="sourceCode python"><span id="cb10-1"><a href="#cb10-1" aria-hidden="true" tabindex="-1"></a>config <span class="op">=</span> {</span>
<span id="cb10-2"><a href="#cb10-2" aria-hidden="true" tabindex="-1"></a>    <span class="st">"&lt;test-id&gt;"</span>: {</span>
<span id="cb10-3"><a href="#cb10-3" aria-hidden="true" tabindex="-1"></a>        <span class="st">"params"</span>: {</span>
<span id="cb10-4"><a href="#cb10-4" aria-hidden="true" tabindex="-1"></a>            <span class="st">"param1"</span>: <span class="st">"value1"</span>,</span>
<span id="cb10-5"><a href="#cb10-5" aria-hidden="true" tabindex="-1"></a>            <span class="st">"param2"</span>: <span class="st">"value2"</span>,</span>
<span id="cb10-6"><a href="#cb10-6" aria-hidden="true" tabindex="-1"></a>            ...</span>
<span id="cb10-7"><a href="#cb10-7" aria-hidden="true" tabindex="-1"></a>        },</span>
<span id="cb10-8"><a href="#cb10-8" aria-hidden="true" tabindex="-1"></a>        <span class="st">"inputs"</span>: {</span>
<span id="cb10-9"><a href="#cb10-9" aria-hidden="true" tabindex="-1"></a>            <span class="st">"input1"</span>: <span class="st">"value1"</span>,</span>
<span id="cb10-10"><a href="#cb10-10" aria-hidden="true" tabindex="-1"></a>            <span class="st">"input2"</span>: <span class="st">"value2"</span>,</span>
<span id="cb10-11"><a href="#cb10-11" aria-hidden="true" tabindex="-1"></a>            ...</span>
<span id="cb10-12"><a href="#cb10-12" aria-hidden="true" tabindex="-1"></a>        }</span>
<span id="cb10-13"><a href="#cb10-13" aria-hidden="true" tabindex="-1"></a>    },</span>
<span id="cb10-14"><a href="#cb10-14" aria-hidden="true" tabindex="-1"></a>    ...</span>
<span id="cb10-15"><a href="#cb10-15" aria-hidden="true" tabindex="-1"></a>}</span></code><button title="Copy to Clipboard" class="code-copy-button"><i class="bi"></i></button></pre></div>
<p>Each <code>&lt;test-id&gt;</code> above corresponds to the test driven block identifiers shown by <code>vm.preview_template()</code>. For this model, we will use the default parameters for all tests, but we’ll need to specify the input configuration for each one. The method <code>get_demo_test_config()</code> below constructs the default input configuration for our demo.</p>
<div id="cell-24" class="cell">
<div class="sourceCode cell-code" id="cb11"><pre class="sourceCode python code-with-copy"><code class="sourceCode python"><span id="cb11-1"><a href="#cb11-1" aria-hidden="true" tabindex="-1"></a><span class="im">from</span> validmind.utils <span class="im">import</span> preview_test_config</span>
<span id="cb11-2"><a href="#cb11-2" aria-hidden="true" tabindex="-1"></a></span>
<span id="cb11-3"><a href="#cb11-3" aria-hidden="true" tabindex="-1"></a>test_config <span class="op">=</span> customer_churn.get_demo_test_config()</span>
<span id="cb11-4"><a href="#cb11-4" aria-hidden="true" tabindex="-1"></a>preview_test_config(test_config)</span></code><button title="Copy to Clipboard" class="code-copy-button"><i class="bi"></i></button></pre></div>
</div>
<p>Now we can pass the input configuration to <code>vm.run_documentation_tests()</code> and run the full suite of tests. The variable <code>full_suite</code> then holds the result of these tests.</p>
<div id="cell-26" class="cell">
<div class="sourceCode cell-code" id="cb12"><pre class="sourceCode python code-with-copy"><code class="sourceCode python"><span id="cb12-1"><a href="#cb12-1" aria-hidden="true" tabindex="-1"></a>full_suite <span class="op">=</span> vm.run_documentation_tests(config<span class="op">=</span>test_config)</span></code><button title="Copy to Clipboard" class="code-copy-button"><i class="bi"></i></button></pre></div>
</div>
<p><a id="toc7_"></a></p>
</section>
</section>
<section id="next-steps" class="level2">
<h2 class="anchored" data-anchor-id="next-steps">Next steps</h2>
<p>You can look at the results of this test suite right in the notebook where you ran the code, as you would expect. But there is a better way — use the ValidMind platform to work with your model documentation.</p>
<p><a id="toc7_1_"></a></p>
<section id="work-with-your-model-documentation" class="level3">
<h3 class="anchored" data-anchor-id="work-with-your-model-documentation">Work with your model documentation</h3>
<ol type="1">
<li><p>From the <a href="https://app.prod.validmind.ai/model-inventory"><strong>Model Inventory</strong></a> in the ValidMind Platform UI, go to the model you registered earlier.</p></li>
<li><p>Click and expand the <strong>Model Development</strong> section.</p></li>
</ol>
<p>What you see is the full draft of your model documentation in a more easily consumable version. From here, you can make qualitative edits to model documentation, view guidelines, collaborate with validators, and submit your model documentation for approval when it’s ready. <a href="https://docs.validmind.ai/guide/working-with-model-documentation.html">Learn more …</a></p>
<p><a id="toc7_2_"></a></p>
</section>
<section id="discover-more-learning-resources" class="level3">
<h3 class="anchored" data-anchor-id="discover-more-learning-resources">Discover more learning resources</h3>
<p>We offer many interactive notebooks to help you document models:</p>
<ul>
<li><a href="https://docs.validmind.ai/guide/testing-overview.html">Run tests &amp; test suites</a></li>
<li><a href="https://docs.validmind.ai/guide/samples-jupyter-notebooks.html">Code samples</a></li>
</ul>
<p>Or, visit our <a href="https://docs.validmind.ai/">documentation</a> to learn more about ValidMind.</p>


</section>
</section>

</main> <!-- /main -->
<script id="quarto-html-after-body" type="application/javascript">
window.document.addEventListener("DOMContentLoaded", function (event) {
  const toggleBodyColorMode = (bsSheetEl) => {
    const mode = bsSheetEl.getAttribute("data-mode");
    const bodyEl = window.document.querySelector("body");
    if (mode === "dark") {
      bodyEl.classList.add("quarto-dark");
      bodyEl.classList.remove("quarto-light");
    } else {
      bodyEl.classList.add("quarto-light");
      bodyEl.classList.remove("quarto-dark");
    }
  }
  const toggleBodyColorPrimary = () => {
    const bsSheetEl = window.document.querySelector("link#quarto-bootstrap");
    if (bsSheetEl) {
      toggleBodyColorMode(bsSheetEl);
    }
  }
  toggleBodyColorPrimary();  
  const icon = "";
  const anchorJS = new window.AnchorJS();
  anchorJS.options = {
    placement: 'right',
    icon: icon
  };
  anchorJS.add('.anchored');
  const isCodeAnnotation = (el) => {
    for (const clz of el.classList) {
      if (clz.startsWith('code-annotation-')) {                     
        return true;
      }
    }
    return false;
  }
  const onCopySuccess = function(e) {
    // button target
    const button = e.trigger;
    // don't keep focus
    button.blur();
    // flash "checked"
    button.classList.add('code-copy-button-checked');
    var currentTitle = button.getAttribute("title");
    button.setAttribute("title", "Copied!");
    let tooltip;
    if (window.bootstrap) {
      button.setAttribute("data-bs-toggle", "tooltip");
      button.setAttribute("data-bs-placement", "left");
      button.setAttribute("data-bs-title", "Copied!");
      tooltip = new bootstrap.Tooltip(button, 
        { trigger: "manual", 
          customClass: "code-copy-button-tooltip",
          offset: [0, -8]});
      tooltip.show();    
    }
    setTimeout(function() {
      if (tooltip) {
        tooltip.hide();
        button.removeAttribute("data-bs-title");
        button.removeAttribute("data-bs-toggle");
        button.removeAttribute("data-bs-placement");
      }
      button.setAttribute("title", currentTitle);
      button.classList.remove('code-copy-button-checked');
    }, 1000);
    // clear code selection
    e.clearSelection();
  }
  const getTextToCopy = function(trigger) {
      const codeEl = trigger.previousElementSibling.cloneNode(true);
      for (const childEl of codeEl.children) {
        if (isCodeAnnotation(childEl)) {
          childEl.remove();
        }
      }
      return codeEl.innerText;
  }
  const clipboard = new window.ClipboardJS('.code-copy-button:not([data-in-quarto-modal])', {
    text: getTextToCopy
  });
  clipboard.on('success', onCopySuccess);
  if (window.document.getElementById('quarto-embedded-source-code-modal')) {
    // For code content inside modals, clipBoardJS needs to be initialized with a container option
    // TODO: Check when it could be a function (https://github.com/zenorocha/clipboard.js/issues/860)
    const clipboardModal = new window.ClipboardJS('.code-copy-button[data-in-quarto-modal]', {
      text: getTextToCopy,
      container: window.document.getElementById('quarto-embedded-source-code-modal')
    });
    clipboardModal.on('success', onCopySuccess);
  }
    var localhostRegex = new RegExp(/^(?:http|https):\/\/localhost\:?[0-9]*\//);
    var mailtoRegex = new RegExp(/^mailto:/);
      var filterRegex = new RegExp('/' + window.location.host + '/');
    var isInternal = (href) => {
        return filterRegex.test(href) || localhostRegex.test(href) || mailtoRegex.test(href);
    }
    // Inspect non-navigation links and adorn them if external
 	var links = window.document.querySelectorAll('a[href]:not(.nav-link):not(.navbar-brand):not(.toc-action):not(.sidebar-link):not(.sidebar-item-toggle):not(.pagination-link):not(.no-external):not([aria-hidden]):not(.dropdown-item):not(.quarto-navigation-tool):not(.about-link)');
    for (var i=0; i<links.length; i++) {
      const link = links[i];
      if (!isInternal(link.href)) {
        // undo the damage that might have been done by quarto-nav.js in the case of
        // links that we want to consider external
        if (link.dataset.originalHref !== undefined) {
          link.href = link.dataset.originalHref;
        }
          // target, if specified
          link.setAttribute("target", "_blank");
          if (link.getAttribute("rel") === null) {
            link.setAttribute("rel", "noopener");
          }
          // default icon
          link.classList.add("external");
      }
    }
  function tippyHover(el, contentFn, onTriggerFn, onUntriggerFn) {
    const config = {
      allowHTML: true,
      maxWidth: 500,
      delay: 100,
      arrow: false,
      appendTo: function(el) {
          return el.parentElement;
      },
      interactive: true,
      interactiveBorder: 10,
      theme: 'quarto',
      placement: 'bottom-start',
    };
    if (contentFn) {
      config.content = contentFn;
    }
    if (onTriggerFn) {
      config.onTrigger = onTriggerFn;
    }
    if (onUntriggerFn) {
      config.onUntrigger = onUntriggerFn;
    }
    window.tippy(el, config); 
  }
  const noterefs = window.document.querySelectorAll('a[role="doc-noteref"]');
  for (var i=0; i<noterefs.length; i++) {
    const ref = noterefs[i];
    tippyHover(ref, function() {
      // use id or data attribute instead here
      let href = ref.getAttribute('data-footnote-href') || ref.getAttribute('href');
      try { href = new URL(href).hash; } catch {}
      const id = href.replace(/^#\/?/, "");
      const note = window.document.getElementById(id);
      if (note) {
        return note.innerHTML;
      } else {
        return "";
      }
    });
  }
  const xrefs = window.document.querySelectorAll('a.quarto-xref');
  const processXRef = (id, note) => {
    // Strip column container classes
    const stripColumnClz = (el) => {
      el.classList.remove("page-full", "page-columns");
      if (el.children) {
        for (const child of el.children) {
          stripColumnClz(child);
        }
      }
    }
    stripColumnClz(note)
    if (id === null || id.startsWith('sec-')) {
      // Special case sections, only their first couple elements
      const container = document.createElement("div");
      if (note.children && note.children.length > 2) {
        container.appendChild(note.children[0].cloneNode(true));
        for (let i = 1; i < note.children.length; i++) {
          const child = note.children[i];
          if (child.tagName === "P" && child.innerText === "") {
            continue;
          } else {
            container.appendChild(child.cloneNode(true));
            break;
          }
        }
        if (window.Quarto?.typesetMath) {
          window.Quarto.typesetMath(container);
        }
        return container.innerHTML
      } else {
        if (window.Quarto?.typesetMath) {
          window.Quarto.typesetMath(note);
        }
        return note.innerHTML;
      }
    } else {
      // Remove any anchor links if they are present
      const anchorLink = note.querySelector('a.anchorjs-link');
      if (anchorLink) {
        anchorLink.remove();
      }
      if (window.Quarto?.typesetMath) {
        window.Quarto.typesetMath(note);
      }
      // TODO in 1.5, we should make sure this works without a callout special case
      if (note.classList.contains("callout")) {
        return note.outerHTML;
      } else {
        return note.innerHTML;
      }
    }
  }
  for (var i=0; i<xrefs.length; i++) {
    const xref = xrefs[i];
    tippyHover(xref, undefined, function(instance) {
      instance.disable();
      let url = xref.getAttribute('href');
      let hash = undefined; 
      if (url.startsWith('#')) {
        hash = url;
      } else {
        try { hash = new URL(url).hash; } catch {}
      }
      if (hash) {
        const id = hash.replace(/^#\/?/, "");
        const note = window.document.getElementById(id);
        if (note !== null) {
          try {
            const html = processXRef(id, note.cloneNode(true));
            instance.setContent(html);
          } finally {
            instance.enable();
            instance.show();
          }
        } else {
          // See if we can fetch this
          fetch(url.split('#')[0])
          .then(res => res.text())
          .then(html => {
            const parser = new DOMParser();
            const htmlDoc = parser.parseFromString(html, "text/html");
            const note = htmlDoc.getElementById(id);
            if (note !== null) {
              const html = processXRef(id, note);
              instance.setContent(html);
            } 
          }).finally(() => {
            instance.enable();
            instance.show();
          });
        }
      } else {
        // See if we can fetch a full url (with no hash to target)
        // This is a special case and we should probably do some content thinning / targeting
        fetch(url)
        .then(res => res.text())
        .then(html => {
          const parser = new DOMParser();
          const htmlDoc = parser.parseFromString(html, "text/html");
          const note = htmlDoc.querySelector('main.content');
          if (note !== null) {
            // This should only happen for chapter cross references
            // (since there is no id in the URL)
            // remove the first header
            if (note.children.length > 0 && note.children[0].tagName === "HEADER") {
              note.children[0].remove();
            }
            const html = processXRef(null, note);
            instance.setContent(html);
          } 
        }).finally(() => {
          instance.enable();
          instance.show();
        });
      }
    }, function(instance) {
    });
  }
      let selectedAnnoteEl;
      const selectorForAnnotation = ( cell, annotation) => {
        let cellAttr = 'data-code-cell="' + cell + '"';
        let lineAttr = 'data-code-annotation="' +  annotation + '"';
        const selector = 'span[' + cellAttr + '][' + lineAttr + ']';
        return selector;
      }
      const selectCodeLines = (annoteEl) => {
        const doc = window.document;
        const targetCell = annoteEl.getAttribute("data-target-cell");
        const targetAnnotation = annoteEl.getAttribute("data-target-annotation");
        const annoteSpan = window.document.querySelector(selectorForAnnotation(targetCell, targetAnnotation));
        const lines = annoteSpan.getAttribute("data-code-lines").split(",");
        const lineIds = lines.map((line) => {
          return targetCell + "-" + line;
        })
        let top = null;
        let height = null;
        let parent = null;
        if (lineIds.length > 0) {
            //compute the position of the single el (top and bottom and make a div)
            const el = window.document.getElementById(lineIds[0]);
            top = el.offsetTop;
            height = el.offsetHeight;
            parent = el.parentElement.parentElement;
          if (lineIds.length > 1) {
            const lastEl = window.document.getElementById(lineIds[lineIds.length - 1]);
            const bottom = lastEl.offsetTop + lastEl.offsetHeight;
            height = bottom - top;
          }
          if (top !== null && height !== null && parent !== null) {
            // cook up a div (if necessary) and position it 
            let div = window.document.getElementById("code-annotation-line-highlight");
            if (div === null) {
              div = window.document.createElement("div");
              div.setAttribute("id", "code-annotation-line-highlight");
              div.style.position = 'absolute';
              parent.appendChild(div);
            }
            div.style.top = top - 2 + "px";
            div.style.height = height + 4 + "px";
            div.style.left = 0;
            let gutterDiv = window.document.getElementById("code-annotation-line-highlight-gutter");
            if (gutterDiv === null) {
              gutterDiv = window.document.createElement("div");
              gutterDiv.setAttribute("id", "code-annotation-line-highlight-gutter");
              gutterDiv.style.position = 'absolute';
              const codeCell = window.document.getElementById(targetCell);
              const gutter = codeCell.querySelector('.code-annotation-gutter');
              gutter.appendChild(gutterDiv);
            }
            gutterDiv.style.top = top - 2 + "px";
            gutterDiv.style.height = height + 4 + "px";
          }
          selectedAnnoteEl = annoteEl;
        }
      };
      const unselectCodeLines = () => {
        const elementsIds = ["code-annotation-line-highlight", "code-annotation-line-highlight-gutter"];
        elementsIds.forEach((elId) => {
          const div = window.document.getElementById(elId);
          if (div) {
            div.remove();
          }
        });
        selectedAnnoteEl = undefined;
      };
        // Handle positioning of the toggle
    window.addEventListener(
      "resize",
      throttle(() => {
        elRect = undefined;
        if (selectedAnnoteEl) {
          selectCodeLines(selectedAnnoteEl);
        }
      }, 10)
    );
    function throttle(fn, ms) {
    let throttle = false;
    let timer;
      return (...args) => {
        if(!throttle) { // first call gets through
            fn.apply(this, args);
            throttle = true;
        } else { // all the others get throttled
            if(timer) clearTimeout(timer); // cancel #2
            timer = setTimeout(() => {
              fn.apply(this, args);
              timer = throttle = false;
            }, ms);
        }
      };
    }
      // Attach click handler to the DT
      const annoteDls = window.document.querySelectorAll('dt[data-target-cell]');
      for (const annoteDlNode of annoteDls) {
        annoteDlNode.addEventListener('click', (event) => {
          const clickedEl = event.target;
          if (clickedEl !== selectedAnnoteEl) {
            unselectCodeLines();
            const activeEl = window.document.querySelector('dt[data-target-cell].code-annotation-active');
            if (activeEl) {
              activeEl.classList.remove('code-annotation-active');
            }
            selectCodeLines(clickedEl);
            clickedEl.classList.add('code-annotation-active');
          } else {
            // Unselect the line
            unselectCodeLines();
            clickedEl.classList.remove('code-annotation-active');
          }
        });
      }
  const findCites = (el) => {
    const parentEl = el.parentElement;
    if (parentEl) {
      const cites = parentEl.dataset.cites;
      if (cites) {
        return {
          el,
          cites: cites.split(' ')
        };
      } else {
        return findCites(el.parentElement)
      }
    } else {
      return undefined;
    }
  };
  var bibliorefs = window.document.querySelectorAll('a[role="doc-biblioref"]');
  for (var i=0; i<bibliorefs.length; i++) {
    const ref = bibliorefs[i];
    const citeInfo = findCites(ref);
    if (citeInfo) {
      tippyHover(citeInfo.el, function() {
        var popup = window.document.createElement('div');
        citeInfo.cites.forEach(function(cite) {
          var citeDiv = window.document.createElement('div');
          citeDiv.classList.add('hanging-indent');
          citeDiv.classList.add('csl-entry');
          var biblioDiv = window.document.getElementById('ref-' + cite);
          if (biblioDiv) {
            citeDiv.innerHTML = biblioDiv.innerHTML;
          }
          popup.appendChild(citeDiv);
        });
        return popup.innerHTML;
      });
    }
  }
});
</script>
<nav class="page-navigation">
  <div class="nav-page nav-page-previous">
  </div>
  <div class="nav-page nav-page-next">
      <a href="../notebooks/tutorials/intro_for_model_developers.html" class="pagination-link" aria-label="Introduction for model developers">
        <span class="nav-page-text">Introduction for model developers</span> <i class="bi bi-arrow-right-short"></i>
      </a>
  </div>
</nav>
</div> <!-- /content -->
<footer class="footer">
  <div class="nav-footer">
    <div class="nav-footer-left">
<p>© Copyright 2023-2024 ValidMind Inc.&nbsp;All Rights Reserved.</p>
</div>   
    <div class="nav-footer-center">

<div class="toc-actions d-sm-block d-md-none"><ul><li><a href="https://github.dev/validmind/documentation/blob/main/site/notebooks/quickstart_customer_churn_full_suite.ipynb" class="toc-action"><i class="bi bi-github"></i>Edit this page</a></li><li><a href="https://github.com/validmind/documentation/issues/new" class="toc-action"><i class="bi empty"></i>Report an issue</a></li></ul></div><div class="cookie-consent-footer"><a href="#" id="open_preferences_center">Cookie Preferences</a></div></div>
    <div class="nav-footer-right">
      <ul class="footer-items list-unstyled">
    <li class="nav-item">
    <a class="nav-link" href="https://validmind.com/" target="_blank">
<p>validmind.com <i class="fa-solid fa-external-link" aria-label="external-link"></i></p>
</a>
  </li>  
    <li class="nav-item">
    <a class="nav-link" href="https://validmind.com/privacy-policy/">
<p>Privacy Policy</p>
</a>
  </li>  
    <li class="nav-item">
    <a class="nav-link" href="https://validmind.com/terms-of-use/">
<p>Terms of Use</p>
</a>
  </li>  
    <li class="nav-item compact">
    <a class="nav-link" href="https://github.com/validmind/documentation">
      <i class="bi bi-github" role="img">
</i> 
    </a>
  </li>  
    <li class="nav-item compact">
    <a class="nav-link" href="https://www.linkedin.com/company/validmind/">
      <i class="bi bi-linkedin" role="img">
</i> 
    </a>
  </li>  
</ul>
    </div>
  </div>
</footer>




</body></html><|MERGE_RESOLUTION|>--- conflicted
+++ resolved
@@ -2,11 +2,7 @@
 <html xmlns="http://www.w3.org/1999/xhtml" lang="en" xml:lang="en"><head>
 
 <meta charset="utf-8">
-<<<<<<< HEAD
-<meta name="generator" content="quarto-1.5.39">
-=======
 <meta name="generator" content="quarto-1.5.54">
->>>>>>> d9d5eb48
 
 <meta name="viewport" content="width=device-width, initial-scale=1.0, user-scalable=yes">
 
@@ -253,8 +249,8 @@
       </button>
     </div>
   </nav>
-  <div id="quarto-announcement" data-announcement-id="8696dcde533771080b5da682ef685cba" class="alert alert-primary hidden"><div class="quarto-announcement-content">
-<p><a href="../training/training-overview.html"><strong><i class="fa-solid fa-graduation-cap" aria-label="graduation-cap"></i> ValidMind Academy</strong></a> — Gain hands-on experience and explore what ValidMind has to offer with our training environment.</p>
+  <div id="quarto-announcement" data-announcement-id="0f1a11ac13955650cb4bf3cb8718c185" class="alert alert-primary hidden"><div class="quarto-announcement-content">
+<p><a href="../training/training-overview.html"><strong><i class="fa-solid fa-graduation-cap" aria-label="graduation-cap"></i> ValidMind Academy</strong></a> — Try our training environment to explore what ValidMind has to offer</p>
 </div><i class="bi bi-x-lg quarto-announcement-action"></i></div>
 </header>
 <!-- content -->
@@ -1574,11 +1570,7 @@
           <li class="sidebar-item sidebar-item-section">
       <div class="sidebar-item-container"> 
             <a class="sidebar-item-text sidebar-link text-start collapsed" data-bs-toggle="collapse" data-bs-target="#quarto-sidebar-section-13" role="navigation" aria-expanded="false">
-<<<<<<< HEAD
- <span class="menu-text">NLP and LLM</span></a>
-=======
  <span class="menu-text">Nlp and Llm</span></a>
->>>>>>> d9d5eb48
           <a class="sidebar-item-toggle text-start collapsed" data-bs-toggle="collapse" data-bs-target="#quarto-sidebar-section-13" role="navigation" aria-expanded="false" aria-label="Toggle section">
             <i class="bi bi-chevron-right ms-2"></i>
           </a> 
