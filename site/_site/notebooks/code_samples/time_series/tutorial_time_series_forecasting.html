--- conflicted
+++ resolved
@@ -139,11 +139,7 @@
 <span class="menu-text">Get Started</span></a>
   </li>  
   <li class="nav-item">
-<<<<<<< HEAD
     <a class="nav-link" href="../../../guide/guides.html"> 
-=======
-    <a class="nav-link" href="../../../guide/guide.html"> 
->>>>>>> c52f6e76
 <span class="menu-text">Guides</span></a>
   </li>  
   <li class="nav-item dropdown ">
@@ -210,10 +206,7 @@
 </ul>
           </div> <!-- /navcollapse -->
           <div class="quarto-navbar-tools">
-<<<<<<< HEAD
   <a href="" class="quarto-color-scheme-toggle quarto-navigation-tool  px-1" onclick="window.quartoToggleColorScheme(); return false;" title="Toggle dark mode"><i class="bi"></i></a>
-=======
->>>>>>> c52f6e76
 </div>
       </div> <!-- /container-fluid -->
     </nav>
@@ -261,6 +254,12 @@
  <span class="menu-text">Install and initialize the Developer Framework</span></a>
   </div>
 </li>
+        <li class="sidebar-item">
+  <div class="sidebar-item-container"> 
+  <a href="../../../guide/store-credentials-in-env-file.html" class="sidebar-item-text sidebar-link">
+ <span class="menu-text">Store project credentials in .env files</span></a>
+  </div>
+</li>
         <li class="px-0"><hr class="sidebar-divider hi "></li>
         <li class="sidebar-item sidebar-item-section">
       <div class="sidebar-item-container"> 
@@ -1453,11 +1452,7 @@
         <li class="sidebar-item">
   <div class="sidebar-item-container"> 
   <a href="../../../validmind/validmind.html" class="sidebar-item-text sidebar-link" target="&quot;_blank&quot;">
-<<<<<<< HEAD
  <span class="menu-text">Developer Framework Reference </span></a>
-=======
- <span class="menu-text">ValidMind Developer Framework Reference </span></a>
->>>>>>> c52f6e76
   </div>
 </li>
     </ul>
@@ -2378,13 +2373,8 @@
 </script>
 <nav class="page-navigation">
   <div class="nav-page nav-page-previous">
-<<<<<<< HEAD
-      <a href="../../../notebooks/code_samples/regression/quickstart_regression_full_suite.html" class="pagination-link  aria-label=" quickstart="" for="" california="" housing="" regression="" model="" documentation="" —="" full="" suite"="">
-        <i class="bi bi-arrow-left-short"></i> <span class="nav-page-text">Quickstart for California Housing Regression Model Documentation — Full Suite</span>
-=======
       <a href="../../../notebooks/code_samples/regression/regression_model_full_suite_demo.html" class="pagination-link  aria-label=" california="" housing="" regression="" model="" documentation="" —="" full="" suite"="">
         <i class="bi bi-arrow-left-short"></i> <span class="nav-page-text">California Housing Regression Model Documentation — Full Suite</span>
->>>>>>> c52f6e76
       </a>          
   </div>
   <div class="nav-page nav-page-next">
@@ -2394,11 +2384,7 @@
 <footer class="footer">
   <div class="nav-footer">
     <div class="nav-footer-left">
-<<<<<<< HEAD
-<p><em>© Copyright 2023 ValidMind Inc All Rights Reserved.</em></p>
-=======
 <p><em>© Copyright 2023-24 ValidMind Inc All Rights Reserved.</em></p>
->>>>>>> c52f6e76
 </div>   
     <div class="nav-footer-center">
       &nbsp;
@@ -2419,15 +2405,12 @@
     <a class="nav-link" href="https://validmind.com/terms-of-use/">
 <p>Terms of Use</p>
 </a>
-<<<<<<< HEAD
   </li>  
     <li class="nav-item compact">
     <a class="nav-link" href="https://github.com/validmind/documentation">
       <i class="bi bi-github" role="img">
 </i> 
     </a>
-=======
->>>>>>> c52f6e76
   </li>  
     <li class="nav-item compact">
     <a class="nav-link" href="https://www.linkedin.com/company/validmind/">
