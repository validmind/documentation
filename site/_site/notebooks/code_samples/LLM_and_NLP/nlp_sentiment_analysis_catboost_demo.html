--- conflicted
+++ resolved
@@ -140,11 +140,7 @@
 <span class="menu-text">Get Started</span></a>
   </li>  
   <li class="nav-item">
-<<<<<<< HEAD
     <a class="nav-link" href="../../../guide/guides.html"> 
-=======
-    <a class="nav-link" href="../../../guide/guide.html"> 
->>>>>>> c52f6e76
 <span class="menu-text">Guides</span></a>
   </li>  
   <li class="nav-item dropdown ">
@@ -211,10 +207,7 @@
 </ul>
           </div> <!-- /navcollapse -->
           <div class="quarto-navbar-tools">
-<<<<<<< HEAD
   <a href="" class="quarto-color-scheme-toggle quarto-navigation-tool  px-1" onclick="window.quartoToggleColorScheme(); return false;" title="Toggle dark mode"><i class="bi"></i></a>
-=======
->>>>>>> c52f6e76
 </div>
       </div> <!-- /container-fluid -->
     </nav>
@@ -262,6 +255,12 @@
  <span class="menu-text">Install and initialize the Developer Framework</span></a>
   </div>
 </li>
+        <li class="sidebar-item">
+  <div class="sidebar-item-container"> 
+  <a href="../../../guide/store-credentials-in-env-file.html" class="sidebar-item-text sidebar-link">
+ <span class="menu-text">Store project credentials in .env files</span></a>
+  </div>
+</li>
         <li class="px-0"><hr class="sidebar-divider hi "></li>
         <li class="sidebar-item sidebar-item-section">
       <div class="sidebar-item-container"> 
@@ -1454,11 +1453,7 @@
         <li class="sidebar-item">
   <div class="sidebar-item-container"> 
   <a href="../../../validmind/validmind.html" class="sidebar-item-text sidebar-link" target="&quot;_blank&quot;">
-<<<<<<< HEAD
  <span class="menu-text">Developer Framework Reference </span></a>
-=======
- <span class="menu-text">ValidMind Developer Framework Reference </span></a>
->>>>>>> c52f6e76
   </div>
 </li>
     </ul>
@@ -1886,13 +1881,8 @@
 <h4 class="anchored" data-anchor-id="run-model-metrics-test-suite">Run model metrics test suite</h4>
 <p>Next, we run the <code>binary_classifier_metrics</code> test suite on the initialized model to collect performance metrics for binary classification:</p>
 <div id="cell-49" class="cell">
-<<<<<<< HEAD
-<div class="sourceCode cell-code" id="cb24"><pre class="sourceCode python code-with-copy"><code class="sourceCode python"><span id="cb24-1"><a href="#cb24-1" aria-hidden="true" tabindex="-1"></a>model_metrics_test_suite <span class="op">=</span> vm.run_test_suite(<span class="st">"binary_classifier_metrics"</span>,</span>
-<span id="cb24-2"><a href="#cb24-2" aria-hidden="true" tabindex="-1"></a>                                             model<span class="op">=</span>vm_model</span>
-=======
 <div class="sourceCode cell-code" id="cb24"><pre class="sourceCode python code-with-copy"><code class="sourceCode python"><span id="cb24-1"><a href="#cb24-1" aria-hidden="true" tabindex="-1"></a>model_metrics_test_suite <span class="op">=</span> vm.run_test_suite(<span class="st">"classifier_metrics"</span>,</span>
 <span id="cb24-2"><a href="#cb24-2" aria-hidden="true" tabindex="-1"></a>                                             inputs <span class="op">=</span> {<span class="st">"model"</span>:vm_model}</span>
->>>>>>> c52f6e76
 <span id="cb24-3"><a href="#cb24-3" aria-hidden="true" tabindex="-1"></a>                                            )</span></code><button title="Copy to Clipboard" class="code-copy-button"><i class="bi"></i></button></pre></div>
 </div>
 </section>
@@ -1900,11 +1890,6 @@
 <h4 class="anchored" data-anchor-id="run-model-validation-test-suite">Run model validation test suite</h4>
 <p>And finally, let’s runs the <code>binary_classifier_validation</code> test suite on the initialized model to validate the model’s binary classification performance:</p>
 <div id="cell-51" class="cell">
-<<<<<<< HEAD
-<div class="sourceCode cell-code" id="cb25"><pre class="sourceCode python code-with-copy"><code class="sourceCode python"><span id="cb25-1"><a href="#cb25-1" aria-hidden="true" tabindex="-1"></a>model_validation_test_suite <span class="op">=</span> vm.run_test_suite(<span class="st">"binary_classifier_validation"</span>,</span>
-<span id="cb25-2"><a href="#cb25-2" aria-hidden="true" tabindex="-1"></a>                                             model<span class="op">=</span>vm_model</span>
-<span id="cb25-3"><a href="#cb25-3" aria-hidden="true" tabindex="-1"></a>                                            )</span></code><button title="Copy to Clipboard" class="code-copy-button"><i class="bi"></i></button></pre></div>
-=======
 <div class="sourceCode cell-code" id="cb25"><pre class="sourceCode python code-with-copy"><code class="sourceCode python"><span id="cb25-1"><a href="#cb25-1" aria-hidden="true" tabindex="-1"></a>model_validation_test_suite <span class="op">=</span> vm.run_test_suite(</span>
 <span id="cb25-2"><a href="#cb25-2" aria-hidden="true" tabindex="-1"></a>    <span class="st">"classifier_validation"</span>,</span>
 <span id="cb25-3"><a href="#cb25-3" aria-hidden="true" tabindex="-1"></a>    inputs <span class="op">=</span> {</span>
@@ -1912,7 +1897,6 @@
 <span id="cb25-5"><a href="#cb25-5" aria-hidden="true" tabindex="-1"></a>        <span class="st">"models"</span>:[vm_model]</span>
 <span id="cb25-6"><a href="#cb25-6" aria-hidden="true" tabindex="-1"></a>    }</span>
 <span id="cb25-7"><a href="#cb25-7" aria-hidden="true" tabindex="-1"></a>)</span></code><button title="Copy to Clipboard" class="code-copy-button"><i class="bi"></i></button></pre></div>
->>>>>>> c52f6e76
 </div>
 </section>
 </section>
@@ -2500,11 +2484,7 @@
 <footer class="footer">
   <div class="nav-footer">
     <div class="nav-footer-left">
-<<<<<<< HEAD
-<p><em>© Copyright 2023 ValidMind Inc All Rights Reserved.</em></p>
-=======
 <p><em>© Copyright 2023-24 ValidMind Inc All Rights Reserved.</em></p>
->>>>>>> c52f6e76
 </div>   
     <div class="nav-footer-center">
       &nbsp;
@@ -2525,15 +2505,12 @@
     <a class="nav-link" href="https://validmind.com/terms-of-use/">
 <p>Terms of Use</p>
 </a>
-<<<<<<< HEAD
   </li>  
     <li class="nav-item compact">
     <a class="nav-link" href="https://github.com/validmind/documentation">
       <i class="bi bi-github" role="img">
 </i> 
     </a>
-=======
->>>>>>> c52f6e76
   </li>  
     <li class="nav-item compact">
     <a class="nav-link" href="https://www.linkedin.com/company/validmind/">
