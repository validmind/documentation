<!DOCTYPE html>
<html xmlns="http://www.w3.org/1999/xhtml" lang="en" xml:lang="en"><head>

<meta charset="utf-8">
<meta name="generator" content="quarto-1.3.450">

<meta name="viewport" content="width=device-width, initial-scale=1.0, user-scalable=yes">


<title>ValidMind - Sentiment Analysis of Financial Data Using a Large Language Model (LLM)</title>
<style>
code{white-space: pre-wrap;}
span.smallcaps{font-variant: small-caps;}
div.columns{display: flex; gap: min(4vw, 1.5em);}
div.column{flex: auto; overflow-x: auto;}
div.hanging-indent{margin-left: 1.5em; text-indent: -1.5em;}
ul.task-list{list-style: none;}
ul.task-list li input[type="checkbox"] {
  width: 0.8em;
  margin: 0 0.8em 0.2em -1em; /* quarto-specific, see https://github.com/quarto-dev/quarto-cli/issues/4556 */ 
  vertical-align: middle;
}
/* CSS for syntax highlighting */
pre > code.sourceCode { white-space: pre; position: relative; }
pre > code.sourceCode > span { display: inline-block; line-height: 1.25; }
pre > code.sourceCode > span:empty { height: 1.2em; }
.sourceCode { overflow: visible; }
code.sourceCode > span { color: inherit; text-decoration: inherit; }
div.sourceCode { margin: 1em 0; }
pre.sourceCode { margin: 0; }
@media screen {
div.sourceCode { overflow: auto; }
}
@media print {
pre > code.sourceCode { white-space: pre-wrap; }
pre > code.sourceCode > span { text-indent: -5em; padding-left: 5em; }
}
pre.numberSource code
  { counter-reset: source-line 0; }
pre.numberSource code > span
  { position: relative; left: -4em; counter-increment: source-line; }
pre.numberSource code > span > a:first-child::before
  { content: counter(source-line);
    position: relative; left: -1em; text-align: right; vertical-align: baseline;
    border: none; display: inline-block;
    -webkit-touch-callout: none; -webkit-user-select: none;
    -khtml-user-select: none; -moz-user-select: none;
    -ms-user-select: none; user-select: none;
    padding: 0 4px; width: 4em;
  }
pre.numberSource { margin-left: 3em;  padding-left: 4px; }
div.sourceCode
  {   }
@media screen {
pre > code.sourceCode > span > a:first-child::before { text-decoration: underline; }
}
</style>


<script src="../../../site_libs/quarto-nav/quarto-nav.js"></script>
<script src="../../../site_libs/clipboard/clipboard.min.js"></script>
<script src="../../../site_libs/quarto-search/autocomplete.umd.js"></script>
<script src="../../../site_libs/quarto-search/fuse.min.js"></script>
<script src="../../../site_libs/quarto-search/quarto-search.js"></script>
<meta name="quarto:offset" content="../../../">
<link href="../../../notebooks/code_samples/LLM_and_NLP/foundation_models_summarization_demo.html" rel="next">
<link href="../../../notebooks/code_samples/custom_tests/external_test_providers_demo.html" rel="prev">
<link href="../../../validmind.png" rel="icon" type="image/png">
<script src="../../../site_libs/quarto-html/quarto.js"></script>
<script src="../../../site_libs/quarto-html/popper.min.js"></script>
<script src="../../../site_libs/quarto-html/tippy.umd.min.js"></script>
<script src="../../../site_libs/quarto-html/anchor.min.js"></script>
<link href="../../../site_libs/quarto-html/tippy.css" rel="stylesheet">
<link href="../../../site_libs/quarto-html/quarto-syntax-highlighting.css" rel="stylesheet" id="quarto-text-highlighting-styles">
<script src="../../../site_libs/bootstrap/bootstrap.min.js"></script>
<link href="../../../site_libs/bootstrap/bootstrap-icons.css" rel="stylesheet">
<link href="../../../site_libs/bootstrap/bootstrap.min.css" rel="stylesheet" id="quarto-bootstrap" data-mode="light">
<link href="../../../site_libs/quarto-contrib/fontawesome6-0.1.0/all.css" rel="stylesheet">
<link href="../../../site_libs/quarto-contrib/fontawesome6-0.1.0/latex-fontsize.css" rel="stylesheet">
<script id="quarto-search-options" type="application/json">{
  "location": "navbar",
  "copy-button": false,
  "collapse-after": 3,
  "panel-placement": "end",
  "type": "overlay",
  "limit": 20,
  "language": {
    "search-no-results-text": "No results",
    "search-matching-documents-text": "matching documents",
    "search-copy-link-title": "Copy link to search",
    "search-hide-matches-text": "Hide additional matches",
    "search-more-match-text": "more match in this document",
    "search-more-matches-text": "more matches in this document",
    "search-clear-button-title": "Clear",
    "search-detached-cancel-button-title": "Cancel",
    "search-submit-button-title": "Submit",
    "search-label": "Search"
  }
}</script>
<script async="" src="https://www.googletagmanager.com/gtag/js?id=G-S46CKWPNSS"></script>

<script type="text/javascript">

window.dataLayer = window.dataLayer || [];
function gtag(){dataLayer.push(arguments);}
gtag('js', new Date());
gtag('config', 'G-S46CKWPNSS', { 'anonymize_ip': true});
</script>


<link rel="stylesheet" href="../../../styles.css">
</head>

<body class="nav-sidebar docked nav-fixed">


<div id="quarto-search-results"></div>
  <header id="quarto-header" class="headroom fixed-top">
    <nav class="navbar navbar-expand-lg navbar-dark ">
      <div class="navbar-container container-fluid">
      <div class="navbar-brand-container">
    <a href="../../../index.html" class="navbar-brand navbar-brand-logo">
    <img src="../../../guide/ValidMind-logo-color.svg" alt="" class="navbar-logo">
    </a>
  </div>
            <div id="quarto-search" class="" title="Search"></div>
          <button class="navbar-toggler" type="button" data-bs-toggle="collapse" data-bs-target="#navbarCollapse" aria-controls="navbarCollapse" aria-expanded="false" aria-label="Toggle navigation" onclick="if (window.quartoToggleHeadroom) { window.quartoToggleHeadroom(); }">
  <span class="navbar-toggler-icon"></span>
</button>
          <div class="collapse navbar-collapse" id="navbarCollapse">
            <ul class="navbar-nav navbar-nav-scroll me-auto">
  <li class="nav-item">
    <a class="nav-link" href="../../../guide/get-started.html" rel="" target="">
 <span class="menu-text">Get Started</span></a>
  </li>  
  <li class="nav-item">
    <a class="nav-link" href="../../../guide/guides.html" rel="" target="">
 <span class="menu-text">Guides</span></a>
  </li>  
  <li class="nav-item dropdown ">
    <a class="nav-link dropdown-toggle" href="#" id="nav-menu-fa-cube--developer-framework" role="button" data-bs-toggle="dropdown" aria-expanded="false" rel="" target="">
 <span class="menu-text"><i class="fa-solid fa-cube" aria-label="cube"></i> Developer Framework</span>
    </a>
    <ul class="dropdown-menu" aria-labelledby="nav-menu-fa-cube--developer-framework">    
        <li>
    <a class="dropdown-item" href="../../../guide/get-started-developer-framework.html" rel="" target="">
 <span class="dropdown-text"><i class="fa-solid fa-rocket" aria-label="rocket"></i> Get Started</span></a>
  </li>  
        <li>
    <a class="dropdown-item" href="../../../guide/supported-models.html" rel="" target="">
 <span class="dropdown-text"><i class="fa-solid fa-cubes" aria-label="cubes"></i> Supported Models</span></a>
  </li>  
        <li><hr class="dropdown-divider"></li>
        <li class="dropdown-header"><i class="fa-solid fa-code" aria-label="code"></i> CODE SAMPLES</li>
        <li>
    <a class="dropdown-item" href="../../../notebooks/quickstart_customer_churn_full_suite.html" rel="" target="">
 <span class="dropdown-text"><i class="fa-solid fa-book" aria-label="book"></i> Quickstart · <code>Customer Churn</code> · <code>Binary Classification</code></span></a>
  </li>  
        <li>
    <a class="dropdown-item" href="../../../guide/samples-jupyter-notebooks.html" rel="" target="">
 <span class="dropdown-text"><i class="fa-solid fa-book-open-reader" aria-label="book-open-reader"></i> More Samples · <code>LLM</code> · <code>NLP</code> · <code>Time Series</code> · <code>Etc.</code></span></a>
  </li>  
        <li>
    <a class="dropdown-item" href="../../../notebooks.zip" rel="" target="">
 <span class="dropdown-text"><i class="fa-solid fa-download" aria-label="download"></i> Download Samples · <code>notebooks.zip</code></span></a>
  </li>  
        <li>
    <a class="dropdown-item" href="https://jupyterhub.validmind.ai/" rel="" target="">
 <span class="dropdown-text"><i class="fa-solid fa-hand-point-right" aria-label="hand-point-right"></i> Try it on Jupyter Hub <i class="fa-solid fa-hand-point-left" aria-label="hand-point-left"></i></span></a>
  </li>  
        <li><hr class="dropdown-divider"></li>
        <li class="dropdown-header"><i class="fa-solid fa-vial" aria-label="vial"></i> TESTING</li>
        <li>
    <a class="dropdown-item" href="../../../guide/testing-overview.html" rel="" target="">
 <span class="dropdown-text"><i class="fa-solid fa-flask-vial" aria-label="flask-vial"></i> Run Tests &amp; Test Suites</span></a>
  </li>  
        <li>
    <a class="dropdown-item" href="../../../guide/test-descriptions.html" rel="" target="">
 <span class="dropdown-text"><i class="fa-solid fa-microscope" aria-label="microscope"></i> Test Descriptions</span></a>
  </li>  
        <li><hr class="dropdown-divider"></li>
        <li class="dropdown-header"><i class="fa-solid fa-book" aria-label="book"></i> REFERENCE</li>
        <li>
    <a class="dropdown-item" href="../../../validmind/validmind.html" rel="" target="_blank">
 <span class="dropdown-text"><i class="fa-solid fa-external-link" aria-label="external-link"></i> Developer Framework</span></a>
  </li>  
    </ul>
  </li>
  <li class="nav-item">
    <a class="nav-link" href="../../../guide/faq.html" rel="" target="">
 <span class="menu-text">FAQ</span></a>
  </li>  
  <li class="nav-item">
    <a class="nav-link" href="../../../guide/support.html" rel="" target="">
 <span class="menu-text">Support</span></a>
  </li>  
  <li class="nav-item">
    <a class="nav-link" href="https://validmind.com/" rel="" target="_blank">
 <span class="menu-text">validmind.com <i class="fa-solid fa-external-link" aria-label="external-link"></i></span></a>
  </li>  
</ul>
            <div class="quarto-navbar-tools ms-auto">
</div>
          </div> <!-- /navcollapse -->
      </div> <!-- /container-fluid -->
    </nav>
  <nav class="quarto-secondary-nav">
    <div class="container-fluid d-flex">
      <button type="button" class="quarto-btn-toggle btn" data-bs-toggle="collapse" data-bs-target="#quarto-sidebar,#quarto-sidebar-glass" aria-controls="quarto-sidebar" aria-expanded="false" aria-label="Toggle sidebar navigation" onclick="if (window.quartoToggleHeadroom) { window.quartoToggleHeadroom(); }">
        <i class="bi bi-layout-text-sidebar-reverse"></i>
      </button>
      <nav class="quarto-page-breadcrumbs" aria-label="breadcrumb"><ol class="breadcrumb"><li class="breadcrumb-item"><a href="../../../guide/samples-jupyter-notebooks.html">Code samples</a></li><li class="breadcrumb-item"><a href="../../../notebooks/code_samples/LLM_and_NLP/foundation_models_integration_demo.html">LLM and NLP</a></li><li class="breadcrumb-item"><a href="../../../notebooks/code_samples/LLM_and_NLP/foundation_models_integration_demo.html">Sentiment Analysis of Financial Data Using a Large Language Model (LLM)</a></li></ol></nav>
      <a class="flex-grow-1" role="button" data-bs-toggle="collapse" data-bs-target="#quarto-sidebar,#quarto-sidebar-glass" aria-controls="quarto-sidebar" aria-expanded="false" aria-label="Toggle sidebar navigation" onclick="if (window.quartoToggleHeadroom) { window.quartoToggleHeadroom(); }">      
      </a>
    </div>
  </nav>
</header>
<!-- content -->
<div id="quarto-content" class="quarto-container page-columns page-rows-contents page-layout-article page-navbar">
<!-- sidebar -->
  <nav id="quarto-sidebar" class="sidebar collapse collapse-horizontal sidebar-navigation docked overflow-auto">
    <div class="sidebar-menu-container"> 
    <ul class="list-unstyled mt-1">
        <li class="sidebar-item">
  <div class="sidebar-item-container"> 
  <a href="../../../guide/get-started-developer-framework.html" class="sidebar-item-text sidebar-link">
 <span class="menu-text">Developer Framework</span></a>
  </div>
</li>
        <li class="px-0"><hr class="sidebar-divider hi "></li>
        <li class="sidebar-item">
 <span class="menu-text">MODEL DOCUMENTATION</span>
  </li>
        <li class="sidebar-item">
  <div class="sidebar-item-container"> 
  <a href="../../../guide/supported-models.html" class="sidebar-item-text sidebar-link">
 <span class="menu-text">Supported models</span></a>
  </div>
</li>
        <li class="sidebar-item">
  <div class="sidebar-item-container"> 
  <a href="../../../guide/install-and-initialize-developer-framework.html" class="sidebar-item-text sidebar-link">
 <span class="menu-text">Install and initialize the Developer Framework</span></a>
  </div>
</li>
        <li class="sidebar-item">
  <div class="sidebar-item-container"> 
  <a href="../../../guide/store-credentials-in-env-file.html" class="sidebar-item-text sidebar-link">
 <span class="menu-text">Store project credentials in .env files</span></a>
  </div>
</li>
        <li class="px-0"><hr class="sidebar-divider hi "></li>
        <li class="sidebar-item">
 <span class="menu-text">MODEL TESTING</span>
  </li>
        <li class="sidebar-item sidebar-item-section">
      <div class="sidebar-item-container"> 
            <a href="../../../guide/testing-overview.html" class="sidebar-item-text sidebar-link">
 <span class="menu-text">Run tests &amp; test suites</span></a>
          <a class="sidebar-item-toggle text-start collapsed" data-bs-toggle="collapse" data-bs-target="#" aria-expanded="false" aria-label="Toggle section">
            <i class="bi bi-chevron-right ms-2"></i>
          </a> 
      </div>
      <ul id="" class="collapse list-unstyled sidebar-section depth1 ">  
          <li class="sidebar-item">
  <div class="sidebar-item-container"> 
  <a href="../../../notebooks/how_to/configure_dataset_features.html" class="sidebar-item-text sidebar-link">
 <span class="menu-text">Configuring and Using Dataset Features</span></a>
  </div>
</li>
          <li class="sidebar-item">
  <div class="sidebar-item-container"> 
  <a href="../../../notebooks/how_to/configure_parameters_demo.html" class="sidebar-item-text sidebar-link">
 <span class="menu-text">Configure Parameters for a Specific Test</span></a>
  </div>
</li>
          <li class="sidebar-item">
  <div class="sidebar-item-container"> 
  <a href="../../../notebooks/how_to/document_multiple_results_for_the_same_test.html" class="sidebar-item-text sidebar-link">
 <span class="menu-text">Rendering more than one unique result for the same metric</span></a>
  </div>
</li>
          <li class="sidebar-item">
  <div class="sidebar-item-container"> 
  <a href="../../../notebooks/how_to/explore_test_suites.html" class="sidebar-item-text sidebar-link">
 <span class="menu-text">Viewing All Available Test Suites and Tests</span></a>
  </div>
</li>
          <li class="sidebar-item">
  <div class="sidebar-item-container"> 
  <a href="../../../notebooks/how_to/explore_tests.html" class="sidebar-item-text sidebar-link">
 <span class="menu-text">Exploring Tests in the Developer Framework:</span></a>
  </div>
</li>
          <li class="sidebar-item">
  <div class="sidebar-item-container"> 
  <a href="../../../notebooks/how_to/implementing_custom_tests.html" class="sidebar-item-text sidebar-link">
 <span class="menu-text">Implementing Custom Metrics and Threshold Tests</span></a>
  </div>
</li>
          <li class="sidebar-item">
  <div class="sidebar-item-container"> 
  <a href="../../../notebooks/how_to/run_a_test.html" class="sidebar-item-text sidebar-link">
 <span class="menu-text">Running an Individual Test</span></a>
  </div>
</li>
          <li class="sidebar-item">
  <div class="sidebar-item-container"> 
  <a href="../../../notebooks/how_to/run_a_test_suite.html" class="sidebar-item-text sidebar-link">
 <span class="menu-text">Running an Individual Test Suite</span></a>
  </div>
</li>
          <li class="sidebar-item">
  <div class="sidebar-item-container"> 
  <a href="../../../notebooks/how_to/run_documentation_sections.html" class="sidebar-item-text sidebar-link">
 <span class="menu-text">Running Individual Documentation Sections</span></a>
  </div>
</li>
      </ul>
  </li>
        <li class="sidebar-item sidebar-item-section">
      <div class="sidebar-item-container"> 
            <a href="../../../guide/test-descriptions.html" class="sidebar-item-text sidebar-link">
 <span class="menu-text">Test descriptions</span></a>
          <a class="sidebar-item-toggle text-start collapsed" data-bs-toggle="collapse" data-bs-target="#" aria-expanded="false" aria-label="Toggle section">
            <i class="bi bi-chevron-right ms-2"></i>
          </a> 
      </div>
      <ul id="" class="collapse list-unstyled sidebar-section depth1 ">  
          <li class="sidebar-item sidebar-item-section">
      <div class="sidebar-item-container"> 
            <a class="sidebar-item-text sidebar-link text-start collapsed" data-bs-toggle="collapse" data-bs-target="#quarto-sidebar-section-1" aria-expanded="false">
 <span class="menu-text">Data Validation</span></a>
          <a class="sidebar-item-toggle text-start collapsed" data-bs-toggle="collapse" data-bs-target="#quarto-sidebar-section-1" aria-expanded="false" aria-label="Toggle section">
            <i class="bi bi-chevron-right ms-2"></i>
          </a> 
      </div>
      <ul id="quarto-sidebar-section-1" class="collapse list-unstyled sidebar-section depth2 ">  
          <li class="sidebar-item">
  <div class="sidebar-item-container"> 
  <a href="../../../tests/data_validation/ACFandPACFPlot.html" class="sidebar-item-text sidebar-link">
 <span class="menu-text">ACFandPACFPlot</span></a>
  </div>
</li>
          <li class="sidebar-item">
  <div class="sidebar-item-container"> 
  <a href="../../../tests/data_validation/ANOVAOneWayTable.html" class="sidebar-item-text sidebar-link">
 <span class="menu-text">ANOVAOneWayTable</span></a>
  </div>
</li>
          <li class="sidebar-item">
  <div class="sidebar-item-container"> 
  <a href="../../../tests/data_validation/AutoAR.html" class="sidebar-item-text sidebar-link">
 <span class="menu-text">AutoAR</span></a>
  </div>
</li>
          <li class="sidebar-item">
  <div class="sidebar-item-container"> 
  <a href="../../../tests/data_validation/AutoMA.html" class="sidebar-item-text sidebar-link">
 <span class="menu-text">AutoMA</span></a>
  </div>
</li>
          <li class="sidebar-item">
  <div class="sidebar-item-container"> 
  <a href="../../../tests/data_validation/AutoSeasonality.html" class="sidebar-item-text sidebar-link">
 <span class="menu-text">AutoSeasonality</span></a>
  </div>
</li>
          <li class="sidebar-item">
  <div class="sidebar-item-container"> 
  <a href="../../../tests/data_validation/AutoStationarity.html" class="sidebar-item-text sidebar-link">
 <span class="menu-text">AutoStationarity</span></a>
  </div>
</li>
          <li class="sidebar-item">
  <div class="sidebar-item-container"> 
  <a href="../../../tests/data_validation/BivariateFeaturesBarPlots.html" class="sidebar-item-text sidebar-link">
 <span class="menu-text">BivariateFeaturesBarPlots</span></a>
  </div>
</li>
          <li class="sidebar-item">
  <div class="sidebar-item-container"> 
  <a href="../../../tests/data_validation/BivariateHistograms.html" class="sidebar-item-text sidebar-link">
 <span class="menu-text">BivariateHistograms</span></a>
  </div>
</li>
          <li class="sidebar-item">
  <div class="sidebar-item-container"> 
  <a href="../../../tests/data_validation/BivariateScatterPlots.html" class="sidebar-item-text sidebar-link">
 <span class="menu-text">BivariateScatterPlots</span></a>
  </div>
</li>
          <li class="sidebar-item">
  <div class="sidebar-item-container"> 
  <a href="../../../tests/data_validation/ChiSquaredFeaturesTable.html" class="sidebar-item-text sidebar-link">
 <span class="menu-text">ChiSquaredFeaturesTable</span></a>
  </div>
</li>
          <li class="sidebar-item">
  <div class="sidebar-item-container"> 
  <a href="../../../tests/data_validation/ClassImbalance.html" class="sidebar-item-text sidebar-link">
 <span class="menu-text">ClassImbalance</span></a>
  </div>
</li>
          <li class="sidebar-item">
  <div class="sidebar-item-container"> 
  <a href="../../../tests/data_validation/DatasetDescription.html" class="sidebar-item-text sidebar-link">
 <span class="menu-text">DatasetDescription</span></a>
  </div>
</li>
          <li class="sidebar-item">
  <div class="sidebar-item-container"> 
  <a href="../../../tests/data_validation/DatasetSplit.html" class="sidebar-item-text sidebar-link">
 <span class="menu-text">DatasetSplit</span></a>
  </div>
</li>
          <li class="sidebar-item">
  <div class="sidebar-item-container"> 
  <a href="../../../tests/data_validation/DefaultRatesbyRiskBandPlot.html" class="sidebar-item-text sidebar-link">
 <span class="menu-text">DefaultRatesbyRiskBandPlot</span></a>
  </div>
</li>
          <li class="sidebar-item">
  <div class="sidebar-item-container"> 
  <a href="../../../tests/data_validation/DescriptiveStatistics.html" class="sidebar-item-text sidebar-link">
 <span class="menu-text">DescriptiveStatistics</span></a>
  </div>
</li>
          <li class="sidebar-item">
  <div class="sidebar-item-container"> 
  <a href="../../../tests/data_validation/Duplicates.html" class="sidebar-item-text sidebar-link">
 <span class="menu-text">Duplicates</span></a>
  </div>
</li>
          <li class="sidebar-item">
  <div class="sidebar-item-container"> 
  <a href="../../../tests/data_validation/EngleGrangerCoint.html" class="sidebar-item-text sidebar-link">
 <span class="menu-text">EngleGrangerCoint</span></a>
  </div>
</li>
          <li class="sidebar-item">
  <div class="sidebar-item-container"> 
  <a href="../../../tests/data_validation/FeatureTargetCorrelationPlot.html" class="sidebar-item-text sidebar-link">
 <span class="menu-text">FeatureTargetCorrelationPlot</span></a>
  </div>
</li>
          <li class="sidebar-item">
  <div class="sidebar-item-container"> 
  <a href="../../../tests/data_validation/HeatmapFeatureCorrelations.html" class="sidebar-item-text sidebar-link">
 <span class="menu-text">HeatmapFeatureCorrelations</span></a>
  </div>
</li>
          <li class="sidebar-item">
  <div class="sidebar-item-container"> 
  <a href="../../../tests/data_validation/HighCardinality.html" class="sidebar-item-text sidebar-link">
 <span class="menu-text">HighCardinality</span></a>
  </div>
</li>
          <li class="sidebar-item">
  <div class="sidebar-item-container"> 
  <a href="../../../tests/data_validation/HighPearsonCorrelation.html" class="sidebar-item-text sidebar-link">
 <span class="menu-text">HighPearsonCorrelation</span></a>
  </div>
</li>
          <li class="sidebar-item">
  <div class="sidebar-item-container"> 
  <a href="../../../tests/data_validation/IQROutliersBarPlot.html" class="sidebar-item-text sidebar-link">
 <span class="menu-text">IQROutliersBarPlot</span></a>
  </div>
</li>
          <li class="sidebar-item">
  <div class="sidebar-item-container"> 
  <a href="../../../tests/data_validation/IQROutliersTable.html" class="sidebar-item-text sidebar-link">
 <span class="menu-text">IQROutliersTable</span></a>
  </div>
</li>
          <li class="sidebar-item">
  <div class="sidebar-item-container"> 
  <a href="../../../tests/data_validation/IsolationForestOutliers.html" class="sidebar-item-text sidebar-link">
 <span class="menu-text">IsolationForestOutliers</span></a>
  </div>
</li>
          <li class="sidebar-item">
  <div class="sidebar-item-container"> 
  <a href="../../../tests/data_validation/LaggedCorrelationHeatmap.html" class="sidebar-item-text sidebar-link">
 <span class="menu-text">LaggedCorrelationHeatmap</span></a>
  </div>
</li>
          <li class="sidebar-item">
  <div class="sidebar-item-container"> 
  <a href="../../../tests/data_validation/MissingValues.html" class="sidebar-item-text sidebar-link">
 <span class="menu-text">MissingValues</span></a>
  </div>
</li>
          <li class="sidebar-item">
  <div class="sidebar-item-container"> 
  <a href="../../../tests/data_validation/MissingValuesBarPlot.html" class="sidebar-item-text sidebar-link">
 <span class="menu-text">MissingValuesBarPlot</span></a>
  </div>
</li>
          <li class="sidebar-item">
  <div class="sidebar-item-container"> 
  <a href="../../../tests/data_validation/MissingValuesRisk.html" class="sidebar-item-text sidebar-link">
 <span class="menu-text">MissingValuesRisk</span></a>
  </div>
</li>
          <li class="sidebar-item">
  <div class="sidebar-item-container"> 
  <a href="../../../tests/data_validation/PearsonCorrelationMatrix.html" class="sidebar-item-text sidebar-link">
 <span class="menu-text">PearsonCorrelationMatrix</span></a>
  </div>
</li>
          <li class="sidebar-item">
  <div class="sidebar-item-container"> 
  <a href="../../../tests/data_validation/PiTCreditScoresHistogram.html" class="sidebar-item-text sidebar-link">
 <span class="menu-text">PiTCreditScoresHistogram</span></a>
  </div>
</li>
          <li class="sidebar-item">
  <div class="sidebar-item-container"> 
  <a href="../../../tests/data_validation/PiTPDHistogram.html" class="sidebar-item-text sidebar-link">
 <span class="menu-text">PiTPDHistogram</span></a>
  </div>
</li>
          <li class="sidebar-item">
  <div class="sidebar-item-container"> 
  <a href="../../../tests/data_validation/RollingStatsPlot.html" class="sidebar-item-text sidebar-link">
 <span class="menu-text">RollingStatsPlot</span></a>
  </div>
</li>
          <li class="sidebar-item">
  <div class="sidebar-item-container"> 
  <a href="../../../tests/data_validation/ScatterPlot.html" class="sidebar-item-text sidebar-link">
 <span class="menu-text">ScatterPlot</span></a>
  </div>
</li>
          <li class="sidebar-item">
  <div class="sidebar-item-container"> 
  <a href="../../../tests/data_validation/SeasonalDecompose.html" class="sidebar-item-text sidebar-link">
 <span class="menu-text">SeasonalDecompose</span></a>
  </div>
</li>
          <li class="sidebar-item">
  <div class="sidebar-item-container"> 
  <a href="../../../tests/data_validation/Skewness.html" class="sidebar-item-text sidebar-link">
 <span class="menu-text">Skewness</span></a>
  </div>
</li>
          <li class="sidebar-item">
  <div class="sidebar-item-container"> 
  <a href="../../../tests/data_validation/SpreadPlot.html" class="sidebar-item-text sidebar-link">
 <span class="menu-text">SpreadPlot</span></a>
  </div>
</li>
          <li class="sidebar-item">
  <div class="sidebar-item-container"> 
  <a href="../../../tests/data_validation/TabularCategoricalBarPlots.html" class="sidebar-item-text sidebar-link">
 <span class="menu-text">TabularCategoricalBarPlots</span></a>
  </div>
</li>
          <li class="sidebar-item">
  <div class="sidebar-item-container"> 
  <a href="../../../tests/data_validation/TabularDateTimeHistograms.html" class="sidebar-item-text sidebar-link">
 <span class="menu-text">TabularDateTimeHistograms</span></a>
  </div>
</li>
          <li class="sidebar-item">
  <div class="sidebar-item-container"> 
  <a href="../../../tests/data_validation/TabularDescriptionTables.html" class="sidebar-item-text sidebar-link">
 <span class="menu-text">TabularDescriptionTables</span></a>
  </div>
</li>
          <li class="sidebar-item">
  <div class="sidebar-item-container"> 
  <a href="../../../tests/data_validation/TabularNumericalHistograms.html" class="sidebar-item-text sidebar-link">
 <span class="menu-text">TabularNumericalHistograms</span></a>
  </div>
</li>
          <li class="sidebar-item">
  <div class="sidebar-item-container"> 
  <a href="../../../tests/data_validation/TargetRateBarPlots.html" class="sidebar-item-text sidebar-link">
 <span class="menu-text">TargetRateBarPlots</span></a>
  </div>
</li>
          <li class="sidebar-item">
  <div class="sidebar-item-container"> 
  <a href="../../../tests/data_validation/TimeSeriesFrequency.html" class="sidebar-item-text sidebar-link">
 <span class="menu-text">TimeSeriesFrequency</span></a>
  </div>
</li>
          <li class="sidebar-item">
  <div class="sidebar-item-container"> 
  <a href="../../../tests/data_validation/TimeSeriesHistogram.html" class="sidebar-item-text sidebar-link">
 <span class="menu-text">TimeSeriesHistogram</span></a>
  </div>
</li>
          <li class="sidebar-item">
  <div class="sidebar-item-container"> 
  <a href="../../../tests/data_validation/TimeSeriesLinePlot.html" class="sidebar-item-text sidebar-link">
 <span class="menu-text">TimeSeriesLinePlot</span></a>
  </div>
</li>
          <li class="sidebar-item">
  <div class="sidebar-item-container"> 
  <a href="../../../tests/data_validation/TimeSeriesMissingValues.html" class="sidebar-item-text sidebar-link">
 <span class="menu-text">TimeSeriesMissingValues</span></a>
  </div>
</li>
          <li class="sidebar-item">
  <div class="sidebar-item-container"> 
  <a href="../../../tests/data_validation/TimeSeriesOutliers.html" class="sidebar-item-text sidebar-link">
 <span class="menu-text">TimeSeriesOutliers</span></a>
  </div>
</li>
          <li class="sidebar-item">
  <div class="sidebar-item-container"> 
  <a href="../../../tests/data_validation/TooManyZeroValues.html" class="sidebar-item-text sidebar-link">
 <span class="menu-text">TooManyZeroValues</span></a>
  </div>
</li>
          <li class="sidebar-item">
  <div class="sidebar-item-container"> 
  <a href="../../../tests/data_validation/UniqueRows.html" class="sidebar-item-text sidebar-link">
 <span class="menu-text">UniqueRows</span></a>
  </div>
</li>
          <li class="sidebar-item">
  <div class="sidebar-item-container"> 
  <a href="../../../tests/data_validation/WOEBinPlots.html" class="sidebar-item-text sidebar-link">
 <span class="menu-text">WOEBinPlots</span></a>
  </div>
</li>
          <li class="sidebar-item">
  <div class="sidebar-item-container"> 
  <a href="../../../tests/data_validation/WOEBinTable.html" class="sidebar-item-text sidebar-link">
 <span class="menu-text">WOEBinTable</span></a>
  </div>
</li>
          <li class="sidebar-item sidebar-item-section">
      <div class="sidebar-item-container"> 
            <a class="sidebar-item-text sidebar-link text-start collapsed" data-bs-toggle="collapse" data-bs-target="#quarto-sidebar-section-2" aria-expanded="false">
 <span class="menu-text">Nlp</span></a>
          <a class="sidebar-item-toggle text-start collapsed" data-bs-toggle="collapse" data-bs-target="#quarto-sidebar-section-2" aria-expanded="false" aria-label="Toggle section">
            <i class="bi bi-chevron-right ms-2"></i>
          </a> 
      </div>
      <ul id="quarto-sidebar-section-2" class="collapse list-unstyled sidebar-section depth3 ">  
          <li class="sidebar-item">
  <div class="sidebar-item-container"> 
  <a href="../../../tests/data_validation/nlp/CommonWords.html" class="sidebar-item-text sidebar-link">
 <span class="menu-text">CommonWords</span></a>
  </div>
</li>
          <li class="sidebar-item">
  <div class="sidebar-item-container"> 
  <a href="../../../tests/data_validation/nlp/Hashtags.html" class="sidebar-item-text sidebar-link">
 <span class="menu-text">Hashtags</span></a>
  </div>
</li>
          <li class="sidebar-item">
  <div class="sidebar-item-container"> 
  <a href="../../../tests/data_validation/nlp/Mentions.html" class="sidebar-item-text sidebar-link">
 <span class="menu-text">Mentions</span></a>
  </div>
</li>
          <li class="sidebar-item">
  <div class="sidebar-item-container"> 
  <a href="../../../tests/data_validation/nlp/Punctuations.html" class="sidebar-item-text sidebar-link">
 <span class="menu-text">Punctuations</span></a>
  </div>
</li>
          <li class="sidebar-item">
  <div class="sidebar-item-container"> 
  <a href="../../../tests/data_validation/nlp/StopWords.html" class="sidebar-item-text sidebar-link">
 <span class="menu-text">StopWords</span></a>
  </div>
</li>
          <li class="sidebar-item">
  <div class="sidebar-item-container"> 
  <a href="../../../tests/data_validation/nlp/TextDescription.html" class="sidebar-item-text sidebar-link">
 <span class="menu-text">TextDescription</span></a>
  </div>
</li>
      </ul>
  </li>
      </ul>
  </li>
          <li class="sidebar-item sidebar-item-section">
      <div class="sidebar-item-container"> 
            <a class="sidebar-item-text sidebar-link text-start collapsed" data-bs-toggle="collapse" data-bs-target="#quarto-sidebar-section-3" aria-expanded="false">
 <span class="menu-text">Model Validation</span></a>
          <a class="sidebar-item-toggle text-start collapsed" data-bs-toggle="collapse" data-bs-target="#quarto-sidebar-section-3" aria-expanded="false" aria-label="Toggle section">
            <i class="bi bi-chevron-right ms-2"></i>
          </a> 
      </div>
      <ul id="quarto-sidebar-section-3" class="collapse list-unstyled sidebar-section depth2 ">  
          <li class="sidebar-item">
  <div class="sidebar-item-container"> 
  <a href="../../../tests/model_validation/BertScore.html" class="sidebar-item-text sidebar-link">
 <span class="menu-text">BertScore</span></a>
  </div>
</li>
          <li class="sidebar-item">
  <div class="sidebar-item-container"> 
  <a href="../../../tests/model_validation/BertScoreAggregate.html" class="sidebar-item-text sidebar-link">
 <span class="menu-text">BertScoreAggregate</span></a>
  </div>
</li>
          <li class="sidebar-item">
  <div class="sidebar-item-container"> 
  <a href="../../../tests/model_validation/BleuScore.html" class="sidebar-item-text sidebar-link">
 <span class="menu-text">BleuScore</span></a>
  </div>
</li>
          <li class="sidebar-item">
  <div class="sidebar-item-container"> 
  <a href="../../../tests/model_validation/ClusterSizeDistribution.html" class="sidebar-item-text sidebar-link">
 <span class="menu-text">ClusterSizeDistribution</span></a>
  </div>
</li>
          <li class="sidebar-item">
  <div class="sidebar-item-container"> 
  <a href="../../../tests/model_validation/ContextualRecall.html" class="sidebar-item-text sidebar-link">
 <span class="menu-text">ContextualRecall</span></a>
  </div>
</li>
          <li class="sidebar-item">
  <div class="sidebar-item-container"> 
  <a href="../../../tests/model_validation/ModelMetadata.html" class="sidebar-item-text sidebar-link">
 <span class="menu-text">ModelMetadata</span></a>
  </div>
</li>
          <li class="sidebar-item">
  <div class="sidebar-item-container"> 
  <a href="../../../tests/model_validation/RegardHistogram.html" class="sidebar-item-text sidebar-link">
 <span class="menu-text">RegardHistogram</span></a>
  </div>
</li>
          <li class="sidebar-item">
  <div class="sidebar-item-container"> 
  <a href="../../../tests/model_validation/RegardScore.html" class="sidebar-item-text sidebar-link">
 <span class="menu-text">RegardScore</span></a>
  </div>
</li>
          <li class="sidebar-item">
  <div class="sidebar-item-container"> 
  <a href="../../../tests/model_validation/RougeMetrics.html" class="sidebar-item-text sidebar-link">
 <span class="menu-text">RougeMetrics</span></a>
  </div>
</li>
          <li class="sidebar-item">
  <div class="sidebar-item-container"> 
  <a href="../../../tests/model_validation/RougeMetricsAggregate.html" class="sidebar-item-text sidebar-link">
 <span class="menu-text">RougeMetricsAggregate</span></a>
  </div>
</li>
          <li class="sidebar-item">
  <div class="sidebar-item-container"> 
  <a href="../../../tests/model_validation/TokenDisparity.html" class="sidebar-item-text sidebar-link">
 <span class="menu-text">TokenDisparity</span></a>
  </div>
</li>
          <li class="sidebar-item">
  <div class="sidebar-item-container"> 
  <a href="../../../tests/model_validation/ToxicityHistogram.html" class="sidebar-item-text sidebar-link">
 <span class="menu-text">ToxicityHistogram</span></a>
  </div>
</li>
          <li class="sidebar-item">
  <div class="sidebar-item-container"> 
  <a href="../../../tests/model_validation/ToxicityScore.html" class="sidebar-item-text sidebar-link">
 <span class="menu-text">ToxicityScore</span></a>
  </div>
</li>
          <li class="sidebar-item sidebar-item-section">
      <div class="sidebar-item-container"> 
            <a class="sidebar-item-text sidebar-link text-start collapsed" data-bs-toggle="collapse" data-bs-target="#quarto-sidebar-section-4" aria-expanded="false">
 <span class="menu-text">Embeddings</span></a>
          <a class="sidebar-item-toggle text-start collapsed" data-bs-toggle="collapse" data-bs-target="#quarto-sidebar-section-4" aria-expanded="false" aria-label="Toggle section">
            <i class="bi bi-chevron-right ms-2"></i>
          </a> 
      </div>
      <ul id="quarto-sidebar-section-4" class="collapse list-unstyled sidebar-section depth3 ">  
          <li class="sidebar-item">
  <div class="sidebar-item-container"> 
  <a href="../../../tests/model_validation/embeddings/ClusterDistribution.html" class="sidebar-item-text sidebar-link">
 <span class="menu-text">ClusterDistribution</span></a>
  </div>
</li>
          <li class="sidebar-item">
  <div class="sidebar-item-container"> 
  <a href="../../../tests/model_validation/embeddings/CosineSimilarityDistribution.html" class="sidebar-item-text sidebar-link">
 <span class="menu-text">CosineSimilarityDistribution</span></a>
  </div>
</li>
          <li class="sidebar-item">
  <div class="sidebar-item-container"> 
  <a href="../../../tests/model_validation/embeddings/DescriptiveAnalytics.html" class="sidebar-item-text sidebar-link">
 <span class="menu-text">DescriptiveAnalytics</span></a>
  </div>
</li>
          <li class="sidebar-item">
  <div class="sidebar-item-container"> 
  <a href="../../../tests/model_validation/embeddings/EmbeddingsVisualization2D.html" class="sidebar-item-text sidebar-link">
 <span class="menu-text">EmbeddingsVisualization2D</span></a>
  </div>
</li>
          <li class="sidebar-item">
  <div class="sidebar-item-container"> 
  <a href="../../../tests/model_validation/embeddings/StabilityAnalysis.html" class="sidebar-item-text sidebar-link">
 <span class="menu-text">StabilityAnalysis</span></a>
  </div>
</li>
          <li class="sidebar-item">
  <div class="sidebar-item-container"> 
  <a href="../../../tests/model_validation/embeddings/StabilityAnalysisKeyword.html" class="sidebar-item-text sidebar-link">
 <span class="menu-text">StabilityAnalysisKeyword</span></a>
  </div>
</li>
          <li class="sidebar-item">
  <div class="sidebar-item-container"> 
  <a href="../../../tests/model_validation/embeddings/StabilityAnalysisRandomNoise.html" class="sidebar-item-text sidebar-link">
 <span class="menu-text">StabilityAnalysisRandomNoise</span></a>
  </div>
</li>
          <li class="sidebar-item">
  <div class="sidebar-item-container"> 
  <a href="../../../tests/model_validation/embeddings/StabilityAnalysisSynonyms.html" class="sidebar-item-text sidebar-link">
 <span class="menu-text">StabilityAnalysisSynonyms</span></a>
  </div>
</li>
          <li class="sidebar-item">
  <div class="sidebar-item-container"> 
  <a href="../../../tests/model_validation/embeddings/StabilityAnalysisTranslation.html" class="sidebar-item-text sidebar-link">
 <span class="menu-text">StabilityAnalysisTranslation</span></a>
  </div>
</li>
      </ul>
  </li>
          <li class="sidebar-item sidebar-item-section">
      <div class="sidebar-item-container"> 
            <a class="sidebar-item-text sidebar-link text-start collapsed" data-bs-toggle="collapse" data-bs-target="#quarto-sidebar-section-5" aria-expanded="false">
 <span class="menu-text">Sklearn</span></a>
          <a class="sidebar-item-toggle text-start collapsed" data-bs-toggle="collapse" data-bs-target="#quarto-sidebar-section-5" aria-expanded="false" aria-label="Toggle section">
            <i class="bi bi-chevron-right ms-2"></i>
          </a> 
      </div>
      <ul id="quarto-sidebar-section-5" class="collapse list-unstyled sidebar-section depth3 ">  
          <li class="sidebar-item">
  <div class="sidebar-item-container"> 
  <a href="../../../tests/model_validation/sklearn/AdjustedMutualInformation.html" class="sidebar-item-text sidebar-link">
 <span class="menu-text">AdjustedMutualInformation</span></a>
  </div>
</li>
          <li class="sidebar-item">
  <div class="sidebar-item-container"> 
  <a href="../../../tests/model_validation/sklearn/AdjustedRandIndex.html" class="sidebar-item-text sidebar-link">
 <span class="menu-text">AdjustedRandIndex</span></a>
  </div>
</li>
          <li class="sidebar-item">
  <div class="sidebar-item-container"> 
  <a href="../../../tests/model_validation/sklearn/ClassifierInSamplePerformance.html" class="sidebar-item-text sidebar-link">
 <span class="menu-text">ClassifierInSamplePerformance</span></a>
  </div>
</li>
          <li class="sidebar-item">
  <div class="sidebar-item-container"> 
  <a href="../../../tests/model_validation/sklearn/ClassifierOutOfSamplePerformance.html" class="sidebar-item-text sidebar-link">
 <span class="menu-text">ClassifierOutOfSamplePerformance</span></a>
  </div>
</li>
          <li class="sidebar-item">
  <div class="sidebar-item-container"> 
  <a href="../../../tests/model_validation/sklearn/ClassifierPerformance.html" class="sidebar-item-text sidebar-link">
 <span class="menu-text">ClassifierPerformance</span></a>
  </div>
</li>
          <li class="sidebar-item">
  <div class="sidebar-item-container"> 
  <a href="../../../tests/model_validation/sklearn/ClusterCosineSimilarity.html" class="sidebar-item-text sidebar-link">
 <span class="menu-text">ClusterCosineSimilarity</span></a>
  </div>
</li>
          <li class="sidebar-item">
  <div class="sidebar-item-container"> 
  <a href="../../../tests/model_validation/sklearn/ClusterPerformance.html" class="sidebar-item-text sidebar-link">
 <span class="menu-text">ClusterPerformance</span></a>
  </div>
</li>
          <li class="sidebar-item">
  <div class="sidebar-item-container"> 
  <a href="../../../tests/model_validation/sklearn/ClusterPerformanceMetrics.html" class="sidebar-item-text sidebar-link">
 <span class="menu-text">ClusterPerformanceMetrics</span></a>
  </div>
</li>
          <li class="sidebar-item">
  <div class="sidebar-item-container"> 
  <a href="../../../tests/model_validation/sklearn/CompletenessScore.html" class="sidebar-item-text sidebar-link">
 <span class="menu-text">CompletenessScore</span></a>
  </div>
</li>
          <li class="sidebar-item">
  <div class="sidebar-item-container"> 
  <a href="../../../tests/model_validation/sklearn/ConfusionMatrix.html" class="sidebar-item-text sidebar-link">
 <span class="menu-text">ConfusionMatrix</span></a>
  </div>
</li>
          <li class="sidebar-item">
  <div class="sidebar-item-container"> 
  <a href="../../../tests/model_validation/sklearn/FowlkesMallowsScore.html" class="sidebar-item-text sidebar-link">
 <span class="menu-text">FowlkesMallowsScore</span></a>
  </div>
</li>
          <li class="sidebar-item">
  <div class="sidebar-item-container"> 
  <a href="../../../tests/model_validation/sklearn/HomogeneityScore.html" class="sidebar-item-text sidebar-link">
 <span class="menu-text">HomogeneityScore</span></a>
  </div>
</li>
          <li class="sidebar-item">
  <div class="sidebar-item-container"> 
  <a href="../../../tests/model_validation/sklearn/HyperParametersTuning.html" class="sidebar-item-text sidebar-link">
 <span class="menu-text">HyperParametersTuning</span></a>
  </div>
</li>
          <li class="sidebar-item">
  <div class="sidebar-item-container"> 
  <a href="../../../tests/model_validation/sklearn/KMeansClustersOptimization.html" class="sidebar-item-text sidebar-link">
 <span class="menu-text">KMeansClustersOptimization</span></a>
  </div>
</li>
          <li class="sidebar-item">
  <div class="sidebar-item-container"> 
  <a href="../../../tests/model_validation/sklearn/MinimumAccuracy.html" class="sidebar-item-text sidebar-link">
 <span class="menu-text">MinimumAccuracy</span></a>
  </div>
</li>
          <li class="sidebar-item">
  <div class="sidebar-item-container"> 
  <a href="../../../tests/model_validation/sklearn/MinimumF1Score.html" class="sidebar-item-text sidebar-link">
 <span class="menu-text">MinimumF1Score</span></a>
  </div>
</li>
          <li class="sidebar-item">
  <div class="sidebar-item-container"> 
  <a href="../../../tests/model_validation/sklearn/MinimumROCAUCScore.html" class="sidebar-item-text sidebar-link">
 <span class="menu-text">MinimumROCAUCScore</span></a>
  </div>
</li>
          <li class="sidebar-item">
  <div class="sidebar-item-container"> 
  <a href="../../../tests/model_validation/sklearn/ModelsPerformanceComparison.html" class="sidebar-item-text sidebar-link">
 <span class="menu-text">ModelsPerformanceComparison</span></a>
  </div>
</li>
          <li class="sidebar-item">
  <div class="sidebar-item-container"> 
  <a href="../../../tests/model_validation/sklearn/OverfitDiagnosis.html" class="sidebar-item-text sidebar-link">
 <span class="menu-text">OverfitDiagnosis</span></a>
  </div>
</li>
          <li class="sidebar-item">
  <div class="sidebar-item-container"> 
  <a href="../../../tests/model_validation/sklearn/PermutationFeatureImportance.html" class="sidebar-item-text sidebar-link">
 <span class="menu-text">PermutationFeatureImportance</span></a>
  </div>
</li>
          <li class="sidebar-item">
  <div class="sidebar-item-container"> 
  <a href="../../../tests/model_validation/sklearn/PopulationStabilityIndex.html" class="sidebar-item-text sidebar-link">
 <span class="menu-text">PopulationStabilityIndex</span></a>
  </div>
</li>
          <li class="sidebar-item">
  <div class="sidebar-item-container"> 
  <a href="../../../tests/model_validation/sklearn/PrecisionRecallCurve.html" class="sidebar-item-text sidebar-link">
 <span class="menu-text">PrecisionRecallCurve</span></a>
  </div>
</li>
          <li class="sidebar-item">
  <div class="sidebar-item-container"> 
  <a href="../../../tests/model_validation/sklearn/RegressionErrors.html" class="sidebar-item-text sidebar-link">
 <span class="menu-text">RegressionErrors</span></a>
  </div>
</li>
          <li class="sidebar-item">
  <div class="sidebar-item-container"> 
  <a href="../../../tests/model_validation/sklearn/RegressionModelsPerformanceComparison.html" class="sidebar-item-text sidebar-link">
 <span class="menu-text">RegressionModelsPerformanceComparison</span></a>
  </div>
</li>
          <li class="sidebar-item">
  <div class="sidebar-item-container"> 
  <a href="../../../tests/model_validation/sklearn/RegressionR2Square.html" class="sidebar-item-text sidebar-link">
 <span class="menu-text">RegressionR2Square</span></a>
  </div>
</li>
          <li class="sidebar-item">
  <div class="sidebar-item-container"> 
  <a href="../../../tests/model_validation/sklearn/RobustnessDiagnosis.html" class="sidebar-item-text sidebar-link">
 <span class="menu-text">RobustnessDiagnosis</span></a>
  </div>
</li>
          <li class="sidebar-item">
  <div class="sidebar-item-container"> 
  <a href="../../../tests/model_validation/sklearn/ROCCurve.html" class="sidebar-item-text sidebar-link">
 <span class="menu-text">ROCCurve</span></a>
  </div>
</li>
          <li class="sidebar-item">
  <div class="sidebar-item-container"> 
  <a href="../../../tests/model_validation/sklearn/SHAPGlobalImportance.html" class="sidebar-item-text sidebar-link">
 <span class="menu-text">SHAPGlobalImportance</span></a>
  </div>
</li>
          <li class="sidebar-item">
  <div class="sidebar-item-container"> 
  <a href="../../../tests/model_validation/sklearn/SilhouettePlot.html" class="sidebar-item-text sidebar-link">
 <span class="menu-text">SilhouettePlot</span></a>
  </div>
</li>
          <li class="sidebar-item">
  <div class="sidebar-item-container"> 
  <a href="../../../tests/model_validation/sklearn/TrainingTestDegradation.html" class="sidebar-item-text sidebar-link">
 <span class="menu-text">TrainingTestDegradation</span></a>
  </div>
</li>
          <li class="sidebar-item">
  <div class="sidebar-item-container"> 
  <a href="../../../tests/model_validation/sklearn/VMeasure.html" class="sidebar-item-text sidebar-link">
 <span class="menu-text">VMeasure</span></a>
  </div>
</li>
          <li class="sidebar-item">
  <div class="sidebar-item-container"> 
  <a href="../../../tests/model_validation/sklearn/WeakspotsDiagnosis.html" class="sidebar-item-text sidebar-link">
 <span class="menu-text">WeakspotsDiagnosis</span></a>
  </div>
</li>
      </ul>
  </li>
          <li class="sidebar-item sidebar-item-section">
      <div class="sidebar-item-container"> 
            <a class="sidebar-item-text sidebar-link text-start collapsed" data-bs-toggle="collapse" data-bs-target="#quarto-sidebar-section-6" aria-expanded="false">
 <span class="menu-text">Statsmodels</span></a>
          <a class="sidebar-item-toggle text-start collapsed" data-bs-toggle="collapse" data-bs-target="#quarto-sidebar-section-6" aria-expanded="false" aria-label="Toggle section">
            <i class="bi bi-chevron-right ms-2"></i>
          </a> 
      </div>
      <ul id="quarto-sidebar-section-6" class="collapse list-unstyled sidebar-section depth3 ">  
          <li class="sidebar-item">
  <div class="sidebar-item-container"> 
  <a href="../../../tests/model_validation/statsmodels/ADF.html" class="sidebar-item-text sidebar-link">
 <span class="menu-text">ADF</span></a>
  </div>
</li>
          <li class="sidebar-item">
  <div class="sidebar-item-container"> 
  <a href="../../../tests/model_validation/statsmodels/ADFTest.html" class="sidebar-item-text sidebar-link">
 <span class="menu-text">ADFTest</span></a>
  </div>
</li>
          <li class="sidebar-item">
  <div class="sidebar-item-container"> 
  <a href="../../../tests/model_validation/statsmodels/AutoARIMA.html" class="sidebar-item-text sidebar-link">
 <span class="menu-text">AutoARIMA</span></a>
  </div>
</li>
          <li class="sidebar-item">
  <div class="sidebar-item-container"> 
  <a href="../../../tests/model_validation/statsmodels/BoxPierce.html" class="sidebar-item-text sidebar-link">
 <span class="menu-text">BoxPierce</span></a>
  </div>
</li>
          <li class="sidebar-item">
  <div class="sidebar-item-container"> 
  <a href="../../../tests/model_validation/statsmodels/DFGLSArch.html" class="sidebar-item-text sidebar-link">
 <span class="menu-text">DFGLSArch</span></a>
  </div>
</li>
          <li class="sidebar-item">
  <div class="sidebar-item-container"> 
  <a href="../../../tests/model_validation/statsmodels/DurbinWatsonTest.html" class="sidebar-item-text sidebar-link">
 <span class="menu-text">DurbinWatsonTest</span></a>
  </div>
</li>
          <li class="sidebar-item">
  <div class="sidebar-item-container"> 
  <a href="../../../tests/model_validation/statsmodels/FeatureImportanceAndSignificance.html" class="sidebar-item-text sidebar-link">
 <span class="menu-text">FeatureImportanceAndSignificance</span></a>
  </div>
</li>
          <li class="sidebar-item">
  <div class="sidebar-item-container"> 
  <a href="../../../tests/model_validation/statsmodels/GINITable.html" class="sidebar-item-text sidebar-link">
 <span class="menu-text">GINITable</span></a>
  </div>
</li>
          <li class="sidebar-item">
  <div class="sidebar-item-container"> 
  <a href="../../../tests/model_validation/statsmodels/JarqueBera.html" class="sidebar-item-text sidebar-link">
 <span class="menu-text">JarqueBera</span></a>
  </div>
</li>
          <li class="sidebar-item">
  <div class="sidebar-item-container"> 
  <a href="../../../tests/model_validation/statsmodels/KolmogorovSmirnov.html" class="sidebar-item-text sidebar-link">
 <span class="menu-text">KolmogorovSmirnov</span></a>
  </div>
</li>
          <li class="sidebar-item">
  <div class="sidebar-item-container"> 
  <a href="../../../tests/model_validation/statsmodels/KPSS.html" class="sidebar-item-text sidebar-link">
 <span class="menu-text">KPSS</span></a>
  </div>
</li>
          <li class="sidebar-item">
  <div class="sidebar-item-container"> 
  <a href="../../../tests/model_validation/statsmodels/Lilliefors.html" class="sidebar-item-text sidebar-link">
 <span class="menu-text">Lilliefors</span></a>
  </div>
</li>
          <li class="sidebar-item">
  <div class="sidebar-item-container"> 
  <a href="../../../tests/model_validation/statsmodels/LJungBox.html" class="sidebar-item-text sidebar-link">
 <span class="menu-text">LJungBox</span></a>
  </div>
</li>
          <li class="sidebar-item">
  <div class="sidebar-item-container"> 
  <a href="../../../tests/model_validation/statsmodels/LogisticRegCumulativeProb.html" class="sidebar-item-text sidebar-link">
 <span class="menu-text">LogisticRegCumulativeProb</span></a>
  </div>
</li>
          <li class="sidebar-item">
  <div class="sidebar-item-container"> 
  <a href="../../../tests/model_validation/statsmodels/LogisticRegPredictionHistogram.html" class="sidebar-item-text sidebar-link">
 <span class="menu-text">LogisticRegPredictionHistogram</span></a>
  </div>
</li>
          <li class="sidebar-item">
  <div class="sidebar-item-container"> 
  <a href="../../../tests/model_validation/statsmodels/LogRegressionConfusionMatrix.html" class="sidebar-item-text sidebar-link">
 <span class="menu-text">LogRegressionConfusionMatrix</span></a>
  </div>
</li>
          <li class="sidebar-item">
  <div class="sidebar-item-container"> 
  <a href="../../../tests/model_validation/statsmodels/PDRatingClassPlot.html" class="sidebar-item-text sidebar-link">
 <span class="menu-text">PDRatingClassPlot</span></a>
  </div>
</li>
          <li class="sidebar-item">
  <div class="sidebar-item-container"> 
  <a href="../../../tests/model_validation/statsmodels/PhillipsPerronArch.html" class="sidebar-item-text sidebar-link">
 <span class="menu-text">PhillipsPerronArch</span></a>
  </div>
</li>
          <li class="sidebar-item">
  <div class="sidebar-item-container"> 
  <a href="../../../tests/model_validation/statsmodels/RegressionCoeffsPlot.html" class="sidebar-item-text sidebar-link">
 <span class="menu-text">RegressionCoeffsPlot</span></a>
  </div>
</li>
          <li class="sidebar-item">
  <div class="sidebar-item-container"> 
  <a href="../../../tests/model_validation/statsmodels/RegressionFeatureSignificance.html" class="sidebar-item-text sidebar-link">
 <span class="menu-text">RegressionFeatureSignificance</span></a>
  </div>
</li>
          <li class="sidebar-item">
  <div class="sidebar-item-container"> 
  <a href="../../../tests/model_validation/statsmodels/RegressionModelForecastPlot.html" class="sidebar-item-text sidebar-link">
 <span class="menu-text">RegressionModelForecastPlot</span></a>
  </div>
</li>
          <li class="sidebar-item">
  <div class="sidebar-item-container"> 
  <a href="../../../tests/model_validation/statsmodels/RegressionModelForecastPlotLevels.html" class="sidebar-item-text sidebar-link">
 <span class="menu-text">RegressionModelForecastPlotLevels</span></a>
  </div>
</li>
          <li class="sidebar-item">
  <div class="sidebar-item-container"> 
  <a href="../../../tests/model_validation/statsmodels/RegressionModelInsampleComparison.html" class="sidebar-item-text sidebar-link">
 <span class="menu-text">RegressionModelInsampleComparison</span></a>
  </div>
</li>
          <li class="sidebar-item">
  <div class="sidebar-item-container"> 
  <a href="../../../tests/model_validation/statsmodels/RegressionModelOutsampleComparison.html" class="sidebar-item-text sidebar-link">
 <span class="menu-text">RegressionModelOutsampleComparison</span></a>
  </div>
</li>
          <li class="sidebar-item">
  <div class="sidebar-item-container"> 
  <a href="../../../tests/model_validation/statsmodels/RegressionModelsCoeffs.html" class="sidebar-item-text sidebar-link">
 <span class="menu-text">RegressionModelsCoeffs</span></a>
  </div>
</li>
          <li class="sidebar-item">
  <div class="sidebar-item-container"> 
  <a href="../../../tests/model_validation/statsmodels/RegressionModelSensitivityPlot.html" class="sidebar-item-text sidebar-link">
 <span class="menu-text">RegressionModelSensitivityPlot</span></a>
  </div>
</li>
          <li class="sidebar-item">
  <div class="sidebar-item-container"> 
  <a href="../../../tests/model_validation/statsmodels/RegressionModelsPerformance.html" class="sidebar-item-text sidebar-link">
 <span class="menu-text">RegressionModelsPerformance</span></a>
  </div>
</li>
          <li class="sidebar-item">
  <div class="sidebar-item-container"> 
  <a href="../../../tests/model_validation/statsmodels/RegressionModelSummary.html" class="sidebar-item-text sidebar-link">
 <span class="menu-text">RegressionModelSummary</span></a>
  </div>
</li>
          <li class="sidebar-item">
  <div class="sidebar-item-container"> 
  <a href="../../../tests/model_validation/statsmodels/ResidualsVisualInspection.html" class="sidebar-item-text sidebar-link">
 <span class="menu-text">ResidualsVisualInspection</span></a>
  </div>
</li>
          <li class="sidebar-item">
  <div class="sidebar-item-container"> 
  <a href="../../../tests/model_validation/statsmodels/RunsTest.html" class="sidebar-item-text sidebar-link">
 <span class="menu-text">RunsTest</span></a>
  </div>
</li>
          <li class="sidebar-item">
  <div class="sidebar-item-container"> 
  <a href="../../../tests/model_validation/statsmodels/ScorecardBucketHistogram.html" class="sidebar-item-text sidebar-link">
 <span class="menu-text">ScorecardBucketHistogram</span></a>
  </div>
</li>
          <li class="sidebar-item">
  <div class="sidebar-item-container"> 
  <a href="../../../tests/model_validation/statsmodels/ScorecardHistogram.html" class="sidebar-item-text sidebar-link">
 <span class="menu-text">ScorecardHistogram</span></a>
  </div>
</li>
          <li class="sidebar-item">
  <div class="sidebar-item-container"> 
  <a href="../../../tests/model_validation/statsmodels/ScorecardProbabilitiesHistogram.html" class="sidebar-item-text sidebar-link">
 <span class="menu-text">ScorecardProbabilitiesHistogram</span></a>
  </div>
</li>
          <li class="sidebar-item">
  <div class="sidebar-item-container"> 
  <a href="../../../tests/model_validation/statsmodels/ShapiroWilk.html" class="sidebar-item-text sidebar-link">
 <span class="menu-text">ShapiroWilk</span></a>
  </div>
</li>
          <li class="sidebar-item">
  <div class="sidebar-item-container"> 
  <a href="../../../tests/model_validation/statsmodels/ZivotAndrewsArch.html" class="sidebar-item-text sidebar-link">
 <span class="menu-text">ZivotAndrewsArch</span></a>
  </div>
</li>
      </ul>
  </li>
      </ul>
  </li>
          <li class="sidebar-item sidebar-item-section">
      <div class="sidebar-item-container"> 
            <a class="sidebar-item-text sidebar-link text-start collapsed" data-bs-toggle="collapse" data-bs-target="#quarto-sidebar-section-7" aria-expanded="false">
 <span class="menu-text">Prompt Validation</span></a>
          <a class="sidebar-item-toggle text-start collapsed" data-bs-toggle="collapse" data-bs-target="#quarto-sidebar-section-7" aria-expanded="false" aria-label="Toggle section">
            <i class="bi bi-chevron-right ms-2"></i>
          </a> 
      </div>
      <ul id="quarto-sidebar-section-7" class="collapse list-unstyled sidebar-section depth2 ">  
          <li class="sidebar-item">
  <div class="sidebar-item-container"> 
  <a href="../../../tests/prompt_validation/Bias.html" class="sidebar-item-text sidebar-link">
 <span class="menu-text">Bias</span></a>
  </div>
</li>
          <li class="sidebar-item">
  <div class="sidebar-item-container"> 
  <a href="../../../tests/prompt_validation/Clarity.html" class="sidebar-item-text sidebar-link">
 <span class="menu-text">Clarity</span></a>
  </div>
</li>
          <li class="sidebar-item">
  <div class="sidebar-item-container"> 
  <a href="../../../tests/prompt_validation/Conciseness.html" class="sidebar-item-text sidebar-link">
 <span class="menu-text">Conciseness</span></a>
  </div>
</li>
          <li class="sidebar-item">
  <div class="sidebar-item-container"> 
  <a href="../../../tests/prompt_validation/Delimitation.html" class="sidebar-item-text sidebar-link">
 <span class="menu-text">Delimitation</span></a>
  </div>
</li>
          <li class="sidebar-item">
  <div class="sidebar-item-container"> 
  <a href="../../../tests/prompt_validation/NegativeInstruction.html" class="sidebar-item-text sidebar-link">
 <span class="menu-text">NegativeInstruction</span></a>
  </div>
</li>
          <li class="sidebar-item">
  <div class="sidebar-item-container"> 
  <a href="../../../tests/prompt_validation/Robustness.html" class="sidebar-item-text sidebar-link">
 <span class="menu-text">Robustness</span></a>
  </div>
</li>
          <li class="sidebar-item">
  <div class="sidebar-item-container"> 
  <a href="../../../tests/prompt_validation/Specificity.html" class="sidebar-item-text sidebar-link">
 <span class="menu-text">Specificity</span></a>
  </div>
</li>
      </ul>
  </li>
      </ul>
  </li>
        <li class="px-0"><hr class="sidebar-divider hi "></li>
        <li class="sidebar-item">
 <span class="menu-text">NOTEBOOKS</span>
  </li>
        <li class="sidebar-item sidebar-item-section">
      <div class="sidebar-item-container"> 
            <a href="../../../guide/samples-jupyter-notebooks.html" class="sidebar-item-text sidebar-link">
 <span class="menu-text">Code samples</span></a>
          <a class="sidebar-item-toggle text-start" data-bs-toggle="collapse" data-bs-target="#" aria-expanded="true" aria-label="Toggle section">
            <i class="bi bi-chevron-right ms-2"></i>
          </a> 
      </div>
      <ul id="" class="collapse list-unstyled sidebar-section depth1 show">  
          <li class="sidebar-item sidebar-item-section">
      <div class="sidebar-item-container"> 
            <a class="sidebar-item-text sidebar-link text-start collapsed" data-bs-toggle="collapse" data-bs-target="#quarto-sidebar-section-8" aria-expanded="false">
 <span class="menu-text">Custom Tests</span></a>
          <a class="sidebar-item-toggle text-start collapsed" data-bs-toggle="collapse" data-bs-target="#quarto-sidebar-section-8" aria-expanded="false" aria-label="Toggle section">
            <i class="bi bi-chevron-right ms-2"></i>
          </a> 
      </div>
      <ul id="quarto-sidebar-section-8" class="collapse list-unstyled sidebar-section depth2 ">  
          <li class="sidebar-item">
  <div class="sidebar-item-container"> 
  <a href="../../../notebooks/code_samples/custom_tests/external_test_providers_demo.html" class="sidebar-item-text sidebar-link">
 <span class="menu-text">Integrate an External Test Provider</span></a>
  </div>
</li>
      </ul>
  </li>
          <li class="sidebar-item sidebar-item-section">
      <div class="sidebar-item-container"> 
            <a class="sidebar-item-text sidebar-link text-start" data-bs-toggle="collapse" data-bs-target="#quarto-sidebar-section-9" aria-expanded="true">
 <span class="menu-text">LLM and NLP</span></a>
          <a class="sidebar-item-toggle text-start" data-bs-toggle="collapse" data-bs-target="#quarto-sidebar-section-9" aria-expanded="true" aria-label="Toggle section">
            <i class="bi bi-chevron-right ms-2"></i>
          </a> 
      </div>
      <ul id="quarto-sidebar-section-9" class="collapse list-unstyled sidebar-section depth2 show">  
          <li class="sidebar-item">
  <div class="sidebar-item-container"> 
  <a href="../../../notebooks/code_samples/LLM_and_NLP/foundation_models_integration_demo.html" class="sidebar-item-text sidebar-link active">
 <span class="menu-text">Sentiment Analysis of Financial Data Using a Large Language Model (LLM)</span></a>
  </div>
</li>
          <li class="sidebar-item">
  <div class="sidebar-item-container"> 
  <a href="../../../notebooks/code_samples/LLM_and_NLP/foundation_models_summarization_demo.html" class="sidebar-item-text sidebar-link">
 <span class="menu-text">Summarization of Financial Data Using a Large Language Model (LLM)</span></a>
  </div>
</li>
          <li class="sidebar-item">
  <div class="sidebar-item-container"> 
  <a href="../../../notebooks/code_samples/LLM_and_NLP/hugging_face_integration_demo.html" class="sidebar-item-text sidebar-link">
 <span class="menu-text">Sentiment Analysis of Financial Data Using Hugging Face NLP Models</span></a>
  </div>
</li>
          <li class="sidebar-item">
  <div class="sidebar-item-container"> 
  <a href="../../../notebooks/code_samples/LLM_and_NLP/hugging_face_summarization_demo.html" class="sidebar-item-text sidebar-link">
 <span class="menu-text">Summarization of Financial Data Using Hugging Face NLP models</span></a>
  </div>
</li>
          <li class="sidebar-item">
  <div class="sidebar-item-container"> 
  <a href="../../../notebooks/code_samples/LLM_and_NLP/prompt_validation_demo.html" class="sidebar-item-text sidebar-link">
 <span class="menu-text">Prompt Validation for Large Language Models (LLMs)</span></a>
  </div>
</li>
      </ul>
  </li>
          <li class="sidebar-item sidebar-item-section">
      <div class="sidebar-item-container"> 
            <a class="sidebar-item-text sidebar-link text-start collapsed" data-bs-toggle="collapse" data-bs-target="#quarto-sidebar-section-10" aria-expanded="false">
 <span class="menu-text">Regression</span></a>
          <a class="sidebar-item-toggle text-start collapsed" data-bs-toggle="collapse" data-bs-target="#quarto-sidebar-section-10" aria-expanded="false" aria-label="Toggle section">
            <i class="bi bi-chevron-right ms-2"></i>
          </a> 
      </div>
      <ul id="quarto-sidebar-section-10" class="collapse list-unstyled sidebar-section depth2 ">  
          <li class="sidebar-item">
  <div class="sidebar-item-container"> 
  <a href="../../../notebooks/code_samples/regression/quickstart_regression_full_suite.html" class="sidebar-item-text sidebar-link">
 <span class="menu-text">Quickstart for California Housing Regression Model Documentation — Full Suite</span></a>
  </div>
</li>
      </ul>
  </li>
          <li class="sidebar-item sidebar-item-section">
      <div class="sidebar-item-container"> 
            <a class="sidebar-item-text sidebar-link text-start collapsed" data-bs-toggle="collapse" data-bs-target="#quarto-sidebar-section-11" aria-expanded="false">
 <span class="menu-text">Time Series</span></a>
          <a class="sidebar-item-toggle text-start collapsed" data-bs-toggle="collapse" data-bs-target="#quarto-sidebar-section-11" aria-expanded="false" aria-label="Toggle section">
            <i class="bi bi-chevron-right ms-2"></i>
          </a> 
      </div>
      <ul id="quarto-sidebar-section-11" class="collapse list-unstyled sidebar-section depth2 ">  
          <li class="sidebar-item">
  <div class="sidebar-item-container"> 
  <a href="../../../notebooks/code_samples/time_series/tutorial_time_series_forecasting.html" class="sidebar-item-text sidebar-link">
 <span class="menu-text">Time Series Forecasting Model Tutorial</span></a>
  </div>
</li>
      </ul>
  </li>
      </ul>
  </li>
        <li class="px-0"><hr class="sidebar-divider hi "></li>
        <li class="sidebar-item">
 <span class="menu-text">REFERENCE</span>
  </li>
        <li class="sidebar-item">
  <div class="sidebar-item-container"> 
  <a href="../../../validmind/validmind.html" class="sidebar-item-text sidebar-link" target="&quot;_blank&quot;">
 <span class="menu-text">Developer Framework Reference <i class="fa-solid fa-external-link" aria-label="external-link"></i></span></a>
  </div>
</li>
    </ul>
    </div>
</nav>
<div id="quarto-sidebar-glass" data-bs-toggle="collapse" data-bs-target="#quarto-sidebar,#quarto-sidebar-glass"></div>
<!-- margin-sidebar -->
    <div id="quarto-margin-sidebar" class="sidebar margin-sidebar">
        <nav id="TOC" role="doc-toc" class="toc-active">
    <h2 id="toc-title">On this page</h2>
   
  <ul>
  <li><a href="#validmind-at-a-glance" id="toc-validmind-at-a-glance" class="nav-link active" data-scroll-target="#validmind-at-a-glance">ValidMind at a glance</a></li>
  <li><a href="#before-you-begin" id="toc-before-you-begin" class="nav-link" data-scroll-target="#before-you-begin">Before you begin</a></li>
  <li><a href="#install-the-client-library" id="toc-install-the-client-library" class="nav-link" data-scroll-target="#install-the-client-library">Install the client library</a></li>
  <li><a href="#initialize-the-client-library" id="toc-initialize-the-client-library" class="nav-link" data-scroll-target="#initialize-the-client-library">Initialize the client library</a>
  <ul class="collapse">
  <li><a href="#preview-the-documentation-template" id="toc-preview-the-documentation-template" class="nav-link" data-scroll-target="#preview-the-documentation-template">Preview the documentation template</a></li>
  <li><a href="#get-ready-to-run-the-analysis" id="toc-get-ready-to-run-the-analysis" class="nav-link" data-scroll-target="#get-ready-to-run-the-analysis">Get ready to run the analysis</a></li>
  <li><a href="#get-your-sample-dataset-ready-for-analysis" id="toc-get-your-sample-dataset-ready-for-analysis" class="nav-link" data-scroll-target="#get-your-sample-dataset-ready-for-analysis">Get your sample dataset ready for analysis</a></li>
  </ul></li>
  <li><a href="#run-the-model-documentation-tests" id="toc-run-the-model-documentation-tests" class="nav-link" data-scroll-target="#run-the-model-documentation-tests">Run the model documentation tests</a></li>
  <li><a href="#next-steps" id="toc-next-steps" class="nav-link" data-scroll-target="#next-steps">Next steps</a></li>
  </ul>
<div class="toc-actions"><div><i class="bi bi-github"></i></div><div class="action-links"><p><a href="https://github.dev/validmind/documentation/blob/main/site/notebooks/code_samples/LLM_and_NLP/foundation_models_integration_demo.ipynb" class="toc-action">Edit this page</a></p><p><a href="https://github.com/validmind/documentation/issues/new" class="toc-action">Report an issue</a></p></div></div></nav>
    </div>
<!-- main -->
<main class="content" id="quarto-document-content">

<header id="title-block-header" class="quarto-title-block default">
<div class="quarto-title">
<h1 class="title">Sentiment Analysis of Financial Data Using a Large Language Model (LLM)</h1>
</div>



<div class="quarto-title-meta">

    
  
    
  </div>
  

</header>

<<<<<<< HEAD

<section id="sentiment-analysis-of-financial-data-using-a-large-language-model-llm" class="level1">
<h1>Sentiment Analysis of Financial Data Using a Large Language Model (LLM)</h1>
=======
>>>>>>> 4e7bddb8
<p>This notebook guides model developers through the process of using a large language model (LLM) specialized in sentiment analysis for financial news. It shows you how to set up the ValidMind Developer Framework, initializes the client library, and uses a specific prompt template for analyzing the sentiment of sentences in a dataset. The notebook also includes example data to test the model’s ability to correctly identify sentiment as positive, negative, or neutral.</p>
<section id="validmind-at-a-glance" class="level2">
<h2 class="anchored" data-anchor-id="validmind-at-a-glance">ValidMind at a glance</h2>
<p>ValidMind’s platform enables organizations to identify, document, and manage model risks for all types of models, including AI/ML models, LLMs, and statistical models. As a model developer, you use the ValidMind Developer Framework to automate documentation and validation tests, and then use the ValidMind AI Risk Platform UI to collaborate on documentation projects. Together, these products simplify model risk management, facilitate compliance with regulations and institutional standards, and enhance collaboration between yourself and model validators.</p>
<p>If this is your first time trying out ValidMind, we recommend going through the following resources first:</p>
<ul>
<li><a href="https://docs.validmind.ai/guide/get-started.html">Get started</a> — The basics, including key concepts, and how our products work</li>
<li><a href="https://docs.validmind.ai/guide/get-started-developer-framework.html">Get started with the ValidMind Developer Framework</a> — The path for developers, more code samples, and our developer reference</li>
</ul>
</section>
<section id="before-you-begin" class="level2">
<h2 class="anchored" data-anchor-id="before-you-begin">Before you begin</h2>
<div class="callout callout-style-simple callout-tip callout-titled">
<div class="callout-header d-flex align-content-center">
<div class="callout-icon-container">
<i class="callout-icon"></i>
</div>
<div class="callout-title-container flex-fill">
New to ValidMind?
</div>
</div>
<div class="callout-body-container callout-body">
<p>For access to all features available in this notebook, create a free ValidMind account.</p>
<p>Signing up is FREE — <a href="https://app.prod.validmind.ai"><strong>Sign up now</strong></a></p>
</div>
</div>
<p>This notebook requires an OpenAI API secret key to run. If you don’t have one, visit <a href="https://platform.openai.com/account/api-keys">API keys</a> on OpenAI’s site to create a new key for yourself. Note that API usage charges may apply.</p>
<p>If you encounter errors due to missing modules in your Python environment, install the modules with <code>pip install</code>, and then re-run the notebook. For more help, refer to <a href="https://docs.python.org/3/installing/index.html">Installing Python Modules</a>.</p>
</section>
<section id="install-the-client-library" class="level2">
<h2 class="anchored" data-anchor-id="install-the-client-library">Install the client library</h2>
<p>The client library provides Python support for the ValidMind Developer Framework. To install it:</p>
<div class="cell">
<div class="sourceCode cell-code" id="cb1"><pre class="sourceCode python code-with-copy"><code class="sourceCode python"><span id="cb1-1"><a href="#cb1-1" aria-hidden="true" tabindex="-1"></a><span class="op">%</span>pip install <span class="op">-</span>q validmind</span></code><button title="Copy to Clipboard" class="code-copy-button"><i class="bi"></i></button></pre></div>
</div>
</section>
<section id="initialize-the-client-library" class="level2">
<h2 class="anchored" data-anchor-id="initialize-the-client-library">Initialize the client library</h2>
<p>Every documentation project in the Platform UI comes with a <em>code snippet</em> that lets the client library associate your documentation and tests with the right project on the Platform UI when you run this notebook.</p>
<p>Get your code snippet by creating a documentation project:</p>
<ol type="1">
<li><p>In a browser, log into the <a href="https://app.prod.validmind.ai">Platform UI</a>.</p></li>
<li><p>Go to Go to <strong>Documentation Projects</strong> and click <strong>Create new project</strong>.</p></li>
<li><p>Select <strong><code>[Demo] Foundation Model - Text Sentiment Analysis</code></strong> and <strong><code>Initial Validation</code></strong> for the model name and type, give the project a unique name to make it yours, and then click <strong>Create project</strong>.</p></li>
<li><p>Go to <strong>Documentation Projects</strong> &gt; <strong>YOUR_UNIQUE_PROJECT_NAME</strong> &gt; <strong>Getting Started</strong> and click <strong>Copy snippet to clipboard</strong>.</p></li>
</ol>
<p>Next, replace this placeholder with your own code snippet:</p>
<div class="cell">
<div class="sourceCode cell-code" id="cb2"><pre class="sourceCode python code-with-copy"><code class="sourceCode python"><span id="cb2-1"><a href="#cb2-1" aria-hidden="true" tabindex="-1"></a><span class="co">## Replace the code below with the code snippet from your project ##</span></span>
<span id="cb2-2"><a href="#cb2-2" aria-hidden="true" tabindex="-1"></a></span>
<span id="cb2-3"><a href="#cb2-3" aria-hidden="true" tabindex="-1"></a><span class="im">import</span> validmind <span class="im">as</span> vm</span>
<span id="cb2-4"><a href="#cb2-4" aria-hidden="true" tabindex="-1"></a></span>
<span id="cb2-5"><a href="#cb2-5" aria-hidden="true" tabindex="-1"></a>vm.init(</span>
<span id="cb2-6"><a href="#cb2-6" aria-hidden="true" tabindex="-1"></a>  api_host <span class="op">=</span> <span class="st">"https://api.prod.validmind.ai/api/v1/tracking"</span>,</span>
<span id="cb2-7"><a href="#cb2-7" aria-hidden="true" tabindex="-1"></a>  api_key <span class="op">=</span> <span class="st">"..."</span>,</span>
<span id="cb2-8"><a href="#cb2-8" aria-hidden="true" tabindex="-1"></a>  api_secret <span class="op">=</span> <span class="st">"..."</span>,</span>
<span id="cb2-9"><a href="#cb2-9" aria-hidden="true" tabindex="-1"></a>  project <span class="op">=</span> <span class="st">"..."</span></span>
<span id="cb2-10"><a href="#cb2-10" aria-hidden="true" tabindex="-1"></a>)</span></code><button title="Copy to Clipboard" class="code-copy-button"><i class="bi"></i></button></pre></div>
</div>
<section id="preview-the-documentation-template" class="level3">
<h3 class="anchored" data-anchor-id="preview-the-documentation-template">Preview the documentation template</h3>
<p>A template predefines sections for your documentation project and provides a general outline to follow, making the documentation process much easier.</p>
<p>You will upload documentation and test results into this template later on. For now, take a look at the structure that the template provides with the <code>vm.preview_template()</code> function from the ValidMind library and note the empty sections:</p>
<div class="cell">
<div class="sourceCode cell-code" id="cb3"><pre class="sourceCode python code-with-copy"><code class="sourceCode python"><span id="cb3-1"><a href="#cb3-1" aria-hidden="true" tabindex="-1"></a>vm.preview_template()</span></code><button title="Copy to Clipboard" class="code-copy-button"><i class="bi"></i></button></pre></div>
</div>
</section>
<section id="get-ready-to-run-the-analysis" class="level3">
<h3 class="anchored" data-anchor-id="get-ready-to-run-the-analysis">Get ready to run the analysis</h3>
<p>Import the ValidMind <code>FoundationModel</code> and <code>Prompt</code> classes needed for the sentiment analysis later on:</p>
<div class="cell">
<div class="sourceCode cell-code" id="cb4"><pre class="sourceCode python code-with-copy"><code class="sourceCode python"><span id="cb4-1"><a href="#cb4-1" aria-hidden="true" tabindex="-1"></a><span class="im">from</span> validmind.models <span class="im">import</span> FoundationModel, Prompt</span></code><button title="Copy to Clipboard" class="code-copy-button"><i class="bi"></i></button></pre></div>
</div>
<p>Check your access to the OpenAI API:</p>
<div class="cell">
<div class="sourceCode cell-code" id="cb5"><pre class="sourceCode python code-with-copy"><code class="sourceCode python"><span id="cb5-1"><a href="#cb5-1" aria-hidden="true" tabindex="-1"></a><span class="im">import</span> os</span>
<span id="cb5-2"><a href="#cb5-2" aria-hidden="true" tabindex="-1"></a></span>
<span id="cb5-3"><a href="#cb5-3" aria-hidden="true" tabindex="-1"></a><span class="im">import</span> dotenv</span>
<span id="cb5-4"><a href="#cb5-4" aria-hidden="true" tabindex="-1"></a>dotenv.load_dotenv()</span>
<span id="cb5-5"><a href="#cb5-5" aria-hidden="true" tabindex="-1"></a></span>
<span id="cb5-6"><a href="#cb5-6" aria-hidden="true" tabindex="-1"></a><span class="cf">if</span> os.getenv(<span class="st">"OPENAI_API_KEY"</span>) <span class="kw">is</span> <span class="va">None</span>:</span>
<span id="cb5-7"><a href="#cb5-7" aria-hidden="true" tabindex="-1"></a>    <span class="cf">raise</span> <span class="pp">Exception</span>(<span class="st">"OPENAI_API_KEY not found"</span>)</span></code><button title="Copy to Clipboard" class="code-copy-button"><i class="bi"></i></button></pre></div>
</div>
<div class="cell">
<div class="sourceCode cell-code" id="cb6"><pre class="sourceCode python code-with-copy"><code class="sourceCode python"><span id="cb6-1"><a href="#cb6-1" aria-hidden="true" tabindex="-1"></a><span class="im">from</span> openai <span class="im">import</span> OpenAI</span>
<span id="cb6-2"><a href="#cb6-2" aria-hidden="true" tabindex="-1"></a></span>
<span id="cb6-3"><a href="#cb6-3" aria-hidden="true" tabindex="-1"></a>model <span class="op">=</span> OpenAI()</span>
<span id="cb6-4"><a href="#cb6-4" aria-hidden="true" tabindex="-1"></a></span>
<span id="cb6-5"><a href="#cb6-5" aria-hidden="true" tabindex="-1"></a><span class="kw">def</span> call_model(prompt):</span>
<span id="cb6-6"><a href="#cb6-6" aria-hidden="true" tabindex="-1"></a>    <span class="cf">return</span> model.chat.completions.create(</span>
<span id="cb6-7"><a href="#cb6-7" aria-hidden="true" tabindex="-1"></a>        model<span class="op">=</span><span class="st">"gpt-3.5-turbo"</span>,</span>
<span id="cb6-8"><a href="#cb6-8" aria-hidden="true" tabindex="-1"></a>        messages<span class="op">=</span>[</span>
<span id="cb6-9"><a href="#cb6-9" aria-hidden="true" tabindex="-1"></a>            {<span class="st">"role"</span>: <span class="st">"user"</span>, <span class="st">"content"</span>: prompt},</span>
<span id="cb6-10"><a href="#cb6-10" aria-hidden="true" tabindex="-1"></a>        ]</span>
<span id="cb6-11"><a href="#cb6-11" aria-hidden="true" tabindex="-1"></a>    ).choices[<span class="dv">0</span>].message.content</span></code><button title="Copy to Clipboard" class="code-copy-button"><i class="bi"></i></button></pre></div>
</div>
<p>Set the prompt guidelines for the sentiment analysis:</p>
<div class="cell" data-execution_count="1">
<div class="sourceCode cell-code" id="cb7"><pre class="sourceCode python code-with-copy"><code class="sourceCode python"><span id="cb7-1"><a href="#cb7-1" aria-hidden="true" tabindex="-1"></a>prompt_template <span class="op">=</span> <span class="st">"""</span></span>
<span id="cb7-2"><a href="#cb7-2" aria-hidden="true" tabindex="-1"></a><span class="st">You are an AI with expertise in sentiment analysis, particularly in the context of financial news.</span></span>
<span id="cb7-3"><a href="#cb7-3" aria-hidden="true" tabindex="-1"></a><span class="st">Your task is to analyze the sentiment of a specific sentence provided below.</span></span>
<span id="cb7-4"><a href="#cb7-4" aria-hidden="true" tabindex="-1"></a><span class="st">Before proceeding, take a moment to understand the context and nuances of the financial terminology used in the sentence.</span></span>
<span id="cb7-5"><a href="#cb7-5" aria-hidden="true" tabindex="-1"></a></span>
<span id="cb7-6"><a href="#cb7-6" aria-hidden="true" tabindex="-1"></a><span class="st">Sentence to Analyze:</span></span>
<span id="cb7-7"><a href="#cb7-7" aria-hidden="true" tabindex="-1"></a><span class="st">```</span></span>
<span id="cb7-8"><a href="#cb7-8" aria-hidden="true" tabindex="-1"></a><span class="sc">{Sentence}</span></span>
<span id="cb7-9"><a href="#cb7-9" aria-hidden="true" tabindex="-1"></a><span class="st">```</span></span>
<span id="cb7-10"><a href="#cb7-10" aria-hidden="true" tabindex="-1"></a></span>
<span id="cb7-11"><a href="#cb7-11" aria-hidden="true" tabindex="-1"></a><span class="st">Please respond with the sentiment of the sentence denoted by one of either 'positive', 'negative', or 'neutral'.</span></span>
<span id="cb7-12"><a href="#cb7-12" aria-hidden="true" tabindex="-1"></a><span class="st">Please respond only with the sentiment enum value. Do not include any other text in your response.</span></span>
<span id="cb7-13"><a href="#cb7-13" aria-hidden="true" tabindex="-1"></a></span>
<span id="cb7-14"><a href="#cb7-14" aria-hidden="true" tabindex="-1"></a><span class="st">Note: Ensure that your analysis is based on the content of the sentence and not on external information or assumptions.</span></span>
<span id="cb7-15"><a href="#cb7-15" aria-hidden="true" tabindex="-1"></a><span class="st">"""</span>.strip()</span>
<span id="cb7-16"><a href="#cb7-16" aria-hidden="true" tabindex="-1"></a></span>
<span id="cb7-17"><a href="#cb7-17" aria-hidden="true" tabindex="-1"></a>prompt_variables <span class="op">=</span> [<span class="st">"Sentence"</span>]</span></code><button title="Copy to Clipboard" class="code-copy-button"><i class="bi"></i></button></pre></div>
</div>
</section>
<section id="get-your-sample-dataset-ready-for-analysis" class="level3">
<h3 class="anchored" data-anchor-id="get-your-sample-dataset-ready-for-analysis">Get your sample dataset ready for analysis</h3>
<p>To perform the sentiment analysis for financial news we’re going to load a local copy of this dataset: https://www.kaggle.com/datasets/ankurzing/sentiment-analysis-for-financial-news.</p>
<p>This dataset contains two columns, <code>Sentiment</code> and <code>Sentence</code>. The sentiment can be <code>negative</code>, <code>neutral</code> or <code>positive</code>.</p>
<div class="cell">
<div class="sourceCode cell-code" id="cb8"><pre class="sourceCode python code-with-copy"><code class="sourceCode python"><span id="cb8-1"><a href="#cb8-1" aria-hidden="true" tabindex="-1"></a><span class="im">import</span> pandas <span class="im">as</span> pd</span>
<span id="cb8-2"><a href="#cb8-2" aria-hidden="true" tabindex="-1"></a></span>
<span id="cb8-3"><a href="#cb8-3" aria-hidden="true" tabindex="-1"></a>df <span class="op">=</span> pd.read_csv(<span class="st">'./datasets/sentiments.csv'</span>)</span>
<span id="cb8-4"><a href="#cb8-4" aria-hidden="true" tabindex="-1"></a></span>
<span id="cb8-5"><a href="#cb8-5" aria-hidden="true" tabindex="-1"></a>df_test <span class="op">=</span> df[:<span class="dv">10</span>].reset_index(drop<span class="op">=</span><span class="va">True</span>)</span>
<span id="cb8-6"><a href="#cb8-6" aria-hidden="true" tabindex="-1"></a>df_test</span></code><button title="Copy to Clipboard" class="code-copy-button"><i class="bi"></i></button></pre></div>
</div>
</section>
</section>
<section id="run-the-model-documentation-tests" class="level2">
<h2 class="anchored" data-anchor-id="run-the-model-documentation-tests">Run the model documentation tests</h2>
<p>First, use the ValidMind Developer Framework to initialize the dataset and model objects necessary for documentation. The ValidMind <code>predict_fn</code> function allows the model to be tested and evaluated in a standardized manner:</p>
<div class="cell">
<div class="sourceCode cell-code" id="cb9"><pre class="sourceCode python code-with-copy"><code class="sourceCode python"><span id="cb9-1"><a href="#cb9-1" aria-hidden="true" tabindex="-1"></a>vm_test_ds <span class="op">=</span> vm.init_dataset(</span>
<span id="cb9-2"><a href="#cb9-2" aria-hidden="true" tabindex="-1"></a>    dataset<span class="op">=</span>df_test,</span>
<span id="cb9-3"><a href="#cb9-3" aria-hidden="true" tabindex="-1"></a>    input_id<span class="op">=</span><span class="st">"test_dataset"</span>,</span>
<span id="cb9-4"><a href="#cb9-4" aria-hidden="true" tabindex="-1"></a>    text_column<span class="op">=</span><span class="st">"Sentence"</span>,</span>
<span id="cb9-5"><a href="#cb9-5" aria-hidden="true" tabindex="-1"></a>    target_column<span class="op">=</span><span class="st">"Sentiment"</span>,</span>
<span id="cb9-6"><a href="#cb9-6" aria-hidden="true" tabindex="-1"></a>)</span>
<span id="cb9-7"><a href="#cb9-7" aria-hidden="true" tabindex="-1"></a></span>
<span id="cb9-8"><a href="#cb9-8" aria-hidden="true" tabindex="-1"></a>vm_model <span class="op">=</span> FoundationModel(</span>
<span id="cb9-9"><a href="#cb9-9" aria-hidden="true" tabindex="-1"></a>    predict_fn<span class="op">=</span>call_model,</span>
<span id="cb9-10"><a href="#cb9-10" aria-hidden="true" tabindex="-1"></a>    prompt<span class="op">=</span>Prompt(</span>
<span id="cb9-11"><a href="#cb9-11" aria-hidden="true" tabindex="-1"></a>        template<span class="op">=</span>prompt_template,</span>
<span id="cb9-12"><a href="#cb9-12" aria-hidden="true" tabindex="-1"></a>        variables<span class="op">=</span>prompt_variables,</span>
<span id="cb9-13"><a href="#cb9-13" aria-hidden="true" tabindex="-1"></a>    ),</span>
<span id="cb9-14"><a href="#cb9-14" aria-hidden="true" tabindex="-1"></a>    test_ds<span class="op">=</span>vm_test_ds,</span>
<span id="cb9-15"><a href="#cb9-15" aria-hidden="true" tabindex="-1"></a>)</span></code><button title="Copy to Clipboard" class="code-copy-button"><i class="bi"></i></button></pre></div>
</div>
<p>Next, use the ValidMind Developer Framework to run validation tests on the model. The <code>vm.run_documentation_tests</code> function analyzes the current project’s documentation template and collects all the tests associated with it into a test suite.</p>
<p>The function then runs the test suite, logs the results to the ValidMind API and displays them to you.</p>
<div class="cell">
<div class="sourceCode cell-code" id="cb10"><pre class="sourceCode python code-with-copy"><code class="sourceCode python"><span id="cb10-1"><a href="#cb10-1" aria-hidden="true" tabindex="-1"></a>test_suite <span class="op">=</span> vm.run_documentation_tests(</span>
<span id="cb10-2"><a href="#cb10-2" aria-hidden="true" tabindex="-1"></a>    inputs <span class="op">=</span> {</span>
<span id="cb10-3"><a href="#cb10-3" aria-hidden="true" tabindex="-1"></a>        <span class="st">"dataset"</span>: vm_test_ds,</span>
<span id="cb10-4"><a href="#cb10-4" aria-hidden="true" tabindex="-1"></a>        <span class="st">"model"</span>: vm_model,</span>
<span id="cb10-5"><a href="#cb10-5" aria-hidden="true" tabindex="-1"></a>    }</span>
<span id="cb10-6"><a href="#cb10-6" aria-hidden="true" tabindex="-1"></a>)</span></code><button title="Copy to Clipboard" class="code-copy-button"><i class="bi"></i></button></pre></div>
</div>
</section>
<section id="next-steps" class="level2">
<h2 class="anchored" data-anchor-id="next-steps">Next steps</h2>
<p>You can look at the results of this test suite right in the notebook where you ran the code, as you would expect. But there is a better way: view the prompt validation test results as part of your model documentation right in the ValidMind Platform UI:</p>
<ol type="1">
<li><p>Log back into the <a href="https://app.prod.validmind.ai">Platform UI</a></p></li>
<li><p>Go to <strong>Documentation Projects</strong> &gt; <strong>YOUR_DOCUMENTATION_PROJECT</strong> &gt; <strong>Documentation</strong>.</p></li>
<li><p>Expand <strong>2. Data Preparation</strong> or <strong>3. Model Development</strong> to review all test results.</p></li>
</ol>
<p>What you can see now is a more easily consumable version of the prompt validation testing you just performed, along with other parts of your documentation project that still need to be completed.</p>
<p>If you want to learn more about where you are in the model documentation process, take a look at <a href="https://docs.validmind.ai/guide/get-started-developer-framework.html#how-do-i-use-the-framework">How do I use the framework?</a>.</p>


</section>

</main> <!-- /main -->
<script id="quarto-html-after-body" type="application/javascript">
window.document.addEventListener("DOMContentLoaded", function (event) {
  const toggleBodyColorMode = (bsSheetEl) => {
    const mode = bsSheetEl.getAttribute("data-mode");
    const bodyEl = window.document.querySelector("body");
    if (mode === "dark") {
      bodyEl.classList.add("quarto-dark");
      bodyEl.classList.remove("quarto-light");
    } else {
      bodyEl.classList.add("quarto-light");
      bodyEl.classList.remove("quarto-dark");
    }
  }
  const toggleBodyColorPrimary = () => {
    const bsSheetEl = window.document.querySelector("link#quarto-bootstrap");
    if (bsSheetEl) {
      toggleBodyColorMode(bsSheetEl);
    }
  }
  toggleBodyColorPrimary();  
  const icon = "";
  const anchorJS = new window.AnchorJS();
  anchorJS.options = {
    placement: 'right',
    icon: icon
  };
  anchorJS.add('.anchored');
  const isCodeAnnotation = (el) => {
    for (const clz of el.classList) {
      if (clz.startsWith('code-annotation-')) {                     
        return true;
      }
    }
    return false;
  }
  const clipboard = new window.ClipboardJS('.code-copy-button', {
    text: function(trigger) {
      const codeEl = trigger.previousElementSibling.cloneNode(true);
      for (const childEl of codeEl.children) {
        if (isCodeAnnotation(childEl)) {
          childEl.remove();
        }
      }
      return codeEl.innerText;
    }
  });
  clipboard.on('success', function(e) {
    // button target
    const button = e.trigger;
    // don't keep focus
    button.blur();
    // flash "checked"
    button.classList.add('code-copy-button-checked');
    var currentTitle = button.getAttribute("title");
    button.setAttribute("title", "Copied!");
    let tooltip;
    if (window.bootstrap) {
      button.setAttribute("data-bs-toggle", "tooltip");
      button.setAttribute("data-bs-placement", "left");
      button.setAttribute("data-bs-title", "Copied!");
      tooltip = new bootstrap.Tooltip(button, 
        { trigger: "manual", 
          customClass: "code-copy-button-tooltip",
          offset: [0, -8]});
      tooltip.show();    
    }
    setTimeout(function() {
      if (tooltip) {
        tooltip.hide();
        button.removeAttribute("data-bs-title");
        button.removeAttribute("data-bs-toggle");
        button.removeAttribute("data-bs-placement");
      }
      button.setAttribute("title", currentTitle);
      button.classList.remove('code-copy-button-checked');
    }, 1000);
    // clear code selection
    e.clearSelection();
  });
  function tippyHover(el, contentFn) {
    const config = {
      allowHTML: true,
      content: contentFn,
      maxWidth: 500,
      delay: 100,
      arrow: false,
      appendTo: function(el) {
          return el.parentElement;
      },
      interactive: true,
      interactiveBorder: 10,
      theme: 'quarto',
      placement: 'bottom-start'
    };
    window.tippy(el, config); 
  }
  const noterefs = window.document.querySelectorAll('a[role="doc-noteref"]');
  for (var i=0; i<noterefs.length; i++) {
    const ref = noterefs[i];
    tippyHover(ref, function() {
      // use id or data attribute instead here
      let href = ref.getAttribute('data-footnote-href') || ref.getAttribute('href');
      try { href = new URL(href).hash; } catch {}
      const id = href.replace(/^#\/?/, "");
      const note = window.document.getElementById(id);
      return note.innerHTML;
    });
  }
      let selectedAnnoteEl;
      const selectorForAnnotation = ( cell, annotation) => {
        let cellAttr = 'data-code-cell="' + cell + '"';
        let lineAttr = 'data-code-annotation="' +  annotation + '"';
        const selector = 'span[' + cellAttr + '][' + lineAttr + ']';
        return selector;
      }
      const selectCodeLines = (annoteEl) => {
        const doc = window.document;
        const targetCell = annoteEl.getAttribute("data-target-cell");
        const targetAnnotation = annoteEl.getAttribute("data-target-annotation");
        const annoteSpan = window.document.querySelector(selectorForAnnotation(targetCell, targetAnnotation));
        const lines = annoteSpan.getAttribute("data-code-lines").split(",");
        const lineIds = lines.map((line) => {
          return targetCell + "-" + line;
        })
        let top = null;
        let height = null;
        let parent = null;
        if (lineIds.length > 0) {
            //compute the position of the single el (top and bottom and make a div)
            const el = window.document.getElementById(lineIds[0]);
            top = el.offsetTop;
            height = el.offsetHeight;
            parent = el.parentElement.parentElement;
          if (lineIds.length > 1) {
            const lastEl = window.document.getElementById(lineIds[lineIds.length - 1]);
            const bottom = lastEl.offsetTop + lastEl.offsetHeight;
            height = bottom - top;
          }
          if (top !== null && height !== null && parent !== null) {
            // cook up a div (if necessary) and position it 
            let div = window.document.getElementById("code-annotation-line-highlight");
            if (div === null) {
              div = window.document.createElement("div");
              div.setAttribute("id", "code-annotation-line-highlight");
              div.style.position = 'absolute';
              parent.appendChild(div);
            }
            div.style.top = top - 2 + "px";
            div.style.height = height + 4 + "px";
            let gutterDiv = window.document.getElementById("code-annotation-line-highlight-gutter");
            if (gutterDiv === null) {
              gutterDiv = window.document.createElement("div");
              gutterDiv.setAttribute("id", "code-annotation-line-highlight-gutter");
              gutterDiv.style.position = 'absolute';
              const codeCell = window.document.getElementById(targetCell);
              const gutter = codeCell.querySelector('.code-annotation-gutter');
              gutter.appendChild(gutterDiv);
            }
            gutterDiv.style.top = top - 2 + "px";
            gutterDiv.style.height = height + 4 + "px";
          }
          selectedAnnoteEl = annoteEl;
        }
      };
      const unselectCodeLines = () => {
        const elementsIds = ["code-annotation-line-highlight", "code-annotation-line-highlight-gutter"];
        elementsIds.forEach((elId) => {
          const div = window.document.getElementById(elId);
          if (div) {
            div.remove();
          }
        });
        selectedAnnoteEl = undefined;
      };
      // Attach click handler to the DT
      const annoteDls = window.document.querySelectorAll('dt[data-target-cell]');
      for (const annoteDlNode of annoteDls) {
        annoteDlNode.addEventListener('click', (event) => {
          const clickedEl = event.target;
          if (clickedEl !== selectedAnnoteEl) {
            unselectCodeLines();
            const activeEl = window.document.querySelector('dt[data-target-cell].code-annotation-active');
            if (activeEl) {
              activeEl.classList.remove('code-annotation-active');
            }
            selectCodeLines(clickedEl);
            clickedEl.classList.add('code-annotation-active');
          } else {
            // Unselect the line
            unselectCodeLines();
            clickedEl.classList.remove('code-annotation-active');
          }
        });
      }
  const findCites = (el) => {
    const parentEl = el.parentElement;
    if (parentEl) {
      const cites = parentEl.dataset.cites;
      if (cites) {
        return {
          el,
          cites: cites.split(' ')
        };
      } else {
        return findCites(el.parentElement)
      }
    } else {
      return undefined;
    }
  };
  var bibliorefs = window.document.querySelectorAll('a[role="doc-biblioref"]');
  for (var i=0; i<bibliorefs.length; i++) {
    const ref = bibliorefs[i];
    const citeInfo = findCites(ref);
    if (citeInfo) {
      tippyHover(citeInfo.el, function() {
        var popup = window.document.createElement('div');
        citeInfo.cites.forEach(function(cite) {
          var citeDiv = window.document.createElement('div');
          citeDiv.classList.add('hanging-indent');
          citeDiv.classList.add('csl-entry');
          var biblioDiv = window.document.getElementById('ref-' + cite);
          if (biblioDiv) {
            citeDiv.innerHTML = biblioDiv.innerHTML;
          }
          popup.appendChild(citeDiv);
        });
        return popup.innerHTML;
      });
    }
  }
    var localhostRegex = new RegExp(/^(?:http|https):\/\/localhost\:?[0-9]*\//);
      var filterRegex = new RegExp('/' + window.location.host + '/');
    var isInternal = (href) => {
        return filterRegex.test(href) || localhostRegex.test(href);
    }
    // Inspect non-navigation links and adorn them if external
 	var links = window.document.querySelectorAll('a[href]:not(.nav-link):not(.navbar-brand):not(.toc-action):not(.sidebar-link):not(.sidebar-item-toggle):not(.pagination-link):not(.no-external):not([aria-hidden]):not(.dropdown-item)');
    for (var i=0; i<links.length; i++) {
      const link = links[i];
      if (!isInternal(link.href)) {
          // target, if specified
          link.setAttribute("target", "_blank");
          // default icon
          link.classList.add("external");
      }
    }
});
</script>
<nav class="page-navigation">
  <div class="nav-page nav-page-previous">
      <a href="../../../notebooks/code_samples/custom_tests/external_test_providers_demo.html" class="pagination-link">
        <i class="bi bi-arrow-left-short"></i> <span class="nav-page-text">Integrate an External Test Provider</span>
      </a>          
  </div>
  <div class="nav-page nav-page-next">
      <a href="../../../notebooks/code_samples/LLM_and_NLP/foundation_models_summarization_demo.html" class="pagination-link">
        <span class="nav-page-text">Summarization of Financial Data Using a Large Language Model (LLM)</span> <i class="bi bi-arrow-right-short"></i>
      </a>
  </div>
</nav>
</div> <!-- /content -->
<footer class="footer">
  <div class="nav-footer">
    <div class="nav-footer-left"><em>© Copyright 2023-2024 ValidMind Inc.&nbsp;All Rights Reserved.</em></div>   
    <div class="nav-footer-center">
      &nbsp;
    </div>
    <div class="nav-footer-right">
      <ul class="footer-items list-unstyled">
    <li class="nav-item">
    <a class="nav-link" href="https://validmind.com/">validmind.com <i class="fa-solid fa-external-link" aria-label="external-link"></i></a>
  </li>  
    <li class="nav-item">
    <a class="nav-link" href="https://validmind.com/privacy-policy/">Privacy Policy</a>
  </li>  
    <li class="nav-item">
    <a class="nav-link" href="https://validmind.com/terms-of-use/">Terms of Use</a>
  </li>  
    <li class="nav-item compact">
    <a class="nav-link" href="https://github.com/validmind/documentation">
      <i class="bi bi-github" role="img">
</i> 
    </a>
  </li>  
    <li class="nav-item compact">
    <a class="nav-link" href="https://www.linkedin.com/company/validmind/">
      <i class="bi bi-linkedin" role="img">
</i> 
    </a>
  </li>  
</ul>
    </div>
  </div>
</footer>



</body></html><|MERGE_RESOLUTION|>--- conflicted
+++ resolved
@@ -1479,12 +1479,6 @@
 
 </header>
 
-<<<<<<< HEAD
-
-<section id="sentiment-analysis-of-financial-data-using-a-large-language-model-llm" class="level1">
-<h1>Sentiment Analysis of Financial Data Using a Large Language Model (LLM)</h1>
-=======
->>>>>>> 4e7bddb8
 <p>This notebook guides model developers through the process of using a large language model (LLM) specialized in sentiment analysis for financial news. It shows you how to set up the ValidMind Developer Framework, initializes the client library, and uses a specific prompt template for analyzing the sentiment of sentences in a dataset. The notebook also includes example data to test the model’s ability to correctly identify sentiment as positive, negative, or neutral.</p>
 <section id="validmind-at-a-glance" class="level2">
 <h2 class="anchored" data-anchor-id="validmind-at-a-glance">ValidMind at a glance</h2>
