<!DOCTYPE html>
<html xmlns="http://www.w3.org/1999/xhtml" lang="en" xml:lang="en"><head>

<meta charset="utf-8">
<meta name="generator" content="quarto-1.5.56">

<meta name="viewport" content="width=device-width, initial-scale=1.0, user-scalable=yes">


<title>Document a California Housing Price Prediction regression model – ValidMind</title>
<style>
code{white-space: pre-wrap;}
span.smallcaps{font-variant: small-caps;}
div.columns{display: flex; gap: min(4vw, 1.5em);}
div.column{flex: auto; overflow-x: auto;}
div.hanging-indent{margin-left: 1.5em; text-indent: -1.5em;}
ul.task-list{list-style: none;}
ul.task-list li input[type="checkbox"] {
  width: 0.8em;
  margin: 0 0.8em 0.2em -1em; /* quarto-specific, see https://github.com/quarto-dev/quarto-cli/issues/4556 */ 
  vertical-align: middle;
}
/* CSS for syntax highlighting */
pre > code.sourceCode { white-space: pre; position: relative; }
pre > code.sourceCode > span { line-height: 1.25; }
pre > code.sourceCode > span:empty { height: 1.2em; }
.sourceCode { overflow: visible; }
code.sourceCode > span { color: inherit; text-decoration: inherit; }
div.sourceCode { margin: 1em 0; }
pre.sourceCode { margin: 0; }
@media screen {
div.sourceCode { overflow: auto; }
}
@media print {
pre > code.sourceCode { white-space: pre-wrap; }
pre > code.sourceCode > span { display: inline-block; text-indent: -5em; padding-left: 5em; }
}
pre.numberSource code
  { counter-reset: source-line 0; }
pre.numberSource code > span
  { position: relative; left: -4em; counter-increment: source-line; }
pre.numberSource code > span > a:first-child::before
  { content: counter(source-line);
    position: relative; left: -1em; text-align: right; vertical-align: baseline;
    border: none; display: inline-block;
    -webkit-touch-callout: none; -webkit-user-select: none;
    -khtml-user-select: none; -moz-user-select: none;
    -ms-user-select: none; user-select: none;
    padding: 0 4px; width: 4em;
  }
pre.numberSource { margin-left: 3em;  padding-left: 4px; }
div.sourceCode
  {   }
@media screen {
pre > code.sourceCode > span > a:first-child::before { text-decoration: underline; }
}
</style>


<script src="../../../site_libs/quarto-nav/quarto-nav.js"></script>
<script src="../../../site_libs/clipboard/clipboard.min.js"></script>
<script src="../../../site_libs/quarto-search/autocomplete.umd.js"></script>
<script src="../../../site_libs/quarto-search/fuse.min.js"></script>
<script src="../../../site_libs/quarto-search/quarto-search.js"></script>
<meta name="quarto:offset" content="../../../">
<link href="../../../notebooks/code_samples/time_series/quickstart_time_series_full_suite.html" rel="next">
<<<<<<< HEAD
<link href="../../../notebooks/code_samples/nlp_and_llm/rag_documentation_demo.html" rel="prev">
=======
<link href="../../../notebooks/code_samples/ongoing_monitoring/quickstart_customer_churn_ongoing_monitoring.html" rel="prev">
>>>>>>> 088ced26
<link href="../../../validmind.png" rel="icon" type="image/png">
<script src="../../../site_libs/cookie-consent/cookie-consent.js"></script>
<link href="../../../site_libs/cookie-consent/cookie-consent.css" rel="stylesheet">
<script src="../../../site_libs/quarto-html/quarto.js"></script>
<script src="../../../site_libs/quarto-html/popper.min.js"></script>
<script src="../../../site_libs/quarto-html/tippy.umd.min.js"></script>
<script src="../../../site_libs/quarto-html/anchor.min.js"></script>
<link href="../../../site_libs/quarto-html/tippy.css" rel="stylesheet">
<link href="../../../site_libs/quarto-html/quarto-syntax-highlighting.css" rel="stylesheet" id="quarto-text-highlighting-styles">
<script src="../../../site_libs/bootstrap/bootstrap.min.js"></script>
<link href="../../../site_libs/bootstrap/bootstrap-icons.css" rel="stylesheet">
<link href="../../../site_libs/bootstrap/bootstrap.min.css" rel="stylesheet" id="quarto-bootstrap" data-mode="light">
<link href="../../../site_libs/quarto-contrib/fontawesome6-0.1.0/all.css" rel="stylesheet">
<link href="../../../site_libs/quarto-contrib/fontawesome6-0.1.0/latex-fontsize.css" rel="stylesheet">
<script id="quarto-search-options" type="application/json">{
  "location": "sidebar",
  "copy-button": false,
  "collapse-after": 3,
  "panel-placement": "start",
  "type": "textbox",
  "limit": 50,
  "keyboard-shortcut": [
    "f",
    "/",
    "s"
  ],
  "show-item-context": true,
  "language": {
    "search-no-results-text": "No results",
    "search-matching-documents-text": "matching documents",
    "search-copy-link-title": "Copy link to search",
    "search-hide-matches-text": "Hide additional matches",
    "search-more-match-text": "more match in this document",
    "search-more-matches-text": "more matches in this document",
    "search-clear-button-title": "Clear",
    "search-text-placeholder": "",
    "search-detached-cancel-button-title": "Cancel",
    "search-submit-button-title": "Submit",
    "search-label": "Search"
  }
}</script>
<script async="" src="https://www.googletagmanager.com/gtag/js?id=G-S46CKWPNSS"></script>

<script type="text/plain" cookie-consent="tracking">

window.dataLayer = window.dataLayer || [];
function gtag(){dataLayer.push(arguments);}
gtag('js', new Date());
gtag('config', 'G-S46CKWPNSS', { 'anonymize_ip': true});
</script>

<script type="text/javascript" charset="UTF-8">
document.addEventListener('DOMContentLoaded', function () {
cookieconsent.run({
  "notice_banner_type":"simple",
  "consent_type":"express",
  "palette":"light",
  "language":"en",
  "page_load_consent_levels":["strictly-necessary"],
  "notice_banner_reject_button_hide":false,
  "preferences_center_close_button_hide":false,
  "website_name":""
  ,
"language":"en"
  });
});
</script> 
  
<script type="text/javascript">
  window.heapReadyCb=window.heapReadyCb||[],window.heap=window.heap||[],heap.load=function(e,t){window.heap.envId=e,window.heap.clientConfig=t=t||{},window.heap.clientConfig.shouldFetchServerConfig=!1;var a=document.createElement("script");a.type="text/javascript",a.async=!0,a.src="https://cdn.us.heap-api.com/config/"+e+"/heap_config.js";var r=document.getElementsByTagName("script")[0];r.parentNode.insertBefore(a,r);var n=["init","startTracking","stopTracking","track","resetIdentity","identify","getSessionId","getUserId","getIdentity","addUserProperties","addEventProperties","removeEventProperty","clearEventProperties","addAccountProperties","addAdapter","addTransformer","addTransformerFn","onReady","addPageviewProperties","removePageviewProperty","clearPageviewProperties","trackPageview"],i=function(e){return function(){var t=Array.prototype.slice.call(arguments,0);window.heapReadyCb.push({name:e,fn:function(){heap[e]&&heap[e].apply(heap,t)}})}};for(var p=0;p<n.length;p++)heap[n[p]]=i(n[p])};
  heap.load("2282992095");
</script>


<link rel="stylesheet" href="../../../styles.css">
</head>

<body class="nav-sidebar docked nav-fixed">

<div id="quarto-search-results"></div>
  <header id="quarto-header" class="headroom fixed-top">
    <nav class="navbar navbar-expand-xl " data-bs-theme="dark">
      <div class="navbar-container container-fluid">
      <div class="navbar-brand-container mx-auto">
    <a href="../../../index.html" class="navbar-brand navbar-brand-logo">
    <img src="../../../about/ValidMind-logo-color.svg" alt="" class="navbar-logo">
    </a>
  </div>
          <button class="navbar-toggler" type="button" data-bs-toggle="collapse" data-bs-target="#navbarCollapse" aria-controls="navbarCollapse" role="menu" aria-expanded="false" aria-label="Toggle navigation" onclick="if (window.quartoToggleHeadroom) { window.quartoToggleHeadroom(); }">
  <span class="navbar-toggler-icon"></span>
</button>
          <div class="collapse navbar-collapse" id="navbarCollapse">
            <ul class="navbar-nav navbar-nav-scroll me-auto">
  <li class="nav-item">
    <a class="nav-link" href="../../../about/overview.html"> 
<span class="menu-text">About</span></a>
  </li>  
  <li class="nav-item">
    <a class="nav-link" href="../../../get-started/get-started.html"> 
<span class="menu-text">Get Started</span></a>
  </li>  
  <li class="nav-item">
    <a class="nav-link" href="../../../guide/guides.html"> 
<span class="menu-text">Guides</span></a>
  </li>  
  <li class="nav-item dropdown ">
    <a class="nav-link dropdown-toggle" href="#" id="nav-menu-fa-cube--developer-framework" role="link" data-bs-toggle="dropdown" aria-expanded="false">
 <span class="menu-text"><i class="fa-solid fa-cube" aria-label="cube"></i> Developer Framework</span>
    </a>
    <ul class="dropdown-menu" aria-labelledby="nav-menu-fa-cube--developer-framework">    
        <li>
    <a class="dropdown-item" href="../../../developer/get-started-developer-framework.html">
 <span class="dropdown-text"><i class="fa-solid fa-rocket" aria-label="rocket"></i> Get Started</span></a>
  </li>  
        <li>
    <a class="dropdown-item" href="../../../developer/model-documentation/supported-models.html">
 <span class="dropdown-text"><i class="fa-solid fa-cubes" aria-label="cubes"></i> Supported Models</span></a>
  </li>  
        <li><hr class="dropdown-divider"></li>
        <li class="dropdown-header"><i class="fa-solid fa-vial" aria-label="vial"></i> TESTING</li>
        <li>
    <a class="dropdown-item" href="../../../developer/model-testing/testing-overview.html">
 <span class="dropdown-text"><i class="fa-solid fa-flask-vial" aria-label="flask-vial"></i> Run Tests &amp; Test Suites</span></a>
  </li>  
        <li>
    <a class="dropdown-item" href="../../../developer/model-testing/test-descriptions.html">
 <span class="dropdown-text"><i class="fa-solid fa-microscope" aria-label="microscope"></i> Test Descriptions</span></a>
  </li>  
        <li>
    <a class="dropdown-item" href="../../../developer/model-testing/test-sandbox.html">
 <span class="dropdown-text"><i class="fa-solid fa-toolbox" aria-label="toolbox"></i> Test Sandbox (BETA)</span></a>
  </li>  
        <li><hr class="dropdown-divider"></li>
        <li class="dropdown-header"><i class="fa-solid fa-code" aria-label="code"></i> CODE SAMPLES</li>
        <li>
    <a class="dropdown-item" href="../../../developer/samples-jupyter-notebooks.html">
 <span class="dropdown-text"><i class="fa-solid fa-book-open-reader" aria-label="book-open-reader"></i> All Code Samples · <code>LLM</code> · <code>NLP</code> · <code>Time Series</code> · <code>Etc.</code></span></a>
  </li>  
        <li>
    <a class="dropdown-item" href="../../../notebooks.zip">
 <span class="dropdown-text"><i class="fa-solid fa-download" aria-label="download"></i> Download Code Samples · <code>notebooks.zip</code></span></a>
  </li>  
        <li>
    <a class="dropdown-item" href="https://jupyterhub.validmind.ai/">
 <span class="dropdown-text"><i class="fa-solid fa-hand-point-right" aria-label="hand-point-right"></i> Try it on Jupyter Hub <i class="fa-solid fa-hand-point-left" aria-label="hand-point-left"></i></span></a>
  </li>  
        <li><hr class="dropdown-divider"></li>
        <li class="dropdown-header"><i class="fa-solid fa-book" aria-label="book"></i> REFERENCE</li>
        <li>
    <a class="dropdown-item" href="../../../validmind/validmind.html" target="_blank">
 <span class="dropdown-text"><i class="fa-solid fa-external-link" aria-label="external-link"></i> ValidMind Developer Framework</span></a>
  </li>  
    </ul>
  </li>
  <li class="nav-item">
    <a class="nav-link" href="../../../faq/faq.html"> 
<span class="menu-text">FAQ</span></a>
  </li>  
  <li class="nav-item">
    <a class="nav-link" href="../../../support/support.html"> 
<span class="menu-text">Support</span></a>
  </li>  
  <li class="nav-item">
    <a class="nav-link" href="https://validmind.com/" target="_blank"> 
<span class="menu-text">validmind.com <i class="fa-solid fa-external-link" aria-label="external-link"></i></span></a>
  </li>  
</ul>
          </div> <!-- /navcollapse -->
            <div class="quarto-navbar-tools">
</div>
      </div> <!-- /container-fluid -->
    </nav>
  <nav class="quarto-secondary-nav">
    <div class="container-fluid d-flex">
      <button type="button" class="quarto-btn-toggle btn" data-bs-toggle="collapse" role="button" data-bs-target=".quarto-sidebar-collapse-item" aria-controls="quarto-sidebar" aria-expanded="false" aria-label="Toggle sidebar navigation" onclick="if (window.quartoToggleHeadroom) { window.quartoToggleHeadroom(); }">
        <i class="bi bi-layout-text-sidebar-reverse"></i>
      </button>
        <nav class="quarto-page-breadcrumbs" aria-label="breadcrumb"><ol class="breadcrumb"><li class="breadcrumb-item"><a href="../../../developer/samples-jupyter-notebooks.html">Code samples</a></li><li class="breadcrumb-item"><a href="../../../notebooks/code_samples/regression/quickstart_regression_full_suite.html">Regression</a></li><li class="breadcrumb-item"><a href="../../../notebooks/code_samples/regression/quickstart_regression_full_suite.html">Document a California Housing Price Prediction regression model</a></li></ol></nav>
        <a class="flex-grow-1" role="navigation" data-bs-toggle="collapse" data-bs-target=".quarto-sidebar-collapse-item" aria-controls="quarto-sidebar" aria-expanded="false" aria-label="Toggle sidebar navigation" onclick="if (window.quartoToggleHeadroom) { window.quartoToggleHeadroom(); }">      
        </a>
      <button type="button" class="btn quarto-search-button" aria-label="Search" onclick="window.quartoOpenSearch();">
        <i class="bi bi-search"></i>
      </button>
    </div>
  </nav>
  <div id="quarto-announcement" data-announcement-id="0f1a11ac13955650cb4bf3cb8718c185" class="alert alert-primary hidden"><div class="quarto-announcement-content">
<p><a href="../../../training/training-overview.html"><strong><i class="fa-solid fa-graduation-cap" aria-label="graduation-cap"></i> ValidMind Academy</strong></a> — Try our training environment to explore what ValidMind has to offer</p>
</div><i class="bi bi-x-lg quarto-announcement-action"></i></div>
</header>
<!-- content -->
<div id="quarto-content" class="quarto-container page-columns page-rows-contents page-layout-article page-navbar">
<!-- sidebar -->
  <nav id="quarto-sidebar" class="sidebar collapse collapse-horizontal quarto-sidebar-collapse-item sidebar-navigation docked overflow-auto">
        <div class="mt-2 flex-shrink-0 align-items-center">
        <div class="sidebar-search">
        <div id="quarto-search" class="" title="Search"></div>
        </div>
        </div>
    <div class="sidebar-menu-container"> 
    <ul class="list-unstyled mt-1">
        <li class="sidebar-item">
  <div class="sidebar-item-container"> 
  <a href="../../../developer/get-started-developer-framework.html" class="sidebar-item-text sidebar-link">
 <span class="menu-text">Developer Framework</span></a>
  </div>
</li>
        <li class="px-0"><hr class="sidebar-divider hi "></li>
        <li class="sidebar-item">
 <span class="menu-text">MODEL DOCUMENTATION</span>
  </li>
        <li class="sidebar-item">
  <div class="sidebar-item-container"> 
  <a href="../../../notebooks/quickstart_customer_churn_full_suite.html" class="sidebar-item-text sidebar-link">
 <span class="menu-text">Quickstart for model documentation</span></a>
  </div>
</li>
        <li class="sidebar-item">
  <div class="sidebar-item-container"> 
  <a href="../../../notebooks/tutorials/intro_for_model_developers.html" class="sidebar-item-text sidebar-link">
 <span class="menu-text">Introduction for model developers</span></a>
  </div>
</li>
        <li class="sidebar-item">
  <div class="sidebar-item-container"> 
  <a href="../../../developer/model-documentation/supported-models.html" class="sidebar-item-text sidebar-link">
 <span class="menu-text">Supported models</span></a>
  </div>
</li>
        <li class="sidebar-item">
  <div class="sidebar-item-container"> 
  <a href="../../../developer/model-documentation/generate-model-documentation.html" class="sidebar-item-text sidebar-link">
 <span class="menu-text">Generate model documentation</span></a>
  </div>
</li>
        <li class="sidebar-item">
  <div class="sidebar-item-container"> 
  <a href="../../../developer/model-documentation/install-and-initialize-developer-framework.html" class="sidebar-item-text sidebar-link">
 <span class="menu-text">Install and initialize the developer framework</span></a>
  </div>
</li>
        <li class="sidebar-item">
  <div class="sidebar-item-container"> 
  <a href="../../../developer/model-documentation/store-credentials-in-env-file.html" class="sidebar-item-text sidebar-link">
 <span class="menu-text">Store project credentials in <code>.env</code> files</span></a>
  </div>
</li>
        <li class="px-0"><hr class="sidebar-divider hi "></li>
        <li class="sidebar-item">
 <span class="menu-text">MODEL TESTING</span>
  </li>
        <li class="sidebar-item sidebar-item-section">
      <div class="sidebar-item-container"> 
            <a href="../../../developer/model-testing/testing-overview.html" class="sidebar-item-text sidebar-link">
 <span class="menu-text">Run tests &amp; test suites</span></a>
          <a class="sidebar-item-toggle text-start collapsed" data-bs-toggle="collapse" data-bs-target="#" role="navigation" aria-expanded="false" aria-label="Toggle section">
            <i class="bi bi-chevron-right ms-2"></i>
          </a> 
      </div>
      <ul id="" class="collapse list-unstyled sidebar-section depth1 ">  
          <li class="sidebar-item">
  <div class="sidebar-item-container"> 
  <a href="../../../notebooks/how_to/configure_dataset_features.html" class="sidebar-item-text sidebar-link">
 <span class="menu-text">Configure dataset features</span></a>
  </div>
</li>
          <li class="sidebar-item">
  <div class="sidebar-item-container"> 
  <a href="../../../notebooks/how_to/document_multiple_results_for_the_same_test.html" class="sidebar-item-text sidebar-link">
 <span class="menu-text">Document multiple results for the same test</span></a>
  </div>
</li>
          <li class="sidebar-item">
  <div class="sidebar-item-container"> 
  <a href="../../../notebooks/how_to/explore_test_suites.html" class="sidebar-item-text sidebar-link">
 <span class="menu-text">Explore test suites</span></a>
  </div>
</li>
          <li class="sidebar-item">
  <div class="sidebar-item-container"> 
  <a href="../../../notebooks/how_to/explore_tests.html" class="sidebar-item-text sidebar-link">
 <span class="menu-text">Explore tests</span></a>
  </div>
</li>
          <li class="sidebar-item">
  <div class="sidebar-item-container"> 
  <a href="../../../notebooks/how_to/filter_input_columns.html" class="sidebar-item-text sidebar-link">
 <span class="menu-text">Dataset Column Filters when Running Tests</span></a>
  </div>
</li>
          <li class="sidebar-item">
  <div class="sidebar-item-container"> 
  <a href="../../../notebooks/how_to/load_datasets_predictions.html" class="sidebar-item-text sidebar-link">
 <span class="menu-text">Load dataset predictions</span></a>
  </div>
</li>
          <li class="sidebar-item">
  <div class="sidebar-item-container"> 
  <a href="../../../notebooks/how_to/run_documentation_sections.html" class="sidebar-item-text sidebar-link">
 <span class="menu-text">Run individual documentation sections</span></a>
  </div>
</li>
          <li class="sidebar-item">
  <div class="sidebar-item-container"> 
  <a href="../../../notebooks/how_to/run_documentation_tests_with_config.html" class="sidebar-item-text sidebar-link">
 <span class="menu-text">Run documentation tests with custom configurations</span></a>
  </div>
</li>
          <li class="sidebar-item">
  <div class="sidebar-item-container"> 
  <a href="../../../notebooks/how_to/run_tests_that_require_multiple_datasets.html" class="sidebar-item-text sidebar-link">
 <span class="menu-text">Run tests with multiple datasets</span></a>
  </div>
</li>
          <li class="sidebar-item">
  <div class="sidebar-item-container"> 
  <a href="../../../notebooks/how_to/run_unit_metrics.html" class="sidebar-item-text sidebar-link">
 <span class="menu-text">Run unit metrics</span></a>
  </div>
</li>
          <li class="sidebar-item">
  <div class="sidebar-item-container"> 
  <a href="../../../notebooks/how_to/use_dataset_model_objects.html" class="sidebar-item-text sidebar-link">
 <span class="menu-text">Introduction to ValidMind Dataset and Model Objects</span></a>
  </div>
</li>
          <li class="sidebar-item sidebar-item-section">
      <div class="sidebar-item-container"> 
            <a class="sidebar-item-text sidebar-link text-start collapsed" data-bs-toggle="collapse" data-bs-target="#quarto-sidebar-section-1" role="navigation" aria-expanded="false">
 <span class="menu-text">Run Tests</span></a>
          <a class="sidebar-item-toggle text-start collapsed" data-bs-toggle="collapse" data-bs-target="#quarto-sidebar-section-1" role="navigation" aria-expanded="false" aria-label="Toggle section">
            <i class="bi bi-chevron-right ms-2"></i>
          </a> 
      </div>
      <ul id="quarto-sidebar-section-1" class="collapse list-unstyled sidebar-section depth2 ">  
          <li class="sidebar-item">
  <div class="sidebar-item-container"> 
  <a href="../../../notebooks/how_to/run_tests/1_run_dataset_based_tests.html" class="sidebar-item-text sidebar-link">
 <span class="menu-text">Run dataset based tests</span></a>
  </div>
</li>
          <li class="sidebar-item">
  <div class="sidebar-item-container"> 
  <a href="../../../notebooks/how_to/run_tests/2_run_comparison_tests.html" class="sidebar-item-text sidebar-link">
 <span class="menu-text">Run comparison tests</span></a>
  </div>
</li>
      </ul>
  </li>
      </ul>
  </li>
        <li class="sidebar-item sidebar-item-section">
      <div class="sidebar-item-container"> 
            <a href="../../../developer/model-testing/test-descriptions.html" class="sidebar-item-text sidebar-link">
 <span class="menu-text">Test descriptions</span></a>
          <a class="sidebar-item-toggle text-start collapsed" data-bs-toggle="collapse" data-bs-target="#" role="navigation" aria-expanded="false" aria-label="Toggle section">
            <i class="bi bi-chevron-right ms-2"></i>
          </a> 
      </div>
      <ul id="" class="collapse list-unstyled sidebar-section depth1 ">  
          <li class="sidebar-item sidebar-item-section">
      <div class="sidebar-item-container"> 
            <a class="sidebar-item-text sidebar-link text-start collapsed" data-bs-toggle="collapse" data-bs-target="#quarto-sidebar-section-2" role="navigation" aria-expanded="false">
 <span class="menu-text">Data Validation</span></a>
          <a class="sidebar-item-toggle text-start collapsed" data-bs-toggle="collapse" data-bs-target="#quarto-sidebar-section-2" role="navigation" aria-expanded="false" aria-label="Toggle section">
            <i class="bi bi-chevron-right ms-2"></i>
          </a> 
      </div>
      <ul id="quarto-sidebar-section-2" class="collapse list-unstyled sidebar-section depth2 ">  
          <li class="sidebar-item">
  <div class="sidebar-item-container"> 
  <a href="../../../tests/data_validation/ACFandPACFPlot.html" class="sidebar-item-text sidebar-link">
 <span class="menu-text">ACFandPACFPlot</span></a>
  </div>
</li>
          <li class="sidebar-item">
  <div class="sidebar-item-container"> 
  <a href="../../../tests/data_validation/ADF.html" class="sidebar-item-text sidebar-link">
 <span class="menu-text">ADF</span></a>
  </div>
</li>
          <li class="sidebar-item">
  <div class="sidebar-item-container"> 
  <a href="../../../tests/data_validation/ANOVAOneWayTable.html" class="sidebar-item-text sidebar-link">
 <span class="menu-text">ANOVAOneWayTable</span></a>
  </div>
</li>
          <li class="sidebar-item">
  <div class="sidebar-item-container"> 
  <a href="../../../tests/data_validation/AutoAR.html" class="sidebar-item-text sidebar-link">
 <span class="menu-text">AutoAR</span></a>
  </div>
</li>
          <li class="sidebar-item">
  <div class="sidebar-item-container"> 
  <a href="../../../tests/data_validation/AutoMA.html" class="sidebar-item-text sidebar-link">
 <span class="menu-text">AutoMA</span></a>
  </div>
</li>
          <li class="sidebar-item">
  <div class="sidebar-item-container"> 
  <a href="../../../tests/data_validation/AutoSeasonality.html" class="sidebar-item-text sidebar-link">
 <span class="menu-text">AutoSeasonality</span></a>
  </div>
</li>
          <li class="sidebar-item">
  <div class="sidebar-item-container"> 
  <a href="../../../tests/data_validation/AutoStationarity.html" class="sidebar-item-text sidebar-link">
 <span class="menu-text">AutoStationarity</span></a>
  </div>
</li>
          <li class="sidebar-item">
  <div class="sidebar-item-container"> 
  <a href="../../../tests/data_validation/BivariateFeaturesBarPlots.html" class="sidebar-item-text sidebar-link">
 <span class="menu-text">BivariateFeaturesBarPlots</span></a>
  </div>
</li>
          <li class="sidebar-item">
  <div class="sidebar-item-container"> 
  <a href="../../../tests/data_validation/BivariateHistograms.html" class="sidebar-item-text sidebar-link">
 <span class="menu-text">BivariateHistograms</span></a>
  </div>
</li>
          <li class="sidebar-item">
  <div class="sidebar-item-container"> 
  <a href="../../../tests/data_validation/BivariateScatterPlots.html" class="sidebar-item-text sidebar-link">
 <span class="menu-text">BivariateScatterPlots</span></a>
  </div>
</li>
          <li class="sidebar-item">
  <div class="sidebar-item-container"> 
  <a href="../../../tests/data_validation/ChiSquaredFeaturesTable.html" class="sidebar-item-text sidebar-link">
 <span class="menu-text">ChiSquaredFeaturesTable</span></a>
  </div>
</li>
          <li class="sidebar-item">
  <div class="sidebar-item-container"> 
  <a href="../../../tests/data_validation/ClassImbalance.html" class="sidebar-item-text sidebar-link">
 <span class="menu-text">ClassImbalance</span></a>
  </div>
</li>
          <li class="sidebar-item">
  <div class="sidebar-item-container"> 
  <a href="../../../tests/data_validation/DatasetDescription.html" class="sidebar-item-text sidebar-link">
 <span class="menu-text">DatasetDescription</span></a>
  </div>
</li>
          <li class="sidebar-item">
  <div class="sidebar-item-container"> 
  <a href="../../../tests/data_validation/DatasetSplit.html" class="sidebar-item-text sidebar-link">
 <span class="menu-text">DatasetSplit</span></a>
  </div>
</li>
          <li class="sidebar-item">
  <div class="sidebar-item-container"> 
  <a href="../../../tests/data_validation/DescriptiveStatistics.html" class="sidebar-item-text sidebar-link">
 <span class="menu-text">DescriptiveStatistics</span></a>
  </div>
</li>
          <li class="sidebar-item">
  <div class="sidebar-item-container"> 
  <a href="../../../tests/data_validation/DFGLSArch.html" class="sidebar-item-text sidebar-link">
 <span class="menu-text">DFGLSArch</span></a>
  </div>
</li>
          <li class="sidebar-item">
  <div class="sidebar-item-container"> 
  <a href="../../../tests/data_validation/Duplicates.html" class="sidebar-item-text sidebar-link">
 <span class="menu-text">Duplicates</span></a>
  </div>
</li>
          <li class="sidebar-item">
  <div class="sidebar-item-container"> 
  <a href="../../../tests/data_validation/EngleGrangerCoint.html" class="sidebar-item-text sidebar-link">
 <span class="menu-text">EngleGrangerCoint</span></a>
  </div>
</li>
          <li class="sidebar-item">
  <div class="sidebar-item-container"> 
  <a href="../../../tests/data_validation/FeatureTargetCorrelationPlot.html" class="sidebar-item-text sidebar-link">
 <span class="menu-text">FeatureTargetCorrelationPlot</span></a>
  </div>
</li>
          <li class="sidebar-item">
  <div class="sidebar-item-container"> 
  <a href="../../../tests/data_validation/HeatmapFeatureCorrelations.html" class="sidebar-item-text sidebar-link">
 <span class="menu-text">HeatmapFeatureCorrelations</span></a>
  </div>
</li>
          <li class="sidebar-item">
  <div class="sidebar-item-container"> 
  <a href="../../../tests/data_validation/HighCardinality.html" class="sidebar-item-text sidebar-link">
 <span class="menu-text">HighCardinality</span></a>
  </div>
</li>
          <li class="sidebar-item">
  <div class="sidebar-item-container"> 
  <a href="../../../tests/data_validation/HighPearsonCorrelation.html" class="sidebar-item-text sidebar-link">
 <span class="menu-text">HighPearsonCorrelation</span></a>
  </div>
</li>
          <li class="sidebar-item">
  <div class="sidebar-item-container"> 
  <a href="../../../tests/data_validation/IQROutliersBarPlot.html" class="sidebar-item-text sidebar-link">
 <span class="menu-text">IQROutliersBarPlot</span></a>
  </div>
</li>
          <li class="sidebar-item">
  <div class="sidebar-item-container"> 
  <a href="../../../tests/data_validation/IQROutliersTable.html" class="sidebar-item-text sidebar-link">
 <span class="menu-text">IQROutliersTable</span></a>
  </div>
</li>
          <li class="sidebar-item">
  <div class="sidebar-item-container"> 
  <a href="../../../tests/data_validation/IsolationForestOutliers.html" class="sidebar-item-text sidebar-link">
 <span class="menu-text">IsolationForestOutliers</span></a>
  </div>
</li>
          <li class="sidebar-item">
  <div class="sidebar-item-container"> 
  <a href="../../../tests/data_validation/KPSS.html" class="sidebar-item-text sidebar-link">
 <span class="menu-text">KPSS</span></a>
  </div>
</li>
          <li class="sidebar-item">
  <div class="sidebar-item-container"> 
  <a href="../../../tests/data_validation/LaggedCorrelationHeatmap.html" class="sidebar-item-text sidebar-link">
 <span class="menu-text">LaggedCorrelationHeatmap</span></a>
  </div>
</li>
          <li class="sidebar-item">
  <div class="sidebar-item-container"> 
  <a href="../../../tests/data_validation/MissingValues.html" class="sidebar-item-text sidebar-link">
 <span class="menu-text">MissingValues</span></a>
  </div>
</li>
          <li class="sidebar-item">
  <div class="sidebar-item-container"> 
  <a href="../../../tests/data_validation/MissingValuesBarPlot.html" class="sidebar-item-text sidebar-link">
 <span class="menu-text">MissingValuesBarPlot</span></a>
  </div>
</li>
          <li class="sidebar-item">
  <div class="sidebar-item-container"> 
  <a href="../../../tests/data_validation/MissingValuesRisk.html" class="sidebar-item-text sidebar-link">
 <span class="menu-text">MissingValuesRisk</span></a>
  </div>
</li>
          <li class="sidebar-item">
  <div class="sidebar-item-container"> 
  <a href="../../../tests/data_validation/PearsonCorrelationMatrix.html" class="sidebar-item-text sidebar-link">
 <span class="menu-text">PearsonCorrelationMatrix</span></a>
  </div>
</li>
          <li class="sidebar-item">
  <div class="sidebar-item-container"> 
  <a href="../../../tests/data_validation/PhillipsPerronArch.html" class="sidebar-item-text sidebar-link">
 <span class="menu-text">PhillipsPerronArch</span></a>
  </div>
</li>
          <li class="sidebar-item">
  <div class="sidebar-item-container"> 
  <a href="../../../tests/data_validation/RollingStatsPlot.html" class="sidebar-item-text sidebar-link">
 <span class="menu-text">RollingStatsPlot</span></a>
  </div>
</li>
          <li class="sidebar-item">
  <div class="sidebar-item-container"> 
  <a href="../../../tests/data_validation/ScatterPlot.html" class="sidebar-item-text sidebar-link">
 <span class="menu-text">ScatterPlot</span></a>
  </div>
</li>
          <li class="sidebar-item">
  <div class="sidebar-item-container"> 
  <a href="../../../tests/data_validation/SeasonalDecompose.html" class="sidebar-item-text sidebar-link">
 <span class="menu-text">SeasonalDecompose</span></a>
  </div>
</li>
          <li class="sidebar-item">
  <div class="sidebar-item-container"> 
  <a href="../../../tests/data_validation/Skewness.html" class="sidebar-item-text sidebar-link">
 <span class="menu-text">Skewness</span></a>
  </div>
</li>
          <li class="sidebar-item">
  <div class="sidebar-item-container"> 
  <a href="../../../tests/data_validation/SpreadPlot.html" class="sidebar-item-text sidebar-link">
 <span class="menu-text">SpreadPlot</span></a>
  </div>
</li>
          <li class="sidebar-item">
  <div class="sidebar-item-container"> 
  <a href="../../../tests/data_validation/TabularCategoricalBarPlots.html" class="sidebar-item-text sidebar-link">
 <span class="menu-text">TabularCategoricalBarPlots</span></a>
  </div>
</li>
          <li class="sidebar-item">
  <div class="sidebar-item-container"> 
  <a href="../../../tests/data_validation/TabularDateTimeHistograms.html" class="sidebar-item-text sidebar-link">
 <span class="menu-text">TabularDateTimeHistograms</span></a>
  </div>
</li>
          <li class="sidebar-item">
  <div class="sidebar-item-container"> 
  <a href="../../../tests/data_validation/TabularDescriptionTables.html" class="sidebar-item-text sidebar-link">
 <span class="menu-text">TabularDescriptionTables</span></a>
  </div>
</li>
          <li class="sidebar-item">
  <div class="sidebar-item-container"> 
  <a href="../../../tests/data_validation/TabularNumericalHistograms.html" class="sidebar-item-text sidebar-link">
 <span class="menu-text">TabularNumericalHistograms</span></a>
  </div>
</li>
          <li class="sidebar-item">
  <div class="sidebar-item-container"> 
  <a href="../../../tests/data_validation/TargetRateBarPlots.html" class="sidebar-item-text sidebar-link">
 <span class="menu-text">TargetRateBarPlots</span></a>
  </div>
</li>
          <li class="sidebar-item">
  <div class="sidebar-item-container"> 
  <a href="../../../tests/data_validation/TimeSeriesDescription.html" class="sidebar-item-text sidebar-link">
 <span class="menu-text">TimeSeriesDescription</span></a>
  </div>
</li>
          <li class="sidebar-item">
  <div class="sidebar-item-container"> 
  <a href="../../../tests/data_validation/TimeSeriesDescriptiveStatistics.html" class="sidebar-item-text sidebar-link">
 <span class="menu-text">TimeSeriesDescriptiveStatistics</span></a>
  </div>
</li>
          <li class="sidebar-item">
  <div class="sidebar-item-container"> 
  <a href="../../../tests/data_validation/TimeSeriesFrequency.html" class="sidebar-item-text sidebar-link">
 <span class="menu-text">TimeSeriesFrequency</span></a>
  </div>
</li>
          <li class="sidebar-item">
  <div class="sidebar-item-container"> 
  <a href="../../../tests/data_validation/TimeSeriesHistogram.html" class="sidebar-item-text sidebar-link">
 <span class="menu-text">TimeSeriesHistogram</span></a>
  </div>
</li>
          <li class="sidebar-item">
  <div class="sidebar-item-container"> 
  <a href="../../../tests/data_validation/TimeSeriesLinePlot.html" class="sidebar-item-text sidebar-link">
 <span class="menu-text">TimeSeriesLinePlot</span></a>
  </div>
</li>
          <li class="sidebar-item">
  <div class="sidebar-item-container"> 
  <a href="../../../tests/data_validation/TimeSeriesMissingValues.html" class="sidebar-item-text sidebar-link">
 <span class="menu-text">TimeSeriesMissingValues</span></a>
  </div>
</li>
          <li class="sidebar-item">
  <div class="sidebar-item-container"> 
  <a href="../../../tests/data_validation/TimeSeriesOutliers.html" class="sidebar-item-text sidebar-link">
 <span class="menu-text">TimeSeriesOutliers</span></a>
  </div>
</li>
          <li class="sidebar-item">
  <div class="sidebar-item-container"> 
  <a href="../../../tests/data_validation/TooManyZeroValues.html" class="sidebar-item-text sidebar-link">
 <span class="menu-text">TooManyZeroValues</span></a>
  </div>
</li>
          <li class="sidebar-item">
  <div class="sidebar-item-container"> 
  <a href="../../../tests/data_validation/UniqueRows.html" class="sidebar-item-text sidebar-link">
 <span class="menu-text">UniqueRows</span></a>
  </div>
</li>
          <li class="sidebar-item">
  <div class="sidebar-item-container"> 
  <a href="../../../tests/data_validation/WOEBinPlots.html" class="sidebar-item-text sidebar-link">
 <span class="menu-text">WOEBinPlots</span></a>
  </div>
</li>
          <li class="sidebar-item">
  <div class="sidebar-item-container"> 
  <a href="../../../tests/data_validation/WOEBinTable.html" class="sidebar-item-text sidebar-link">
 <span class="menu-text">WOEBinTable</span></a>
  </div>
</li>
          <li class="sidebar-item">
  <div class="sidebar-item-container"> 
  <a href="../../../tests/data_validation/ZivotAndrewsArch.html" class="sidebar-item-text sidebar-link">
 <span class="menu-text">ZivotAndrewsArch</span></a>
  </div>
</li>
          <li class="sidebar-item sidebar-item-section">
      <div class="sidebar-item-container"> 
            <a class="sidebar-item-text sidebar-link text-start collapsed" data-bs-toggle="collapse" data-bs-target="#quarto-sidebar-section-3" role="navigation" aria-expanded="false">
 <span class="menu-text">Nlp</span></a>
          <a class="sidebar-item-toggle text-start collapsed" data-bs-toggle="collapse" data-bs-target="#quarto-sidebar-section-3" role="navigation" aria-expanded="false" aria-label="Toggle section">
            <i class="bi bi-chevron-right ms-2"></i>
          </a> 
      </div>
      <ul id="quarto-sidebar-section-3" class="collapse list-unstyled sidebar-section depth3 ">  
          <li class="sidebar-item">
  <div class="sidebar-item-container"> 
  <a href="../../../tests/data_validation/nlp/CommonWords.html" class="sidebar-item-text sidebar-link">
 <span class="menu-text">CommonWords</span></a>
  </div>
</li>
          <li class="sidebar-item">
  <div class="sidebar-item-container"> 
  <a href="../../../tests/data_validation/nlp/Hashtags.html" class="sidebar-item-text sidebar-link">
 <span class="menu-text">Hashtags</span></a>
  </div>
</li>
          <li class="sidebar-item">
  <div class="sidebar-item-container"> 
  <a href="../../../tests/data_validation/nlp/LanguageDetection.html" class="sidebar-item-text sidebar-link">
 <span class="menu-text">LanguageDetection</span></a>
  </div>
</li>
          <li class="sidebar-item">
  <div class="sidebar-item-container"> 
  <a href="../../../tests/data_validation/nlp/Mentions.html" class="sidebar-item-text sidebar-link">
 <span class="menu-text">Mentions</span></a>
  </div>
</li>
          <li class="sidebar-item">
  <div class="sidebar-item-container"> 
  <a href="../../../tests/data_validation/nlp/PolarityAndSubjectivity.html" class="sidebar-item-text sidebar-link">
 <span class="menu-text">PolarityAndSubjectivity</span></a>
  </div>
</li>
          <li class="sidebar-item">
  <div class="sidebar-item-container"> 
  <a href="../../../tests/data_validation/nlp/Punctuations.html" class="sidebar-item-text sidebar-link">
 <span class="menu-text">Punctuations</span></a>
  </div>
</li>
          <li class="sidebar-item">
  <div class="sidebar-item-container"> 
  <a href="../../../tests/data_validation/nlp/Sentiment.html" class="sidebar-item-text sidebar-link">
 <span class="menu-text">Sentiment</span></a>
  </div>
</li>
          <li class="sidebar-item">
  <div class="sidebar-item-container"> 
  <a href="../../../tests/data_validation/nlp/StopWords.html" class="sidebar-item-text sidebar-link">
 <span class="menu-text">StopWords</span></a>
  </div>
</li>
          <li class="sidebar-item">
  <div class="sidebar-item-container"> 
  <a href="../../../tests/data_validation/nlp/TextDescription.html" class="sidebar-item-text sidebar-link">
 <span class="menu-text">TextDescription</span></a>
  </div>
</li>
          <li class="sidebar-item">
  <div class="sidebar-item-container"> 
  <a href="../../../tests/data_validation/nlp/Toxicity.html" class="sidebar-item-text sidebar-link">
 <span class="menu-text">Toxicity</span></a>
  </div>
</li>
      </ul>
  </li>
      </ul>
  </li>
          <li class="sidebar-item sidebar-item-section">
      <div class="sidebar-item-container"> 
            <a class="sidebar-item-text sidebar-link text-start collapsed" data-bs-toggle="collapse" data-bs-target="#quarto-sidebar-section-4" role="navigation" aria-expanded="false">
 <span class="menu-text">Model Validation</span></a>
          <a class="sidebar-item-toggle text-start collapsed" data-bs-toggle="collapse" data-bs-target="#quarto-sidebar-section-4" role="navigation" aria-expanded="false" aria-label="Toggle section">
            <i class="bi bi-chevron-right ms-2"></i>
          </a> 
      </div>
      <ul id="quarto-sidebar-section-4" class="collapse list-unstyled sidebar-section depth2 ">  
          <li class="sidebar-item">
  <div class="sidebar-item-container"> 
  <a href="../../../tests/model_validation/BertScore.html" class="sidebar-item-text sidebar-link">
 <span class="menu-text">BertScore</span></a>
  </div>
</li>
          <li class="sidebar-item">
  <div class="sidebar-item-container"> 
  <a href="../../../tests/model_validation/BleuScore.html" class="sidebar-item-text sidebar-link">
 <span class="menu-text">BleuScore</span></a>
  </div>
</li>
          <li class="sidebar-item">
  <div class="sidebar-item-container"> 
  <a href="../../../tests/model_validation/ClusterSizeDistribution.html" class="sidebar-item-text sidebar-link">
 <span class="menu-text">ClusterSizeDistribution</span></a>
  </div>
</li>
          <li class="sidebar-item">
  <div class="sidebar-item-container"> 
  <a href="../../../tests/model_validation/ContextualRecall.html" class="sidebar-item-text sidebar-link">
 <span class="menu-text">ContextualRecall</span></a>
  </div>
</li>
          <li class="sidebar-item">
  <div class="sidebar-item-container"> 
  <a href="../../../tests/model_validation/FeaturesAUC.html" class="sidebar-item-text sidebar-link">
 <span class="menu-text">FeaturesAUC</span></a>
  </div>
</li>
          <li class="sidebar-item">
  <div class="sidebar-item-container"> 
  <a href="../../../tests/model_validation/MeteorScore.html" class="sidebar-item-text sidebar-link">
 <span class="menu-text">MeteorScore</span></a>
  </div>
</li>
          <li class="sidebar-item">
  <div class="sidebar-item-container"> 
  <a href="../../../tests/model_validation/ModelMetadata.html" class="sidebar-item-text sidebar-link">
 <span class="menu-text">ModelMetadata</span></a>
  </div>
</li>
          <li class="sidebar-item">
  <div class="sidebar-item-container"> 
  <a href="../../../tests/model_validation/ModelMetadataComparison.html" class="sidebar-item-text sidebar-link">
 <span class="menu-text">ModelMetadataComparison</span></a>
  </div>
</li>
          <li class="sidebar-item">
  <div class="sidebar-item-container"> 
  <a href="../../../tests/model_validation/ModelPredictionResiduals.html" class="sidebar-item-text sidebar-link">
 <span class="menu-text">ModelPredictionResiduals</span></a>
  </div>
</li>
          <li class="sidebar-item">
  <div class="sidebar-item-container"> 
  <a href="../../../tests/model_validation/RegardScore.html" class="sidebar-item-text sidebar-link">
 <span class="menu-text">RegardScore</span></a>
  </div>
</li>
          <li class="sidebar-item">
  <div class="sidebar-item-container"> 
  <a href="../../../tests/model_validation/RegressionResidualsPlot.html" class="sidebar-item-text sidebar-link">
 <span class="menu-text">RegressionResidualsPlot</span></a>
  </div>
</li>
          <li class="sidebar-item">
  <div class="sidebar-item-container"> 
  <a href="../../../tests/model_validation/RougeScore.html" class="sidebar-item-text sidebar-link">
 <span class="menu-text">RougeScore</span></a>
  </div>
</li>
          <li class="sidebar-item">
  <div class="sidebar-item-container"> 
  <a href="../../../tests/model_validation/TimeSeriesPredictionsPlot.html" class="sidebar-item-text sidebar-link">
 <span class="menu-text">TimeSeriesPredictionsPlot</span></a>
  </div>
</li>
          <li class="sidebar-item">
  <div class="sidebar-item-container"> 
  <a href="../../../tests/model_validation/TimeSeriesPredictionWithCI.html" class="sidebar-item-text sidebar-link">
 <span class="menu-text">TimeSeriesPredictionWithCI</span></a>
  </div>
</li>
          <li class="sidebar-item">
  <div class="sidebar-item-container"> 
  <a href="../../../tests/model_validation/TimeSeriesR2SquareBySegments.html" class="sidebar-item-text sidebar-link">
 <span class="menu-text">TimeSeriesR2SquareBySegments</span></a>
  </div>
</li>
          <li class="sidebar-item">
  <div class="sidebar-item-container"> 
  <a href="../../../tests/model_validation/TokenDisparity.html" class="sidebar-item-text sidebar-link">
 <span class="menu-text">TokenDisparity</span></a>
  </div>
</li>
          <li class="sidebar-item">
  <div class="sidebar-item-container"> 
  <a href="../../../tests/model_validation/ToxicityScore.html" class="sidebar-item-text sidebar-link">
 <span class="menu-text">ToxicityScore</span></a>
  </div>
</li>
          <li class="sidebar-item sidebar-item-section">
      <div class="sidebar-item-container"> 
            <a class="sidebar-item-text sidebar-link text-start collapsed" data-bs-toggle="collapse" data-bs-target="#quarto-sidebar-section-5" role="navigation" aria-expanded="false">
 <span class="menu-text">Embeddings</span></a>
          <a class="sidebar-item-toggle text-start collapsed" data-bs-toggle="collapse" data-bs-target="#quarto-sidebar-section-5" role="navigation" aria-expanded="false" aria-label="Toggle section">
            <i class="bi bi-chevron-right ms-2"></i>
          </a> 
      </div>
      <ul id="quarto-sidebar-section-5" class="collapse list-unstyled sidebar-section depth3 ">  
          <li class="sidebar-item">
  <div class="sidebar-item-container"> 
  <a href="../../../tests/model_validation/embeddings/ClusterDistribution.html" class="sidebar-item-text sidebar-link">
 <span class="menu-text">ClusterDistribution</span></a>
  </div>
</li>
          <li class="sidebar-item">
  <div class="sidebar-item-container"> 
  <a href="../../../tests/model_validation/embeddings/CosineSimilarityComparison.html" class="sidebar-item-text sidebar-link">
 <span class="menu-text">CosineSimilarityComparison</span></a>
  </div>
</li>
          <li class="sidebar-item">
  <div class="sidebar-item-container"> 
  <a href="../../../tests/model_validation/embeddings/CosineSimilarityDistribution.html" class="sidebar-item-text sidebar-link">
 <span class="menu-text">CosineSimilarityDistribution</span></a>
  </div>
</li>
          <li class="sidebar-item">
  <div class="sidebar-item-container"> 
  <a href="../../../tests/model_validation/embeddings/CosineSimilarityHeatmap.html" class="sidebar-item-text sidebar-link">
 <span class="menu-text">CosineSimilarityHeatmap</span></a>
  </div>
</li>
          <li class="sidebar-item">
  <div class="sidebar-item-container"> 
  <a href="../../../tests/model_validation/embeddings/DescriptiveAnalytics.html" class="sidebar-item-text sidebar-link">
 <span class="menu-text">DescriptiveAnalytics</span></a>
  </div>
</li>
          <li class="sidebar-item">
  <div class="sidebar-item-container"> 
  <a href="../../../tests/model_validation/embeddings/EmbeddingsVisualization2D.html" class="sidebar-item-text sidebar-link">
 <span class="menu-text">EmbeddingsVisualization2D</span></a>
  </div>
</li>
          <li class="sidebar-item">
  <div class="sidebar-item-container"> 
  <a href="../../../tests/model_validation/embeddings/EuclideanDistanceComparison.html" class="sidebar-item-text sidebar-link">
 <span class="menu-text">EuclideanDistanceComparison</span></a>
  </div>
</li>
          <li class="sidebar-item">
  <div class="sidebar-item-container"> 
  <a href="../../../tests/model_validation/embeddings/EuclideanDistanceHeatmap.html" class="sidebar-item-text sidebar-link">
 <span class="menu-text">EuclideanDistanceHeatmap</span></a>
  </div>
</li>
          <li class="sidebar-item">
  <div class="sidebar-item-container"> 
  <a href="../../../tests/model_validation/embeddings/PCAComponentsPairwisePlots.html" class="sidebar-item-text sidebar-link">
 <span class="menu-text">PCAComponentsPairwisePlots</span></a>
  </div>
</li>
          <li class="sidebar-item">
  <div class="sidebar-item-container"> 
  <a href="../../../tests/model_validation/embeddings/StabilityAnalysis.html" class="sidebar-item-text sidebar-link">
 <span class="menu-text">StabilityAnalysis</span></a>
  </div>
</li>
          <li class="sidebar-item">
  <div class="sidebar-item-container"> 
  <a href="../../../tests/model_validation/embeddings/StabilityAnalysisKeyword.html" class="sidebar-item-text sidebar-link">
 <span class="menu-text">StabilityAnalysisKeyword</span></a>
  </div>
</li>
          <li class="sidebar-item">
  <div class="sidebar-item-container"> 
  <a href="../../../tests/model_validation/embeddings/StabilityAnalysisRandomNoise.html" class="sidebar-item-text sidebar-link">
 <span class="menu-text">StabilityAnalysisRandomNoise</span></a>
  </div>
</li>
          <li class="sidebar-item">
  <div class="sidebar-item-container"> 
  <a href="../../../tests/model_validation/embeddings/StabilityAnalysisSynonyms.html" class="sidebar-item-text sidebar-link">
 <span class="menu-text">StabilityAnalysisSynonyms</span></a>
  </div>
</li>
          <li class="sidebar-item">
  <div class="sidebar-item-container"> 
  <a href="../../../tests/model_validation/embeddings/StabilityAnalysisTranslation.html" class="sidebar-item-text sidebar-link">
 <span class="menu-text">StabilityAnalysisTranslation</span></a>
  </div>
</li>
          <li class="sidebar-item">
  <div class="sidebar-item-container"> 
  <a href="../../../tests/model_validation/embeddings/TSNEComponentsPairwisePlots.html" class="sidebar-item-text sidebar-link">
 <span class="menu-text">TSNEComponentsPairwisePlots</span></a>
  </div>
</li>
      </ul>
  </li>
          <li class="sidebar-item sidebar-item-section">
      <div class="sidebar-item-container"> 
            <a class="sidebar-item-text sidebar-link text-start collapsed" data-bs-toggle="collapse" data-bs-target="#quarto-sidebar-section-6" role="navigation" aria-expanded="false">
 <span class="menu-text">Ragas</span></a>
          <a class="sidebar-item-toggle text-start collapsed" data-bs-toggle="collapse" data-bs-target="#quarto-sidebar-section-6" role="navigation" aria-expanded="false" aria-label="Toggle section">
            <i class="bi bi-chevron-right ms-2"></i>
          </a> 
      </div>
      <ul id="quarto-sidebar-section-6" class="collapse list-unstyled sidebar-section depth3 ">  
          <li class="sidebar-item">
  <div class="sidebar-item-container"> 
  <a href="../../../tests/model_validation/ragas/AnswerCorrectness.html" class="sidebar-item-text sidebar-link">
 <span class="menu-text">AnswerCorrectness</span></a>
  </div>
</li>
          <li class="sidebar-item">
  <div class="sidebar-item-container"> 
  <a href="../../../tests/model_validation/ragas/AnswerRelevance.html" class="sidebar-item-text sidebar-link">
 <span class="menu-text">AnswerRelevance</span></a>
  </div>
</li>
          <li class="sidebar-item">
  <div class="sidebar-item-container"> 
  <a href="../../../tests/model_validation/ragas/AnswerSimilarity.html" class="sidebar-item-text sidebar-link">
 <span class="menu-text">AnswerSimilarity</span></a>
  </div>
</li>
          <li class="sidebar-item">
  <div class="sidebar-item-container"> 
  <a href="../../../tests/model_validation/ragas/AspectCritique.html" class="sidebar-item-text sidebar-link">
 <span class="menu-text">AspectCritique</span></a>
  </div>
</li>
          <li class="sidebar-item">
  <div class="sidebar-item-container"> 
  <a href="../../../tests/model_validation/ragas/ContextEntityRecall.html" class="sidebar-item-text sidebar-link">
 <span class="menu-text">ContextEntityRecall</span></a>
  </div>
</li>
          <li class="sidebar-item">
  <div class="sidebar-item-container"> 
  <a href="../../../tests/model_validation/ragas/ContextPrecision.html" class="sidebar-item-text sidebar-link">
 <span class="menu-text">ContextPrecision</span></a>
  </div>
</li>
          <li class="sidebar-item">
  <div class="sidebar-item-container"> 
  <a href="../../../tests/model_validation/ragas/ContextRecall.html" class="sidebar-item-text sidebar-link">
 <span class="menu-text">ContextRecall</span></a>
  </div>
</li>
          <li class="sidebar-item">
  <div class="sidebar-item-container"> 
  <a href="../../../tests/model_validation/ragas/Faithfulness.html" class="sidebar-item-text sidebar-link">
 <span class="menu-text">Faithfulness</span></a>
  </div>
</li>
      </ul>
  </li>
          <li class="sidebar-item sidebar-item-section">
      <div class="sidebar-item-container"> 
            <a class="sidebar-item-text sidebar-link text-start collapsed" data-bs-toggle="collapse" data-bs-target="#quarto-sidebar-section-7" role="navigation" aria-expanded="false">
 <span class="menu-text">Sklearn</span></a>
          <a class="sidebar-item-toggle text-start collapsed" data-bs-toggle="collapse" data-bs-target="#quarto-sidebar-section-7" role="navigation" aria-expanded="false" aria-label="Toggle section">
            <i class="bi bi-chevron-right ms-2"></i>
          </a> 
      </div>
      <ul id="quarto-sidebar-section-7" class="collapse list-unstyled sidebar-section depth3 ">  
          <li class="sidebar-item">
  <div class="sidebar-item-container"> 
  <a href="../../../tests/model_validation/sklearn/AdjustedMutualInformation.html" class="sidebar-item-text sidebar-link">
 <span class="menu-text">AdjustedMutualInformation</span></a>
  </div>
</li>
          <li class="sidebar-item">
  <div class="sidebar-item-container"> 
  <a href="../../../tests/model_validation/sklearn/AdjustedRandIndex.html" class="sidebar-item-text sidebar-link">
 <span class="menu-text">AdjustedRandIndex</span></a>
  </div>
</li>
          <li class="sidebar-item">
  <div class="sidebar-item-container"> 
  <a href="../../../tests/model_validation/sklearn/ClassifierPerformance.html" class="sidebar-item-text sidebar-link">
 <span class="menu-text">ClassifierPerformance</span></a>
  </div>
</li>
          <li class="sidebar-item">
  <div class="sidebar-item-container"> 
  <a href="../../../tests/model_validation/sklearn/ClusterCosineSimilarity.html" class="sidebar-item-text sidebar-link">
 <span class="menu-text">ClusterCosineSimilarity</span></a>
  </div>
</li>
          <li class="sidebar-item">
  <div class="sidebar-item-container"> 
  <a href="../../../tests/model_validation/sklearn/ClusterPerformance.html" class="sidebar-item-text sidebar-link">
 <span class="menu-text">ClusterPerformance</span></a>
  </div>
</li>
          <li class="sidebar-item">
  <div class="sidebar-item-container"> 
  <a href="../../../tests/model_validation/sklearn/ClusterPerformanceMetrics.html" class="sidebar-item-text sidebar-link">
 <span class="menu-text">ClusterPerformanceMetrics</span></a>
  </div>
</li>
          <li class="sidebar-item">
  <div class="sidebar-item-container"> 
  <a href="../../../tests/model_validation/sklearn/CompletenessScore.html" class="sidebar-item-text sidebar-link">
 <span class="menu-text">CompletenessScore</span></a>
  </div>
</li>
          <li class="sidebar-item">
  <div class="sidebar-item-container"> 
  <a href="../../../tests/model_validation/sklearn/ConfusionMatrix.html" class="sidebar-item-text sidebar-link">
 <span class="menu-text">ConfusionMatrix</span></a>
  </div>
</li>
          <li class="sidebar-item">
  <div class="sidebar-item-container"> 
  <a href="../../../tests/model_validation/sklearn/FeatureImportanceComparison.html" class="sidebar-item-text sidebar-link">
 <span class="menu-text">FeatureImportanceComparison</span></a>
  </div>
</li>
          <li class="sidebar-item">
  <div class="sidebar-item-container"> 
  <a href="../../../tests/model_validation/sklearn/FowlkesMallowsScore.html" class="sidebar-item-text sidebar-link">
 <span class="menu-text">FowlkesMallowsScore</span></a>
  </div>
</li>
          <li class="sidebar-item">
  <div class="sidebar-item-container"> 
  <a href="../../../tests/model_validation/sklearn/HomogeneityScore.html" class="sidebar-item-text sidebar-link">
 <span class="menu-text">HomogeneityScore</span></a>
  </div>
</li>
          <li class="sidebar-item">
  <div class="sidebar-item-container"> 
  <a href="../../../tests/model_validation/sklearn/HyperParametersTuning.html" class="sidebar-item-text sidebar-link">
 <span class="menu-text">HyperParametersTuning</span></a>
  </div>
</li>
          <li class="sidebar-item">
  <div class="sidebar-item-container"> 
  <a href="../../../tests/model_validation/sklearn/KMeansClustersOptimization.html" class="sidebar-item-text sidebar-link">
 <span class="menu-text">KMeansClustersOptimization</span></a>
  </div>
</li>
          <li class="sidebar-item">
  <div class="sidebar-item-container"> 
  <a href="../../../tests/model_validation/sklearn/MinimumAccuracy.html" class="sidebar-item-text sidebar-link">
 <span class="menu-text">MinimumAccuracy</span></a>
  </div>
</li>
          <li class="sidebar-item">
  <div class="sidebar-item-container"> 
  <a href="../../../tests/model_validation/sklearn/MinimumF1Score.html" class="sidebar-item-text sidebar-link">
 <span class="menu-text">MinimumF1Score</span></a>
  </div>
</li>
          <li class="sidebar-item">
  <div class="sidebar-item-container"> 
  <a href="../../../tests/model_validation/sklearn/MinimumROCAUCScore.html" class="sidebar-item-text sidebar-link">
 <span class="menu-text">MinimumROCAUCScore</span></a>
  </div>
</li>
          <li class="sidebar-item">
  <div class="sidebar-item-container"> 
  <a href="../../../tests/model_validation/sklearn/ModelsPerformanceComparison.html" class="sidebar-item-text sidebar-link">
 <span class="menu-text">ModelsPerformanceComparison</span></a>
  </div>
</li>
          <li class="sidebar-item">
  <div class="sidebar-item-container"> 
  <a href="../../../tests/model_validation/sklearn/OverfitDiagnosis.html" class="sidebar-item-text sidebar-link">
 <span class="menu-text">OverfitDiagnosis</span></a>
  </div>
</li>
          <li class="sidebar-item">
  <div class="sidebar-item-container"> 
  <a href="../../../tests/model_validation/sklearn/PermutationFeatureImportance.html" class="sidebar-item-text sidebar-link">
 <span class="menu-text">PermutationFeatureImportance</span></a>
  </div>
</li>
          <li class="sidebar-item">
  <div class="sidebar-item-container"> 
  <a href="../../../tests/model_validation/sklearn/PopulationStabilityIndex.html" class="sidebar-item-text sidebar-link">
 <span class="menu-text">PopulationStabilityIndex</span></a>
  </div>
</li>
          <li class="sidebar-item">
  <div class="sidebar-item-container"> 
  <a href="../../../tests/model_validation/sklearn/PrecisionRecallCurve.html" class="sidebar-item-text sidebar-link">
 <span class="menu-text">PrecisionRecallCurve</span></a>
  </div>
</li>
          <li class="sidebar-item">
  <div class="sidebar-item-container"> 
  <a href="../../../tests/model_validation/sklearn/RegressionErrors.html" class="sidebar-item-text sidebar-link">
 <span class="menu-text">RegressionErrors</span></a>
  </div>
</li>
          <li class="sidebar-item">
  <div class="sidebar-item-container"> 
  <a href="../../../tests/model_validation/sklearn/RegressionErrorsComparison.html" class="sidebar-item-text sidebar-link">
 <span class="menu-text">RegressionErrorsComparison</span></a>
  </div>
</li>
          <li class="sidebar-item">
  <div class="sidebar-item-container"> 
  <a href="../../../tests/model_validation/sklearn/RegressionModelsPerformanceComparison.html" class="sidebar-item-text sidebar-link">
 <span class="menu-text">RegressionModelsPerformanceComparison</span></a>
  </div>
</li>
          <li class="sidebar-item">
  <div class="sidebar-item-container"> 
  <a href="../../../tests/model_validation/sklearn/RegressionR2Square.html" class="sidebar-item-text sidebar-link">
 <span class="menu-text">RegressionR2Square</span></a>
  </div>
</li>
          <li class="sidebar-item">
  <div class="sidebar-item-container"> 
  <a href="../../../tests/model_validation/sklearn/RegressionR2SquareComparison.html" class="sidebar-item-text sidebar-link">
 <span class="menu-text">RegressionR2SquareComparison</span></a>
  </div>
</li>
          <li class="sidebar-item">
  <div class="sidebar-item-container"> 
  <a href="../../../tests/model_validation/sklearn/RobustnessDiagnosis.html" class="sidebar-item-text sidebar-link">
 <span class="menu-text">RobustnessDiagnosis</span></a>
  </div>
</li>
          <li class="sidebar-item">
  <div class="sidebar-item-container"> 
  <a href="../../../tests/model_validation/sklearn/ROCCurve.html" class="sidebar-item-text sidebar-link">
 <span class="menu-text">ROCCurve</span></a>
  </div>
</li>
          <li class="sidebar-item">
  <div class="sidebar-item-container"> 
  <a href="../../../tests/model_validation/sklearn/SHAPGlobalImportance.html" class="sidebar-item-text sidebar-link">
 <span class="menu-text">SHAPGlobalImportance</span></a>
  </div>
</li>
          <li class="sidebar-item">
  <div class="sidebar-item-container"> 
  <a href="../../../tests/model_validation/sklearn/SilhouettePlot.html" class="sidebar-item-text sidebar-link">
 <span class="menu-text">SilhouettePlot</span></a>
  </div>
</li>
          <li class="sidebar-item">
  <div class="sidebar-item-container"> 
  <a href="../../../tests/model_validation/sklearn/TrainingTestDegradation.html" class="sidebar-item-text sidebar-link">
 <span class="menu-text">TrainingTestDegradation</span></a>
  </div>
</li>
          <li class="sidebar-item">
  <div class="sidebar-item-container"> 
  <a href="../../../tests/model_validation/sklearn/VMeasure.html" class="sidebar-item-text sidebar-link">
 <span class="menu-text">VMeasure</span></a>
  </div>
</li>
          <li class="sidebar-item">
  <div class="sidebar-item-container"> 
  <a href="../../../tests/model_validation/sklearn/WeakspotsDiagnosis.html" class="sidebar-item-text sidebar-link">
 <span class="menu-text">WeakspotsDiagnosis</span></a>
  </div>
</li>
      </ul>
  </li>
          <li class="sidebar-item sidebar-item-section">
      <div class="sidebar-item-container"> 
            <a class="sidebar-item-text sidebar-link text-start collapsed" data-bs-toggle="collapse" data-bs-target="#quarto-sidebar-section-8" role="navigation" aria-expanded="false">
 <span class="menu-text">Statsmodels</span></a>
          <a class="sidebar-item-toggle text-start collapsed" data-bs-toggle="collapse" data-bs-target="#quarto-sidebar-section-8" role="navigation" aria-expanded="false" aria-label="Toggle section">
            <i class="bi bi-chevron-right ms-2"></i>
          </a> 
      </div>
      <ul id="quarto-sidebar-section-8" class="collapse list-unstyled sidebar-section depth3 ">  
          <li class="sidebar-item">
  <div class="sidebar-item-container"> 
  <a href="../../../tests/model_validation/statsmodels/AutoARIMA.html" class="sidebar-item-text sidebar-link">
 <span class="menu-text">AutoARIMA</span></a>
  </div>
</li>
          <li class="sidebar-item">
  <div class="sidebar-item-container"> 
  <a href="../../../tests/model_validation/statsmodels/BoxPierce.html" class="sidebar-item-text sidebar-link">
 <span class="menu-text">BoxPierce</span></a>
  </div>
</li>
          <li class="sidebar-item">
  <div class="sidebar-item-container"> 
  <a href="../../../tests/model_validation/statsmodels/CumulativePredictionProbabilities.html" class="sidebar-item-text sidebar-link">
 <span class="menu-text">CumulativePredictionProbabilities</span></a>
  </div>
</li>
          <li class="sidebar-item">
  <div class="sidebar-item-container"> 
  <a href="../../../tests/model_validation/statsmodels/DurbinWatsonTest.html" class="sidebar-item-text sidebar-link">
 <span class="menu-text">DurbinWatsonTest</span></a>
  </div>
</li>
          <li class="sidebar-item">
  <div class="sidebar-item-container"> 
  <a href="../../../tests/model_validation/statsmodels/GINITable.html" class="sidebar-item-text sidebar-link">
 <span class="menu-text">GINITable</span></a>
  </div>
</li>
          <li class="sidebar-item">
  <div class="sidebar-item-container"> 
  <a href="../../../tests/model_validation/statsmodels/JarqueBera.html" class="sidebar-item-text sidebar-link">
 <span class="menu-text">JarqueBera</span></a>
  </div>
</li>
          <li class="sidebar-item">
  <div class="sidebar-item-container"> 
  <a href="../../../tests/model_validation/statsmodels/KolmogorovSmirnov.html" class="sidebar-item-text sidebar-link">
 <span class="menu-text">KolmogorovSmirnov</span></a>
  </div>
</li>
          <li class="sidebar-item">
  <div class="sidebar-item-container"> 
  <a href="../../../tests/model_validation/statsmodels/Lilliefors.html" class="sidebar-item-text sidebar-link">
 <span class="menu-text">Lilliefors</span></a>
  </div>
</li>
          <li class="sidebar-item">
  <div class="sidebar-item-container"> 
  <a href="../../../tests/model_validation/statsmodels/LJungBox.html" class="sidebar-item-text sidebar-link">
 <span class="menu-text">LJungBox</span></a>
  </div>
</li>
          <li class="sidebar-item">
  <div class="sidebar-item-container"> 
  <a href="../../../tests/model_validation/statsmodels/PredictionProbabilitiesHistogram.html" class="sidebar-item-text sidebar-link">
 <span class="menu-text">PredictionProbabilitiesHistogram</span></a>
  </div>
</li>
          <li class="sidebar-item">
  <div class="sidebar-item-container"> 
  <a href="../../../tests/model_validation/statsmodels/RegressionCoeffsPlot.html" class="sidebar-item-text sidebar-link">
 <span class="menu-text">RegressionCoeffsPlot</span></a>
  </div>
</li>
          <li class="sidebar-item">
  <div class="sidebar-item-container"> 
  <a href="../../../tests/model_validation/statsmodels/RegressionFeatureSignificance.html" class="sidebar-item-text sidebar-link">
 <span class="menu-text">RegressionFeatureSignificance</span></a>
  </div>
</li>
          <li class="sidebar-item">
  <div class="sidebar-item-container"> 
  <a href="../../../tests/model_validation/statsmodels/RegressionModelForecastPlot.html" class="sidebar-item-text sidebar-link">
 <span class="menu-text">RegressionModelForecastPlot</span></a>
  </div>
</li>
          <li class="sidebar-item">
  <div class="sidebar-item-container"> 
  <a href="../../../tests/model_validation/statsmodels/RegressionModelForecastPlotLevels.html" class="sidebar-item-text sidebar-link">
 <span class="menu-text">RegressionModelForecastPlotLevels</span></a>
  </div>
</li>
          <li class="sidebar-item">
  <div class="sidebar-item-container"> 
  <a href="../../../tests/model_validation/statsmodels/RegressionModelsCoeffs.html" class="sidebar-item-text sidebar-link">
 <span class="menu-text">RegressionModelsCoeffs</span></a>
  </div>
</li>
          <li class="sidebar-item">
  <div class="sidebar-item-container"> 
  <a href="../../../tests/model_validation/statsmodels/RegressionModelSensitivityPlot.html" class="sidebar-item-text sidebar-link">
 <span class="menu-text">RegressionModelSensitivityPlot</span></a>
  </div>
</li>
          <li class="sidebar-item">
  <div class="sidebar-item-container"> 
  <a href="../../../tests/model_validation/statsmodels/RegressionModelSummary.html" class="sidebar-item-text sidebar-link">
 <span class="menu-text">RegressionModelSummary</span></a>
  </div>
</li>
          <li class="sidebar-item">
  <div class="sidebar-item-container"> 
  <a href="../../../tests/model_validation/statsmodels/RegressionPermutationFeatureImportance.html" class="sidebar-item-text sidebar-link">
 <span class="menu-text">RegressionPermutationFeatureImportance</span></a>
  </div>
</li>
          <li class="sidebar-item">
  <div class="sidebar-item-container"> 
  <a href="../../../tests/model_validation/statsmodels/RunsTest.html" class="sidebar-item-text sidebar-link">
 <span class="menu-text">RunsTest</span></a>
  </div>
</li>
          <li class="sidebar-item">
  <div class="sidebar-item-container"> 
  <a href="../../../tests/model_validation/statsmodels/ScorecardHistogram.html" class="sidebar-item-text sidebar-link">
 <span class="menu-text">ScorecardHistogram</span></a>
  </div>
</li>
          <li class="sidebar-item">
  <div class="sidebar-item-container"> 
  <a href="../../../tests/model_validation/statsmodels/ShapiroWilk.html" class="sidebar-item-text sidebar-link">
 <span class="menu-text">ShapiroWilk</span></a>
  </div>
</li>
      </ul>
  </li>
      </ul>
  </li>
          <li class="sidebar-item sidebar-item-section">
      <div class="sidebar-item-container"> 
            <a class="sidebar-item-text sidebar-link text-start collapsed" data-bs-toggle="collapse" data-bs-target="#quarto-sidebar-section-9" role="navigation" aria-expanded="false">
 <span class="menu-text">Ongoing Monitoring</span></a>
          <a class="sidebar-item-toggle text-start collapsed" data-bs-toggle="collapse" data-bs-target="#quarto-sidebar-section-9" role="navigation" aria-expanded="false" aria-label="Toggle section">
            <i class="bi bi-chevron-right ms-2"></i>
          </a> 
      </div>
      <ul id="quarto-sidebar-section-9" class="collapse list-unstyled sidebar-section depth2 ">  
          <li class="sidebar-item">
  <div class="sidebar-item-container"> 
  <a href="../../../tests/ongoing_monitoring/FeatureDrift.html" class="sidebar-item-text sidebar-link">
 <span class="menu-text">FeatureDrift</span></a>
  </div>
</li>
          <li class="sidebar-item">
  <div class="sidebar-item-container"> 
  <a href="../../../tests/ongoing_monitoring/PredictionAcrossEachFeature.html" class="sidebar-item-text sidebar-link">
 <span class="menu-text">PredictionAcrossEachFeature</span></a>
  </div>
</li>
          <li class="sidebar-item">
  <div class="sidebar-item-container"> 
  <a href="../../../tests/ongoing_monitoring/PredictionCorrelation.html" class="sidebar-item-text sidebar-link">
 <span class="menu-text">PredictionCorrelation</span></a>
  </div>
</li>
          <li class="sidebar-item">
  <div class="sidebar-item-container"> 
  <a href="../../../tests/ongoing_monitoring/TargetPredictionDistributionPlot.html" class="sidebar-item-text sidebar-link">
 <span class="menu-text">TargetPredictionDistributionPlot</span></a>
  </div>
</li>
      </ul>
  </li>
          <li class="sidebar-item sidebar-item-section">
      <div class="sidebar-item-container"> 
            <a class="sidebar-item-text sidebar-link text-start collapsed" data-bs-toggle="collapse" data-bs-target="#quarto-sidebar-section-10" role="navigation" aria-expanded="false">
 <span class="menu-text">Prompt Validation</span></a>
          <a class="sidebar-item-toggle text-start collapsed" data-bs-toggle="collapse" data-bs-target="#quarto-sidebar-section-10" role="navigation" aria-expanded="false" aria-label="Toggle section">
            <i class="bi bi-chevron-right ms-2"></i>
          </a> 
      </div>
      <ul id="quarto-sidebar-section-10" class="collapse list-unstyled sidebar-section depth2 ">  
          <li class="sidebar-item">
  <div class="sidebar-item-container"> 
  <a href="../../../tests/prompt_validation/Bias.html" class="sidebar-item-text sidebar-link">
 <span class="menu-text">Bias</span></a>
  </div>
</li>
          <li class="sidebar-item">
  <div class="sidebar-item-container"> 
  <a href="../../../tests/prompt_validation/Clarity.html" class="sidebar-item-text sidebar-link">
 <span class="menu-text">Clarity</span></a>
  </div>
</li>
          <li class="sidebar-item">
  <div class="sidebar-item-container"> 
  <a href="../../../tests/prompt_validation/Conciseness.html" class="sidebar-item-text sidebar-link">
 <span class="menu-text">Conciseness</span></a>
  </div>
</li>
          <li class="sidebar-item">
  <div class="sidebar-item-container"> 
  <a href="../../../tests/prompt_validation/Delimitation.html" class="sidebar-item-text sidebar-link">
 <span class="menu-text">Delimitation</span></a>
  </div>
</li>
          <li class="sidebar-item">
  <div class="sidebar-item-container"> 
  <a href="../../../tests/prompt_validation/NegativeInstruction.html" class="sidebar-item-text sidebar-link">
 <span class="menu-text">NegativeInstruction</span></a>
  </div>
</li>
          <li class="sidebar-item">
  <div class="sidebar-item-container"> 
  <a href="../../../tests/prompt_validation/Robustness.html" class="sidebar-item-text sidebar-link">
 <span class="menu-text">Robustness</span></a>
  </div>
</li>
          <li class="sidebar-item">
  <div class="sidebar-item-container"> 
  <a href="../../../tests/prompt_validation/Specificity.html" class="sidebar-item-text sidebar-link">
 <span class="menu-text">Specificity</span></a>
  </div>
</li>
      </ul>
  </li>
      </ul>
  </li>
        <li class="sidebar-item">
  <div class="sidebar-item-container"> 
  <a href="../../../developer/model-testing/test-sandbox.html" class="sidebar-item-text sidebar-link">
 <span class="menu-text">Test sandbox (BETA)</span></a>
  </div>
</li>
        <li class="px-0"><hr class="sidebar-divider hi "></li>
        <li class="sidebar-item">
 <span class="menu-text">NOTEBOOKS</span>
  </li>
        <li class="sidebar-item sidebar-item-section">
      <div class="sidebar-item-container"> 
            <a href="../../../developer/samples-jupyter-notebooks.html" class="sidebar-item-text sidebar-link">
 <span class="menu-text">Code samples</span></a>
          <a class="sidebar-item-toggle text-start" data-bs-toggle="collapse" data-bs-target="#" role="navigation" aria-expanded="true" aria-label="Toggle section">
            <i class="bi bi-chevron-right ms-2"></i>
          </a> 
      </div>
      <ul id="" class="collapse list-unstyled sidebar-section depth1 show">  
          <li class="sidebar-item sidebar-item-section">
      <div class="sidebar-item-container"> 
            <a class="sidebar-item-text sidebar-link text-start collapsed" data-bs-toggle="collapse" data-bs-target="#quarto-sidebar-section-11" role="navigation" aria-expanded="false">
 <span class="menu-text">Credit Risk</span></a>
          <a class="sidebar-item-toggle text-start collapsed" data-bs-toggle="collapse" data-bs-target="#quarto-sidebar-section-11" role="navigation" aria-expanded="false" aria-label="Toggle section">
            <i class="bi bi-chevron-right ms-2"></i>
          </a> 
      </div>
      <ul id="quarto-sidebar-section-11" class="collapse list-unstyled sidebar-section depth2 ">  
          <li class="sidebar-item">
  <div class="sidebar-item-container"> 
  <a href="../../../notebooks/code_samples/credit_risk/application_scorecard_demo.html" class="sidebar-item-text sidebar-link">
 <span class="menu-text">Document an application scorecard model</span></a>
  </div>
</li>
      </ul>
  </li>
          <li class="sidebar-item sidebar-item-section">
      <div class="sidebar-item-container"> 
            <a class="sidebar-item-text sidebar-link text-start collapsed" data-bs-toggle="collapse" data-bs-target="#quarto-sidebar-section-12" role="navigation" aria-expanded="false">
 <span class="menu-text">Custom Tests</span></a>
          <a class="sidebar-item-toggle text-start collapsed" data-bs-toggle="collapse" data-bs-target="#quarto-sidebar-section-12" role="navigation" aria-expanded="false" aria-label="Toggle section">
            <i class="bi bi-chevron-right ms-2"></i>
          </a> 
      </div>
      <ul id="quarto-sidebar-section-12" class="collapse list-unstyled sidebar-section depth2 ">  
          <li class="sidebar-item">
  <div class="sidebar-item-container"> 
  <a href="../../../notebooks/code_samples/custom_tests/implement_custom_tests.html" class="sidebar-item-text sidebar-link">
 <span class="menu-text">Implement custom tests</span></a>
  </div>
</li>
          <li class="sidebar-item">
  <div class="sidebar-item-container"> 
  <a href="../../../notebooks/code_samples/custom_tests/integrate_external_test_providers.html" class="sidebar-item-text sidebar-link">
 <span class="menu-text">Integrate external test providers</span></a>
  </div>
</li>
      </ul>
  </li>
          <li class="sidebar-item sidebar-item-section">
      <div class="sidebar-item-container"> 
            <a class="sidebar-item-text sidebar-link text-start collapsed" data-bs-toggle="collapse" data-bs-target="#quarto-sidebar-section-13" role="navigation" aria-expanded="false">
 <span class="menu-text">Customization</span></a>
          <a class="sidebar-item-toggle text-start collapsed" data-bs-toggle="collapse" data-bs-target="#quarto-sidebar-section-13" role="navigation" aria-expanded="false" aria-label="Toggle section">
            <i class="bi bi-chevron-right ms-2"></i>
          </a> 
      </div>
      <ul id="quarto-sidebar-section-13" class="collapse list-unstyled sidebar-section depth2 ">  
          <li class="sidebar-item">
  <div class="sidebar-item-container"> 
  <a href="../../../notebooks/code_samples/customization/customizing_tests_with_output_templates.html" class="sidebar-item-text sidebar-link">
 <span class="menu-text">Customize test outputs using output templates</span></a>
  </div>
</li>
      </ul>
  </li>
          <li class="sidebar-item sidebar-item-section">
      <div class="sidebar-item-container"> 
            <a class="sidebar-item-text sidebar-link text-start collapsed" data-bs-toggle="collapse" data-bs-target="#quarto-sidebar-section-14" role="navigation" aria-expanded="false">
 <span class="menu-text">Nlp and Llm</span></a>
          <a class="sidebar-item-toggle text-start collapsed" data-bs-toggle="collapse" data-bs-target="#quarto-sidebar-section-14" role="navigation" aria-expanded="false" aria-label="Toggle section">
            <i class="bi bi-chevron-right ms-2"></i>
          </a> 
      </div>
      <ul id="quarto-sidebar-section-14" class="collapse list-unstyled sidebar-section depth2 ">  
          <li class="sidebar-item">
  <div class="sidebar-item-container"> 
  <a href="../../../notebooks/code_samples/nlp_and_llm/foundation_models_integration_demo.html" class="sidebar-item-text sidebar-link">
 <span class="menu-text">Sentiment analysis of financial data using a large language model (LLM)</span></a>
  </div>
</li>
          <li class="sidebar-item">
  <div class="sidebar-item-container"> 
  <a href="../../../notebooks/code_samples/nlp_and_llm/foundation_models_summarization_demo.html" class="sidebar-item-text sidebar-link">
 <span class="menu-text">Summarization of financial data using a large language model (LLM)</span></a>
  </div>
</li>
          <li class="sidebar-item">
  <div class="sidebar-item-container"> 
  <a href="../../../notebooks/code_samples/nlp_and_llm/hugging_face_integration_demo.html" class="sidebar-item-text sidebar-link">
 <span class="menu-text">Sentiment analysis of financial data using Hugging Face NLP models</span></a>
  </div>
</li>
          <li class="sidebar-item">
  <div class="sidebar-item-container"> 
  <a href="../../../notebooks/code_samples/nlp_and_llm/hugging_face_summarization_demo.html" class="sidebar-item-text sidebar-link">
 <span class="menu-text">Summarization of financial data using Hugging Face NLP models</span></a>
  </div>
</li>
          <li class="sidebar-item">
  <div class="sidebar-item-container"> 
  <a href="../../../notebooks/code_samples/nlp_and_llm/llm_summarization_demo.html" class="sidebar-item-text sidebar-link">
 <span class="menu-text">Automate news summarization using LLMs</span></a>
  </div>
</li>
          <li class="sidebar-item">
  <div class="sidebar-item-container"> 
  <a href="../../../notebooks/code_samples/nlp_and_llm/prompt_validation_demo.html" class="sidebar-item-text sidebar-link">
 <span class="menu-text">Prompt validation for large language models (LLMs)</span></a>
  </div>
</li>
          <li class="sidebar-item">
  <div class="sidebar-item-container"> 
  <a href="../../../notebooks/code_samples/nlp_and_llm/rag_documentation_demo.html" class="sidebar-item-text sidebar-link">
 <span class="menu-text">RAG Model Documentation Demo</span></a>
  </div>
</li>
      </ul>
  </li>
          <li class="sidebar-item sidebar-item-section">
      <div class="sidebar-item-container"> 
            <a class="sidebar-item-text sidebar-link text-start collapsed" data-bs-toggle="collapse" data-bs-target="#quarto-sidebar-section-15" role="navigation" aria-expanded="false">
 <span class="menu-text">Ongoing Monitoring</span></a>
          <a class="sidebar-item-toggle text-start collapsed" data-bs-toggle="collapse" data-bs-target="#quarto-sidebar-section-15" role="navigation" aria-expanded="false" aria-label="Toggle section">
            <i class="bi bi-chevron-right ms-2"></i>
          </a> 
      </div>
      <ul id="quarto-sidebar-section-15" class="collapse list-unstyled sidebar-section depth2 ">  
          <li class="sidebar-item">
  <div class="sidebar-item-container"> 
  <a href="../../../notebooks/code_samples/ongoing_monitoring/quickstart_customer_churn_ongoing_monitoring.html" class="sidebar-item-text sidebar-link">
 <span class="menu-text">Quickstart for ongoing monitoring of models with ValidMind</span></a>
  </div>
</li>
      </ul>
  </li>
          <li class="sidebar-item sidebar-item-section">
      <div class="sidebar-item-container"> 
            <a class="sidebar-item-text sidebar-link text-start" data-bs-toggle="collapse" data-bs-target="#quarto-sidebar-section-16" role="navigation" aria-expanded="true">
 <span class="menu-text">Regression</span></a>
          <a class="sidebar-item-toggle text-start" data-bs-toggle="collapse" data-bs-target="#quarto-sidebar-section-16" role="navigation" aria-expanded="true" aria-label="Toggle section">
            <i class="bi bi-chevron-right ms-2"></i>
          </a> 
      </div>
      <ul id="quarto-sidebar-section-16" class="collapse list-unstyled sidebar-section depth2 show">  
          <li class="sidebar-item">
  <div class="sidebar-item-container"> 
  <a href="../../../notebooks/code_samples/regression/quickstart_regression_full_suite.html" class="sidebar-item-text sidebar-link active">
 <span class="menu-text">Document a California Housing Price Prediction regression model</span></a>
  </div>
</li>
      </ul>
  </li>
          <li class="sidebar-item sidebar-item-section">
      <div class="sidebar-item-container"> 
            <a class="sidebar-item-text sidebar-link text-start collapsed" data-bs-toggle="collapse" data-bs-target="#quarto-sidebar-section-17" role="navigation" aria-expanded="false">
 <span class="menu-text">Time Series</span></a>
          <a class="sidebar-item-toggle text-start collapsed" data-bs-toggle="collapse" data-bs-target="#quarto-sidebar-section-17" role="navigation" aria-expanded="false" aria-label="Toggle section">
            <i class="bi bi-chevron-right ms-2"></i>
          </a> 
      </div>
      <ul id="quarto-sidebar-section-17" class="collapse list-unstyled sidebar-section depth2 ">  
          <li class="sidebar-item">
  <div class="sidebar-item-container"> 
  <a href="../../../notebooks/code_samples/time_series/quickstart_time_series_full_suite.html" class="sidebar-item-text sidebar-link">
 <span class="menu-text">Document a time series forecasting model</span></a>
  </div>
</li>
      </ul>
  </li>
      </ul>
  </li>
        <li class="px-0"><hr class="sidebar-divider hi "></li>
        <li class="sidebar-item">
 <span class="menu-text">REFERENCE</span>
  </li>
        <li class="sidebar-item">
  <div class="sidebar-item-container"> 
  <a href="../../../validmind/validmind.html" class="sidebar-item-text sidebar-link" target="_blank">
 <span class="menu-text">ValidMind Developer Framework </span></a>
  </div>
</li>
    </ul>
    </div>
</nav>
<div id="quarto-sidebar-glass" class="quarto-sidebar-collapse-item" data-bs-toggle="collapse" data-bs-target=".quarto-sidebar-collapse-item"></div>
<!-- margin-sidebar -->
    <div id="quarto-margin-sidebar" class="sidebar margin-sidebar">
        <nav id="TOC" role="doc-toc" class="toc-active">
    <h2 id="toc-title">On this page</h2>
   
  <ul>
  <li><a href="#about-validmind" id="toc-about-validmind" class="nav-link active" data-scroll-target="#about-validmind">About ValidMind</a></li>
  <li><a href="#before-you-begin" id="toc-before-you-begin" class="nav-link" data-scroll-target="#before-you-begin">Before you begin</a></li>
  <li><a href="#install-the-client-library" id="toc-install-the-client-library" class="nav-link" data-scroll-target="#install-the-client-library">Install the client library</a></li>
  <li><a href="#initialize-the-client-library" id="toc-initialize-the-client-library" class="nav-link" data-scroll-target="#initialize-the-client-library">Initialize the client library</a></li>
  <li><a href="#initialize-the-python-environment" id="toc-initialize-the-python-environment" class="nav-link" data-scroll-target="#initialize-the-python-environment">Initialize the Python environment</a>
  <ul class="collapse">
  <li><a href="#preview-the-documentation-template" id="toc-preview-the-documentation-template" class="nav-link" data-scroll-target="#preview-the-documentation-template">Preview the documentation template</a></li>
  </ul></li>
  <li><a href="#load-the-sample-dataset" id="toc-load-the-sample-dataset" class="nav-link" data-scroll-target="#load-the-sample-dataset">Load the sample dataset</a></li>
  <li><a href="#load-the-sample-dataset-1" id="toc-load-the-sample-dataset-1" class="nav-link" data-scroll-target="#load-the-sample-dataset-1">Load the sample dataset</a></li>
  <li><a href="#document-the-model" id="toc-document-the-model" class="nav-link" data-scroll-target="#document-the-model">Document the model</a>
  <ul class="collapse">
  <li><a href="#prepocess-the-raw-dataset" id="toc-prepocess-the-raw-dataset" class="nav-link" data-scroll-target="#prepocess-the-raw-dataset">Prepocess the raw dataset</a></li>
  <li><a href="#initialize-the-validmind-datasets" id="toc-initialize-the-validmind-datasets" class="nav-link" data-scroll-target="#initialize-the-validmind-datasets">Initialize the ValidMind datasets</a></li>
  <li><a href="#initialize-a-model-object" id="toc-initialize-a-model-object" class="nav-link" data-scroll-target="#initialize-a-model-object">Initialize a model object</a></li>
  <li><a href="#assign-predictions-to-the-datasets" id="toc-assign-predictions-to-the-datasets" class="nav-link" data-scroll-target="#assign-predictions-to-the-datasets">Assign predictions to the datasets</a></li>
  <li><a href="#run-the-full-suite-of-tests" id="toc-run-the-full-suite-of-tests" class="nav-link" data-scroll-target="#run-the-full-suite-of-tests">Run the full suite of tests</a></li>
  </ul></li>
  <li><a href="#next-steps" id="toc-next-steps" class="nav-link" data-scroll-target="#next-steps">Next steps</a></li>
  </ul>
<div class="toc-actions"><ul><li><a href="https://github.dev/validmind/documentation/blob/main/site/notebooks/code_samples/regression/quickstart_regression_full_suite.ipynb" class="toc-action"><i class="bi bi-github"></i>Edit this page</a></li><li><a href="https://github.com/validmind/documentation/issues/new" class="toc-action"><i class="bi empty"></i>Report an issue</a></li></ul></div></nav>
    </div>
<!-- main -->
<main class="content" id="quarto-document-content">

<header id="title-block-header" class="quarto-title-block default"><nav class="quarto-page-breadcrumbs quarto-title-breadcrumbs d-none d-lg-block" aria-label="breadcrumb"><ol class="breadcrumb"><li class="breadcrumb-item"><a href="../../../developer/samples-jupyter-notebooks.html">Code samples</a></li><li class="breadcrumb-item"><a href="../../../notebooks/code_samples/regression/quickstart_regression_full_suite.html">Regression</a></li><li class="breadcrumb-item"><a href="../../../notebooks/code_samples/regression/quickstart_regression_full_suite.html">Document a California Housing Price Prediction regression model</a></li></ol></nav>
<div class="quarto-title">
<h1 class="title">Document a California Housing Price Prediction regression model</h1>
</div>



<div class="quarto-title-meta">

    
  
    
  </div>
  


</header>


<p>Use the <a href="https://scikit-learn.org/stable/modules/generated/sklearn.datasets.fetch_california_housing.html">California Housing Price Prediction</a> sample dataset from Sklearn to train a simple regression model and document that model with the ValidMind Developer Framework.</p>
<p>As part of the notebook, you will learn how to train a sample model while exploring how the documentation process works:</p>
<ul>
<li>Initializing the ValidMind Developer Framework</li>
<li>Loading a sample dataset provided by the library to train a simple regression model</li>
<li>Running a ValidMind test suite to quickly generate documention about the data and model</li>
</ul>
<section id="about-validmind" class="level2">
<h2 class="anchored" data-anchor-id="about-validmind">About ValidMind</h2>
<p>ValidMind’s platform enables organizations to identify, document, and manage model risks for all types of models, including AI/ML models, LLMs, and statistical models. As a model developer, you use the ValidMind Developer Framework to automate documentation and validation tests, and then use the ValidMind AI Risk Platform UI to collaborate on model documentation. Together, these products simplify model risk management, facilitate compliance with regulations and institutional standards, and enhance collaboration between yourself and model validators.</p>
<p>If this is your first time trying out ValidMind, you can make use of the following resources alongside this notebook:</p>
<ul>
<li><a href="https://docs.validmind.ai/get-started/get-started.html">Get started</a> — The basics, including key concepts, and how our products work</li>
<li><a href="https://docs.validmind.ai/developer/get-started-developer-framework.html">Get started with the ValidMind Developer Framework</a> — The path for developers, more code samples, and our developer reference</li>
</ul>
</section>
<section id="before-you-begin" class="level2">
<h2 class="anchored" data-anchor-id="before-you-begin">Before you begin</h2>
<div class="alert alert-block alert-info" style="background-color: #f7e4ee; color: #222425; border: 1px solid #222425;">
<p>For access to all features available in this notebook, create a free ValidMind account.</p>
Signing up is FREE — <a href="https://app.prod.validmind.ai"><b>Sign up now</b></a>
</div>
<p>If you encounter errors due to missing modules in your Python environment, install the modules with <code>pip install</code>, and then re-run the notebook. For more help, refer to <a href="https://docs.python.org/3/installing/index.html">Installing Python Modules</a>.</p>
</section>
<section id="install-the-client-library" class="level2">
<h2 class="anchored" data-anchor-id="install-the-client-library">Install the client library</h2>
<p>The client library provides Python support for the ValidMind Developer Framework. To install it:</p>
<div id="cell-5" class="cell">
<div class="sourceCode cell-code" id="cb1"><pre class="sourceCode python code-with-copy"><code class="sourceCode python"><span id="cb1-1"><a href="#cb1-1" aria-hidden="true" tabindex="-1"></a><span class="op">%</span>pip install <span class="op">-</span>q validmind</span></code><button title="Copy to Clipboard" class="code-copy-button"><i class="bi"></i></button></pre></div>
</div>
</section>
<section id="initialize-the-client-library" class="level2">
<h2 class="anchored" data-anchor-id="initialize-the-client-library">Initialize the client library</h2>
<p>ValidMind generates a unique <em>code snippet</em> for each registered model to connect with your developer environment. You initialize the client library with this code snippet, which ensures that your documentation and tests are uploaded to the correct model when you run the notebook.</p>
<p>Get your code snippet:</p>
<ol type="1">
<li><p>In a browser, log into the <a href="https://app.prod.validmind.ai">Platform UI</a>.</p></li>
<li><p>In the left sidebar, navigate to <strong>Model Inventory</strong> and click <strong>+ Register new model</strong>.</p></li>
<li><p>Enter the model details, making sure to select <strong>Binary classification</strong> as the template and <strong>Marketing/Sales - Attrition/Churn Management</strong> as the use case, and click <strong>Continue</strong>. (<a href="https://docs.validmind.ai/guide/model-inventory/register-models-in-inventory.html">Need more help?</a>)</p></li>
<li><p>Go to <strong>Getting Started</strong> and click <strong>Copy snippet to clipboard</strong>.</p></li>
</ol>
<p>Next, replace this placeholder with your own code snippet:</p>
<div id="cell-7" class="cell">
<div class="sourceCode cell-code" id="cb2"><pre class="sourceCode python code-with-copy"><code class="sourceCode python"><span id="cb2-1"><a href="#cb2-1" aria-hidden="true" tabindex="-1"></a><span class="co"># Replace with your code snippet</span></span>
<span id="cb2-2"><a href="#cb2-2" aria-hidden="true" tabindex="-1"></a></span>
<span id="cb2-3"><a href="#cb2-3" aria-hidden="true" tabindex="-1"></a><span class="im">import</span> validmind <span class="im">as</span> vm</span>
<span id="cb2-4"><a href="#cb2-4" aria-hidden="true" tabindex="-1"></a></span>
<span id="cb2-5"><a href="#cb2-5" aria-hidden="true" tabindex="-1"></a>vm.init(</span>
<span id="cb2-6"><a href="#cb2-6" aria-hidden="true" tabindex="-1"></a>    api_host<span class="op">=</span><span class="st">"https://api.prod.validmind.ai/api/v1/tracking"</span>,</span>
<span id="cb2-7"><a href="#cb2-7" aria-hidden="true" tabindex="-1"></a>    api_key<span class="op">=</span><span class="st">"..."</span>,</span>
<span id="cb2-8"><a href="#cb2-8" aria-hidden="true" tabindex="-1"></a>    api_secret<span class="op">=</span><span class="st">"..."</span>,</span>
<span id="cb2-9"><a href="#cb2-9" aria-hidden="true" tabindex="-1"></a>    project<span class="op">=</span><span class="st">"..."</span></span>
<span id="cb2-10"><a href="#cb2-10" aria-hidden="true" tabindex="-1"></a>)</span></code><button title="Copy to Clipboard" class="code-copy-button"><i class="bi"></i></button></pre></div>
</div>
</section>
<section id="initialize-the-python-environment" class="level2">
<h2 class="anchored" data-anchor-id="initialize-the-python-environment">Initialize the Python environment</h2>
<p>Next, let’s import the necessary libraries and set up your Python environment for data analysis:</p>
<div id="cell-9" class="cell">
<div class="sourceCode cell-code" id="cb3"><pre class="sourceCode python code-with-copy"><code class="sourceCode python"><span id="cb3-1"><a href="#cb3-1" aria-hidden="true" tabindex="-1"></a><span class="im">from</span> sklearn.preprocessing <span class="im">import</span> StandardScaler</span>
<span id="cb3-2"><a href="#cb3-2" aria-hidden="true" tabindex="-1"></a><span class="im">from</span> sklearn.ensemble <span class="im">import</span> RandomForestRegressor, GradientBoostingRegressor</span>
<span id="cb3-3"><a href="#cb3-3" aria-hidden="true" tabindex="-1"></a></span>
<span id="cb3-4"><a href="#cb3-4" aria-hidden="true" tabindex="-1"></a><span class="op">%</span>matplotlib inline</span></code><button title="Copy to Clipboard" class="code-copy-button"><i class="bi"></i></button></pre></div>
</div>
<section id="preview-the-documentation-template" class="level3">
<h3 class="anchored" data-anchor-id="preview-the-documentation-template">Preview the documentation template</h3>
<p>A template predefines sections for your model documentation and provides a general outline to follow, making the documentation process much easier.</p>
<p>You will upload documentation and test results into this template later on. For now, take a look at the structure that the template provides with the <code>vm.preview_template()</code> function from the ValidMind library and note the empty sections:</p>
<div id="cell-11" class="cell">
<div class="sourceCode cell-code" id="cb4"><pre class="sourceCode python code-with-copy"><code class="sourceCode python"><span id="cb4-1"><a href="#cb4-1" aria-hidden="true" tabindex="-1"></a>vm.preview_template()</span></code><button title="Copy to Clipboard" class="code-copy-button"><i class="bi"></i></button></pre></div>
</div>
</section>
</section>
<section id="load-the-sample-dataset" class="level2">
<h2 class="anchored" data-anchor-id="load-the-sample-dataset">Load the sample dataset</h2>
<p>To be able to use a sample dataset, you need to import the dataset and load it into a pandas <a href="https://pandas.pydata.org/docs/reference/api/pandas.DataFrame.html">DataFrame</a>, a two-dimensional tabular data structure that makes use of rows and columns:</p>
</section>
<section id="load-the-sample-dataset-1" class="level2">
<h2 class="anchored" data-anchor-id="load-the-sample-dataset-1">Load the sample dataset</h2>
<p>The sample dataset used here is provided by the ValidMind library. To be able to use it, you need to import the dataset and load it into a pandas <a href="https://pandas.pydata.org/docs/reference/api/pandas.DataFrame.html">DataFrame</a>, a two-dimensional tabular data structure that makes use of rows and columns:</p>
<div id="cell-14" class="cell">
<div class="sourceCode cell-code" id="cb5"><pre class="sourceCode python code-with-copy"><code class="sourceCode python"><span id="cb5-1"><a href="#cb5-1" aria-hidden="true" tabindex="-1"></a><span class="co"># Import the sample dataset from the library</span></span>
<span id="cb5-2"><a href="#cb5-2" aria-hidden="true" tabindex="-1"></a></span>
<span id="cb5-3"><a href="#cb5-3" aria-hidden="true" tabindex="-1"></a><span class="im">from</span> validmind.datasets.regression <span class="im">import</span> california_housing <span class="im">as</span> demo_dataset</span>
<span id="cb5-4"><a href="#cb5-4" aria-hidden="true" tabindex="-1"></a></span>
<span id="cb5-5"><a href="#cb5-5" aria-hidden="true" tabindex="-1"></a><span class="bu">print</span>(<span class="ss">f"Loaded demo dataset with: </span><span class="ch">\n\n\t</span><span class="ss">• Target column: '</span><span class="sc">{</span>demo_dataset<span class="sc">.</span>target_column<span class="sc">}</span><span class="ss">"</span>)</span>
<span id="cb5-6"><a href="#cb5-6" aria-hidden="true" tabindex="-1"></a></span>
<span id="cb5-7"><a href="#cb5-7" aria-hidden="true" tabindex="-1"></a>raw_df <span class="op">=</span> demo_dataset.load_data()</span>
<span id="cb5-8"><a href="#cb5-8" aria-hidden="true" tabindex="-1"></a>raw_df.head()</span></code><button title="Copy to Clipboard" class="code-copy-button"><i class="bi"></i></button></pre></div>
</div>
</section>
<section id="document-the-model" class="level2">
<h2 class="anchored" data-anchor-id="document-the-model">Document the model</h2>
<p>As part of documenting the model with the ValidMind Developer Framework, you need to preprocess the raw dataset, initialize some training and test datasets, initialize a model object you can use for testing, and then run the full suite of tests.</p>
<section id="prepocess-the-raw-dataset" class="level3">
<h3 class="anchored" data-anchor-id="prepocess-the-raw-dataset">Prepocess the raw dataset</h3>
<p>Preprocessing performs a number of operations to get ready for the subsequent steps:</p>
<ul>
<li>Preprocess the data: Splits the DataFrame (<code>df</code>) into multiple datasets (<code>train_df</code>, <code>validation_df</code>, and <code>test_df</code>) using <code>demo_dataset.preprocess</code> to simplify preprocessing.</li>
<li>Separate features and targets: Drops the target column to create feature sets (<code>x_train</code>, <code>x_val</code>) and target sets (<code>y_train</code>, <code>y_val</code>).</li>
<li>Initialize RandomForestRegressor regressor: Creates an <code>RandomForestRegressor</code> object with random state set to 0.</li>
<li>Set evaluation metrics: Specifies metrics for model evaluation as “errors” and “r2”.</li>
<li>Fit the model: Trains the model on <code>x_train</code> and <code>y_train</code> using the validation set <code>(x_val, y_val)</code>. Verbose output is disabled.</li>
</ul>
<div id="cell-17" class="cell">
<div class="sourceCode cell-code" id="cb6"><pre class="sourceCode python code-with-copy"><code class="sourceCode python"><span id="cb6-1"><a href="#cb6-1" aria-hidden="true" tabindex="-1"></a>train_df, validation_df, test_df <span class="op">=</span> demo_dataset.preprocess(raw_df)</span>
<span id="cb6-2"><a href="#cb6-2" aria-hidden="true" tabindex="-1"></a></span>
<span id="cb6-3"><a href="#cb6-3" aria-hidden="true" tabindex="-1"></a>x_train <span class="op">=</span> train_df.drop(demo_dataset.target_column, axis<span class="op">=</span><span class="dv">1</span>)</span>
<span id="cb6-4"><a href="#cb6-4" aria-hidden="true" tabindex="-1"></a>y_train <span class="op">=</span> train_df[demo_dataset.target_column]</span>
<span id="cb6-5"><a href="#cb6-5" aria-hidden="true" tabindex="-1"></a>x_val <span class="op">=</span> validation_df.drop(demo_dataset.target_column, axis<span class="op">=</span><span class="dv">1</span>)</span>
<span id="cb6-6"><a href="#cb6-6" aria-hidden="true" tabindex="-1"></a>y_val <span class="op">=</span> validation_df[demo_dataset.target_column]</span></code><button title="Copy to Clipboard" class="code-copy-button"><i class="bi"></i></button></pre></div>
</div>
<p>Here we create two regression models so that the performance of the model can be compared through ValidMind test suite.</p>
<div id="cell-19" class="cell">
<div class="sourceCode cell-code" id="cb7"><pre class="sourceCode python code-with-copy"><code class="sourceCode python"><span id="cb7-1"><a href="#cb7-1" aria-hidden="true" tabindex="-1"></a>scale <span class="op">=</span> <span class="va">False</span></span>
<span id="cb7-2"><a href="#cb7-2" aria-hidden="true" tabindex="-1"></a><span class="cf">if</span> scale:</span>
<span id="cb7-3"><a href="#cb7-3" aria-hidden="true" tabindex="-1"></a>    scaler <span class="op">=</span> StandardScaler()</span>
<span id="cb7-4"><a href="#cb7-4" aria-hidden="true" tabindex="-1"></a>    x_train <span class="op">=</span> scaler.fit_transform(x_train)</span>
<span id="cb7-5"><a href="#cb7-5" aria-hidden="true" tabindex="-1"></a>    x_val <span class="op">=</span> scaler.fit_transform(x_val)</span>
<span id="cb7-6"><a href="#cb7-6" aria-hidden="true" tabindex="-1"></a></span>
<span id="cb7-7"><a href="#cb7-7" aria-hidden="true" tabindex="-1"></a>model <span class="op">=</span> RandomForestRegressor(random_state<span class="op">=</span><span class="dv">0</span>)</span>
<span id="cb7-8"><a href="#cb7-8" aria-hidden="true" tabindex="-1"></a>model.fit(x_train, y_train)</span>
<span id="cb7-9"><a href="#cb7-9" aria-hidden="true" tabindex="-1"></a>s1 <span class="op">=</span> model.score(x_train, y_train)</span>
<span id="cb7-10"><a href="#cb7-10" aria-hidden="true" tabindex="-1"></a>s2 <span class="op">=</span> model.score(x_val, y_val)</span>
<span id="cb7-11"><a href="#cb7-11" aria-hidden="true" tabindex="-1"></a><span class="bu">print</span>(<span class="st">"R² of Support Vector Regressor on training set: </span><span class="sc">{:.3f}</span><span class="st">"</span>.<span class="bu">format</span>(s1))</span>
<span id="cb7-12"><a href="#cb7-12" aria-hidden="true" tabindex="-1"></a><span class="bu">print</span>(<span class="st">"R² of Support Vector Regressor on test set: </span><span class="sc">{:.3f}</span><span class="st">"</span>.<span class="bu">format</span>(s2))</span>
<span id="cb7-13"><a href="#cb7-13" aria-hidden="true" tabindex="-1"></a></span>
<span id="cb7-14"><a href="#cb7-14" aria-hidden="true" tabindex="-1"></a>model_1 <span class="op">=</span> GradientBoostingRegressor(random_state<span class="op">=</span><span class="dv">0</span>, max_depth<span class="op">=</span><span class="dv">4</span>)</span>
<span id="cb7-15"><a href="#cb7-15" aria-hidden="true" tabindex="-1"></a>model_1.fit(x_train, y_train)</span>
<span id="cb7-16"><a href="#cb7-16" aria-hidden="true" tabindex="-1"></a>model1_s1 <span class="op">=</span> model_1.score(x_train, y_train)</span>
<span id="cb7-17"><a href="#cb7-17" aria-hidden="true" tabindex="-1"></a>model1_s2 <span class="op">=</span> model_1.score(x_val, y_val)</span>
<span id="cb7-18"><a href="#cb7-18" aria-hidden="true" tabindex="-1"></a><span class="bu">print</span>(</span>
<span id="cb7-19"><a href="#cb7-19" aria-hidden="true" tabindex="-1"></a>    <span class="st">"R² of Support Gradient Boosting Regressor on training set: </span><span class="sc">{:.3f}</span><span class="st">"</span>.<span class="bu">format</span>(</span>
<span id="cb7-20"><a href="#cb7-20" aria-hidden="true" tabindex="-1"></a>        model1_s1</span>
<span id="cb7-21"><a href="#cb7-21" aria-hidden="true" tabindex="-1"></a>    )</span>
<span id="cb7-22"><a href="#cb7-22" aria-hidden="true" tabindex="-1"></a>)</span>
<span id="cb7-23"><a href="#cb7-23" aria-hidden="true" tabindex="-1"></a><span class="bu">print</span>(<span class="st">"R² of Support Gradient Boosting Regressor on test set: </span><span class="sc">{:.3f}</span><span class="st">"</span>.<span class="bu">format</span>(model1_s2))</span></code><button title="Copy to Clipboard" class="code-copy-button"><i class="bi"></i></button></pre></div>
</div>
</section>
<section id="initialize-the-validmind-datasets" class="level3">
<h3 class="anchored" data-anchor-id="initialize-the-validmind-datasets">Initialize the ValidMind datasets</h3>
<p>Before you can run tests, you must first initialize a ValidMind dataset object using the <a href="https://docs.validmind.ai/validmind/validmind.html#init_dataset"><code>init_dataset</code></a> function from the ValidMind (<code>vm</code>) module.</p>
<p>This function takes a number of arguments:</p>
<ul>
<li><code>dataset</code> — the raw dataset that you want to provide as input to tests</li>
<li><code>input_id</code> - a unique identifier that allows tracking what inputs are used when running each individual test</li>
<li><code>target_column</code> —&nbsp;a required argument if tests require access to true values. This is the name of the target column in the dataset</li>
</ul>
<p>With all datasets ready, you can now initialize the raw, training and test datasets (<code>raw_df</code>, <code>train_df</code> and <code>test_df</code>) created earlier into their own dataset objects using <a href="https://docs.validmind.ai/validmind/validmind.html#init_dataset"><code>vm.init_dataset()</code></a>:</p>
<div id="cell-21" class="cell">
<div class="sourceCode cell-code" id="cb8"><pre class="sourceCode python code-with-copy"><code class="sourceCode python"><span id="cb8-1"><a href="#cb8-1" aria-hidden="true" tabindex="-1"></a>vm_raw_dataset <span class="op">=</span> vm.init_dataset(</span>
<span id="cb8-2"><a href="#cb8-2" aria-hidden="true" tabindex="-1"></a>    dataset<span class="op">=</span>raw_df,</span>
<span id="cb8-3"><a href="#cb8-3" aria-hidden="true" tabindex="-1"></a>    input_id<span class="op">=</span><span class="st">"raw_dataset"</span>,</span>
<span id="cb8-4"><a href="#cb8-4" aria-hidden="true" tabindex="-1"></a>    target_column<span class="op">=</span>demo_dataset.target_column,</span>
<span id="cb8-5"><a href="#cb8-5" aria-hidden="true" tabindex="-1"></a>)</span>
<span id="cb8-6"><a href="#cb8-6" aria-hidden="true" tabindex="-1"></a></span>
<span id="cb8-7"><a href="#cb8-7" aria-hidden="true" tabindex="-1"></a>vm_train_ds <span class="op">=</span> vm.init_dataset(</span>
<span id="cb8-8"><a href="#cb8-8" aria-hidden="true" tabindex="-1"></a>    dataset<span class="op">=</span>train_df, input_id<span class="op">=</span><span class="st">"train_dataset"</span>, target_column<span class="op">=</span>demo_dataset.target_column</span>
<span id="cb8-9"><a href="#cb8-9" aria-hidden="true" tabindex="-1"></a>)</span>
<span id="cb8-10"><a href="#cb8-10" aria-hidden="true" tabindex="-1"></a></span>
<span id="cb8-11"><a href="#cb8-11" aria-hidden="true" tabindex="-1"></a>vm_test_ds <span class="op">=</span> vm.init_dataset(</span>
<span id="cb8-12"><a href="#cb8-12" aria-hidden="true" tabindex="-1"></a>    dataset<span class="op">=</span>test_df, input_id<span class="op">=</span><span class="st">"test_dataset"</span>, target_column<span class="op">=</span>demo_dataset.target_column</span>
<span id="cb8-13"><a href="#cb8-13" aria-hidden="true" tabindex="-1"></a>)</span></code><button title="Copy to Clipboard" class="code-copy-button"><i class="bi"></i></button></pre></div>
</div>
</section>
<section id="initialize-a-model-object" class="level3">
<h3 class="anchored" data-anchor-id="initialize-a-model-object">Initialize a model object</h3>
<p>Additionally, you need to initialize a ValidMind model objects (<code>vm_model</code> and <code>vm_model_1</code>) that can be passed to other functions for analysis and tests on the data. You simply intialize this model object with <a href="https://docs.validmind.ai/validmind/validmind.html#init_model"><code>vm.init_model()</code></a>:</p>
<div id="cell-23" class="cell">
<div class="sourceCode cell-code" id="cb9"><pre class="sourceCode python code-with-copy"><code class="sourceCode python"><span id="cb9-1"><a href="#cb9-1" aria-hidden="true" tabindex="-1"></a>vm_model <span class="op">=</span> vm.init_model(</span>
<span id="cb9-2"><a href="#cb9-2" aria-hidden="true" tabindex="-1"></a>    model,</span>
<span id="cb9-3"><a href="#cb9-3" aria-hidden="true" tabindex="-1"></a>    input_id<span class="op">=</span><span class="st">"random_forest_regressor"</span>,</span>
<span id="cb9-4"><a href="#cb9-4" aria-hidden="true" tabindex="-1"></a>)</span>
<span id="cb9-5"><a href="#cb9-5" aria-hidden="true" tabindex="-1"></a>vm_model_1 <span class="op">=</span> vm.init_model(</span>
<span id="cb9-6"><a href="#cb9-6" aria-hidden="true" tabindex="-1"></a>    model_1,</span>
<span id="cb9-7"><a href="#cb9-7" aria-hidden="true" tabindex="-1"></a>    input_id<span class="op">=</span><span class="st">"gradient_boosting_regressor"</span>,</span>
<span id="cb9-8"><a href="#cb9-8" aria-hidden="true" tabindex="-1"></a>)</span></code><button title="Copy to Clipboard" class="code-copy-button"><i class="bi"></i></button></pre></div>
</div>
</section>
<section id="assign-predictions-to-the-datasets" class="level3">
<h3 class="anchored" data-anchor-id="assign-predictions-to-the-datasets">Assign predictions to the datasets</h3>
<p>We can now use the assign_predictions() method from the Dataset object to link existing predictions to any model. If no prediction values are passed, the method will compute predictions automatically:</p>
<div id="cell-25" class="cell">
<div class="sourceCode cell-code" id="cb10"><pre class="sourceCode python code-with-copy"><code class="sourceCode python"><span id="cb10-1"><a href="#cb10-1" aria-hidden="true" tabindex="-1"></a>vm_train_ds.assign_predictions(</span>
<span id="cb10-2"><a href="#cb10-2" aria-hidden="true" tabindex="-1"></a>    model<span class="op">=</span>vm_model,</span>
<span id="cb10-3"><a href="#cb10-3" aria-hidden="true" tabindex="-1"></a>)</span>
<span id="cb10-4"><a href="#cb10-4" aria-hidden="true" tabindex="-1"></a>vm_train_ds.assign_predictions(</span>
<span id="cb10-5"><a href="#cb10-5" aria-hidden="true" tabindex="-1"></a>    model<span class="op">=</span>vm_model_1,</span>
<span id="cb10-6"><a href="#cb10-6" aria-hidden="true" tabindex="-1"></a>)</span>
<span id="cb10-7"><a href="#cb10-7" aria-hidden="true" tabindex="-1"></a>vm_test_ds.assign_predictions(</span>
<span id="cb10-8"><a href="#cb10-8" aria-hidden="true" tabindex="-1"></a>    model<span class="op">=</span>vm_model,</span>
<span id="cb10-9"><a href="#cb10-9" aria-hidden="true" tabindex="-1"></a>)</span>
<span id="cb10-10"><a href="#cb10-10" aria-hidden="true" tabindex="-1"></a>vm_test_ds.assign_predictions(</span>
<span id="cb10-11"><a href="#cb10-11" aria-hidden="true" tabindex="-1"></a>    model<span class="op">=</span>vm_model_1,</span>
<span id="cb10-12"><a href="#cb10-12" aria-hidden="true" tabindex="-1"></a>)</span></code><button title="Copy to Clipboard" class="code-copy-button"><i class="bi"></i></button></pre></div>
</div>
</section>
<section id="run-the-full-suite-of-tests" class="level3">
<h3 class="anchored" data-anchor-id="run-the-full-suite-of-tests">Run the full suite of tests</h3>
<p>This is where it all comes together: you are now ready to run the documentation tests for the model as defined by the documentation template you looked at earlier.</p>
<p>The <a href="https://docs.validmind.ai/validmind/validmind.html#run_test_suite"><code>vm.run_documentation_tests</code></a> function finds and runs every tests specified in the test suites and then uploads all the documentation and test artifacts that get generated to the ValidMind AI Risk Platform.</p>
<p>The function takes two arguments:</p>
<ul>
<li><code>dataset</code>: The data to be tested, specified as <code>vm_dataset</code>.</li>
<li><code>model</code>: The candidate model to be used for testing, specified as <code>vm_model</code>. -<code>models</code>: The list of models that can be compare with candidate model.</li>
</ul>
<p>The variable <code>full_suite</code> then holds the result of these tests.</p>
<div id="cell-27" class="cell">
<div class="sourceCode cell-code" id="cb11"><pre class="sourceCode python code-with-copy"><code class="sourceCode python"><span id="cb11-1"><a href="#cb11-1" aria-hidden="true" tabindex="-1"></a>full_suite <span class="op">=</span> vm.run_documentation_tests(</span>
<span id="cb11-2"><a href="#cb11-2" aria-hidden="true" tabindex="-1"></a>    inputs<span class="op">=</span>{</span>
<span id="cb11-3"><a href="#cb11-3" aria-hidden="true" tabindex="-1"></a>        <span class="st">"dataset"</span>: vm_train_ds,</span>
<span id="cb11-4"><a href="#cb11-4" aria-hidden="true" tabindex="-1"></a>        <span class="st">"datasets"</span>: (vm_train_ds, vm_test_ds),</span>
<span id="cb11-5"><a href="#cb11-5" aria-hidden="true" tabindex="-1"></a>        <span class="st">"model"</span>: vm_model,</span>
<span id="cb11-6"><a href="#cb11-6" aria-hidden="true" tabindex="-1"></a>        <span class="st">"models"</span>:[vm_model_1]</span>
<span id="cb11-7"><a href="#cb11-7" aria-hidden="true" tabindex="-1"></a>    }</span>
<span id="cb11-8"><a href="#cb11-8" aria-hidden="true" tabindex="-1"></a>)</span></code><button title="Copy to Clipboard" class="code-copy-button"><i class="bi"></i></button></pre></div>
</div>
</section>
</section>
<section id="next-steps" class="level2">
<h2 class="anchored" data-anchor-id="next-steps">Next steps</h2>
<p>You can look at the results of this test suite right in the notebook where you ran the code, as you would expect. But there is a better way: view the test results as part of your model documentation right in the ValidMind Platform UI:</p>
<ol type="1">
<li><p>In the <a href="https://app.prod.validmind.ai">Platform UI</a>, go to the <strong>Documentation</strong> page for the model you registered earlier.</p></li>
<li><p>Expand the following sections and take a look around:</p>
<ul>
<li><strong>2. Data Preparation</strong></li>
<li><strong>3. Model Development</strong></li>
</ul></li>
</ol>
<p>What you can see now is a much more easily consumable version of the documentation, including the results of the tests you just performed, along with other parts of your model documentation that still need to be completed. There is a wealth of information that gets uploaded when you run the full test suite, so take a closer look around, especially at test results that might need attention (hint: some of the tests in <strong>2.1 Data description</strong> look like they need some attention).</p>
<p>If you want to learn more about where you are in the model documentation process, take a look at <a href="https://docs.validmind.ai/developer/get-started-developer-framework.html">Get started with the ValidMind Developer Framework</a>.</p>


</section>

</main> <!-- /main -->
<script id="quarto-html-after-body" type="application/javascript">
window.document.addEventListener("DOMContentLoaded", function (event) {
  const toggleBodyColorMode = (bsSheetEl) => {
    const mode = bsSheetEl.getAttribute("data-mode");
    const bodyEl = window.document.querySelector("body");
    if (mode === "dark") {
      bodyEl.classList.add("quarto-dark");
      bodyEl.classList.remove("quarto-light");
    } else {
      bodyEl.classList.add("quarto-light");
      bodyEl.classList.remove("quarto-dark");
    }
  }
  const toggleBodyColorPrimary = () => {
    const bsSheetEl = window.document.querySelector("link#quarto-bootstrap");
    if (bsSheetEl) {
      toggleBodyColorMode(bsSheetEl);
    }
  }
  toggleBodyColorPrimary();  
  const icon = "";
  const anchorJS = new window.AnchorJS();
  anchorJS.options = {
    placement: 'right',
    icon: icon
  };
  anchorJS.add('.anchored');
  const isCodeAnnotation = (el) => {
    for (const clz of el.classList) {
      if (clz.startsWith('code-annotation-')) {                     
        return true;
      }
    }
    return false;
  }
  const onCopySuccess = function(e) {
    // button target
    const button = e.trigger;
    // don't keep focus
    button.blur();
    // flash "checked"
    button.classList.add('code-copy-button-checked');
    var currentTitle = button.getAttribute("title");
    button.setAttribute("title", "Copied!");
    let tooltip;
    if (window.bootstrap) {
      button.setAttribute("data-bs-toggle", "tooltip");
      button.setAttribute("data-bs-placement", "left");
      button.setAttribute("data-bs-title", "Copied!");
      tooltip = new bootstrap.Tooltip(button, 
        { trigger: "manual", 
          customClass: "code-copy-button-tooltip",
          offset: [0, -8]});
      tooltip.show();    
    }
    setTimeout(function() {
      if (tooltip) {
        tooltip.hide();
        button.removeAttribute("data-bs-title");
        button.removeAttribute("data-bs-toggle");
        button.removeAttribute("data-bs-placement");
      }
      button.setAttribute("title", currentTitle);
      button.classList.remove('code-copy-button-checked');
    }, 1000);
    // clear code selection
    e.clearSelection();
  }
  const getTextToCopy = function(trigger) {
      const codeEl = trigger.previousElementSibling.cloneNode(true);
      for (const childEl of codeEl.children) {
        if (isCodeAnnotation(childEl)) {
          childEl.remove();
        }
      }
      return codeEl.innerText;
  }
  const clipboard = new window.ClipboardJS('.code-copy-button:not([data-in-quarto-modal])', {
    text: getTextToCopy
  });
  clipboard.on('success', onCopySuccess);
  if (window.document.getElementById('quarto-embedded-source-code-modal')) {
    // For code content inside modals, clipBoardJS needs to be initialized with a container option
    // TODO: Check when it could be a function (https://github.com/zenorocha/clipboard.js/issues/860)
    const clipboardModal = new window.ClipboardJS('.code-copy-button[data-in-quarto-modal]', {
      text: getTextToCopy,
      container: window.document.getElementById('quarto-embedded-source-code-modal')
    });
    clipboardModal.on('success', onCopySuccess);
  }
    var localhostRegex = new RegExp(/^(?:http|https):\/\/localhost\:?[0-9]*\//);
    var mailtoRegex = new RegExp(/^mailto:/);
      var filterRegex = new RegExp('/' + window.location.host + '/');
    var isInternal = (href) => {
        return filterRegex.test(href) || localhostRegex.test(href) || mailtoRegex.test(href);
    }
    // Inspect non-navigation links and adorn them if external
 	var links = window.document.querySelectorAll('a[href]:not(.nav-link):not(.navbar-brand):not(.toc-action):not(.sidebar-link):not(.sidebar-item-toggle):not(.pagination-link):not(.no-external):not([aria-hidden]):not(.dropdown-item):not(.quarto-navigation-tool):not(.about-link)');
    for (var i=0; i<links.length; i++) {
      const link = links[i];
      if (!isInternal(link.href)) {
        // undo the damage that might have been done by quarto-nav.js in the case of
        // links that we want to consider external
        if (link.dataset.originalHref !== undefined) {
          link.href = link.dataset.originalHref;
        }
          // target, if specified
          link.setAttribute("target", "_blank");
          if (link.getAttribute("rel") === null) {
            link.setAttribute("rel", "noopener");
          }
          // default icon
          link.classList.add("external");
      }
    }
  function tippyHover(el, contentFn, onTriggerFn, onUntriggerFn) {
    const config = {
      allowHTML: true,
      maxWidth: 500,
      delay: 100,
      arrow: false,
      appendTo: function(el) {
          return el.parentElement;
      },
      interactive: true,
      interactiveBorder: 10,
      theme: 'quarto',
      placement: 'bottom-start',
    };
    if (contentFn) {
      config.content = contentFn;
    }
    if (onTriggerFn) {
      config.onTrigger = onTriggerFn;
    }
    if (onUntriggerFn) {
      config.onUntrigger = onUntriggerFn;
    }
    window.tippy(el, config); 
  }
  const noterefs = window.document.querySelectorAll('a[role="doc-noteref"]');
  for (var i=0; i<noterefs.length; i++) {
    const ref = noterefs[i];
    tippyHover(ref, function() {
      // use id or data attribute instead here
      let href = ref.getAttribute('data-footnote-href') || ref.getAttribute('href');
      try { href = new URL(href).hash; } catch {}
      const id = href.replace(/^#\/?/, "");
      const note = window.document.getElementById(id);
      if (note) {
        return note.innerHTML;
      } else {
        return "";
      }
    });
  }
  const xrefs = window.document.querySelectorAll('a.quarto-xref');
  const processXRef = (id, note) => {
    // Strip column container classes
    const stripColumnClz = (el) => {
      el.classList.remove("page-full", "page-columns");
      if (el.children) {
        for (const child of el.children) {
          stripColumnClz(child);
        }
      }
    }
    stripColumnClz(note)
    if (id === null || id.startsWith('sec-')) {
      // Special case sections, only their first couple elements
      const container = document.createElement("div");
      if (note.children && note.children.length > 2) {
        container.appendChild(note.children[0].cloneNode(true));
        for (let i = 1; i < note.children.length; i++) {
          const child = note.children[i];
          if (child.tagName === "P" && child.innerText === "") {
            continue;
          } else {
            container.appendChild(child.cloneNode(true));
            break;
          }
        }
        if (window.Quarto?.typesetMath) {
          window.Quarto.typesetMath(container);
        }
        return container.innerHTML
      } else {
        if (window.Quarto?.typesetMath) {
          window.Quarto.typesetMath(note);
        }
        return note.innerHTML;
      }
    } else {
      // Remove any anchor links if they are present
      const anchorLink = note.querySelector('a.anchorjs-link');
      if (anchorLink) {
        anchorLink.remove();
      }
      if (window.Quarto?.typesetMath) {
        window.Quarto.typesetMath(note);
      }
      // TODO in 1.5, we should make sure this works without a callout special case
      if (note.classList.contains("callout")) {
        return note.outerHTML;
      } else {
        return note.innerHTML;
      }
    }
  }
  for (var i=0; i<xrefs.length; i++) {
    const xref = xrefs[i];
    tippyHover(xref, undefined, function(instance) {
      instance.disable();
      let url = xref.getAttribute('href');
      let hash = undefined; 
      if (url.startsWith('#')) {
        hash = url;
      } else {
        try { hash = new URL(url).hash; } catch {}
      }
      if (hash) {
        const id = hash.replace(/^#\/?/, "");
        const note = window.document.getElementById(id);
        if (note !== null) {
          try {
            const html = processXRef(id, note.cloneNode(true));
            instance.setContent(html);
          } finally {
            instance.enable();
            instance.show();
          }
        } else {
          // See if we can fetch this
          fetch(url.split('#')[0])
          .then(res => res.text())
          .then(html => {
            const parser = new DOMParser();
            const htmlDoc = parser.parseFromString(html, "text/html");
            const note = htmlDoc.getElementById(id);
            if (note !== null) {
              const html = processXRef(id, note);
              instance.setContent(html);
            } 
          }).finally(() => {
            instance.enable();
            instance.show();
          });
        }
      } else {
        // See if we can fetch a full url (with no hash to target)
        // This is a special case and we should probably do some content thinning / targeting
        fetch(url)
        .then(res => res.text())
        .then(html => {
          const parser = new DOMParser();
          const htmlDoc = parser.parseFromString(html, "text/html");
          const note = htmlDoc.querySelector('main.content');
          if (note !== null) {
            // This should only happen for chapter cross references
            // (since there is no id in the URL)
            // remove the first header
            if (note.children.length > 0 && note.children[0].tagName === "HEADER") {
              note.children[0].remove();
            }
            const html = processXRef(null, note);
            instance.setContent(html);
          } 
        }).finally(() => {
          instance.enable();
          instance.show();
        });
      }
    }, function(instance) {
    });
  }
      let selectedAnnoteEl;
      const selectorForAnnotation = ( cell, annotation) => {
        let cellAttr = 'data-code-cell="' + cell + '"';
        let lineAttr = 'data-code-annotation="' +  annotation + '"';
        const selector = 'span[' + cellAttr + '][' + lineAttr + ']';
        return selector;
      }
      const selectCodeLines = (annoteEl) => {
        const doc = window.document;
        const targetCell = annoteEl.getAttribute("data-target-cell");
        const targetAnnotation = annoteEl.getAttribute("data-target-annotation");
        const annoteSpan = window.document.querySelector(selectorForAnnotation(targetCell, targetAnnotation));
        const lines = annoteSpan.getAttribute("data-code-lines").split(",");
        const lineIds = lines.map((line) => {
          return targetCell + "-" + line;
        })
        let top = null;
        let height = null;
        let parent = null;
        if (lineIds.length > 0) {
            //compute the position of the single el (top and bottom and make a div)
            const el = window.document.getElementById(lineIds[0]);
            top = el.offsetTop;
            height = el.offsetHeight;
            parent = el.parentElement.parentElement;
          if (lineIds.length > 1) {
            const lastEl = window.document.getElementById(lineIds[lineIds.length - 1]);
            const bottom = lastEl.offsetTop + lastEl.offsetHeight;
            height = bottom - top;
          }
          if (top !== null && height !== null && parent !== null) {
            // cook up a div (if necessary) and position it 
            let div = window.document.getElementById("code-annotation-line-highlight");
            if (div === null) {
              div = window.document.createElement("div");
              div.setAttribute("id", "code-annotation-line-highlight");
              div.style.position = 'absolute';
              parent.appendChild(div);
            }
            div.style.top = top - 2 + "px";
            div.style.height = height + 4 + "px";
            div.style.left = 0;
            let gutterDiv = window.document.getElementById("code-annotation-line-highlight-gutter");
            if (gutterDiv === null) {
              gutterDiv = window.document.createElement("div");
              gutterDiv.setAttribute("id", "code-annotation-line-highlight-gutter");
              gutterDiv.style.position = 'absolute';
              const codeCell = window.document.getElementById(targetCell);
              const gutter = codeCell.querySelector('.code-annotation-gutter');
              gutter.appendChild(gutterDiv);
            }
            gutterDiv.style.top = top - 2 + "px";
            gutterDiv.style.height = height + 4 + "px";
          }
          selectedAnnoteEl = annoteEl;
        }
      };
      const unselectCodeLines = () => {
        const elementsIds = ["code-annotation-line-highlight", "code-annotation-line-highlight-gutter"];
        elementsIds.forEach((elId) => {
          const div = window.document.getElementById(elId);
          if (div) {
            div.remove();
          }
        });
        selectedAnnoteEl = undefined;
      };
        // Handle positioning of the toggle
    window.addEventListener(
      "resize",
      throttle(() => {
        elRect = undefined;
        if (selectedAnnoteEl) {
          selectCodeLines(selectedAnnoteEl);
        }
      }, 10)
    );
    function throttle(fn, ms) {
    let throttle = false;
    let timer;
      return (...args) => {
        if(!throttle) { // first call gets through
            fn.apply(this, args);
            throttle = true;
        } else { // all the others get throttled
            if(timer) clearTimeout(timer); // cancel #2
            timer = setTimeout(() => {
              fn.apply(this, args);
              timer = throttle = false;
            }, ms);
        }
      };
    }
      // Attach click handler to the DT
      const annoteDls = window.document.querySelectorAll('dt[data-target-cell]');
      for (const annoteDlNode of annoteDls) {
        annoteDlNode.addEventListener('click', (event) => {
          const clickedEl = event.target;
          if (clickedEl !== selectedAnnoteEl) {
            unselectCodeLines();
            const activeEl = window.document.querySelector('dt[data-target-cell].code-annotation-active');
            if (activeEl) {
              activeEl.classList.remove('code-annotation-active');
            }
            selectCodeLines(clickedEl);
            clickedEl.classList.add('code-annotation-active');
          } else {
            // Unselect the line
            unselectCodeLines();
            clickedEl.classList.remove('code-annotation-active');
          }
        });
      }
  const findCites = (el) => {
    const parentEl = el.parentElement;
    if (parentEl) {
      const cites = parentEl.dataset.cites;
      if (cites) {
        return {
          el,
          cites: cites.split(' ')
        };
      } else {
        return findCites(el.parentElement)
      }
    } else {
      return undefined;
    }
  };
  var bibliorefs = window.document.querySelectorAll('a[role="doc-biblioref"]');
  for (var i=0; i<bibliorefs.length; i++) {
    const ref = bibliorefs[i];
    const citeInfo = findCites(ref);
    if (citeInfo) {
      tippyHover(citeInfo.el, function() {
        var popup = window.document.createElement('div');
        citeInfo.cites.forEach(function(cite) {
          var citeDiv = window.document.createElement('div');
          citeDiv.classList.add('hanging-indent');
          citeDiv.classList.add('csl-entry');
          var biblioDiv = window.document.getElementById('ref-' + cite);
          if (biblioDiv) {
            citeDiv.innerHTML = biblioDiv.innerHTML;
          }
          popup.appendChild(citeDiv);
        });
        return popup.innerHTML;
      });
    }
  }
});
</script>
<nav class="page-navigation">
  <div class="nav-page nav-page-previous">
      <a href="../../../notebooks/code_samples/ongoing_monitoring/quickstart_customer_churn_ongoing_monitoring.html" class="pagination-link" aria-label="Quickstart for ongoing monitoring of models with ValidMind">
        <i class="bi bi-arrow-left-short"></i> <span class="nav-page-text">Quickstart for ongoing monitoring of models with ValidMind</span>
      </a>          
  </div>
  <div class="nav-page nav-page-next">
      <a href="../../../notebooks/code_samples/time_series/quickstart_time_series_full_suite.html" class="pagination-link" aria-label="Document a time series forecasting model">
        <span class="nav-page-text">Document a time series forecasting model</span> <i class="bi bi-arrow-right-short"></i>
      </a>
  </div>
</nav>
</div> <!-- /content -->
<footer class="footer">
  <div class="nav-footer">
    <div class="nav-footer-left">
<p>© Copyright 2023-2024 ValidMind Inc.&nbsp;All Rights Reserved.</p>
</div>   
    <div class="nav-footer-center">

<div class="toc-actions d-sm-block d-md-none"><ul><li><a href="https://github.dev/validmind/documentation/blob/main/site/notebooks/code_samples/regression/quickstart_regression_full_suite.ipynb" class="toc-action"><i class="bi bi-github"></i>Edit this page</a></li><li><a href="https://github.com/validmind/documentation/issues/new" class="toc-action"><i class="bi empty"></i>Report an issue</a></li></ul></div><div class="cookie-consent-footer"><a href="#" id="open_preferences_center">Cookie Preferences</a></div></div>
    <div class="nav-footer-right">
      <ul class="footer-items list-unstyled">
    <li class="nav-item">
    <a class="nav-link" href="https://validmind.com/" target="_blank">
<p>validmind.com <i class="fa-solid fa-external-link" aria-label="external-link"></i></p>
</a>
  </li>  
    <li class="nav-item">
    <a class="nav-link" href="https://validmind.com/privacy-policy/">
<p>Privacy Policy</p>
</a>
  </li>  
    <li class="nav-item">
    <a class="nav-link" href="https://validmind.com/terms-of-use/">
<p>Terms of Use</p>
</a>
  </li>  
    <li class="nav-item compact">
    <a class="nav-link" href="https://github.com/validmind/documentation">
      <i class="bi bi-github" role="img">
</i> 
    </a>
  </li>  
    <li class="nav-item compact">
    <a class="nav-link" href="https://www.linkedin.com/company/validmind/">
      <i class="bi bi-linkedin" role="img">
</i> 
    </a>
  </li>  
</ul>
    </div>
  </div>
</footer>




</body></html><|MERGE_RESOLUTION|>--- conflicted
+++ resolved
@@ -64,11 +64,7 @@
 <script src="../../../site_libs/quarto-search/quarto-search.js"></script>
 <meta name="quarto:offset" content="../../../">
 <link href="../../../notebooks/code_samples/time_series/quickstart_time_series_full_suite.html" rel="next">
-<<<<<<< HEAD
-<link href="../../../notebooks/code_samples/nlp_and_llm/rag_documentation_demo.html" rel="prev">
-=======
 <link href="../../../notebooks/code_samples/ongoing_monitoring/quickstart_customer_churn_ongoing_monitoring.html" rel="prev">
->>>>>>> 088ced26
 <link href="../../../validmind.png" rel="icon" type="image/png">
 <script src="../../../site_libs/cookie-consent/cookie-consent.js"></script>
 <link href="../../../site_libs/cookie-consent/cookie-consent.css" rel="stylesheet">
@@ -186,6 +182,10 @@
         <li>
     <a class="dropdown-item" href="../../../developer/model-documentation/supported-models.html">
  <span class="dropdown-text"><i class="fa-solid fa-cubes" aria-label="cubes"></i> Supported Models</span></a>
+  </li>  
+        <li>
+    <a class="dropdown-item" href="../../../developer/model-documentation/documenting-models.html">
+ <span class="dropdown-text"><i class="fa-solid fa-book-medical" aria-label="book-medical"></i> Documenting Models</span></a>
   </li>  
         <li><hr class="dropdown-divider"></li>
         <li class="dropdown-header"><i class="fa-solid fa-vial" aria-label="vial"></i> TESTING</li>
@@ -297,24 +297,41 @@
  <span class="menu-text">Supported models</span></a>
   </div>
 </li>
-        <li class="sidebar-item">
-  <div class="sidebar-item-container"> 
-  <a href="../../../developer/model-documentation/generate-model-documentation.html" class="sidebar-item-text sidebar-link">
- <span class="menu-text">Generate model documentation</span></a>
-  </div>
-</li>
-        <li class="sidebar-item">
-  <div class="sidebar-item-container"> 
-  <a href="../../../developer/model-documentation/install-and-initialize-developer-framework.html" class="sidebar-item-text sidebar-link">
- <span class="menu-text">Install and initialize the developer framework</span></a>
-  </div>
-</li>
-        <li class="sidebar-item">
+        <li class="sidebar-item sidebar-item-section">
+      <div class="sidebar-item-container"> 
+            <a href="../../../developer/model-documentation/documenting-models.html" class="sidebar-item-text sidebar-link">
+ <span class="menu-text">Documenting models</span></a>
+          <a class="sidebar-item-toggle text-start collapsed" data-bs-toggle="collapse" data-bs-target="#" role="navigation" aria-expanded="false" aria-label="Toggle section">
+            <i class="bi bi-chevron-right ms-2"></i>
+          </a> 
+      </div>
+      <ul id="" class="collapse list-unstyled sidebar-section depth1 ">  
+          <li class="sidebar-item">
+  <div class="sidebar-item-container"> 
+  <a href="../../../developer/model-documentation/document-models.html" class="sidebar-item-text sidebar-link">
+ <span class="menu-text">Document models</span></a>
+  </div>
+</li>
+          <li class="sidebar-item">
+  <div class="sidebar-item-container"> 
+  <a href="../../../developer/model-documentation/install-and-initialize-client-library.html" class="sidebar-item-text sidebar-link">
+ <span class="menu-text">Install and initialize client library</span></a>
+  </div>
+</li>
+          <li class="sidebar-item">
+  <div class="sidebar-item-container"> 
+  <a href="../../../developer/model-documentation/work-with-test-results.html" class="sidebar-item-text sidebar-link">
+ <span class="menu-text">Work with test results</span></a>
+  </div>
+</li>
+          <li class="sidebar-item">
   <div class="sidebar-item-container"> 
   <a href="../../../developer/model-documentation/store-credentials-in-env-file.html" class="sidebar-item-text sidebar-link">
  <span class="menu-text">Store project credentials in <code>.env</code> files</span></a>
   </div>
 </li>
+      </ul>
+  </li>
         <li class="px-0"><hr class="sidebar-divider hi "></li>
         <li class="sidebar-item">
  <span class="menu-text">MODEL TESTING</span>
@@ -451,12 +468,6 @@
 </li>
           <li class="sidebar-item">
   <div class="sidebar-item-container"> 
-  <a href="../../../tests/data_validation/ANOVAOneWayTable.html" class="sidebar-item-text sidebar-link">
- <span class="menu-text">ANOVAOneWayTable</span></a>
-  </div>
-</li>
-          <li class="sidebar-item">
-  <div class="sidebar-item-container"> 
   <a href="../../../tests/data_validation/AutoAR.html" class="sidebar-item-text sidebar-link">
  <span class="menu-text">AutoAR</span></a>
   </div>
@@ -481,18 +492,6 @@
 </li>
           <li class="sidebar-item">
   <div class="sidebar-item-container"> 
-  <a href="../../../tests/data_validation/BivariateFeaturesBarPlots.html" class="sidebar-item-text sidebar-link">
- <span class="menu-text">BivariateFeaturesBarPlots</span></a>
-  </div>
-</li>
-          <li class="sidebar-item">
-  <div class="sidebar-item-container"> 
-  <a href="../../../tests/data_validation/BivariateHistograms.html" class="sidebar-item-text sidebar-link">
- <span class="menu-text">BivariateHistograms</span></a>
-  </div>
-</li>
-          <li class="sidebar-item">
-  <div class="sidebar-item-container"> 
   <a href="../../../tests/data_validation/BivariateScatterPlots.html" class="sidebar-item-text sidebar-link">
  <span class="menu-text">BivariateScatterPlots</span></a>
   </div>
@@ -553,12 +552,6 @@
 </li>
           <li class="sidebar-item">
   <div class="sidebar-item-container"> 
-  <a href="../../../tests/data_validation/HeatmapFeatureCorrelations.html" class="sidebar-item-text sidebar-link">
- <span class="menu-text">HeatmapFeatureCorrelations</span></a>
-  </div>
-</li>
-          <li class="sidebar-item">
-  <div class="sidebar-item-container"> 
   <a href="../../../tests/data_validation/HighCardinality.html" class="sidebar-item-text sidebar-link">
  <span class="menu-text">HighCardinality</span></a>
   </div>
@@ -609,12 +602,6 @@
   <div class="sidebar-item-container"> 
   <a href="../../../tests/data_validation/MissingValuesBarPlot.html" class="sidebar-item-text sidebar-link">
  <span class="menu-text">MissingValuesBarPlot</span></a>
-  </div>
-</li>
-          <li class="sidebar-item">
-  <div class="sidebar-item-container"> 
-  <a href="../../../tests/data_validation/MissingValuesRisk.html" class="sidebar-item-text sidebar-link">
- <span class="menu-text">MissingValuesRisk</span></a>
   </div>
 </li>
           <li class="sidebar-item">
