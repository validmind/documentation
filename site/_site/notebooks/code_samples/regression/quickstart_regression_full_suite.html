<!DOCTYPE html>
<html xmlns="http://www.w3.org/1999/xhtml" lang="en" xml:lang="en"><head>

<meta charset="utf-8">
<meta name="generator" content="quarto-1.3.450">

<meta name="viewport" content="width=device-width, initial-scale=1.0, user-scalable=yes">


<title>ValidMind - Quickstart for California Housing Regression Model Documentation — Full Suite</title>
<style>
code{white-space: pre-wrap;}
span.smallcaps{font-variant: small-caps;}
div.columns{display: flex; gap: min(4vw, 1.5em);}
div.column{flex: auto; overflow-x: auto;}
div.hanging-indent{margin-left: 1.5em; text-indent: -1.5em;}
ul.task-list{list-style: none;}
ul.task-list li input[type="checkbox"] {
  width: 0.8em;
  margin: 0 0.8em 0.2em -1em; /* quarto-specific, see https://github.com/quarto-dev/quarto-cli/issues/4556 */ 
  vertical-align: middle;
}
/* CSS for syntax highlighting */
pre > code.sourceCode { white-space: pre; position: relative; }
pre > code.sourceCode > span { display: inline-block; line-height: 1.25; }
pre > code.sourceCode > span:empty { height: 1.2em; }
.sourceCode { overflow: visible; }
code.sourceCode > span { color: inherit; text-decoration: inherit; }
div.sourceCode { margin: 1em 0; }
pre.sourceCode { margin: 0; }
@media screen {
div.sourceCode { overflow: auto; }
}
@media print {
pre > code.sourceCode { white-space: pre-wrap; }
pre > code.sourceCode > span { text-indent: -5em; padding-left: 5em; }
}
pre.numberSource code
  { counter-reset: source-line 0; }
pre.numberSource code > span
  { position: relative; left: -4em; counter-increment: source-line; }
pre.numberSource code > span > a:first-child::before
  { content: counter(source-line);
    position: relative; left: -1em; text-align: right; vertical-align: baseline;
    border: none; display: inline-block;
    -webkit-touch-callout: none; -webkit-user-select: none;
    -khtml-user-select: none; -moz-user-select: none;
    -ms-user-select: none; user-select: none;
    padding: 0 4px; width: 4em;
  }
pre.numberSource { margin-left: 3em;  padding-left: 4px; }
div.sourceCode
  {   }
@media screen {
pre > code.sourceCode > span > a:first-child::before { text-decoration: underline; }
}
</style>


<script src="../../../site_libs/quarto-nav/quarto-nav.js"></script>
<script src="../../../site_libs/clipboard/clipboard.min.js"></script>
<script src="../../../site_libs/quarto-search/autocomplete.umd.js"></script>
<script src="../../../site_libs/quarto-search/fuse.min.js"></script>
<script src="../../../site_libs/quarto-search/quarto-search.js"></script>
<meta name="quarto:offset" content="../../../">
<link href="../../../notebooks/code_samples/time_series/tutorial_time_series_forecasting.html" rel="next">
<link href="../../../notebooks/code_samples/LLM_and_NLP/prompt_validation_demo.html" rel="prev">
<link href="../../../validmind.png" rel="icon" type="image/png">
<script src="../../../site_libs/quarto-html/quarto.js"></script>
<script src="../../../site_libs/quarto-html/popper.min.js"></script>
<script src="../../../site_libs/quarto-html/tippy.umd.min.js"></script>
<script src="../../../site_libs/quarto-html/anchor.min.js"></script>
<link href="../../../site_libs/quarto-html/tippy.css" rel="stylesheet">
<link href="../../../site_libs/quarto-html/quarto-syntax-highlighting.css" rel="stylesheet" id="quarto-text-highlighting-styles">
<script src="../../../site_libs/bootstrap/bootstrap.min.js"></script>
<link href="../../../site_libs/bootstrap/bootstrap-icons.css" rel="stylesheet">
<link href="../../../site_libs/bootstrap/bootstrap.min.css" rel="stylesheet" id="quarto-bootstrap" data-mode="light">
<link href="../../../site_libs/quarto-contrib/fontawesome6-0.1.0/all.css" rel="stylesheet">
<link href="../../../site_libs/quarto-contrib/fontawesome6-0.1.0/latex-fontsize.css" rel="stylesheet">
<script id="quarto-search-options" type="application/json">{
  "location": "navbar",
  "copy-button": false,
  "collapse-after": 3,
  "panel-placement": "end",
  "type": "overlay",
  "limit": 20,
  "language": {
    "search-no-results-text": "No results",
    "search-matching-documents-text": "matching documents",
    "search-copy-link-title": "Copy link to search",
    "search-hide-matches-text": "Hide additional matches",
    "search-more-match-text": "more match in this document",
    "search-more-matches-text": "more matches in this document",
    "search-clear-button-title": "Clear",
    "search-detached-cancel-button-title": "Cancel",
    "search-submit-button-title": "Submit",
    "search-label": "Search"
  }
}</script>
<script async="" src="https://www.googletagmanager.com/gtag/js?id=G-S46CKWPNSS"></script>

<script type="text/javascript">

window.dataLayer = window.dataLayer || [];
function gtag(){dataLayer.push(arguments);}
gtag('js', new Date());
gtag('config', 'G-S46CKWPNSS', { 'anonymize_ip': true});
</script>


<link rel="stylesheet" href="../../../styles.css">
</head>

<body class="nav-sidebar docked nav-fixed">


<div id="quarto-search-results"></div>
  <header id="quarto-header" class="headroom fixed-top">
    <nav class="navbar navbar-expand-lg navbar-dark ">
      <div class="navbar-container container-fluid">
      <div class="navbar-brand-container">
    <a href="../../../index.html" class="navbar-brand navbar-brand-logo">
    <img src="../../../guide/ValidMind-logo-color.svg" alt="" class="navbar-logo">
    </a>
  </div>
            <div id="quarto-search" class="" title="Search"></div>
          <button class="navbar-toggler" type="button" data-bs-toggle="collapse" data-bs-target="#navbarCollapse" aria-controls="navbarCollapse" aria-expanded="false" aria-label="Toggle navigation" onclick="if (window.quartoToggleHeadroom) { window.quartoToggleHeadroom(); }">
  <span class="navbar-toggler-icon"></span>
</button>
          <div class="collapse navbar-collapse" id="navbarCollapse">
            <ul class="navbar-nav navbar-nav-scroll me-auto">
  <li class="nav-item">
    <a class="nav-link" href="../../../guide/get-started.html" rel="" target="">
 <span class="menu-text">Get Started</span></a>
  </li>  
  <li class="nav-item">
    <a class="nav-link" href="../../../guide/guides.html" rel="" target="">
 <span class="menu-text">Guides</span></a>
  </li>  
  <li class="nav-item dropdown ">
    <a class="nav-link dropdown-toggle" href="#" id="nav-menu-fa-cube--developer-framework" role="button" data-bs-toggle="dropdown" aria-expanded="false" rel="" target="">
 <span class="menu-text"><i class="fa-solid fa-cube" aria-label="cube"></i> Developer Framework</span>
    </a>
    <ul class="dropdown-menu" aria-labelledby="nav-menu-fa-cube--developer-framework">    
        <li>
    <a class="dropdown-item" href="../../../guide/get-started-developer-framework.html" rel="" target="">
 <span class="dropdown-text"><i class="fa-solid fa-rocket" aria-label="rocket"></i> Get Started</span></a>
  </li>  
        <li>
    <a class="dropdown-item" href="../../../guide/supported-models.html" rel="" target="">
 <span class="dropdown-text"><i class="fa-solid fa-cubes" aria-label="cubes"></i> Supported Models</span></a>
  </li>  
        <li><hr class="dropdown-divider"></li>
        <li class="dropdown-header"><i class="fa-solid fa-code" aria-label="code"></i> CODE SAMPLES</li>
        <li>
    <a class="dropdown-item" href="../../../notebooks/quickstart_customer_churn_full_suite.html" rel="" target="">
 <span class="dropdown-text"><i class="fa-solid fa-book" aria-label="book"></i> Quickstart · <code>Customer Churn</code> · <code>Binary Classification</code></span></a>
  </li>  
        <li>
    <a class="dropdown-item" href="../../../guide/samples-jupyter-notebooks.html" rel="" target="">
 <span class="dropdown-text"><i class="fa-solid fa-book-open-reader" aria-label="book-open-reader"></i> More Samples · <code>LLM</code> · <code>NLP</code> · <code>Time Series</code> · <code>Etc.</code></span></a>
  </li>  
        <li>
    <a class="dropdown-item" href="../../../notebooks.zip" rel="" target="">
 <span class="dropdown-text"><i class="fa-solid fa-download" aria-label="download"></i> Download Samples · <code>notebooks.zip</code></span></a>
  </li>  
        <li>
    <a class="dropdown-item" href="https://jupyterhub.validmind.ai/" rel="" target="">
 <span class="dropdown-text"><i class="fa-solid fa-hand-point-right" aria-label="hand-point-right"></i> Try it on Jupyter Hub <i class="fa-solid fa-hand-point-left" aria-label="hand-point-left"></i></span></a>
  </li>  
        <li><hr class="dropdown-divider"></li>
        <li class="dropdown-header"><i class="fa-solid fa-vial" aria-label="vial"></i> TESTING</li>
        <li>
    <a class="dropdown-item" href="../../../guide/testing-overview.html" rel="" target="">
 <span class="dropdown-text"><i class="fa-solid fa-flask-vial" aria-label="flask-vial"></i> Run Tests &amp; Test Suites</span></a>
  </li>  
        <li>
    <a class="dropdown-item" href="../../../guide/test-descriptions.html" rel="" target="">
 <span class="dropdown-text"><i class="fa-solid fa-microscope" aria-label="microscope"></i> Test Descriptions</span></a>
  </li>  
        <li><hr class="dropdown-divider"></li>
        <li class="dropdown-header"><i class="fa-solid fa-book" aria-label="book"></i> REFERENCE</li>
        <li>
    <a class="dropdown-item" href="../../../validmind/validmind.html" rel="" target="_blank">
 <span class="dropdown-text"><i class="fa-solid fa-external-link" aria-label="external-link"></i> Developer Framework</span></a>
  </li>  
    </ul>
  </li>
  <li class="nav-item">
    <a class="nav-link" href="../../../guide/faq.html" rel="" target="">
 <span class="menu-text">FAQ</span></a>
  </li>  
  <li class="nav-item">
    <a class="nav-link" href="../../../guide/support.html" rel="" target="">
 <span class="menu-text">Support</span></a>
  </li>  
  <li class="nav-item">
    <a class="nav-link" href="https://validmind.com/" rel="" target="_blank">
 <span class="menu-text">validmind.com <i class="fa-solid fa-external-link" aria-label="external-link"></i></span></a>
  </li>  
</ul>
            <div class="quarto-navbar-tools ms-auto">
</div>
          </div> <!-- /navcollapse -->
      </div> <!-- /container-fluid -->
    </nav>
  <nav class="quarto-secondary-nav">
    <div class="container-fluid d-flex">
      <button type="button" class="quarto-btn-toggle btn" data-bs-toggle="collapse" data-bs-target="#quarto-sidebar,#quarto-sidebar-glass" aria-controls="quarto-sidebar" aria-expanded="false" aria-label="Toggle sidebar navigation" onclick="if (window.quartoToggleHeadroom) { window.quartoToggleHeadroom(); }">
        <i class="bi bi-layout-text-sidebar-reverse"></i>
      </button>
      <nav class="quarto-page-breadcrumbs" aria-label="breadcrumb"><ol class="breadcrumb"><li class="breadcrumb-item"><a href="../../../guide/samples-jupyter-notebooks.html">Code samples</a></li><li class="breadcrumb-item"><a href="../../../notebooks/code_samples/regression/quickstart_regression_full_suite.html">Regression</a></li><li class="breadcrumb-item"><a href="../../../notebooks/code_samples/regression/quickstart_regression_full_suite.html">Quickstart for California Housing Regression Model Documentation — Full Suite</a></li></ol></nav>
      <a class="flex-grow-1" role="button" data-bs-toggle="collapse" data-bs-target="#quarto-sidebar,#quarto-sidebar-glass" aria-controls="quarto-sidebar" aria-expanded="false" aria-label="Toggle sidebar navigation" onclick="if (window.quartoToggleHeadroom) { window.quartoToggleHeadroom(); }">      
      </a>
    </div>
  </nav>
</header>
<!-- content -->
<div id="quarto-content" class="quarto-container page-columns page-rows-contents page-layout-article page-navbar">
<!-- sidebar -->
  <nav id="quarto-sidebar" class="sidebar collapse collapse-horizontal sidebar-navigation docked overflow-auto">
    <div class="sidebar-menu-container"> 
    <ul class="list-unstyled mt-1">
        <li class="sidebar-item">
  <div class="sidebar-item-container"> 
  <a href="../../../guide/get-started-developer-framework.html" class="sidebar-item-text sidebar-link">
 <span class="menu-text">Developer Framework</span></a>
  </div>
</li>
        <li class="px-0"><hr class="sidebar-divider hi "></li>
        <li class="sidebar-item">
 <span class="menu-text">MODEL DOCUMENTATION</span>
  </li>
        <li class="sidebar-item">
  <div class="sidebar-item-container"> 
  <a href="../../../guide/supported-models.html" class="sidebar-item-text sidebar-link">
 <span class="menu-text">Supported models</span></a>
  </div>
</li>
        <li class="sidebar-item">
  <div class="sidebar-item-container"> 
  <a href="../../../guide/install-and-initialize-developer-framework.html" class="sidebar-item-text sidebar-link">
 <span class="menu-text">Install and initialize the Developer Framework</span></a>
  </div>
</li>
        <li class="sidebar-item">
  <div class="sidebar-item-container"> 
  <a href="../../../guide/store-credentials-in-env-file.html" class="sidebar-item-text sidebar-link">
 <span class="menu-text">Store project credentials in .env files</span></a>
  </div>
</li>
        <li class="px-0"><hr class="sidebar-divider hi "></li>
        <li class="sidebar-item">
 <span class="menu-text">MODEL TESTING</span>
  </li>
        <li class="sidebar-item sidebar-item-section">
      <div class="sidebar-item-container"> 
            <a href="../../../guide/testing-overview.html" class="sidebar-item-text sidebar-link">
 <span class="menu-text">Run tests &amp; test suites</span></a>
          <a class="sidebar-item-toggle text-start collapsed" data-bs-toggle="collapse" data-bs-target="#" aria-expanded="false" aria-label="Toggle section">
            <i class="bi bi-chevron-right ms-2"></i>
          </a> 
      </div>
      <ul id="" class="collapse list-unstyled sidebar-section depth1 ">  
          <li class="sidebar-item">
  <div class="sidebar-item-container"> 
  <a href="../../../notebooks/how_to/configure_dataset_features.html" class="sidebar-item-text sidebar-link">
 <span class="menu-text">Configuring and Using Dataset Features</span></a>
  </div>
</li>
          <li class="sidebar-item">
  <div class="sidebar-item-container"> 
  <a href="../../../notebooks/how_to/configure_parameters_demo.html" class="sidebar-item-text sidebar-link">
 <span class="menu-text">Configure Parameters for a Specific Test</span></a>
  </div>
</li>
          <li class="sidebar-item">
  <div class="sidebar-item-container"> 
  <a href="../../../notebooks/how_to/document_multiple_results_for_the_same_test.html" class="sidebar-item-text sidebar-link">
 <span class="menu-text">Rendering more than one unique result for the same metric</span></a>
  </div>
</li>
          <li class="sidebar-item">
  <div class="sidebar-item-container"> 
  <a href="../../../notebooks/how_to/explore_test_suites.html" class="sidebar-item-text sidebar-link">
 <span class="menu-text">Viewing All Available Test Suites and Tests</span></a>
  </div>
</li>
          <li class="sidebar-item">
  <div class="sidebar-item-container"> 
  <a href="../../../notebooks/how_to/explore_tests.html" class="sidebar-item-text sidebar-link">
 <span class="menu-text">Exploring Tests in the Developer Framework:</span></a>
  </div>
</li>
          <li class="sidebar-item">
  <div class="sidebar-item-container"> 
  <a href="../../../notebooks/how_to/implementing_custom_tests.html" class="sidebar-item-text sidebar-link">
 <span class="menu-text">Implementing Custom Metrics and Threshold Tests</span></a>
  </div>
</li>
          <li class="sidebar-item">
  <div class="sidebar-item-container"> 
  <a href="../../../notebooks/how_to/run_a_test.html" class="sidebar-item-text sidebar-link">
 <span class="menu-text">Running an Individual Test</span></a>
  </div>
</li>
          <li class="sidebar-item">
  <div class="sidebar-item-container"> 
  <a href="../../../notebooks/how_to/run_a_test_suite.html" class="sidebar-item-text sidebar-link">
 <span class="menu-text">Running an Individual Test Suite</span></a>
  </div>
</li>
          <li class="sidebar-item">
  <div class="sidebar-item-container"> 
  <a href="../../../notebooks/how_to/run_documentation_sections.html" class="sidebar-item-text sidebar-link">
 <span class="menu-text">Running Individual Documentation Sections</span></a>
  </div>
</li>
      </ul>
  </li>
        <li class="sidebar-item sidebar-item-section">
      <div class="sidebar-item-container"> 
            <a href="../../../guide/test-descriptions.html" class="sidebar-item-text sidebar-link">
 <span class="menu-text">Test descriptions</span></a>
          <a class="sidebar-item-toggle text-start collapsed" data-bs-toggle="collapse" data-bs-target="#" aria-expanded="false" aria-label="Toggle section">
            <i class="bi bi-chevron-right ms-2"></i>
          </a> 
      </div>
      <ul id="" class="collapse list-unstyled sidebar-section depth1 ">  
          <li class="sidebar-item sidebar-item-section">
      <div class="sidebar-item-container"> 
            <a class="sidebar-item-text sidebar-link text-start collapsed" data-bs-toggle="collapse" data-bs-target="#quarto-sidebar-section-1" aria-expanded="false">
 <span class="menu-text">Data Validation</span></a>
          <a class="sidebar-item-toggle text-start collapsed" data-bs-toggle="collapse" data-bs-target="#quarto-sidebar-section-1" aria-expanded="false" aria-label="Toggle section">
            <i class="bi bi-chevron-right ms-2"></i>
          </a> 
      </div>
      <ul id="quarto-sidebar-section-1" class="collapse list-unstyled sidebar-section depth2 ">  
          <li class="sidebar-item">
  <div class="sidebar-item-container"> 
  <a href="../../../tests/data_validation/ACFandPACFPlot.html" class="sidebar-item-text sidebar-link">
 <span class="menu-text">ACFandPACFPlot</span></a>
  </div>
</li>
          <li class="sidebar-item">
  <div class="sidebar-item-container"> 
  <a href="../../../tests/data_validation/ANOVAOneWayTable.html" class="sidebar-item-text sidebar-link">
 <span class="menu-text">ANOVAOneWayTable</span></a>
  </div>
</li>
          <li class="sidebar-item">
  <div class="sidebar-item-container"> 
  <a href="../../../tests/data_validation/AutoAR.html" class="sidebar-item-text sidebar-link">
 <span class="menu-text">AutoAR</span></a>
  </div>
</li>
          <li class="sidebar-item">
  <div class="sidebar-item-container"> 
  <a href="../../../tests/data_validation/AutoMA.html" class="sidebar-item-text sidebar-link">
 <span class="menu-text">AutoMA</span></a>
  </div>
</li>
          <li class="sidebar-item">
  <div class="sidebar-item-container"> 
  <a href="../../../tests/data_validation/AutoSeasonality.html" class="sidebar-item-text sidebar-link">
 <span class="menu-text">AutoSeasonality</span></a>
  </div>
</li>
          <li class="sidebar-item">
  <div class="sidebar-item-container"> 
  <a href="../../../tests/data_validation/AutoStationarity.html" class="sidebar-item-text sidebar-link">
 <span class="menu-text">AutoStationarity</span></a>
  </div>
</li>
          <li class="sidebar-item">
  <div class="sidebar-item-container"> 
  <a href="../../../tests/data_validation/BivariateFeaturesBarPlots.html" class="sidebar-item-text sidebar-link">
 <span class="menu-text">BivariateFeaturesBarPlots</span></a>
  </div>
</li>
          <li class="sidebar-item">
  <div class="sidebar-item-container"> 
  <a href="../../../tests/data_validation/BivariateHistograms.html" class="sidebar-item-text sidebar-link">
 <span class="menu-text">BivariateHistograms</span></a>
  </div>
</li>
          <li class="sidebar-item">
  <div class="sidebar-item-container"> 
  <a href="../../../tests/data_validation/BivariateScatterPlots.html" class="sidebar-item-text sidebar-link">
 <span class="menu-text">BivariateScatterPlots</span></a>
  </div>
</li>
          <li class="sidebar-item">
  <div class="sidebar-item-container"> 
  <a href="../../../tests/data_validation/ChiSquaredFeaturesTable.html" class="sidebar-item-text sidebar-link">
 <span class="menu-text">ChiSquaredFeaturesTable</span></a>
  </div>
</li>
          <li class="sidebar-item">
  <div class="sidebar-item-container"> 
  <a href="../../../tests/data_validation/ClassImbalance.html" class="sidebar-item-text sidebar-link">
 <span class="menu-text">ClassImbalance</span></a>
  </div>
</li>
          <li class="sidebar-item">
  <div class="sidebar-item-container"> 
  <a href="../../../tests/data_validation/DatasetDescription.html" class="sidebar-item-text sidebar-link">
 <span class="menu-text">DatasetDescription</span></a>
  </div>
</li>
          <li class="sidebar-item">
  <div class="sidebar-item-container"> 
  <a href="../../../tests/data_validation/DatasetSplit.html" class="sidebar-item-text sidebar-link">
 <span class="menu-text">DatasetSplit</span></a>
  </div>
</li>
          <li class="sidebar-item">
  <div class="sidebar-item-container"> 
  <a href="../../../tests/data_validation/DefaultRatesbyRiskBandPlot.html" class="sidebar-item-text sidebar-link">
 <span class="menu-text">DefaultRatesbyRiskBandPlot</span></a>
  </div>
</li>
          <li class="sidebar-item">
  <div class="sidebar-item-container"> 
  <a href="../../../tests/data_validation/DescriptiveStatistics.html" class="sidebar-item-text sidebar-link">
 <span class="menu-text">DescriptiveStatistics</span></a>
  </div>
</li>
          <li class="sidebar-item">
  <div class="sidebar-item-container"> 
  <a href="../../../tests/data_validation/Duplicates.html" class="sidebar-item-text sidebar-link">
 <span class="menu-text">Duplicates</span></a>
  </div>
</li>
          <li class="sidebar-item">
  <div class="sidebar-item-container"> 
  <a href="../../../tests/data_validation/EngleGrangerCoint.html" class="sidebar-item-text sidebar-link">
 <span class="menu-text">EngleGrangerCoint</span></a>
  </div>
</li>
          <li class="sidebar-item">
  <div class="sidebar-item-container"> 
  <a href="../../../tests/data_validation/FeatureTargetCorrelationPlot.html" class="sidebar-item-text sidebar-link">
 <span class="menu-text">FeatureTargetCorrelationPlot</span></a>
  </div>
</li>
          <li class="sidebar-item">
  <div class="sidebar-item-container"> 
  <a href="../../../tests/data_validation/HeatmapFeatureCorrelations.html" class="sidebar-item-text sidebar-link">
 <span class="menu-text">HeatmapFeatureCorrelations</span></a>
  </div>
</li>
          <li class="sidebar-item">
  <div class="sidebar-item-container"> 
  <a href="../../../tests/data_validation/HighCardinality.html" class="sidebar-item-text sidebar-link">
 <span class="menu-text">HighCardinality</span></a>
  </div>
</li>
          <li class="sidebar-item">
  <div class="sidebar-item-container"> 
  <a href="../../../tests/data_validation/HighPearsonCorrelation.html" class="sidebar-item-text sidebar-link">
 <span class="menu-text">HighPearsonCorrelation</span></a>
  </div>
</li>
          <li class="sidebar-item">
  <div class="sidebar-item-container"> 
  <a href="../../../tests/data_validation/IQROutliersBarPlot.html" class="sidebar-item-text sidebar-link">
 <span class="menu-text">IQROutliersBarPlot</span></a>
  </div>
</li>
          <li class="sidebar-item">
  <div class="sidebar-item-container"> 
  <a href="../../../tests/data_validation/IQROutliersTable.html" class="sidebar-item-text sidebar-link">
 <span class="menu-text">IQROutliersTable</span></a>
  </div>
</li>
          <li class="sidebar-item">
  <div class="sidebar-item-container"> 
  <a href="../../../tests/data_validation/IsolationForestOutliers.html" class="sidebar-item-text sidebar-link">
 <span class="menu-text">IsolationForestOutliers</span></a>
  </div>
</li>
          <li class="sidebar-item">
  <div class="sidebar-item-container"> 
  <a href="../../../tests/data_validation/LaggedCorrelationHeatmap.html" class="sidebar-item-text sidebar-link">
 <span class="menu-text">LaggedCorrelationHeatmap</span></a>
  </div>
</li>
          <li class="sidebar-item">
  <div class="sidebar-item-container"> 
  <a href="../../../tests/data_validation/MissingValues.html" class="sidebar-item-text sidebar-link">
 <span class="menu-text">MissingValues</span></a>
  </div>
</li>
          <li class="sidebar-item">
  <div class="sidebar-item-container"> 
  <a href="../../../tests/data_validation/MissingValuesBarPlot.html" class="sidebar-item-text sidebar-link">
 <span class="menu-text">MissingValuesBarPlot</span></a>
  </div>
</li>
          <li class="sidebar-item">
  <div class="sidebar-item-container"> 
  <a href="../../../tests/data_validation/MissingValuesRisk.html" class="sidebar-item-text sidebar-link">
 <span class="menu-text">MissingValuesRisk</span></a>
  </div>
</li>
          <li class="sidebar-item">
  <div class="sidebar-item-container"> 
  <a href="../../../tests/data_validation/PearsonCorrelationMatrix.html" class="sidebar-item-text sidebar-link">
 <span class="menu-text">PearsonCorrelationMatrix</span></a>
  </div>
</li>
          <li class="sidebar-item">
  <div class="sidebar-item-container"> 
  <a href="../../../tests/data_validation/PiTCreditScoresHistogram.html" class="sidebar-item-text sidebar-link">
 <span class="menu-text">PiTCreditScoresHistogram</span></a>
  </div>
</li>
          <li class="sidebar-item">
  <div class="sidebar-item-container"> 
  <a href="../../../tests/data_validation/PiTPDHistogram.html" class="sidebar-item-text sidebar-link">
 <span class="menu-text">PiTPDHistogram</span></a>
  </div>
</li>
          <li class="sidebar-item">
  <div class="sidebar-item-container"> 
  <a href="../../../tests/data_validation/RollingStatsPlot.html" class="sidebar-item-text sidebar-link">
 <span class="menu-text">RollingStatsPlot</span></a>
  </div>
</li>
          <li class="sidebar-item">
  <div class="sidebar-item-container"> 
  <a href="../../../tests/data_validation/ScatterPlot.html" class="sidebar-item-text sidebar-link">
 <span class="menu-text">ScatterPlot</span></a>
  </div>
</li>
          <li class="sidebar-item">
  <div class="sidebar-item-container"> 
  <a href="../../../tests/data_validation/SeasonalDecompose.html" class="sidebar-item-text sidebar-link">
 <span class="menu-text">SeasonalDecompose</span></a>
  </div>
</li>
          <li class="sidebar-item">
  <div class="sidebar-item-container"> 
  <a href="../../../tests/data_validation/Skewness.html" class="sidebar-item-text sidebar-link">
 <span class="menu-text">Skewness</span></a>
  </div>
</li>
          <li class="sidebar-item">
  <div class="sidebar-item-container"> 
  <a href="../../../tests/data_validation/SpreadPlot.html" class="sidebar-item-text sidebar-link">
 <span class="menu-text">SpreadPlot</span></a>
  </div>
</li>
          <li class="sidebar-item">
  <div class="sidebar-item-container"> 
  <a href="../../../tests/data_validation/TabularCategoricalBarPlots.html" class="sidebar-item-text sidebar-link">
 <span class="menu-text">TabularCategoricalBarPlots</span></a>
  </div>
</li>
          <li class="sidebar-item">
  <div class="sidebar-item-container"> 
  <a href="../../../tests/data_validation/TabularDateTimeHistograms.html" class="sidebar-item-text sidebar-link">
 <span class="menu-text">TabularDateTimeHistograms</span></a>
  </div>
</li>
          <li class="sidebar-item">
  <div class="sidebar-item-container"> 
  <a href="../../../tests/data_validation/TabularDescriptionTables.html" class="sidebar-item-text sidebar-link">
 <span class="menu-text">TabularDescriptionTables</span></a>
  </div>
</li>
          <li class="sidebar-item">
  <div class="sidebar-item-container"> 
  <a href="../../../tests/data_validation/TabularNumericalHistograms.html" class="sidebar-item-text sidebar-link">
 <span class="menu-text">TabularNumericalHistograms</span></a>
  </div>
</li>
          <li class="sidebar-item">
  <div class="sidebar-item-container"> 
  <a href="../../../tests/data_validation/TargetRateBarPlots.html" class="sidebar-item-text sidebar-link">
 <span class="menu-text">TargetRateBarPlots</span></a>
  </div>
</li>
          <li class="sidebar-item">
  <div class="sidebar-item-container"> 
  <a href="../../../tests/data_validation/TimeSeriesFrequency.html" class="sidebar-item-text sidebar-link">
 <span class="menu-text">TimeSeriesFrequency</span></a>
  </div>
</li>
          <li class="sidebar-item">
  <div class="sidebar-item-container"> 
  <a href="../../../tests/data_validation/TimeSeriesHistogram.html" class="sidebar-item-text sidebar-link">
 <span class="menu-text">TimeSeriesHistogram</span></a>
  </div>
</li>
          <li class="sidebar-item">
  <div class="sidebar-item-container"> 
  <a href="../../../tests/data_validation/TimeSeriesLinePlot.html" class="sidebar-item-text sidebar-link">
 <span class="menu-text">TimeSeriesLinePlot</span></a>
  </div>
</li>
          <li class="sidebar-item">
  <div class="sidebar-item-container"> 
  <a href="../../../tests/data_validation/TimeSeriesMissingValues.html" class="sidebar-item-text sidebar-link">
 <span class="menu-text">TimeSeriesMissingValues</span></a>
  </div>
</li>
          <li class="sidebar-item">
  <div class="sidebar-item-container"> 
  <a href="../../../tests/data_validation/TimeSeriesOutliers.html" class="sidebar-item-text sidebar-link">
 <span class="menu-text">TimeSeriesOutliers</span></a>
  </div>
</li>
          <li class="sidebar-item">
  <div class="sidebar-item-container"> 
  <a href="../../../tests/data_validation/TooManyZeroValues.html" class="sidebar-item-text sidebar-link">
 <span class="menu-text">TooManyZeroValues</span></a>
  </div>
</li>
          <li class="sidebar-item">
  <div class="sidebar-item-container"> 
  <a href="../../../tests/data_validation/UniqueRows.html" class="sidebar-item-text sidebar-link">
 <span class="menu-text">UniqueRows</span></a>
  </div>
</li>
          <li class="sidebar-item">
  <div class="sidebar-item-container"> 
  <a href="../../../tests/data_validation/WOEBinPlots.html" class="sidebar-item-text sidebar-link">
 <span class="menu-text">WOEBinPlots</span></a>
  </div>
</li>
          <li class="sidebar-item">
  <div class="sidebar-item-container"> 
  <a href="../../../tests/data_validation/WOEBinTable.html" class="sidebar-item-text sidebar-link">
 <span class="menu-text">WOEBinTable</span></a>
  </div>
</li>
          <li class="sidebar-item sidebar-item-section">
      <div class="sidebar-item-container"> 
            <a class="sidebar-item-text sidebar-link text-start collapsed" data-bs-toggle="collapse" data-bs-target="#quarto-sidebar-section-2" aria-expanded="false">
 <span class="menu-text">Nlp</span></a>
          <a class="sidebar-item-toggle text-start collapsed" data-bs-toggle="collapse" data-bs-target="#quarto-sidebar-section-2" aria-expanded="false" aria-label="Toggle section">
            <i class="bi bi-chevron-right ms-2"></i>
          </a> 
      </div>
      <ul id="quarto-sidebar-section-2" class="collapse list-unstyled sidebar-section depth3 ">  
          <li class="sidebar-item">
  <div class="sidebar-item-container"> 
  <a href="../../../tests/data_validation/nlp/CommonWords.html" class="sidebar-item-text sidebar-link">
 <span class="menu-text">CommonWords</span></a>
  </div>
</li>
          <li class="sidebar-item">
  <div class="sidebar-item-container"> 
  <a href="../../../tests/data_validation/nlp/Hashtags.html" class="sidebar-item-text sidebar-link">
 <span class="menu-text">Hashtags</span></a>
  </div>
</li>
          <li class="sidebar-item">
  <div class="sidebar-item-container"> 
  <a href="../../../tests/data_validation/nlp/Mentions.html" class="sidebar-item-text sidebar-link">
 <span class="menu-text">Mentions</span></a>
  </div>
</li>
          <li class="sidebar-item">
  <div class="sidebar-item-container"> 
  <a href="../../../tests/data_validation/nlp/Punctuations.html" class="sidebar-item-text sidebar-link">
 <span class="menu-text">Punctuations</span></a>
  </div>
</li>
          <li class="sidebar-item">
  <div class="sidebar-item-container"> 
  <a href="../../../tests/data_validation/nlp/StopWords.html" class="sidebar-item-text sidebar-link">
 <span class="menu-text">StopWords</span></a>
  </div>
</li>
          <li class="sidebar-item">
  <div class="sidebar-item-container"> 
  <a href="../../../tests/data_validation/nlp/TextDescription.html" class="sidebar-item-text sidebar-link">
 <span class="menu-text">TextDescription</span></a>
  </div>
</li>
      </ul>
  </li>
      </ul>
  </li>
          <li class="sidebar-item sidebar-item-section">
      <div class="sidebar-item-container"> 
            <a class="sidebar-item-text sidebar-link text-start collapsed" data-bs-toggle="collapse" data-bs-target="#quarto-sidebar-section-3" aria-expanded="false">
 <span class="menu-text">Model Validation</span></a>
          <a class="sidebar-item-toggle text-start collapsed" data-bs-toggle="collapse" data-bs-target="#quarto-sidebar-section-3" aria-expanded="false" aria-label="Toggle section">
            <i class="bi bi-chevron-right ms-2"></i>
          </a> 
      </div>
      <ul id="quarto-sidebar-section-3" class="collapse list-unstyled sidebar-section depth2 ">  
          <li class="sidebar-item">
  <div class="sidebar-item-container"> 
  <a href="../../../tests/model_validation/BertScore.html" class="sidebar-item-text sidebar-link">
 <span class="menu-text">BertScore</span></a>
  </div>
</li>
          <li class="sidebar-item">
  <div class="sidebar-item-container"> 
  <a href="../../../tests/model_validation/BertScoreAggregate.html" class="sidebar-item-text sidebar-link">
 <span class="menu-text">BertScoreAggregate</span></a>
  </div>
</li>
          <li class="sidebar-item">
  <div class="sidebar-item-container"> 
  <a href="../../../tests/model_validation/BleuScore.html" class="sidebar-item-text sidebar-link">
 <span class="menu-text">BleuScore</span></a>
  </div>
</li>
          <li class="sidebar-item">
  <div class="sidebar-item-container"> 
  <a href="../../../tests/model_validation/ClusterSizeDistribution.html" class="sidebar-item-text sidebar-link">
 <span class="menu-text">ClusterSizeDistribution</span></a>
  </div>
</li>
          <li class="sidebar-item">
  <div class="sidebar-item-container"> 
  <a href="../../../tests/model_validation/ContextualRecall.html" class="sidebar-item-text sidebar-link">
 <span class="menu-text">ContextualRecall</span></a>
  </div>
</li>
          <li class="sidebar-item">
  <div class="sidebar-item-container"> 
  <a href="../../../tests/model_validation/ModelMetadata.html" class="sidebar-item-text sidebar-link">
 <span class="menu-text">ModelMetadata</span></a>
  </div>
</li>
          <li class="sidebar-item">
  <div class="sidebar-item-container"> 
  <a href="../../../tests/model_validation/RegardHistogram.html" class="sidebar-item-text sidebar-link">
 <span class="menu-text">RegardHistogram</span></a>
  </div>
</li>
          <li class="sidebar-item">
  <div class="sidebar-item-container"> 
  <a href="../../../tests/model_validation/RegardScore.html" class="sidebar-item-text sidebar-link">
 <span class="menu-text">RegardScore</span></a>
  </div>
</li>
          <li class="sidebar-item">
  <div class="sidebar-item-container"> 
  <a href="../../../tests/model_validation/RougeMetrics.html" class="sidebar-item-text sidebar-link">
 <span class="menu-text">RougeMetrics</span></a>
  </div>
</li>
          <li class="sidebar-item">
  <div class="sidebar-item-container"> 
  <a href="../../../tests/model_validation/RougeMetricsAggregate.html" class="sidebar-item-text sidebar-link">
 <span class="menu-text">RougeMetricsAggregate</span></a>
  </div>
</li>
          <li class="sidebar-item">
  <div class="sidebar-item-container"> 
  <a href="../../../tests/model_validation/TokenDisparity.html" class="sidebar-item-text sidebar-link">
 <span class="menu-text">TokenDisparity</span></a>
  </div>
</li>
          <li class="sidebar-item">
  <div class="sidebar-item-container"> 
  <a href="../../../tests/model_validation/ToxicityHistogram.html" class="sidebar-item-text sidebar-link">
 <span class="menu-text">ToxicityHistogram</span></a>
  </div>
</li>
          <li class="sidebar-item">
  <div class="sidebar-item-container"> 
  <a href="../../../tests/model_validation/ToxicityScore.html" class="sidebar-item-text sidebar-link">
 <span class="menu-text">ToxicityScore</span></a>
  </div>
</li>
          <li class="sidebar-item sidebar-item-section">
      <div class="sidebar-item-container"> 
            <a class="sidebar-item-text sidebar-link text-start collapsed" data-bs-toggle="collapse" data-bs-target="#quarto-sidebar-section-4" aria-expanded="false">
 <span class="menu-text">Embeddings</span></a>
          <a class="sidebar-item-toggle text-start collapsed" data-bs-toggle="collapse" data-bs-target="#quarto-sidebar-section-4" aria-expanded="false" aria-label="Toggle section">
            <i class="bi bi-chevron-right ms-2"></i>
          </a> 
      </div>
      <ul id="quarto-sidebar-section-4" class="collapse list-unstyled sidebar-section depth3 ">  
          <li class="sidebar-item">
  <div class="sidebar-item-container"> 
  <a href="../../../tests/model_validation/embeddings/ClusterDistribution.html" class="sidebar-item-text sidebar-link">
 <span class="menu-text">ClusterDistribution</span></a>
  </div>
</li>
          <li class="sidebar-item">
  <div class="sidebar-item-container"> 
  <a href="../../../tests/model_validation/embeddings/CosineSimilarityDistribution.html" class="sidebar-item-text sidebar-link">
 <span class="menu-text">CosineSimilarityDistribution</span></a>
  </div>
</li>
          <li class="sidebar-item">
  <div class="sidebar-item-container"> 
  <a href="../../../tests/model_validation/embeddings/DescriptiveAnalytics.html" class="sidebar-item-text sidebar-link">
 <span class="menu-text">DescriptiveAnalytics</span></a>
  </div>
</li>
          <li class="sidebar-item">
  <div class="sidebar-item-container"> 
  <a href="../../../tests/model_validation/embeddings/EmbeddingsVisualization2D.html" class="sidebar-item-text sidebar-link">
 <span class="menu-text">EmbeddingsVisualization2D</span></a>
  </div>
</li>
          <li class="sidebar-item">
  <div class="sidebar-item-container"> 
  <a href="../../../tests/model_validation/embeddings/StabilityAnalysis.html" class="sidebar-item-text sidebar-link">
 <span class="menu-text">StabilityAnalysis</span></a>
  </div>
</li>
          <li class="sidebar-item">
  <div class="sidebar-item-container"> 
  <a href="../../../tests/model_validation/embeddings/StabilityAnalysisKeyword.html" class="sidebar-item-text sidebar-link">
 <span class="menu-text">StabilityAnalysisKeyword</span></a>
  </div>
</li>
          <li class="sidebar-item">
  <div class="sidebar-item-container"> 
  <a href="../../../tests/model_validation/embeddings/StabilityAnalysisRandomNoise.html" class="sidebar-item-text sidebar-link">
 <span class="menu-text">StabilityAnalysisRandomNoise</span></a>
  </div>
</li>
          <li class="sidebar-item">
  <div class="sidebar-item-container"> 
  <a href="../../../tests/model_validation/embeddings/StabilityAnalysisSynonyms.html" class="sidebar-item-text sidebar-link">
 <span class="menu-text">StabilityAnalysisSynonyms</span></a>
  </div>
</li>
          <li class="sidebar-item">
  <div class="sidebar-item-container"> 
  <a href="../../../tests/model_validation/embeddings/StabilityAnalysisTranslation.html" class="sidebar-item-text sidebar-link">
 <span class="menu-text">StabilityAnalysisTranslation</span></a>
  </div>
</li>
      </ul>
  </li>
          <li class="sidebar-item sidebar-item-section">
      <div class="sidebar-item-container"> 
            <a class="sidebar-item-text sidebar-link text-start collapsed" data-bs-toggle="collapse" data-bs-target="#quarto-sidebar-section-5" aria-expanded="false">
 <span class="menu-text">Sklearn</span></a>
          <a class="sidebar-item-toggle text-start collapsed" data-bs-toggle="collapse" data-bs-target="#quarto-sidebar-section-5" aria-expanded="false" aria-label="Toggle section">
            <i class="bi bi-chevron-right ms-2"></i>
          </a> 
      </div>
      <ul id="quarto-sidebar-section-5" class="collapse list-unstyled sidebar-section depth3 ">  
          <li class="sidebar-item">
  <div class="sidebar-item-container"> 
  <a href="../../../tests/model_validation/sklearn/AdjustedMutualInformation.html" class="sidebar-item-text sidebar-link">
 <span class="menu-text">AdjustedMutualInformation</span></a>
  </div>
</li>
          <li class="sidebar-item">
  <div class="sidebar-item-container"> 
  <a href="../../../tests/model_validation/sklearn/AdjustedRandIndex.html" class="sidebar-item-text sidebar-link">
 <span class="menu-text">AdjustedRandIndex</span></a>
  </div>
</li>
          <li class="sidebar-item">
  <div class="sidebar-item-container"> 
  <a href="../../../tests/model_validation/sklearn/ClassifierInSamplePerformance.html" class="sidebar-item-text sidebar-link">
 <span class="menu-text">ClassifierInSamplePerformance</span></a>
  </div>
</li>
          <li class="sidebar-item">
  <div class="sidebar-item-container"> 
  <a href="../../../tests/model_validation/sklearn/ClassifierOutOfSamplePerformance.html" class="sidebar-item-text sidebar-link">
 <span class="menu-text">ClassifierOutOfSamplePerformance</span></a>
  </div>
</li>
          <li class="sidebar-item">
  <div class="sidebar-item-container"> 
  <a href="../../../tests/model_validation/sklearn/ClassifierPerformance.html" class="sidebar-item-text sidebar-link">
 <span class="menu-text">ClassifierPerformance</span></a>
  </div>
</li>
          <li class="sidebar-item">
  <div class="sidebar-item-container"> 
  <a href="../../../tests/model_validation/sklearn/ClusterCosineSimilarity.html" class="sidebar-item-text sidebar-link">
 <span class="menu-text">ClusterCosineSimilarity</span></a>
  </div>
</li>
          <li class="sidebar-item">
  <div class="sidebar-item-container"> 
  <a href="../../../tests/model_validation/sklearn/ClusterPerformance.html" class="sidebar-item-text sidebar-link">
 <span class="menu-text">ClusterPerformance</span></a>
  </div>
</li>
          <li class="sidebar-item">
  <div class="sidebar-item-container"> 
  <a href="../../../tests/model_validation/sklearn/ClusterPerformanceMetrics.html" class="sidebar-item-text sidebar-link">
 <span class="menu-text">ClusterPerformanceMetrics</span></a>
  </div>
</li>
          <li class="sidebar-item">
  <div class="sidebar-item-container"> 
  <a href="../../../tests/model_validation/sklearn/CompletenessScore.html" class="sidebar-item-text sidebar-link">
 <span class="menu-text">CompletenessScore</span></a>
  </div>
</li>
          <li class="sidebar-item">
  <div class="sidebar-item-container"> 
  <a href="../../../tests/model_validation/sklearn/ConfusionMatrix.html" class="sidebar-item-text sidebar-link">
 <span class="menu-text">ConfusionMatrix</span></a>
  </div>
</li>
          <li class="sidebar-item">
  <div class="sidebar-item-container"> 
  <a href="../../../tests/model_validation/sklearn/FowlkesMallowsScore.html" class="sidebar-item-text sidebar-link">
 <span class="menu-text">FowlkesMallowsScore</span></a>
  </div>
</li>
          <li class="sidebar-item">
  <div class="sidebar-item-container"> 
  <a href="../../../tests/model_validation/sklearn/HomogeneityScore.html" class="sidebar-item-text sidebar-link">
 <span class="menu-text">HomogeneityScore</span></a>
  </div>
</li>
          <li class="sidebar-item">
  <div class="sidebar-item-container"> 
  <a href="../../../tests/model_validation/sklearn/HyperParametersTuning.html" class="sidebar-item-text sidebar-link">
 <span class="menu-text">HyperParametersTuning</span></a>
  </div>
</li>
          <li class="sidebar-item">
  <div class="sidebar-item-container"> 
  <a href="../../../tests/model_validation/sklearn/KMeansClustersOptimization.html" class="sidebar-item-text sidebar-link">
 <span class="menu-text">KMeansClustersOptimization</span></a>
  </div>
</li>
          <li class="sidebar-item">
  <div class="sidebar-item-container"> 
  <a href="../../../tests/model_validation/sklearn/MinimumAccuracy.html" class="sidebar-item-text sidebar-link">
 <span class="menu-text">MinimumAccuracy</span></a>
  </div>
</li>
          <li class="sidebar-item">
  <div class="sidebar-item-container"> 
  <a href="../../../tests/model_validation/sklearn/MinimumF1Score.html" class="sidebar-item-text sidebar-link">
 <span class="menu-text">MinimumF1Score</span></a>
  </div>
</li>
          <li class="sidebar-item">
  <div class="sidebar-item-container"> 
  <a href="../../../tests/model_validation/sklearn/MinimumROCAUCScore.html" class="sidebar-item-text sidebar-link">
 <span class="menu-text">MinimumROCAUCScore</span></a>
  </div>
</li>
          <li class="sidebar-item">
  <div class="sidebar-item-container"> 
  <a href="../../../tests/model_validation/sklearn/ModelsPerformanceComparison.html" class="sidebar-item-text sidebar-link">
 <span class="menu-text">ModelsPerformanceComparison</span></a>
  </div>
</li>
          <li class="sidebar-item">
  <div class="sidebar-item-container"> 
  <a href="../../../tests/model_validation/sklearn/OverfitDiagnosis.html" class="sidebar-item-text sidebar-link">
 <span class="menu-text">OverfitDiagnosis</span></a>
  </div>
</li>
          <li class="sidebar-item">
  <div class="sidebar-item-container"> 
  <a href="../../../tests/model_validation/sklearn/PermutationFeatureImportance.html" class="sidebar-item-text sidebar-link">
 <span class="menu-text">PermutationFeatureImportance</span></a>
  </div>
</li>
          <li class="sidebar-item">
  <div class="sidebar-item-container"> 
  <a href="../../../tests/model_validation/sklearn/PopulationStabilityIndex.html" class="sidebar-item-text sidebar-link">
 <span class="menu-text">PopulationStabilityIndex</span></a>
  </div>
</li>
          <li class="sidebar-item">
  <div class="sidebar-item-container"> 
  <a href="../../../tests/model_validation/sklearn/PrecisionRecallCurve.html" class="sidebar-item-text sidebar-link">
 <span class="menu-text">PrecisionRecallCurve</span></a>
  </div>
</li>
          <li class="sidebar-item">
  <div class="sidebar-item-container"> 
  <a href="../../../tests/model_validation/sklearn/RegressionErrors.html" class="sidebar-item-text sidebar-link">
 <span class="menu-text">RegressionErrors</span></a>
  </div>
</li>
          <li class="sidebar-item">
  <div class="sidebar-item-container"> 
  <a href="../../../tests/model_validation/sklearn/RegressionModelsPerformanceComparison.html" class="sidebar-item-text sidebar-link">
 <span class="menu-text">RegressionModelsPerformanceComparison</span></a>
  </div>
</li>
          <li class="sidebar-item">
  <div class="sidebar-item-container"> 
  <a href="../../../tests/model_validation/sklearn/RegressionR2Square.html" class="sidebar-item-text sidebar-link">
 <span class="menu-text">RegressionR2Square</span></a>
  </div>
</li>
          <li class="sidebar-item">
  <div class="sidebar-item-container"> 
  <a href="../../../tests/model_validation/sklearn/RobustnessDiagnosis.html" class="sidebar-item-text sidebar-link">
 <span class="menu-text">RobustnessDiagnosis</span></a>
  </div>
</li>
          <li class="sidebar-item">
  <div class="sidebar-item-container"> 
  <a href="../../../tests/model_validation/sklearn/ROCCurve.html" class="sidebar-item-text sidebar-link">
 <span class="menu-text">ROCCurve</span></a>
  </div>
</li>
          <li class="sidebar-item">
  <div class="sidebar-item-container"> 
  <a href="../../../tests/model_validation/sklearn/SHAPGlobalImportance.html" class="sidebar-item-text sidebar-link">
 <span class="menu-text">SHAPGlobalImportance</span></a>
  </div>
</li>
          <li class="sidebar-item">
  <div class="sidebar-item-container"> 
  <a href="../../../tests/model_validation/sklearn/SilhouettePlot.html" class="sidebar-item-text sidebar-link">
 <span class="menu-text">SilhouettePlot</span></a>
  </div>
</li>
          <li class="sidebar-item">
  <div class="sidebar-item-container"> 
  <a href="../../../tests/model_validation/sklearn/TrainingTestDegradation.html" class="sidebar-item-text sidebar-link">
 <span class="menu-text">TrainingTestDegradation</span></a>
  </div>
</li>
          <li class="sidebar-item">
  <div class="sidebar-item-container"> 
  <a href="../../../tests/model_validation/sklearn/VMeasure.html" class="sidebar-item-text sidebar-link">
 <span class="menu-text">VMeasure</span></a>
  </div>
</li>
          <li class="sidebar-item">
  <div class="sidebar-item-container"> 
  <a href="../../../tests/model_validation/sklearn/WeakspotsDiagnosis.html" class="sidebar-item-text sidebar-link">
 <span class="menu-text">WeakspotsDiagnosis</span></a>
  </div>
</li>
      </ul>
  </li>
          <li class="sidebar-item sidebar-item-section">
      <div class="sidebar-item-container"> 
            <a class="sidebar-item-text sidebar-link text-start collapsed" data-bs-toggle="collapse" data-bs-target="#quarto-sidebar-section-6" aria-expanded="false">
 <span class="menu-text">Statsmodels</span></a>
          <a class="sidebar-item-toggle text-start collapsed" data-bs-toggle="collapse" data-bs-target="#quarto-sidebar-section-6" aria-expanded="false" aria-label="Toggle section">
            <i class="bi bi-chevron-right ms-2"></i>
          </a> 
      </div>
      <ul id="quarto-sidebar-section-6" class="collapse list-unstyled sidebar-section depth3 ">  
          <li class="sidebar-item">
  <div class="sidebar-item-container"> 
  <a href="../../../tests/model_validation/statsmodels/ADF.html" class="sidebar-item-text sidebar-link">
 <span class="menu-text">ADF</span></a>
  </div>
</li>
          <li class="sidebar-item">
  <div class="sidebar-item-container"> 
  <a href="../../../tests/model_validation/statsmodels/ADFTest.html" class="sidebar-item-text sidebar-link">
 <span class="menu-text">ADFTest</span></a>
  </div>
</li>
          <li class="sidebar-item">
  <div class="sidebar-item-container"> 
  <a href="../../../tests/model_validation/statsmodels/AutoARIMA.html" class="sidebar-item-text sidebar-link">
 <span class="menu-text">AutoARIMA</span></a>
  </div>
</li>
          <li class="sidebar-item">
  <div class="sidebar-item-container"> 
  <a href="../../../tests/model_validation/statsmodels/BoxPierce.html" class="sidebar-item-text sidebar-link">
 <span class="menu-text">BoxPierce</span></a>
  </div>
</li>
          <li class="sidebar-item">
  <div class="sidebar-item-container"> 
  <a href="../../../tests/model_validation/statsmodels/DFGLSArch.html" class="sidebar-item-text sidebar-link">
 <span class="menu-text">DFGLSArch</span></a>
  </div>
</li>
          <li class="sidebar-item">
  <div class="sidebar-item-container"> 
  <a href="../../../tests/model_validation/statsmodels/DurbinWatsonTest.html" class="sidebar-item-text sidebar-link">
 <span class="menu-text">DurbinWatsonTest</span></a>
  </div>
</li>
          <li class="sidebar-item">
  <div class="sidebar-item-container"> 
  <a href="../../../tests/model_validation/statsmodels/FeatureImportanceAndSignificance.html" class="sidebar-item-text sidebar-link">
 <span class="menu-text">FeatureImportanceAndSignificance</span></a>
  </div>
</li>
          <li class="sidebar-item">
  <div class="sidebar-item-container"> 
  <a href="../../../tests/model_validation/statsmodels/GINITable.html" class="sidebar-item-text sidebar-link">
 <span class="menu-text">GINITable</span></a>
  </div>
</li>
          <li class="sidebar-item">
  <div class="sidebar-item-container"> 
  <a href="../../../tests/model_validation/statsmodels/JarqueBera.html" class="sidebar-item-text sidebar-link">
 <span class="menu-text">JarqueBera</span></a>
  </div>
</li>
          <li class="sidebar-item">
  <div class="sidebar-item-container"> 
  <a href="../../../tests/model_validation/statsmodels/KolmogorovSmirnov.html" class="sidebar-item-text sidebar-link">
 <span class="menu-text">KolmogorovSmirnov</span></a>
  </div>
</li>
          <li class="sidebar-item">
  <div class="sidebar-item-container"> 
  <a href="../../../tests/model_validation/statsmodels/KPSS.html" class="sidebar-item-text sidebar-link">
 <span class="menu-text">KPSS</span></a>
  </div>
</li>
          <li class="sidebar-item">
  <div class="sidebar-item-container"> 
  <a href="../../../tests/model_validation/statsmodels/Lilliefors.html" class="sidebar-item-text sidebar-link">
 <span class="menu-text">Lilliefors</span></a>
  </div>
</li>
          <li class="sidebar-item">
  <div class="sidebar-item-container"> 
  <a href="../../../tests/model_validation/statsmodels/LJungBox.html" class="sidebar-item-text sidebar-link">
 <span class="menu-text">LJungBox</span></a>
  </div>
</li>
          <li class="sidebar-item">
  <div class="sidebar-item-container"> 
  <a href="../../../tests/model_validation/statsmodels/LogisticRegCumulativeProb.html" class="sidebar-item-text sidebar-link">
 <span class="menu-text">LogisticRegCumulativeProb</span></a>
  </div>
</li>
          <li class="sidebar-item">
  <div class="sidebar-item-container"> 
  <a href="../../../tests/model_validation/statsmodels/LogisticRegPredictionHistogram.html" class="sidebar-item-text sidebar-link">
 <span class="menu-text">LogisticRegPredictionHistogram</span></a>
  </div>
</li>
          <li class="sidebar-item">
  <div class="sidebar-item-container"> 
  <a href="../../../tests/model_validation/statsmodels/LogRegressionConfusionMatrix.html" class="sidebar-item-text sidebar-link">
 <span class="menu-text">LogRegressionConfusionMatrix</span></a>
  </div>
</li>
          <li class="sidebar-item">
  <div class="sidebar-item-container"> 
  <a href="../../../tests/model_validation/statsmodels/PDRatingClassPlot.html" class="sidebar-item-text sidebar-link">
 <span class="menu-text">PDRatingClassPlot</span></a>
  </div>
</li>
          <li class="sidebar-item">
  <div class="sidebar-item-container"> 
  <a href="../../../tests/model_validation/statsmodels/PhillipsPerronArch.html" class="sidebar-item-text sidebar-link">
 <span class="menu-text">PhillipsPerronArch</span></a>
  </div>
</li>
          <li class="sidebar-item">
  <div class="sidebar-item-container"> 
  <a href="../../../tests/model_validation/statsmodels/RegressionCoeffsPlot.html" class="sidebar-item-text sidebar-link">
 <span class="menu-text">RegressionCoeffsPlot</span></a>
  </div>
</li>
          <li class="sidebar-item">
  <div class="sidebar-item-container"> 
  <a href="../../../tests/model_validation/statsmodels/RegressionFeatureSignificance.html" class="sidebar-item-text sidebar-link">
 <span class="menu-text">RegressionFeatureSignificance</span></a>
  </div>
</li>
          <li class="sidebar-item">
  <div class="sidebar-item-container"> 
  <a href="../../../tests/model_validation/statsmodels/RegressionModelForecastPlot.html" class="sidebar-item-text sidebar-link">
 <span class="menu-text">RegressionModelForecastPlot</span></a>
  </div>
</li>
          <li class="sidebar-item">
  <div class="sidebar-item-container"> 
  <a href="../../../tests/model_validation/statsmodels/RegressionModelForecastPlotLevels.html" class="sidebar-item-text sidebar-link">
 <span class="menu-text">RegressionModelForecastPlotLevels</span></a>
  </div>
</li>
          <li class="sidebar-item">
  <div class="sidebar-item-container"> 
  <a href="../../../tests/model_validation/statsmodels/RegressionModelInsampleComparison.html" class="sidebar-item-text sidebar-link">
 <span class="menu-text">RegressionModelInsampleComparison</span></a>
  </div>
</li>
          <li class="sidebar-item">
  <div class="sidebar-item-container"> 
  <a href="../../../tests/model_validation/statsmodels/RegressionModelOutsampleComparison.html" class="sidebar-item-text sidebar-link">
 <span class="menu-text">RegressionModelOutsampleComparison</span></a>
  </div>
</li>
          <li class="sidebar-item">
  <div class="sidebar-item-container"> 
  <a href="../../../tests/model_validation/statsmodels/RegressionModelsCoeffs.html" class="sidebar-item-text sidebar-link">
 <span class="menu-text">RegressionModelsCoeffs</span></a>
  </div>
</li>
          <li class="sidebar-item">
  <div class="sidebar-item-container"> 
  <a href="../../../tests/model_validation/statsmodels/RegressionModelSensitivityPlot.html" class="sidebar-item-text sidebar-link">
 <span class="menu-text">RegressionModelSensitivityPlot</span></a>
  </div>
</li>
          <li class="sidebar-item">
  <div class="sidebar-item-container"> 
  <a href="../../../tests/model_validation/statsmodels/RegressionModelsPerformance.html" class="sidebar-item-text sidebar-link">
 <span class="menu-text">RegressionModelsPerformance</span></a>
  </div>
</li>
          <li class="sidebar-item">
  <div class="sidebar-item-container"> 
  <a href="../../../tests/model_validation/statsmodels/RegressionModelSummary.html" class="sidebar-item-text sidebar-link">
 <span class="menu-text">RegressionModelSummary</span></a>
  </div>
</li>
          <li class="sidebar-item">
  <div class="sidebar-item-container"> 
  <a href="../../../tests/model_validation/statsmodels/ResidualsVisualInspection.html" class="sidebar-item-text sidebar-link">
 <span class="menu-text">ResidualsVisualInspection</span></a>
  </div>
</li>
          <li class="sidebar-item">
  <div class="sidebar-item-container"> 
  <a href="../../../tests/model_validation/statsmodels/RunsTest.html" class="sidebar-item-text sidebar-link">
 <span class="menu-text">RunsTest</span></a>
  </div>
</li>
          <li class="sidebar-item">
  <div class="sidebar-item-container"> 
  <a href="../../../tests/model_validation/statsmodels/ScorecardBucketHistogram.html" class="sidebar-item-text sidebar-link">
 <span class="menu-text">ScorecardBucketHistogram</span></a>
  </div>
</li>
          <li class="sidebar-item">
  <div class="sidebar-item-container"> 
  <a href="../../../tests/model_validation/statsmodels/ScorecardHistogram.html" class="sidebar-item-text sidebar-link">
 <span class="menu-text">ScorecardHistogram</span></a>
  </div>
</li>
          <li class="sidebar-item">
  <div class="sidebar-item-container"> 
  <a href="../../../tests/model_validation/statsmodels/ScorecardProbabilitiesHistogram.html" class="sidebar-item-text sidebar-link">
 <span class="menu-text">ScorecardProbabilitiesHistogram</span></a>
  </div>
</li>
          <li class="sidebar-item">
  <div class="sidebar-item-container"> 
  <a href="../../../tests/model_validation/statsmodels/ShapiroWilk.html" class="sidebar-item-text sidebar-link">
 <span class="menu-text">ShapiroWilk</span></a>
  </div>
</li>
          <li class="sidebar-item">
  <div class="sidebar-item-container"> 
  <a href="../../../tests/model_validation/statsmodels/ZivotAndrewsArch.html" class="sidebar-item-text sidebar-link">
 <span class="menu-text">ZivotAndrewsArch</span></a>
  </div>
</li>
      </ul>
  </li>
      </ul>
  </li>
          <li class="sidebar-item sidebar-item-section">
      <div class="sidebar-item-container"> 
            <a class="sidebar-item-text sidebar-link text-start collapsed" data-bs-toggle="collapse" data-bs-target="#quarto-sidebar-section-7" aria-expanded="false">
 <span class="menu-text">Prompt Validation</span></a>
          <a class="sidebar-item-toggle text-start collapsed" data-bs-toggle="collapse" data-bs-target="#quarto-sidebar-section-7" aria-expanded="false" aria-label="Toggle section">
            <i class="bi bi-chevron-right ms-2"></i>
          </a> 
      </div>
      <ul id="quarto-sidebar-section-7" class="collapse list-unstyled sidebar-section depth2 ">  
          <li class="sidebar-item">
  <div class="sidebar-item-container"> 
  <a href="../../../tests/prompt_validation/Bias.html" class="sidebar-item-text sidebar-link">
 <span class="menu-text">Bias</span></a>
  </div>
</li>
          <li class="sidebar-item">
  <div class="sidebar-item-container"> 
  <a href="../../../tests/prompt_validation/Clarity.html" class="sidebar-item-text sidebar-link">
 <span class="menu-text">Clarity</span></a>
  </div>
</li>
          <li class="sidebar-item">
  <div class="sidebar-item-container"> 
  <a href="../../../tests/prompt_validation/Conciseness.html" class="sidebar-item-text sidebar-link">
 <span class="menu-text">Conciseness</span></a>
  </div>
</li>
          <li class="sidebar-item">
  <div class="sidebar-item-container"> 
  <a href="../../../tests/prompt_validation/Delimitation.html" class="sidebar-item-text sidebar-link">
 <span class="menu-text">Delimitation</span></a>
  </div>
</li>
          <li class="sidebar-item">
  <div class="sidebar-item-container"> 
  <a href="../../../tests/prompt_validation/NegativeInstruction.html" class="sidebar-item-text sidebar-link">
 <span class="menu-text">NegativeInstruction</span></a>
  </div>
</li>
          <li class="sidebar-item">
  <div class="sidebar-item-container"> 
  <a href="../../../tests/prompt_validation/Robustness.html" class="sidebar-item-text sidebar-link">
 <span class="menu-text">Robustness</span></a>
  </div>
</li>
          <li class="sidebar-item">
  <div class="sidebar-item-container"> 
  <a href="../../../tests/prompt_validation/Specificity.html" class="sidebar-item-text sidebar-link">
 <span class="menu-text">Specificity</span></a>
  </div>
</li>
      </ul>
  </li>
      </ul>
  </li>
        <li class="px-0"><hr class="sidebar-divider hi "></li>
        <li class="sidebar-item">
 <span class="menu-text">NOTEBOOKS</span>
  </li>
        <li class="sidebar-item sidebar-item-section">
      <div class="sidebar-item-container"> 
            <a href="../../../guide/samples-jupyter-notebooks.html" class="sidebar-item-text sidebar-link">
 <span class="menu-text">Code samples</span></a>
          <a class="sidebar-item-toggle text-start" data-bs-toggle="collapse" data-bs-target="#" aria-expanded="true" aria-label="Toggle section">
            <i class="bi bi-chevron-right ms-2"></i>
          </a> 
      </div>
      <ul id="" class="collapse list-unstyled sidebar-section depth1 show">  
          <li class="sidebar-item sidebar-item-section">
      <div class="sidebar-item-container"> 
            <a class="sidebar-item-text sidebar-link text-start collapsed" data-bs-toggle="collapse" data-bs-target="#quarto-sidebar-section-8" aria-expanded="false">
 <span class="menu-text">Custom Tests</span></a>
          <a class="sidebar-item-toggle text-start collapsed" data-bs-toggle="collapse" data-bs-target="#quarto-sidebar-section-8" aria-expanded="false" aria-label="Toggle section">
            <i class="bi bi-chevron-right ms-2"></i>
          </a> 
      </div>
      <ul id="quarto-sidebar-section-8" class="collapse list-unstyled sidebar-section depth2 ">  
          <li class="sidebar-item">
  <div class="sidebar-item-container"> 
  <a href="../../../notebooks/code_samples/custom_tests/external_test_providers_demo.html" class="sidebar-item-text sidebar-link">
 <span class="menu-text">Integrate an External Test Provider</span></a>
  </div>
</li>
      </ul>
  </li>
          <li class="sidebar-item sidebar-item-section">
      <div class="sidebar-item-container"> 
            <a class="sidebar-item-text sidebar-link text-start collapsed" data-bs-toggle="collapse" data-bs-target="#quarto-sidebar-section-9" aria-expanded="false">
 <span class="menu-text">LLM and NLP</span></a>
          <a class="sidebar-item-toggle text-start collapsed" data-bs-toggle="collapse" data-bs-target="#quarto-sidebar-section-9" aria-expanded="false" aria-label="Toggle section">
            <i class="bi bi-chevron-right ms-2"></i>
          </a> 
      </div>
      <ul id="quarto-sidebar-section-9" class="collapse list-unstyled sidebar-section depth2 ">  
          <li class="sidebar-item">
  <div class="sidebar-item-container"> 
  <a href="../../../notebooks/code_samples/LLM_and_NLP/foundation_models_integration_demo.html" class="sidebar-item-text sidebar-link">
 <span class="menu-text">Sentiment Analysis of Financial Data Using a Large Language Model (LLM)</span></a>
  </div>
</li>
          <li class="sidebar-item">
  <div class="sidebar-item-container"> 
  <a href="../../../notebooks/code_samples/LLM_and_NLP/foundation_models_summarization_demo.html" class="sidebar-item-text sidebar-link">
 <span class="menu-text">Summarization of Financial Data Using a Large Language Model (LLM)</span></a>
  </div>
</li>
          <li class="sidebar-item">
  <div class="sidebar-item-container"> 
  <a href="../../../notebooks/code_samples/LLM_and_NLP/hugging_face_integration_demo.html" class="sidebar-item-text sidebar-link">
 <span class="menu-text">Sentiment Analysis of Financial Data Using Hugging Face NLP Models</span></a>
  </div>
</li>
          <li class="sidebar-item">
  <div class="sidebar-item-container"> 
  <a href="../../../notebooks/code_samples/LLM_and_NLP/hugging_face_summarization_demo.html" class="sidebar-item-text sidebar-link">
 <span class="menu-text">Summarization of Financial Data Using Hugging Face NLP models</span></a>
  </div>
</li>
          <li class="sidebar-item">
  <div class="sidebar-item-container"> 
  <a href="../../../notebooks/code_samples/LLM_and_NLP/prompt_validation_demo.html" class="sidebar-item-text sidebar-link">
 <span class="menu-text">Prompt Validation for Large Language Models (LLMs)</span></a>
  </div>
</li>
      </ul>
  </li>
          <li class="sidebar-item sidebar-item-section">
      <div class="sidebar-item-container"> 
            <a class="sidebar-item-text sidebar-link text-start" data-bs-toggle="collapse" data-bs-target="#quarto-sidebar-section-10" aria-expanded="true">
 <span class="menu-text">Regression</span></a>
          <a class="sidebar-item-toggle text-start" data-bs-toggle="collapse" data-bs-target="#quarto-sidebar-section-10" aria-expanded="true" aria-label="Toggle section">
            <i class="bi bi-chevron-right ms-2"></i>
          </a> 
      </div>
      <ul id="quarto-sidebar-section-10" class="collapse list-unstyled sidebar-section depth2 show">  
          <li class="sidebar-item">
  <div class="sidebar-item-container"> 
  <a href="../../../notebooks/code_samples/regression/quickstart_regression_full_suite.html" class="sidebar-item-text sidebar-link active">
 <span class="menu-text">Quickstart for California Housing Regression Model Documentation — Full Suite</span></a>
  </div>
</li>
      </ul>
  </li>
          <li class="sidebar-item sidebar-item-section">
      <div class="sidebar-item-container"> 
            <a class="sidebar-item-text sidebar-link text-start collapsed" data-bs-toggle="collapse" data-bs-target="#quarto-sidebar-section-11" aria-expanded="false">
 <span class="menu-text">Time Series</span></a>
          <a class="sidebar-item-toggle text-start collapsed" data-bs-toggle="collapse" data-bs-target="#quarto-sidebar-section-11" aria-expanded="false" aria-label="Toggle section">
            <i class="bi bi-chevron-right ms-2"></i>
          </a> 
      </div>
      <ul id="quarto-sidebar-section-11" class="collapse list-unstyled sidebar-section depth2 ">  
          <li class="sidebar-item">
  <div class="sidebar-item-container"> 
  <a href="../../../notebooks/code_samples/time_series/tutorial_time_series_forecasting.html" class="sidebar-item-text sidebar-link">
 <span class="menu-text">Time Series Forecasting Model Tutorial</span></a>
  </div>
</li>
      </ul>
  </li>
      </ul>
  </li>
        <li class="px-0"><hr class="sidebar-divider hi "></li>
        <li class="sidebar-item">
 <span class="menu-text">REFERENCE</span>
  </li>
        <li class="sidebar-item">
  <div class="sidebar-item-container"> 
  <a href="../../../validmind/validmind.html" class="sidebar-item-text sidebar-link" target="&quot;_blank&quot;">
 <span class="menu-text">Developer Framework Reference <i class="fa-solid fa-external-link" aria-label="external-link"></i></span></a>
  </div>
</li>
    </ul>
    </div>
</nav>
<div id="quarto-sidebar-glass" data-bs-toggle="collapse" data-bs-target="#quarto-sidebar,#quarto-sidebar-glass"></div>
<!-- margin-sidebar -->
    <div id="quarto-margin-sidebar" class="sidebar margin-sidebar">
        <nav id="TOC" role="doc-toc" class="toc-active">
    <h2 id="toc-title">On this page</h2>
   
  <ul>
  <li><a href="#validmind-at-a-glance" id="toc-validmind-at-a-glance" class="nav-link active" data-scroll-target="#validmind-at-a-glance">ValidMind at a glance</a></li>
  <li><a href="#before-you-begin" id="toc-before-you-begin" class="nav-link" data-scroll-target="#before-you-begin">Before you begin</a></li>
  <li><a href="#install-the-client-library" id="toc-install-the-client-library" class="nav-link" data-scroll-target="#install-the-client-library">Install the client library</a></li>
  <li><a href="#initialize-the-client-library" id="toc-initialize-the-client-library" class="nav-link" data-scroll-target="#initialize-the-client-library">Initialize the client library</a></li>
  <li><a href="#initialize-the-python-environment" id="toc-initialize-the-python-environment" class="nav-link" data-scroll-target="#initialize-the-python-environment">Initialize the Python environment</a>
  <ul class="collapse">
  <li><a href="#preview-the-documentation-template" id="toc-preview-the-documentation-template" class="nav-link" data-scroll-target="#preview-the-documentation-template">Preview the documentation template</a></li>
  </ul></li>
  <li><a href="#load-the-sample-dataset" id="toc-load-the-sample-dataset" class="nav-link" data-scroll-target="#load-the-sample-dataset">Load the sample dataset</a></li>
  <li><a href="#load-the-sample-dataset-1" id="toc-load-the-sample-dataset-1" class="nav-link" data-scroll-target="#load-the-sample-dataset-1">Load the sample dataset</a></li>
  <li><a href="#document-the-model" id="toc-document-the-model" class="nav-link" data-scroll-target="#document-the-model">Document the model</a>
  <ul class="collapse">
  <li><a href="#prepocess-the-raw-dataset" id="toc-prepocess-the-raw-dataset" class="nav-link" data-scroll-target="#prepocess-the-raw-dataset">Prepocess the raw dataset</a></li>
  <li><a href="#initialize-the-validmind-datasets" id="toc-initialize-the-validmind-datasets" class="nav-link" data-scroll-target="#initialize-the-validmind-datasets">Initialize the ValidMind datasets</a></li>
  <li><a href="#initialize-a-model-object" id="toc-initialize-a-model-object" class="nav-link" data-scroll-target="#initialize-a-model-object">Initialize a model object</a></li>
  <li><a href="#run-the-full-suite-of-tests" id="toc-run-the-full-suite-of-tests" class="nav-link" data-scroll-target="#run-the-full-suite-of-tests">Run the full suite of tests</a></li>
  </ul></li>
  <li><a href="#next-steps" id="toc-next-steps" class="nav-link" data-scroll-target="#next-steps">Next steps</a></li>
  </ul>
<div class="toc-actions"><div><i class="bi bi-github"></i></div><div class="action-links"><p><a href="https://github.dev/validmind/documentation/blob/main/site/notebooks/code_samples/regression/quickstart_regression_full_suite.ipynb" class="toc-action">Edit this page</a></p><p><a href="https://github.com/validmind/documentation/issues/new" class="toc-action">Report an issue</a></p></div></div></nav>
    </div>
<!-- main -->
<main class="content" id="quarto-document-content">

<header id="title-block-header" class="quarto-title-block default">
<div class="quarto-title">
<h1 class="title">Quickstart for California Housing Regression Model Documentation — Full Suite</h1>
</div>



<div class="quarto-title-meta">

    
  
    
  </div>
  

</header>

<<<<<<< HEAD

<section id="quickstart-for-california-housing-regression-model-documentation-full-suite" class="level1">
<h1>Quickstart for California Housing Regression Model Documentation — Full Suite</h1>
=======
>>>>>>> 4e7bddb8
<p>This interactive notebook guides you through the process of documenting a model with the ValidMind Developer Framework. It uses the <a href="https://scikit-learn.org/stable/modules/generated/sklearn.datasets.fetch_california_housing.html">California Housing Price Prediction</a> sample dataset from Sklearn to train a simple regression model.</p>
<p>As part of the notebook, you will learn how to train a sample model while exploring how the documentation process works:</p>
<ul>
<li>Initializing the ValidMind Developer Framework</li>
<li>Loading a sample dataset provided by the library to train a simple regression model</li>
<li>Running a ValidMind test suite to quickly generate documention about the data and model</li>
</ul>
<section id="validmind-at-a-glance" class="level2">
<h2 class="anchored" data-anchor-id="validmind-at-a-glance">ValidMind at a glance</h2>
<p>ValidMind’s platform enables organizations to identify, document, and manage model risks for all types of models, including AI/ML models, LLMs, and statistical models. As a model developer, you use the ValidMind Developer Framework to automate documentation and validation tests, and then use the ValidMind AI Risk Platform UI to collaborate on documentation projects. Together, these products simplify model risk management, facilitate compliance with regulations and institutional standards, and enhance collaboration between yourself and model validators.</p>
<p>If this is your first time trying out ValidMind, you can make use of the following resources alongside this notebook:</p>
<ul>
<li><a href="https://docs.validmind.ai/guide/get-started.html">Get started</a> — The basics, including key concepts, and how our products work</li>
<li><a href="https://docs.validmind.ai/guide/get-started-developer-framework.html">Get started with the ValidMind Developer Framework</a> — The path for developers, more code samples, and our developer reference</li>
</ul>
</section>
<section id="before-you-begin" class="level2">
<h2 class="anchored" data-anchor-id="before-you-begin">Before you begin</h2>
<div class="callout callout-style-simple callout-tip callout-titled">
<div class="callout-header d-flex align-content-center">
<div class="callout-icon-container">
<i class="callout-icon"></i>
</div>
<div class="callout-title-container flex-fill">
New to ValidMind?
</div>
</div>
<div class="callout-body-container callout-body">
<p>For access to all features available in this notebook, create a free ValidMind account.</p>
<p>Signing up is FREE — <a href="https://app.prod.validmind.ai"><strong>Sign up now</strong></a></p>
</div>
</div>
<p>If you encounter errors due to missing modules in your Python environment, install the modules with <code>pip install</code>, and then re-run the notebook. For more help, refer to <a href="https://docs.python.org/3/installing/index.html">Installing Python Modules</a>.</p>
</section>
<section id="install-the-client-library" class="level2">
<h2 class="anchored" data-anchor-id="install-the-client-library">Install the client library</h2>
<p>The client library provides Python support for the ValidMind Developer Framework. To install it:</p>
<div class="cell">
<div class="sourceCode cell-code" id="cb1"><pre class="sourceCode python code-with-copy"><code class="sourceCode python"><span id="cb1-1"><a href="#cb1-1" aria-hidden="true" tabindex="-1"></a><span class="op">%</span>pip install <span class="op">-</span>q validmind</span></code><button title="Copy to Clipboard" class="code-copy-button"><i class="bi"></i></button></pre></div>
</div>
</section>
<section id="initialize-the-client-library" class="level2">
<h2 class="anchored" data-anchor-id="initialize-the-client-library">Initialize the client library</h2>
<p>Every documentation project in the Platform UI comes with a <em>code snippet</em> that lets the client library associate your documentation and tests with the right project on the Platform UI when you run this notebook. As you will see later, documentation projects are useful because they act as containers for model documentation and validation reports and they enable you to organize all of your documentation work in one place.</p>
<p>Get your code snippet by creating a documentation project:</p>
<ol type="1">
<li><p>In a browser, log into the <a href="https://app.prod.validmind.ai">Platform UI</a>.</p></li>
<li><p>Go to <strong>Documentation Projects</strong> and click <strong>Create new project</strong>.</p></li>
<li><p>Select <strong><code>[Demo] Customer Churn Model</code></strong> and <strong><code>Initial Validation</code></strong> for the model name and type, give the project a unique name to make it yours, and then click <strong>Create project</strong>.</p></li>
<li><p>Go to <strong>Documentation Projects</strong> &gt; <strong>YOUR_UNIQUE_PROJECT_NAME</strong> &gt; <strong>Getting Started</strong> and click <strong>Copy snippet to clipboard</strong>.</p></li>
</ol>
<p>Next, replace this placeholder with your own code snippet:</p>
<div class="cell">
<div class="sourceCode cell-code" id="cb2"><pre class="sourceCode python code-with-copy"><code class="sourceCode python"><span id="cb2-1"><a href="#cb2-1" aria-hidden="true" tabindex="-1"></a><span class="co">## Replace this placeholder with the code snippet from your own project ##</span></span>
<span id="cb2-2"><a href="#cb2-2" aria-hidden="true" tabindex="-1"></a></span>
<span id="cb2-3"><a href="#cb2-3" aria-hidden="true" tabindex="-1"></a><span class="im">import</span> validmind <span class="im">as</span> vm</span>
<span id="cb2-4"><a href="#cb2-4" aria-hidden="true" tabindex="-1"></a></span>
<span id="cb2-5"><a href="#cb2-5" aria-hidden="true" tabindex="-1"></a>vm.init(</span>
<span id="cb2-6"><a href="#cb2-6" aria-hidden="true" tabindex="-1"></a>  api_host <span class="op">=</span> <span class="st">"https://api.prod.validmind.ai/api/v1/tracking"</span>,</span>
<span id="cb2-7"><a href="#cb2-7" aria-hidden="true" tabindex="-1"></a>  api_key <span class="op">=</span> <span class="st">"..."</span>,</span>
<span id="cb2-8"><a href="#cb2-8" aria-hidden="true" tabindex="-1"></a>  api_secret <span class="op">=</span> <span class="st">"..."</span>,</span>
<span id="cb2-9"><a href="#cb2-9" aria-hidden="true" tabindex="-1"></a>  project <span class="op">=</span> <span class="st">"..."</span></span>
<span id="cb2-10"><a href="#cb2-10" aria-hidden="true" tabindex="-1"></a>)</span></code><button title="Copy to Clipboard" class="code-copy-button"><i class="bi"></i></button></pre></div>
</div>
</section>
<section id="initialize-the-python-environment" class="level2">
<h2 class="anchored" data-anchor-id="initialize-the-python-environment">Initialize the Python environment</h2>
<p>Next, let’s import the necessary libraries and set up your Python environment for data analysis:</p>
<div class="cell">
<div class="sourceCode cell-code" id="cb3"><pre class="sourceCode python code-with-copy"><code class="sourceCode python"><span id="cb3-1"><a href="#cb3-1" aria-hidden="true" tabindex="-1"></a><span class="im">from</span> sklearn.preprocessing <span class="im">import</span> StandardScaler</span>
<span id="cb3-2"><a href="#cb3-2" aria-hidden="true" tabindex="-1"></a><span class="im">from</span> sklearn.ensemble <span class="im">import</span> RandomForestRegressor, GradientBoostingRegressor</span>
<span id="cb3-3"><a href="#cb3-3" aria-hidden="true" tabindex="-1"></a></span>
<span id="cb3-4"><a href="#cb3-4" aria-hidden="true" tabindex="-1"></a><span class="op">%</span>matplotlib inline</span></code><button title="Copy to Clipboard" class="code-copy-button"><i class="bi"></i></button></pre></div>
</div>
<section id="preview-the-documentation-template" class="level3">
<h3 class="anchored" data-anchor-id="preview-the-documentation-template">Preview the documentation template</h3>
<p>A template predefines sections for your documentation project and provides a general outline to follow, making the documentation process much easier.</p>
<p>You will upload documentation and test results into this template later on. For now, take a look at the structure that the template provides with the <code>vm.preview_template()</code> function from the ValidMind library and note the empty sections:</p>
<div class="cell">
<div class="sourceCode cell-code" id="cb4"><pre class="sourceCode python code-with-copy"><code class="sourceCode python"><span id="cb4-1"><a href="#cb4-1" aria-hidden="true" tabindex="-1"></a>vm.preview_template()</span></code><button title="Copy to Clipboard" class="code-copy-button"><i class="bi"></i></button></pre></div>
</div>
</section>
</section>
<section id="load-the-sample-dataset" class="level2">
<h2 class="anchored" data-anchor-id="load-the-sample-dataset">Load the sample dataset</h2>
<p>To be able to use a sample dataset, you need to import the dataset and load it into a pandas <a href="https://pandas.pydata.org/docs/reference/api/pandas.DataFrame.html">DataFrame</a>, a two-dimensional tabular data structure that makes use of rows and columns:</p>
</section>
<section id="load-the-sample-dataset-1" class="level2">
<h2 class="anchored" data-anchor-id="load-the-sample-dataset-1">Load the sample dataset</h2>
<p>The sample dataset used here is provided by the ValidMind library. To be able to use it, you need to import the dataset and load it into a pandas <a href="https://pandas.pydata.org/docs/reference/api/pandas.DataFrame.html">DataFrame</a>, a two-dimensional tabular data structure that makes use of rows and columns:</p>
<div class="cell">
<div class="sourceCode cell-code" id="cb5"><pre class="sourceCode python code-with-copy"><code class="sourceCode python"><span id="cb5-1"><a href="#cb5-1" aria-hidden="true" tabindex="-1"></a><span class="co"># Import the sample dataset from the library</span></span>
<span id="cb5-2"><a href="#cb5-2" aria-hidden="true" tabindex="-1"></a></span>
<span id="cb5-3"><a href="#cb5-3" aria-hidden="true" tabindex="-1"></a><span class="im">from</span> validmind.datasets.regression <span class="im">import</span> california_housing <span class="im">as</span> demo_dataset</span>
<span id="cb5-4"><a href="#cb5-4" aria-hidden="true" tabindex="-1"></a></span>
<span id="cb5-5"><a href="#cb5-5" aria-hidden="true" tabindex="-1"></a><span class="bu">print</span>(<span class="ss">f"Loaded demo dataset with: </span><span class="ch">\n\n\t</span><span class="ss">• Target column: '</span><span class="sc">{</span>demo_dataset<span class="sc">.</span>target_column<span class="sc">}</span><span class="ss">"</span>)</span>
<span id="cb5-6"><a href="#cb5-6" aria-hidden="true" tabindex="-1"></a></span>
<span id="cb5-7"><a href="#cb5-7" aria-hidden="true" tabindex="-1"></a>raw_df <span class="op">=</span> demo_dataset.load_data()</span>
<span id="cb5-8"><a href="#cb5-8" aria-hidden="true" tabindex="-1"></a>raw_df.head()</span></code><button title="Copy to Clipboard" class="code-copy-button"><i class="bi"></i></button></pre></div>
</div>
</section>
<section id="document-the-model" class="level2">
<h2 class="anchored" data-anchor-id="document-the-model">Document the model</h2>
<p>As part of documenting the model with the ValidMind Developer Framework, you need to preprocess the raw dataset, initialize some training and test datasets, initialize a model object you can use for testing, and then run the full suite of tests.</p>
<section id="prepocess-the-raw-dataset" class="level3">
<h3 class="anchored" data-anchor-id="prepocess-the-raw-dataset">Prepocess the raw dataset</h3>
<p>Preprocessing performs a number of operations to get ready for the subsequent steps:</p>
<ul>
<li>Preprocess the data: Splits the DataFrame (<code>df</code>) into multiple datasets (<code>train_df</code>, <code>validation_df</code>, and <code>test_df</code>) using <code>demo_dataset.preprocess</code> to simplify preprocessing.</li>
<li>Separate features and targets: Drops the target column to create feature sets (<code>x_train</code>, <code>x_val</code>) and target sets (<code>y_train</code>, <code>y_val</code>).</li>
<li>Initialize RandomForestRegressor regressor: Creates an <code>RandomForestRegressor</code> object with random state set to 0.</li>
<li>Set evaluation metrics: Specifies metrics for model evaluation as “errors” and “r2”.</li>
<li>Fit the model: Trains the model on <code>x_train</code> and <code>y_train</code> using the validation set <code>(x_val, y_val)</code>. Verbose output is disabled.</li>
</ul>
<div class="cell">
<div class="sourceCode cell-code" id="cb6"><pre class="sourceCode python code-with-copy"><code class="sourceCode python"><span id="cb6-1"><a href="#cb6-1" aria-hidden="true" tabindex="-1"></a>train_df, validation_df, test_df <span class="op">=</span> demo_dataset.preprocess(raw_df)</span>
<span id="cb6-2"><a href="#cb6-2" aria-hidden="true" tabindex="-1"></a></span>
<span id="cb6-3"><a href="#cb6-3" aria-hidden="true" tabindex="-1"></a>x_train <span class="op">=</span> train_df.drop(demo_dataset.target_column, axis<span class="op">=</span><span class="dv">1</span>)</span>
<span id="cb6-4"><a href="#cb6-4" aria-hidden="true" tabindex="-1"></a>y_train <span class="op">=</span> train_df[demo_dataset.target_column]</span>
<span id="cb6-5"><a href="#cb6-5" aria-hidden="true" tabindex="-1"></a>x_val <span class="op">=</span> validation_df.drop(demo_dataset.target_column, axis<span class="op">=</span><span class="dv">1</span>)</span>
<span id="cb6-6"><a href="#cb6-6" aria-hidden="true" tabindex="-1"></a>y_val <span class="op">=</span> validation_df[demo_dataset.target_column]</span></code><button title="Copy to Clipboard" class="code-copy-button"><i class="bi"></i></button></pre></div>
</div>
<p>Here we create two regression models so that the performance of the model can be compared through ValidMind test suite.</p>
<div class="cell">
<div class="sourceCode cell-code" id="cb7"><pre class="sourceCode python code-with-copy"><code class="sourceCode python"><span id="cb7-1"><a href="#cb7-1" aria-hidden="true" tabindex="-1"></a>scale <span class="op">=</span> <span class="va">False</span></span>
<span id="cb7-2"><a href="#cb7-2" aria-hidden="true" tabindex="-1"></a><span class="cf">if</span> scale:</span>
<span id="cb7-3"><a href="#cb7-3" aria-hidden="true" tabindex="-1"></a>    scaler <span class="op">=</span> StandardScaler()</span>
<span id="cb7-4"><a href="#cb7-4" aria-hidden="true" tabindex="-1"></a>    x_train <span class="op">=</span> scaler.fit_transform(x_train)</span>
<span id="cb7-5"><a href="#cb7-5" aria-hidden="true" tabindex="-1"></a>    x_val <span class="op">=</span> scaler.fit_transform(x_val)</span>
<span id="cb7-6"><a href="#cb7-6" aria-hidden="true" tabindex="-1"></a></span>
<span id="cb7-7"><a href="#cb7-7" aria-hidden="true" tabindex="-1"></a>model <span class="op">=</span> RandomForestRegressor(random_state<span class="op">=</span><span class="dv">0</span>)</span>
<span id="cb7-8"><a href="#cb7-8" aria-hidden="true" tabindex="-1"></a>model.fit(x_train, y_train)</span>
<span id="cb7-9"><a href="#cb7-9" aria-hidden="true" tabindex="-1"></a>s1 <span class="op">=</span> model.score(x_train, y_train)</span>
<span id="cb7-10"><a href="#cb7-10" aria-hidden="true" tabindex="-1"></a>s2 <span class="op">=</span> model.score(x_val, y_val)</span>
<span id="cb7-11"><a href="#cb7-11" aria-hidden="true" tabindex="-1"></a><span class="bu">print</span>(<span class="st">"R² of Support Vector Regressor on training set: </span><span class="sc">{:.3f}</span><span class="st">"</span>.<span class="bu">format</span>(s1))</span>
<span id="cb7-12"><a href="#cb7-12" aria-hidden="true" tabindex="-1"></a><span class="bu">print</span>(<span class="st">"R² of Support Vector Regressor on test set: </span><span class="sc">{:.3f}</span><span class="st">"</span>.<span class="bu">format</span>(s2))</span>
<span id="cb7-13"><a href="#cb7-13" aria-hidden="true" tabindex="-1"></a></span>
<span id="cb7-14"><a href="#cb7-14" aria-hidden="true" tabindex="-1"></a>model_1 <span class="op">=</span> GradientBoostingRegressor(random_state<span class="op">=</span><span class="dv">0</span>, max_depth<span class="op">=</span><span class="dv">4</span>)</span>
<span id="cb7-15"><a href="#cb7-15" aria-hidden="true" tabindex="-1"></a>model_1.fit(x_train, y_train)</span>
<span id="cb7-16"><a href="#cb7-16" aria-hidden="true" tabindex="-1"></a>model1_s1 <span class="op">=</span> model_1.score(x_train, y_train)</span>
<span id="cb7-17"><a href="#cb7-17" aria-hidden="true" tabindex="-1"></a>model1_s2 <span class="op">=</span> model_1.score(x_val, y_val)</span>
<span id="cb7-18"><a href="#cb7-18" aria-hidden="true" tabindex="-1"></a><span class="bu">print</span>(</span>
<span id="cb7-19"><a href="#cb7-19" aria-hidden="true" tabindex="-1"></a>    <span class="st">"R² of Support Gradient Boosting Regressor on training set: </span><span class="sc">{:.3f}</span><span class="st">"</span>.<span class="bu">format</span>(model1_s1))</span>
<span id="cb7-20"><a href="#cb7-20" aria-hidden="true" tabindex="-1"></a><span class="bu">print</span>(<span class="st">"R² of Support Gradient Boosting Regressor on test set: </span><span class="sc">{:.3f}</span><span class="st">"</span>.<span class="bu">format</span>(model1_s2))</span></code><button title="Copy to Clipboard" class="code-copy-button"><i class="bi"></i></button></pre></div>
</div>
</section>
<section id="initialize-the-validmind-datasets" class="level3">
<h3 class="anchored" data-anchor-id="initialize-the-validmind-datasets">Initialize the ValidMind datasets</h3>
<p>Before you can run tests, you must first initialize a ValidMind dataset object using the <a href="https://docs.validmind.ai/validmind/validmind.html#init_dataset"><code>init_dataset</code></a> function from the ValidMind (<code>vm</code>) module.</p>
<p>This function takes a number of arguments:</p>
<ul>
<li><code>dataset</code> — the raw dataset that you want to provide as input to tests</li>
<li><code>input_id</code> - a unique identifier that allows tracking what inputs are used when running each individual test</li>
<li><code>target_column</code> —&nbsp;a required argument if tests require access to true values. This is the name of the target column in the dataset</li>
</ul>
<p>With all datasets ready, you can now initialize the raw, training and test datasets (<code>raw_df</code>, <code>train_df</code> and <code>test_df</code>) created earlier into their own dataset objects using <a href="https://docs.validmind.ai/validmind/validmind.html#init_dataset"><code>vm.init_dataset()</code></a>:</p>
<div class="cell">
<div class="sourceCode cell-code" id="cb8"><pre class="sourceCode python code-with-copy"><code class="sourceCode python"><span id="cb8-1"><a href="#cb8-1" aria-hidden="true" tabindex="-1"></a>vm_raw_dataset <span class="op">=</span> vm.init_dataset(</span>
<span id="cb8-2"><a href="#cb8-2" aria-hidden="true" tabindex="-1"></a>    dataset<span class="op">=</span>raw_df,</span>
<span id="cb8-3"><a href="#cb8-3" aria-hidden="true" tabindex="-1"></a>    input_id<span class="op">=</span><span class="st">"raw_dataset"</span>,</span>
<span id="cb8-4"><a href="#cb8-4" aria-hidden="true" tabindex="-1"></a>    target_column<span class="op">=</span>demo_dataset.target_column,</span>
<span id="cb8-5"><a href="#cb8-5" aria-hidden="true" tabindex="-1"></a>)</span>
<span id="cb8-6"><a href="#cb8-6" aria-hidden="true" tabindex="-1"></a></span>
<span id="cb8-7"><a href="#cb8-7" aria-hidden="true" tabindex="-1"></a>vm_train_ds <span class="op">=</span> vm.init_dataset(</span>
<span id="cb8-8"><a href="#cb8-8" aria-hidden="true" tabindex="-1"></a>    dataset<span class="op">=</span>train_df,</span>
<span id="cb8-9"><a href="#cb8-9" aria-hidden="true" tabindex="-1"></a>    input_id<span class="op">=</span><span class="st">"train_dataset"</span>,</span>
<span id="cb8-10"><a href="#cb8-10" aria-hidden="true" tabindex="-1"></a>    target_column<span class="op">=</span>demo_dataset.target_column</span>
<span id="cb8-11"><a href="#cb8-11" aria-hidden="true" tabindex="-1"></a>)</span>
<span id="cb8-12"><a href="#cb8-12" aria-hidden="true" tabindex="-1"></a></span>
<span id="cb8-13"><a href="#cb8-13" aria-hidden="true" tabindex="-1"></a>vm_test_ds <span class="op">=</span> vm.init_dataset(</span>
<span id="cb8-14"><a href="#cb8-14" aria-hidden="true" tabindex="-1"></a>    dataset<span class="op">=</span>test_df,</span>
<span id="cb8-15"><a href="#cb8-15" aria-hidden="true" tabindex="-1"></a>    input_id<span class="op">=</span><span class="st">"test_dataset"</span>,</span>
<span id="cb8-16"><a href="#cb8-16" aria-hidden="true" tabindex="-1"></a>    target_column<span class="op">=</span>demo_dataset.target_column</span>
<span id="cb8-17"><a href="#cb8-17" aria-hidden="true" tabindex="-1"></a>)</span></code><button title="Copy to Clipboard" class="code-copy-button"><i class="bi"></i></button></pre></div>
</div>
</section>
<section id="initialize-a-model-object" class="level3">
<h3 class="anchored" data-anchor-id="initialize-a-model-object">Initialize a model object</h3>
<p>Additionally, you need to initialize a ValidMind model objects (<code>vm_model</code> and <code>vm_model_1</code>) that can be passed to other functions for analysis and tests on the data. You simply intialize this model object with <a href="https://docs.validmind.ai/validmind/validmind.html#init_model"><code>vm.init_model()</code></a>:</p>
<div class="cell">
<div class="sourceCode cell-code" id="cb9"><pre class="sourceCode python code-with-copy"><code class="sourceCode python"><span id="cb9-1"><a href="#cb9-1" aria-hidden="true" tabindex="-1"></a>vm_model <span class="op">=</span> vm.init_model(</span>
<span id="cb9-2"><a href="#cb9-2" aria-hidden="true" tabindex="-1"></a>    model,</span>
<span id="cb9-3"><a href="#cb9-3" aria-hidden="true" tabindex="-1"></a>    input_id<span class="op">=</span><span class="st">"random_forest_regressor"</span>,</span>
<span id="cb9-4"><a href="#cb9-4" aria-hidden="true" tabindex="-1"></a>    train_ds<span class="op">=</span>vm_train_ds,</span>
<span id="cb9-5"><a href="#cb9-5" aria-hidden="true" tabindex="-1"></a>    test_ds<span class="op">=</span>vm_test_ds,</span>
<span id="cb9-6"><a href="#cb9-6" aria-hidden="true" tabindex="-1"></a>)</span>
<span id="cb9-7"><a href="#cb9-7" aria-hidden="true" tabindex="-1"></a>vm_model_1 <span class="op">=</span> vm.init_model(</span>
<span id="cb9-8"><a href="#cb9-8" aria-hidden="true" tabindex="-1"></a>    model_1,</span>
<span id="cb9-9"><a href="#cb9-9" aria-hidden="true" tabindex="-1"></a>    input_id<span class="op">=</span><span class="st">"gradient_boosting_regressor"</span>,</span>
<span id="cb9-10"><a href="#cb9-10" aria-hidden="true" tabindex="-1"></a>    train_ds<span class="op">=</span>vm_train_ds,</span>
<span id="cb9-11"><a href="#cb9-11" aria-hidden="true" tabindex="-1"></a>    test_ds<span class="op">=</span>vm_test_ds,</span>
<span id="cb9-12"><a href="#cb9-12" aria-hidden="true" tabindex="-1"></a>)</span></code><button title="Copy to Clipboard" class="code-copy-button"><i class="bi"></i></button></pre></div>
</div>
</section>
<section id="run-the-full-suite-of-tests" class="level3">
<h3 class="anchored" data-anchor-id="run-the-full-suite-of-tests">Run the full suite of tests</h3>
<p>This is where it all comes together: you are now ready to run the documentation tests for the model as defined by the documentation template you looked at earlier.</p>
<p>The <a href="https://docs.validmind.ai/validmind/validmind.html#run_test_suite"><code>vm.run_documentation_tests</code></a> function finds and runs every tests specified in the test suites and then uploads all the documentation and test artifacts that get generated to the ValidMind AI Risk Platform.</p>
<p>The function takes two arguments:</p>
<ul>
<li><code>dataset</code>: The data to be tested, specified as <code>vm_dataset</code>.</li>
<li><code>model</code>: The candidate model to be used for testing, specified as <code>vm_model</code>. -<code>models</code>: The list of models that can be compare with candidate model.</li>
</ul>
<p>The variable <code>full_suite</code> then holds the result of these tests.</p>
<div class="cell">
<div class="sourceCode cell-code" id="cb10"><pre class="sourceCode python code-with-copy"><code class="sourceCode python"><span id="cb10-1"><a href="#cb10-1" aria-hidden="true" tabindex="-1"></a>full_suite <span class="op">=</span> vm.run_documentation_tests(</span>
<span id="cb10-2"><a href="#cb10-2" aria-hidden="true" tabindex="-1"></a>    inputs <span class="op">=</span> {</span>
<span id="cb10-3"><a href="#cb10-3" aria-hidden="true" tabindex="-1"></a>        <span class="st">"dataset"</span>: vm_raw_dataset,</span>
<span id="cb10-4"><a href="#cb10-4" aria-hidden="true" tabindex="-1"></a>        <span class="st">"model"</span>: vm_model,</span>
<span id="cb10-5"><a href="#cb10-5" aria-hidden="true" tabindex="-1"></a>        <span class="st">"models"</span>:[vm_model_1]</span>
<span id="cb10-6"><a href="#cb10-6" aria-hidden="true" tabindex="-1"></a>    }</span>
<span id="cb10-7"><a href="#cb10-7" aria-hidden="true" tabindex="-1"></a>)</span></code><button title="Copy to Clipboard" class="code-copy-button"><i class="bi"></i></button></pre></div>
</div>
</section>
</section>
<section id="next-steps" class="level2">
<h2 class="anchored" data-anchor-id="next-steps">Next steps</h2>
<p>You can look at the results of this test suite right in the notebook where you ran the code, as you would expect. But there is a better way: view the test results as part of your model documentation right in the ValidMind Platform UI:</p>
<ol type="1">
<li><p>Log back into the <a href="https://app.prod.validmind.ai">Platform UI</a></p></li>
<li><p>Go to <strong>Documentation Projects</strong> &gt; <strong>YOUR_UNIQUE_PROJECT_NAME</strong> &gt; <strong>Documentation</strong>.</p></li>
<li><p>Expand the following sections and take a look around:</p>
<ul>
<li><strong>2. Data Preparation</strong></li>
<li><strong>3. Model Development</strong></li>
</ul></li>
</ol>
<p>What you can see now is a much more easily consumable version of the documentation, including the results of the tests you just performed, along with other parts of your documentation project that still need to be completed. There is a wealth of information that gets uploaded when you run the full test suite, so take a closer look around, especially at test results that might need attention (hint: some of the tests in <strong>2.1 Data description</strong> look like they need some attention).</p>
<p>If you want to learn more about where you are in the model documentation process, take a look at <a href="https://docs.validmind.ai/guide/get-started-developer-framework.html#how-do-i-use-the-framework">How do I use the framework?</a>.</p>


</section>

</main> <!-- /main -->
<script id="quarto-html-after-body" type="application/javascript">
window.document.addEventListener("DOMContentLoaded", function (event) {
  const toggleBodyColorMode = (bsSheetEl) => {
    const mode = bsSheetEl.getAttribute("data-mode");
    const bodyEl = window.document.querySelector("body");
    if (mode === "dark") {
      bodyEl.classList.add("quarto-dark");
      bodyEl.classList.remove("quarto-light");
    } else {
      bodyEl.classList.add("quarto-light");
      bodyEl.classList.remove("quarto-dark");
    }
  }
  const toggleBodyColorPrimary = () => {
    const bsSheetEl = window.document.querySelector("link#quarto-bootstrap");
    if (bsSheetEl) {
      toggleBodyColorMode(bsSheetEl);
    }
  }
  toggleBodyColorPrimary();  
  const icon = "";
  const anchorJS = new window.AnchorJS();
  anchorJS.options = {
    placement: 'right',
    icon: icon
  };
  anchorJS.add('.anchored');
  const isCodeAnnotation = (el) => {
    for (const clz of el.classList) {
      if (clz.startsWith('code-annotation-')) {                     
        return true;
      }
    }
    return false;
  }
  const clipboard = new window.ClipboardJS('.code-copy-button', {
    text: function(trigger) {
      const codeEl = trigger.previousElementSibling.cloneNode(true);
      for (const childEl of codeEl.children) {
        if (isCodeAnnotation(childEl)) {
          childEl.remove();
        }
      }
      return codeEl.innerText;
    }
  });
  clipboard.on('success', function(e) {
    // button target
    const button = e.trigger;
    // don't keep focus
    button.blur();
    // flash "checked"
    button.classList.add('code-copy-button-checked');
    var currentTitle = button.getAttribute("title");
    button.setAttribute("title", "Copied!");
    let tooltip;
    if (window.bootstrap) {
      button.setAttribute("data-bs-toggle", "tooltip");
      button.setAttribute("data-bs-placement", "left");
      button.setAttribute("data-bs-title", "Copied!");
      tooltip = new bootstrap.Tooltip(button, 
        { trigger: "manual", 
          customClass: "code-copy-button-tooltip",
          offset: [0, -8]});
      tooltip.show();    
    }
    setTimeout(function() {
      if (tooltip) {
        tooltip.hide();
        button.removeAttribute("data-bs-title");
        button.removeAttribute("data-bs-toggle");
        button.removeAttribute("data-bs-placement");
      }
      button.setAttribute("title", currentTitle);
      button.classList.remove('code-copy-button-checked');
    }, 1000);
    // clear code selection
    e.clearSelection();
  });
  function tippyHover(el, contentFn) {
    const config = {
      allowHTML: true,
      content: contentFn,
      maxWidth: 500,
      delay: 100,
      arrow: false,
      appendTo: function(el) {
          return el.parentElement;
      },
      interactive: true,
      interactiveBorder: 10,
      theme: 'quarto',
      placement: 'bottom-start'
    };
    window.tippy(el, config); 
  }
  const noterefs = window.document.querySelectorAll('a[role="doc-noteref"]');
  for (var i=0; i<noterefs.length; i++) {
    const ref = noterefs[i];
    tippyHover(ref, function() {
      // use id or data attribute instead here
      let href = ref.getAttribute('data-footnote-href') || ref.getAttribute('href');
      try { href = new URL(href).hash; } catch {}
      const id = href.replace(/^#\/?/, "");
      const note = window.document.getElementById(id);
      return note.innerHTML;
    });
  }
      let selectedAnnoteEl;
      const selectorForAnnotation = ( cell, annotation) => {
        let cellAttr = 'data-code-cell="' + cell + '"';
        let lineAttr = 'data-code-annotation="' +  annotation + '"';
        const selector = 'span[' + cellAttr + '][' + lineAttr + ']';
        return selector;
      }
      const selectCodeLines = (annoteEl) => {
        const doc = window.document;
        const targetCell = annoteEl.getAttribute("data-target-cell");
        const targetAnnotation = annoteEl.getAttribute("data-target-annotation");
        const annoteSpan = window.document.querySelector(selectorForAnnotation(targetCell, targetAnnotation));
        const lines = annoteSpan.getAttribute("data-code-lines").split(",");
        const lineIds = lines.map((line) => {
          return targetCell + "-" + line;
        })
        let top = null;
        let height = null;
        let parent = null;
        if (lineIds.length > 0) {
            //compute the position of the single el (top and bottom and make a div)
            const el = window.document.getElementById(lineIds[0]);
            top = el.offsetTop;
            height = el.offsetHeight;
            parent = el.parentElement.parentElement;
          if (lineIds.length > 1) {
            const lastEl = window.document.getElementById(lineIds[lineIds.length - 1]);
            const bottom = lastEl.offsetTop + lastEl.offsetHeight;
            height = bottom - top;
          }
          if (top !== null && height !== null && parent !== null) {
            // cook up a div (if necessary) and position it 
            let div = window.document.getElementById("code-annotation-line-highlight");
            if (div === null) {
              div = window.document.createElement("div");
              div.setAttribute("id", "code-annotation-line-highlight");
              div.style.position = 'absolute';
              parent.appendChild(div);
            }
            div.style.top = top - 2 + "px";
            div.style.height = height + 4 + "px";
            let gutterDiv = window.document.getElementById("code-annotation-line-highlight-gutter");
            if (gutterDiv === null) {
              gutterDiv = window.document.createElement("div");
              gutterDiv.setAttribute("id", "code-annotation-line-highlight-gutter");
              gutterDiv.style.position = 'absolute';
              const codeCell = window.document.getElementById(targetCell);
              const gutter = codeCell.querySelector('.code-annotation-gutter');
              gutter.appendChild(gutterDiv);
            }
            gutterDiv.style.top = top - 2 + "px";
            gutterDiv.style.height = height + 4 + "px";
          }
          selectedAnnoteEl = annoteEl;
        }
      };
      const unselectCodeLines = () => {
        const elementsIds = ["code-annotation-line-highlight", "code-annotation-line-highlight-gutter"];
        elementsIds.forEach((elId) => {
          const div = window.document.getElementById(elId);
          if (div) {
            div.remove();
          }
        });
        selectedAnnoteEl = undefined;
      };
      // Attach click handler to the DT
      const annoteDls = window.document.querySelectorAll('dt[data-target-cell]');
      for (const annoteDlNode of annoteDls) {
        annoteDlNode.addEventListener('click', (event) => {
          const clickedEl = event.target;
          if (clickedEl !== selectedAnnoteEl) {
            unselectCodeLines();
            const activeEl = window.document.querySelector('dt[data-target-cell].code-annotation-active');
            if (activeEl) {
              activeEl.classList.remove('code-annotation-active');
            }
            selectCodeLines(clickedEl);
            clickedEl.classList.add('code-annotation-active');
          } else {
            // Unselect the line
            unselectCodeLines();
            clickedEl.classList.remove('code-annotation-active');
          }
        });
      }
  const findCites = (el) => {
    const parentEl = el.parentElement;
    if (parentEl) {
      const cites = parentEl.dataset.cites;
      if (cites) {
        return {
          el,
          cites: cites.split(' ')
        };
      } else {
        return findCites(el.parentElement)
      }
    } else {
      return undefined;
    }
  };
  var bibliorefs = window.document.querySelectorAll('a[role="doc-biblioref"]');
  for (var i=0; i<bibliorefs.length; i++) {
    const ref = bibliorefs[i];
    const citeInfo = findCites(ref);
    if (citeInfo) {
      tippyHover(citeInfo.el, function() {
        var popup = window.document.createElement('div');
        citeInfo.cites.forEach(function(cite) {
          var citeDiv = window.document.createElement('div');
          citeDiv.classList.add('hanging-indent');
          citeDiv.classList.add('csl-entry');
          var biblioDiv = window.document.getElementById('ref-' + cite);
          if (biblioDiv) {
            citeDiv.innerHTML = biblioDiv.innerHTML;
          }
          popup.appendChild(citeDiv);
        });
        return popup.innerHTML;
      });
    }
  }
    var localhostRegex = new RegExp(/^(?:http|https):\/\/localhost\:?[0-9]*\//);
      var filterRegex = new RegExp('/' + window.location.host + '/');
    var isInternal = (href) => {
        return filterRegex.test(href) || localhostRegex.test(href);
    }
    // Inspect non-navigation links and adorn them if external
 	var links = window.document.querySelectorAll('a[href]:not(.nav-link):not(.navbar-brand):not(.toc-action):not(.sidebar-link):not(.sidebar-item-toggle):not(.pagination-link):not(.no-external):not([aria-hidden]):not(.dropdown-item)');
    for (var i=0; i<links.length; i++) {
      const link = links[i];
      if (!isInternal(link.href)) {
          // target, if specified
          link.setAttribute("target", "_blank");
          // default icon
          link.classList.add("external");
      }
    }
});
</script>
<nav class="page-navigation">
  <div class="nav-page nav-page-previous">
      <a href="../../../notebooks/code_samples/LLM_and_NLP/prompt_validation_demo.html" class="pagination-link">
        <i class="bi bi-arrow-left-short"></i> <span class="nav-page-text">Prompt Validation for Large Language Models (LLMs)</span>
      </a>          
  </div>
  <div class="nav-page nav-page-next">
      <a href="../../../notebooks/code_samples/time_series/tutorial_time_series_forecasting.html" class="pagination-link">
        <span class="nav-page-text">Time Series Forecasting Model Tutorial</span> <i class="bi bi-arrow-right-short"></i>
      </a>
  </div>
</nav>
</div> <!-- /content -->
<footer class="footer">
  <div class="nav-footer">
    <div class="nav-footer-left"><em>© Copyright 2023-2024 ValidMind Inc.&nbsp;All Rights Reserved.</em></div>   
    <div class="nav-footer-center">
      &nbsp;
    </div>
    <div class="nav-footer-right">
      <ul class="footer-items list-unstyled">
    <li class="nav-item">
    <a class="nav-link" href="https://validmind.com/">validmind.com <i class="fa-solid fa-external-link" aria-label="external-link"></i></a>
  </li>  
    <li class="nav-item">
    <a class="nav-link" href="https://validmind.com/privacy-policy/">Privacy Policy</a>
  </li>  
    <li class="nav-item">
    <a class="nav-link" href="https://validmind.com/terms-of-use/">Terms of Use</a>
  </li>  
    <li class="nav-item compact">
    <a class="nav-link" href="https://github.com/validmind/documentation">
      <i class="bi bi-github" role="img">
</i> 
    </a>
  </li>  
    <li class="nav-item compact">
    <a class="nav-link" href="https://www.linkedin.com/company/validmind/">
      <i class="bi bi-linkedin" role="img">
</i> 
    </a>
  </li>  
</ul>
    </div>
  </div>
</footer>



</body></html><|MERGE_RESOLUTION|>--- conflicted
+++ resolved
@@ -1486,12 +1486,6 @@
 
 </header>
 
-<<<<<<< HEAD
-
-<section id="quickstart-for-california-housing-regression-model-documentation-full-suite" class="level1">
-<h1>Quickstart for California Housing Regression Model Documentation — Full Suite</h1>
-=======
->>>>>>> 4e7bddb8
 <p>This interactive notebook guides you through the process of documenting a model with the ValidMind Developer Framework. It uses the <a href="https://scikit-learn.org/stable/modules/generated/sklearn.datasets.fetch_california_housing.html">California Housing Price Prediction</a> sample dataset from Sklearn to train a simple regression model.</p>
 <p>As part of the notebook, you will learn how to train a sample model while exploring how the documentation process works:</p>
 <ul>
