--- conflicted
+++ resolved
@@ -9,11 +9,7 @@
 FILE_PATH := notebooks/tutorials/intro_for_model_developers_EXECUTED.ipynb 
 
 # Define .PHONY target for help section
-<<<<<<< HEAD
-.PHONY: help clean clone notebooks python-docs docs-site deploy-demo deploy-demo-branch delete-demo-branch deploy-prod deploy-staging release-notes execute docker-site docker-site-lite docker-build docker-serve 
-=======
-.PHONY: help clean clone notebooks python-docs docs-site deploy-demo-branch delete-demo-branch deploy-prod deploy-staging release-notes execute docker-build docker-serve
->>>>>>> 39d78c02
+.PHONY: help clean clone notebooks python-docs docs-site deploy-demo-branch delete-demo-branch deploy-prod deploy-staging release-notes execute docker-site docker-site-lite docker-build docker-serve 
 
 # Help section
 help:
@@ -93,22 +89,6 @@
 	quarto render --profile production
 	@$(MAKE) execute PROFILE=exe-prod
 
-<<<<<<< HEAD
-# Deployment to https://docs-demo.vm.validmind.ai/
-deploy-demo:
-	@if [ "`git rev-parse --abbrev-ref HEAD`" != "docs-demo" ]; then \
-		echo "You're not on the docs-demo branch, no action taken."; \
-	else \
-		echo "\nDeploying docs-demo site ..."; \
-		quarto render --profile development && aws s3 sync ./_site s3://docs-ci-cd-demo/site/ && aws cloudfront create-invalidation --distribution-id E38AINJY5CYN6P --paths "/*" --no-cli-pager > /dev/null; \
-	fi
-=======
-# Get all source files
-docs-site-lite: get-source
-	@echo "\nRendering the static HTML site ..."
-	quarto render --profile production
->>>>>>> 39d78c02
-
 # Deploy PR branch to https://docs-demo.vm.validmind.ai/
 deploy-demo-branch:
 	@quarto render --profile development && aws s3 sync ./_site s3://docs-ci-cd-demo/site/pr_previews/$(GIT_BRANCH)/ --delete && aws cloudfront create-invalidation --distribution-id E38AINJY5CYN6P --paths "/*" --no-cli-pager > /dev/null; 
