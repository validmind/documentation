# Define source and destination directories
BRANCH ?= main
SRC_ROOT := _source
SRC_DIR := $(SRC_ROOT)/validmind-library
DEST_DIR_NB := notebooks
DEST_DIR_PYTHON := validmind
DEST_DIR_TESTS := tests
GIT_BRANCH := $(shell git rev-parse --abbrev-ref HEAD)
PROFILE := exe-demo
FILE_PATH := notebooks/tutorials/intro_for_model_developers_EXECUTED.ipynb 

# Define .PHONY target for help section
.PHONY: help clean clone notebooks python-docs docs-site deploy-demo-branch delete-demo-branch deploy-prod deploy-staging release-notes execute docker-site docker-site-lite docker-build docker-serve 

# Help section
help:
	@echo "Available targets:"
	@echo "  clean                Remove the _source/ directory"
	@echo "  clone                Clone the validmind-library repository into _source/"
	@echo "                       Optional, for PR testing: BRANCH=<branch-name>"
	@echo "  notebooks            Copy Jupyter notebooks into notebooks/"
	@echo "  python-docs          Copy the Python library docs into _site/validmind"
	@echo "  get-source           Get all source files (clean, clone, notebooks, python-docs)"
	@echo "  docs-site            Get all source files and render the docs site with Quarto"
	@echo "  deploy-demo-branch   Deploy docs demo site to s3://docs-ci-cd-demo/site/pr_previews/$(GIT_BRANCH)/"
	@echo "  delete-demo-branch   Delete docs demo site in s3://docs-ci-cd-demo/site/pr_previews/$(GIT_BRANCH)/"
	@echo "  deploy-prod          Deploy docs prod site to s3://docs-ci-cd-prod/site/"
	@echo "  deploy-staging       Deploy docs staging site to s3://docs-ci-cd-staging/site/"
	@echo "  docker-site          Get source, render site with Docker profile, execute notebooks"
	@echo "  docker-site-lite     Get source and render site with Docker profile (skips notebook execution)"
	@echo "  docker-build         Builds a Docker image of the docs site"
	@echo "  docker-serve         Serves the docs site at http://localhost:4444/"
	@echo "  help                 Display this help message (default target)"
	@echo "  release-notes        Generate release notes from pull requests since latest tag and update _quarto.yml"
	@echo "  yearly-releases      Collate and move a specified year of releases into their own subdir and update _quarto.yml"

# Clean up source directory
clean:
	@echo "\nDeleting copies of files sourced from other repos ..."
	rm -rf $(SRC_DIR)
	rm -rf $(SRC_ROOT)

# Prompt for a branch or release tag and clone the repository
clone:
<<<<<<< HEAD
	@if [ -n "$(BRANCH)" ] && [ "$(BRANCH)" != "main" ]; then \
		echo "\nWARNING: Cloning non-release files from $(BRANCH) — DO NOT COMMIT"; \
		CHECKOUT="$(BRANCH)"; \
	else \
		read -p "Enter release tag (example: v2.8.10, or HEAD for latest): " TAG; \
		if [ "$$TAG" = "HEAD" ]; then \
			echo "\nWARNING: Cloning latest non-release files — DO NOT COMMIT"; \
			CHECKOUT="$(BRANCH)"; \
		else \
			echo "\nCloning source repo at tag $$TAG ..."; \
			CHECKOUT="$$TAG"; \
		fi \
	fi; \
	git clone --depth 1 --branch $$CHECKOUT git@github.com:validmind/validmind-library.git $(SRC_DIR)
=======
	@echo "\nCloning source repos ..."
	git clone -b $(BRANCH) git@github.com:validmind/validmind-library.git $(SRC_DIR)
	git clone -b $(BRANCH) git@github.com:validmind/installation.git $(SRC_ROOT)/installation

copy-installation:
	cp -r $(SRC_ROOT)/installation/site/installation installation
>>>>>>> 9f62f073

# Copy over Jupyter notebooks and supporting files
notebooks:
	@echo "\nUpdating notebook source ..."
	@rm -f notebooks.zip
	@rm -rf $(DEST_DIR_NB)/ && mkdir -p $(DEST_DIR_NB)
	@cp -r $(SRC_DIR)/notebooks/. $(DEST_DIR_NB)/
	@echo "Duplicating notebooks/tutorials/intro_for_model_developers.ipynb for execution"
	@cp notebooks/tutorials/intro_for_model_developers.ipynb notebooks/tutorials/intro_for_model_developers_EXECUTED.ipynb
	@echo "Copying LICENSE into notebooks ..."
	@cp -r $(SRC_DIR)/LICENSE $(DEST_DIR_NB)/
	@rm -rf $(DEST_DIR_NB)/code_sharing
	@echo "Moving Quickstart notebook into the root of notebooks/ ..."
	@if [ -f "$(DEST_DIR_NB)/code_samples/quickstart_customer_churn_full_suite.ipynb" ]; then mv $(DEST_DIR_NB)/code_samples/quickstart_customer_churn_full_suite.ipynb $(DEST_DIR_NB)/quickstart_customer_churn_full_suite.ipynb; fi
	@echo "Copying _metadata.yml into notebooks/ ..."
	@cp developer/_metadata.yml $(DEST_DIR_NB)/_metadata.yml
	@echo "Zip up notebooks.zip ..."
	@zip -r notebooks.zip $(DEST_DIR_NB) > /dev/null 2>&1

# Make Python library docs & copy them over
python-docs:
	@if [ -d "$(SRC_DIR)/docs" ]; then \
		echo "\nUpdating Python source ..."; \
		rm -rf $(DEST_DIR_PYTHON); \
		mkdir -p $(DEST_DIR_PYTHON); \
		rsync -av --exclude '_build' --exclude 'templates' $(SRC_DIR)/docs/ $(DEST_DIR_PYTHON)/; \
	fi

test-descriptions:
	@echo "\nUpdating test descriptions source ..."
	@cd _source/validmind-library && make install && poetry run python scripts/extract_descriptions.py validmind/tests
	@cd ../../
	@rm -rf $(DEST_DIR_TESTS)
	@mkdir -p $(DEST_DIR_TESTS)
	@cp -r $(SRC_DIR)/build/_test_descriptions/validmind/tests/. $(DEST_DIR_TESTS)
	@echo "Copying _metadata.yml into tests/ ..."
	@cp developer/_metadata.yml $(DEST_DIR_TESTS)/_metadata.yml

# Get all source files
get-source: clean clone copy-installation notebooks python-docs test-descriptions

# Get all source files
docs-site: get-source
	@echo "\nRendering the static HTML site ..."
	quarto render --profile production
	@$(MAKE) execute PROFILE=exe-prod

# Deploy PR branch to https://docs-demo.vm.validmind.ai/
deploy-demo-branch:
	@quarto render --profile development && aws s3 sync ./_site s3://docs-ci-cd-demo/site/pr_previews/$(GIT_BRANCH)/ --delete && aws cloudfront create-invalidation --distribution-id E38AINJY5CYN6P --paths "/*" --no-cli-pager > /dev/null; 
	@echo "\nDeployed to https://docs-demo.vm.validmind.ai/pr_previews/$(GIT_BRANCH)/index.html"

# Delete PR branch on https://docs-demo.vm.validmind.ai/
delete-demo-branch:
	@aws s3 rm s3://docs-ci-cd-demo/site/pr_previews/$(GIT_BRANCH)/ --recursive && aws cloudfront create-invalidation --distribution-id E38AINJY5CYN6P --paths "/*" --no-cli-pager > /dev/null; 
	@echo "\nDeleted https://docs-demo.vm.validmind.ai/pr_previews/$(GIT_BRANCH)/"

# Deployment to https://docs.validmind.ai/
deploy-prod:
	@if [ "`git rev-parse --abbrev-ref HEAD`" != "prod" ]; then \
		echo "You're not on the prod branch, no action taken."; \
	else \
		echo "\nDeploying prod site ..."; \
		cp -r $(SRC_ROOT)/installation/site/installation installation
		quarto render --profile production && aws s3 sync ./_site s3://docs-ci-cd-prod/site/ --delete && aws cloudfront create-invalidation --distribution-id E2I9R40IH01NW3 --paths "/*" --no-cli-pager > /dev/null; \
	fi

# Deployment to https://docs-staging.validmind.ai/
deploy-staging:
	@if [ "`git rev-parse --abbrev-ref HEAD`" != "staging" ]; then \
		echo "You're not on the staging branch, no action taken."; \
	else \
		echo "\nDeploying staging site ..."; \
		cp -r $(SRC_ROOT)/installation/site/installation installation
		quarto render --profile staging && aws s3 sync ./_site s3://docs-ci-cd-staging/site/ --delete && aws cloudfront create-invalidation --distribution-id E2FB73KGY63MV6 --paths "/*" --no-cli-pager > /dev/null; \
	fi

# Generate release notes
release-notes:
	@python ../release-scripts/generate_release_objects.py; \
	if [ $$? -eq 0 ]; then \
		cd ../; \
		git status | grep -v 'release-scripts/'; \
		cd site/; \
		quarto preview; \
	else \
		echo "Release note generation failed, git status and quarto preview"; \
	fi

# Collate yearly releases
yearly-releases:
	@python ../release-scripts/yearly_cleanup.py
	cd ../
	git status | grep -v 'release-scripts/'
	quarto preview

# Execute a Jupyter Notebook  
# Will default to `exe-demo` profile & the `notebooks/tutorials/intro_for_model_developers_EXECUTED.ipynb` if no input provided
# To override: make execute PROFILE=select-profile FILE_PATH=notebooks/notebook-path-here.ipynb
execute:
	quarto render --profile $(PROFILE) $(FILE_PATH)

docker-site: get-source
	@echo "\nRendering the configurable static HTML site for Docker ..."
	quarto render --profile docker 2>&1 | grep -v "WARN:" 1>&2
	@$(MAKE) execute PROFILE=exe-prod

docker-site-lite: get-source
	@echo "\nRendering the configurable static HTML site for Docker (skip notebook execution) ..."
	quarto render --profile docker 2>&1 | grep -v "WARN:" 1>&2

docker-build: docker-site-lite
	@echo "\nBuilding the Docker image ..."
	@docker build -f ../Dockerfile -t validmind-docs ..

docker-serve:
	@echo "\nStarting the Docker container on http://localhost:4444/ ..."
	@docker run -p 4444:80 validmind-docs<|MERGE_RESOLUTION|>--- conflicted
+++ resolved
@@ -42,7 +42,7 @@
 
 # Prompt for a branch or release tag and clone the repository
 clone:
-<<<<<<< HEAD
+	# Clone the validmind-library repo
 	@if [ -n "$(BRANCH)" ] && [ "$(BRANCH)" != "main" ]; then \
 		echo "\nWARNING: Cloning non-release files from $(BRANCH) — DO NOT COMMIT"; \
 		CHECKOUT="$(BRANCH)"; \
@@ -52,19 +52,18 @@
 			echo "\nWARNING: Cloning latest non-release files — DO NOT COMMIT"; \
 			CHECKOUT="$(BRANCH)"; \
 		else \
-			echo "\nCloning source repo at tag $$TAG ..."; \
+			echo "\nCloning validmind-library repo at tag $$TAG ..."; \
 			CHECKOUT="$$TAG"; \
 		fi \
 	fi; \
-	git clone --depth 1 --branch $$CHECKOUT git@github.com:validmind/validmind-library.git $(SRC_DIR)
-=======
-	@echo "\nCloning source repos ..."
-	git clone -b $(BRANCH) git@github.com:validmind/validmind-library.git $(SRC_DIR)
-	git clone -b $(BRANCH) git@github.com:validmind/installation.git $(SRC_ROOT)/installation
+	git clone --depth 1 -b $$CHECKOUT git@github.com:validmind/validmind-library.git $(SRC_DIR)
+
+	# Clone the installation repo
+	@echo "\nCloning installation repo ..."
+	git clone  --depth 1 -b $(BRANCH) git@github.com:validmind/installation.git $(SRC_ROOT)/installation
 
 copy-installation:
 	cp -r $(SRC_ROOT)/installation/site/installation installation
->>>>>>> 9f62f073
 
 # Copy over Jupyter notebooks and supporting files
 notebooks:
