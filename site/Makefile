# Define source and destination directories
BRANCH ?= main
SRC_ROOT := _source
SRC_DIR := $(SRC_ROOT)/validmind-library
DEST_DIR_NB := notebooks
DEST_DIR_PYTHON := validmind
DEST_DIR_TESTS := tests
GIT_BRANCH := $(shell git rev-parse --abbrev-ref HEAD)
PROFILE := exe-demo
FILE_PATH := notebooks/tutorials/intro_for_model_developers_EXECUTED.ipynb 

# Define .PHONY target for help section
<<<<<<< HEAD
.PHONY: help clean clone notebooks python-docs docs-site deploy-demo-branch delete-demo-branch deploy-prod deploy-staging release-notes execute docker-build docker-serve
=======
.PHONY: help clean clone notebooks python-docs docs-site deploy-demo-branch delete-demo-branch deploy-prod deploy-staging release-notes execute docker-site docker-site-lite docker-build docker-serve 
>>>>>>> 9f62f073

# Help section
help:
	@echo "Available targets:"
	@echo "  clean                Remove the _source/ directory"
	@echo "  clone                Clone the validmind-library repository into _source/"
	@echo "                       Optional, for PR testing: BRANCH=<branch-name>"
	@echo "  notebooks            Copy Jupyter notebooks into notebooks/"
	@echo "  python-docs          Copy the Python library docs into _site/validmind"
	@echo "  get-source           Get all source files (clean, clone, notebooks, python-docs)"
	@echo "  docs-site            Get all source files and render the docs site with Quarto"
	@echo "  deploy-demo-branch   Deploy docs demo site to s3://docs-ci-cd-demo/site/pr_previews/$(GIT_BRANCH)/"
	@echo "  delete-demo-branch   Delete docs demo site in s3://docs-ci-cd-demo/site/pr_previews/$(GIT_BRANCH)/"
	@echo "  deploy-prod          Deploy docs prod site to s3://docs-ci-cd-prod/site/"
	@echo "  deploy-staging       Deploy docs staging site to s3://docs-ci-cd-staging/site/"
	@echo "  docker-site          Get source, render site with Docker profile, execute notebooks"
	@echo "  docker-site-lite     Get source and render site with Docker profile (skips notebook execution)"
	@echo "  docker-build         Builds a Docker image of the docs site"
	@echo "  docker-serve         Serves the docs site at http://localhost:4444/"
	@echo "  help                 Display this help message (default target)"
	@echo "  release-notes        Generate release notes from pull requests since latest tag and update _quarto.yml"
	@echo "  yearly-releases      Collate and move a specified year of releases into their own subdir and update _quarto.yml"

# Clean up source directory
clean:
	@echo "\nDeleting copies of files sourced from other repos ..."
	rm -rf $(SRC_DIR)
	rm -rf $(SRC_ROOT)

# Clone the source repository we need
clone:
	@echo "\nCloning source repos ..."
	git clone -b $(BRANCH) git@github.com:validmind/validmind-library.git $(SRC_DIR)
	git clone -b $(BRANCH) git@github.com:validmind/installation.git $(SRC_ROOT)/installation

copy-installation:
	cp -r $(SRC_ROOT)/installation/site/installation installation

# Copy over Jupyter notebooks and supporting files
notebooks:
	@echo "\nUpdating notebook source ..."
	@rm -f notebooks.zip
	@rm -rf $(DEST_DIR_NB)/ && mkdir -p $(DEST_DIR_NB)
	@cp -r $(SRC_DIR)/notebooks/. $(DEST_DIR_NB)/
	@echo "Duplicating notebooks/tutorials/intro_for_model_developers.ipynb for execution"
	@cp notebooks/tutorials/intro_for_model_developers.ipynb notebooks/tutorials/intro_for_model_developers_EXECUTED.ipynb
	@echo "Copying LICENSE into notebooks ..."
	@cp -r $(SRC_DIR)/LICENSE $(DEST_DIR_NB)/
	@rm -rf $(DEST_DIR_NB)/code_sharing
	@echo "Moving Quickstart notebook into the root of notebooks/ ..."
	@if [ -f "$(DEST_DIR_NB)/code_samples/quickstart_customer_churn_full_suite.ipynb" ]; then mv $(DEST_DIR_NB)/code_samples/quickstart_customer_churn_full_suite.ipynb $(DEST_DIR_NB)/quickstart_customer_churn_full_suite.ipynb; fi
	@echo "Copying _metadata.yml into notebooks/ ..."
	@cp developer/_metadata.yml $(DEST_DIR_NB)/_metadata.yml
	@echo "Zip up notebooks.zip ..."
	@zip -r notebooks.zip $(DEST_DIR_NB) > /dev/null 2>&1

# Make Python library docs & copy them over
python-docs:
	@if [ -d "$(SRC_DIR)/docs" ]; then \
		echo "\nUpdating Python source ..."; \
		rm -rf $(DEST_DIR_PYTHON); \
		mkdir -p $(DEST_DIR_PYTHON); \
		rsync -av --exclude '_build' --exclude 'templates' $(SRC_DIR)/docs/ $(DEST_DIR_PYTHON)/; \
	fi

test-descriptions:
	@echo "\nUpdating test descriptions source ..."
	@cd _source/validmind-library && make install && poetry run python scripts/extract_descriptions.py validmind/tests
	@cd ../../
	@rm -rf $(DEST_DIR_TESTS)
	@mkdir -p $(DEST_DIR_TESTS)
	@cp -r $(SRC_DIR)/build/_test_descriptions/validmind/tests/. $(DEST_DIR_TESTS)
	@echo "Copying _metadata.yml into tests/ ..."
	@cp developer/_metadata.yml $(DEST_DIR_TESTS)/_metadata.yml

# Get all source files
get-source: clean clone copy-installation notebooks python-docs test-descriptions

# Get all source files
docs-site: get-source
	@echo "\nRendering the static HTML site ..."
	quarto render --profile production
	@$(MAKE) execute PROFILE=exe-prod

<<<<<<< HEAD
# Get all source files
docs-site-lite: get-source
	@echo "\nRendering the static HTML site ..."
	quarto render --profile production

=======
>>>>>>> 9f62f073
# Deploy PR branch to https://docs-demo.vm.validmind.ai/
deploy-demo-branch:
	@quarto render --profile development && aws s3 sync ./_site s3://docs-ci-cd-demo/site/pr_previews/$(GIT_BRANCH)/ --delete && aws cloudfront create-invalidation --distribution-id E38AINJY5CYN6P --paths "/*" --no-cli-pager > /dev/null; 
	@echo "\nDeployed to https://docs-demo.vm.validmind.ai/pr_previews/$(GIT_BRANCH)/index.html"

# Delete PR branch on https://docs-demo.vm.validmind.ai/
delete-demo-branch:
	@aws s3 rm s3://docs-ci-cd-demo/site/pr_previews/$(GIT_BRANCH)/ --recursive && aws cloudfront create-invalidation --distribution-id E38AINJY5CYN6P --paths "/*" --no-cli-pager > /dev/null; 
	@echo "\nDeleted https://docs-demo.vm.validmind.ai/pr_previews/$(GIT_BRANCH)/"

# Deployment to https://docs.validmind.ai/
deploy-prod:
	@if [ "`git rev-parse --abbrev-ref HEAD`" != "prod" ]; then \
		echo "You're not on the prod branch, no action taken."; \
	else \
		echo "\nDeploying prod site ..."; \
		cp -r $(SRC_ROOT)/installation/site/installation installation
		quarto render --profile production && aws s3 sync ./_site s3://docs-ci-cd-prod/site/ --delete && aws cloudfront create-invalidation --distribution-id E2I9R40IH01NW3 --paths "/*" --no-cli-pager > /dev/null; \
	fi

# Deployment to https://docs-staging.validmind.ai/
deploy-staging:
	@if [ "`git rev-parse --abbrev-ref HEAD`" != "staging" ]; then \
		echo "You're not on the staging branch, no action taken."; \
	else \
		echo "\nDeploying staging site ..."; \
		cp -r $(SRC_ROOT)/installation/site/installation installation
		quarto render --profile staging && aws s3 sync ./_site s3://docs-ci-cd-staging/site/ --delete && aws cloudfront create-invalidation --distribution-id E2FB73KGY63MV6 --paths "/*" --no-cli-pager > /dev/null; \
	fi

# Generate release notes
release-notes:
	@python ../release-scripts/generate_release_objects.py; \
	if [ $$? -eq 0 ]; then \
		cd ../; \
		git status | grep -v 'release-scripts/'; \
		cd site/; \
		quarto preview; \
	else \
		echo "Release note generation failed, git status and quarto preview"; \
	fi

# Collate yearly releases
yearly-releases:
	@python ../release-scripts/yearly_cleanup.py
	cd ../
	git status | grep -v 'release-scripts/'
	quarto preview

# Execute a Jupyter Notebook  
# Will default to `exe-demo` profile & the `notebooks/tutorials/intro_for_model_developers_EXECUTED.ipynb` if no input provided
# To override: make execute PROFILE=select-profile FILE_PATH=notebooks/notebook-path-here.ipynb
execute:
	quarto render --profile $(PROFILE) $(FILE_PATH)

docker-site: get-source
	@echo "\nRendering the configurable static HTML site for Docker ..."
	quarto render --profile docker 2>&1 | grep -v "WARN:" 1>&2
	@$(MAKE) execute PROFILE=exe-prod

docker-site-lite: get-source
	@echo "\nRendering the configurable static HTML site for Docker (skip notebook execution) ..."
	quarto render --profile docker 2>&1 | grep -v "WARN:" 1>&2

docker-build: docker-site-lite
	@echo "\nBuilding the Docker image ..."
	@docker build -f ../Dockerfile -t validmind-docs ..

docker-serve:
	@echo "\nStarting the Docker container on http://localhost:4444/ ..."
	@docker run -p 4444:80 validmind-docs<|MERGE_RESOLUTION|>--- conflicted
+++ resolved
@@ -10,11 +10,7 @@
 FILE_PATH := notebooks/tutorials/intro_for_model_developers_EXECUTED.ipynb 
 
 # Define .PHONY target for help section
-<<<<<<< HEAD
-.PHONY: help clean clone notebooks python-docs docs-site deploy-demo-branch delete-demo-branch deploy-prod deploy-staging release-notes execute docker-build docker-serve
-=======
 .PHONY: help clean clone notebooks python-docs docs-site deploy-demo-branch delete-demo-branch deploy-prod deploy-staging release-notes execute docker-site docker-site-lite docker-build docker-serve 
->>>>>>> 9f62f073
 
 # Help section
 help:
@@ -99,14 +95,6 @@
 	quarto render --profile production
 	@$(MAKE) execute PROFILE=exe-prod
 
-<<<<<<< HEAD
-# Get all source files
-docs-site-lite: get-source
-	@echo "\nRendering the static HTML site ..."
-	quarto render --profile production
-
-=======
->>>>>>> 9f62f073
 # Deploy PR branch to https://docs-demo.vm.validmind.ai/
 deploy-demo-branch:
 	@quarto render --profile development && aws s3 sync ./_site s3://docs-ci-cd-demo/site/pr_previews/$(GIT_BRANCH)/ --delete && aws cloudfront create-invalidation --distribution-id E38AINJY5CYN6P --paths "/*" --no-cli-pager > /dev/null; 
