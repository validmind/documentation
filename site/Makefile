--- conflicted
+++ resolved
@@ -61,11 +61,7 @@
 
 test-descriptions:
 	@echo "\nUpdating test descriptions source ..."
-<<<<<<< HEAD
-	@cd $(SRC_DIR) && make install && poetry run python scripts/extract_descriptions.py validmind/tests
-=======
 	@cd _source/developer-framework && make install && poetry run python scripts/extract_descriptions.py validmind/tests
->>>>>>> 288b4b4d084a2f1df4336824b20d6ef2cebe0ba8
 	@cd ../../
 	@rm -rf $(DEST_DIR_TESTS)
 	@mkdir -p $(DEST_DIR_TESTS)
