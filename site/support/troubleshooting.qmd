---
title: "Troubleshooting"
date: last-modified
---

Learn how to resolve commonly encountered issues with the {{< var vm.developer >}}.

## Cannot install the {{< var validmind.developer >}}

#### Issue
You cannot run `pip install validmind` or `import validmind as vm` in the {{< var validmind.developer >}} notebooks.

#### Fix
Make sure you are installing the latest version of the {{< var vm.developer >}} by running this command:

```python
%pip install --upgrade validmind
```

## Cannot initialize ValidMind client library

#### Issue
When you run `vm.init()`, you encounter an error message like this: 

```bash
MissingAPICredentialsError: API key and secret must be provided either as environment variables or as arguments to init.
```

or

```bash
InvalidProjectError: Invalid project ID. Please ensure that you have provided a project ID that belongs to your organization.
```

#### Fix
Make sure that you are using the correct initialization credentials for the project you are trying to connect to. 

<<<<<<< HEAD
Follow the steps in [Install and initialize ValidMind](/developer/model-documentation/install-and-initialize-client-library.qmd) for detailed instructions on how to integrate the {{< var vm.developer >}} and upload to the {{< var vm.platform >}}.
=======
Follow the steps in [Install and initialize ValidMind](/developer/model-documentation/install-and-initialize-validmind.qmd) for detailed instructions on how to integrate the {{< var vm.developer >}} and upload to the {{< var vm.platform >}}.
>>>>>>> 50004cdc

## Additional resources

Check out our [FAQ](/faq/faq.qmd) page to browse through common questions, or [contact our support team](support.qmd) for more help troubleshooting technical issues.<|MERGE_RESOLUTION|>--- conflicted
+++ resolved
@@ -35,11 +35,7 @@
 #### Fix
 Make sure that you are using the correct initialization credentials for the project you are trying to connect to. 
 
-<<<<<<< HEAD
-Follow the steps in [Install and initialize ValidMind](/developer/model-documentation/install-and-initialize-client-library.qmd) for detailed instructions on how to integrate the {{< var vm.developer >}} and upload to the {{< var vm.platform >}}.
-=======
-Follow the steps in [Install and initialize ValidMind](/developer/model-documentation/install-and-initialize-validmind.qmd) for detailed instructions on how to integrate the {{< var vm.developer >}} and upload to the {{< var vm.platform >}}.
->>>>>>> 50004cdc
+Follow the steps in [Install and initialize the client library](/developer/model-documentation/install-and-initialize-client-library.qmd) for detailed instructions on how to integrate the {{< var vm.developer >}} and upload to the {{< var vm.platform >}}.
 
 ## Additional resources
 
