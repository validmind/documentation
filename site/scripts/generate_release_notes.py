--- conflicted
+++ resolved
@@ -11,11 +11,7 @@
 
 def setup_openai_api():
     # Load environment variables
-<<<<<<< HEAD
-    load_dotenv()
-=======
     load_dotenv('../.env')
->>>>>>> 1df576a5
 
     # Get the OpenAI API key
     api_key = os.getenv('OPENAI_API_KEY')
@@ -135,11 +131,7 @@
 
     try:
         response = client.chat.completions.create(
-<<<<<<< HEAD
             model="gpt-4o",
-=======
-            model="gpt-4-turbo",
->>>>>>> 1df576a5
             messages=[
                 {
                     "role": "system", 
