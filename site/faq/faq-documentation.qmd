---
title: "Model documentation and templates"
date: last-modified
aliases:
  - /guide/faq-documentation.html
listing:
  - id: faq-documentation
    type: grid
    grid-columns: 3
    max-description-length: 250
    sort: false
    fields: [title, description]
    contents:
    - ../guide/model-documentation/working-with-documentation-templates.qmd
    - ../guide/model-documentation/working-with-model-documentation.qmd
<<<<<<< HEAD
    - ../guide/reporting/export-documentation.qmd
=======
    - ../guide/model-documentation/export-documentation.qmd
categories: ["templates", "model documentation", "customization", "images", "validmind platform", "validmind library"]
>>>>>>> 643f8150
---

## What kind of templates are available through {{< var vm.product >}}?

{{< var vm.product >}} supports the following template types:[^1]

- Documentation
- Validation Report
- Ongoing Monitoring

## Can templates be configured per use case or to match our own?

Yes, the {{< var validmind.platform >}}[^2] allows you to configure versioned templates based on documentation requirements for each model or lifecycle use case.

- {{< var vm.product >}}'s templates are fully customizable,[^3] and are complemented by the ability to manage validation guidelines.
- You can swap between different versions of templates or apply another version of the current template.[^4]
- Template outlines can be modified right in the {{< var validmind.platform >}}. We also offer an advanced raw YAML editor, enabling you to make detailed changes.

By default, the [{{< fa hand >}} Customer Admin]{.bubble} role[^5] has sufficient permissions to manage documentation templates, and you must be a [{{< fa code >}} Developer]{.bubble} or [{{< fa circle-check >}} Validator]{.bubble} to be able to swap documentation templates.

## Can documentation be created right in the {{< var validmind.platform >}}?

Yes, you can write documentation directly in the {{< var validmind.platform >}}, without having to first generate anything using the {{< var validmind.developer >}}.[^6]

1. Add and edit text on any documentation within the {{< var vm.platform >}} using our content editing toolbar.[^7]
2. Using the {{< var vm.developer >}}, execute test suites and generate the corresponding supporting results. These results can then be added to your documentation within the {{< var vm.platform >}}.[^8]

## Can I run tests and log documentation without a model? 
<span id="no-available-model"><span>
Yes! If you do not have a model ready, or your model can't be loaded directly, or you only have access to model predictions, you can still run tests and log documentation using the {{< var validmind.developer >}} as long as you're able to load the model predictions.

- Use `assign_predictions()`[^9] to load predictions from a separate file or a dataset with predictions.
- Call `init_model()`[^10] but instead of a trained model instance, pass an `input_id` and model metadata. `ModelMetadata()`[^11] will use the provided metadata instead of trying to calculate it from the model's library. 


::: {.column-margin}
**For example:**

```python
  external_model = vm.init_model(
      input_id="spark_ml_model",
      metadata={...}
  )
```
:::

::: {.callout title="If neither a trained model instance nor metadata is provided, `init_model()` will return an error.  "}
However, tests that need a trained model will not work with "empty" models.
:::

{{< include _faq-attachments.qmd >}}

{{< include _faq-images.qmd >}}

{{< include _faq-exporting.qmd >}}

<!-- BELOW REMOVED ON REQUEST AS PER SC-6528 -->

<!-- ## Can we leverage content from historical documentation? 

{{< var vm.product >}} is in the process of developing features that allow you to benefit from content in historical documentation by:

- Allowing users to select definitions and specific documentation artifacts from previous model documentation for particular model use cases
- Offering users AI-generated content suggestions for specific areas of the documentation (e.g., qualitative sections) based on high-quality historical documentation

These features are currently on the roadmap and under research, no release schedule is set yet. -->

## Learn more

:::{#faq-documentation}
:::


<!-- FOOTNOTES -->

[^1]: [View documentation templates](/guide/model-documentation/view-documentation-templates.qmd)

[^2]: [Accessing {{< var vm.product >}}](/guide/configuration/accessing-validmind.qmd)

[^3]: [Customize documentation templates](/guide/model-documentation/customize-documentation-templates.qmd)

[^4]: [Swap documentation templates](/guide/model-documentation/swap-documentation-templates.qmd)

[^5]: [Manage permissions](/guide/configuration/manage-permissions.qmd)

[^6]: [{{< var validmind.developer >}}](/developer/validmind-library.qmd)

[^7]: [Work with content blocks](/guide/model-documentation/work-with-content-blocks.qmd)

[^8]: [Work with test results](/guide/model-documentation/work-with-test-results.qmd)

[^9]: [`assign_predictions()`](/validmind/validmind/vm_models.qmd#assign_predictions)

[^10]: [`init_model()`](/validmind/validmind.qmd#init_model)

[^11]: [`ModelMetadata()`](/validmind/validmind/tests/model_validation/ModelMetadata.qmd#modelmetadata)<|MERGE_RESOLUTION|>--- conflicted
+++ resolved
@@ -13,12 +13,8 @@
     contents:
     - ../guide/model-documentation/working-with-documentation-templates.qmd
     - ../guide/model-documentation/working-with-model-documentation.qmd
-<<<<<<< HEAD
     - ../guide/reporting/export-documentation.qmd
-=======
-    - ../guide/model-documentation/export-documentation.qmd
 categories: ["templates", "model documentation", "customization", "images", "validmind platform", "validmind library"]
->>>>>>> 643f8150
 ---
 
 ## What kind of templates are available through {{< var vm.product >}}?
