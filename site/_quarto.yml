--- conflicted
+++ resolved
@@ -315,13 +315,10 @@
 
 format:
   html:
-<<<<<<< HEAD
-=======
     footnotes-hover: true
     reference-location: margin
     include-in-header: 
       - heap-production.html
->>>>>>> e920cda1
     code-overflow: wrap
     code-annotations: below
     theme: 
