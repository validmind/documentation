--- conflicted
+++ resolved
@@ -179,13 +179,7 @@
         - text: "---"
         - guide/install-and-initialize-developer-framework.qmd 
         - text: "---"
-<<<<<<< HEAD
-        - text: "Tests & test suites"
-=======
-#       - guide/dataset-object.qmd
-#       - guide/model-object.qmd
         - text: "Run tests & test suites"
->>>>>>> 0318f5a3
           file: guide/testing-overview.qmd
           contents: "notebooks/how_to/*.ipynb"
         - text: "Test descriptions"
