--- conflicted
+++ resolved
@@ -72,11 +72,8 @@
         file: support/support.qmd
       - text: "Training"
         file: training/training.qmd
-<<<<<<< HEAD
-=======
       - text: "Releases"
         file: releases/all-releases.qmd
->>>>>>> fa965e95
       # - text: "validmind.com {{< fa external-link >}}"
       #   file: https://validmind.com/
       #   target: _blank
