project:
  type: website
  post-render: make python-docs
website:
  announcement: 
    content: "[**{{< fa graduation-cap >}} ValidMind Academy**](/training/training-overview.qmd) — Try our training environment to explore what ValidMind has to offer" 
    position: below-navbar 
  favicon: validmind.png
  title: "ValidMind"
  cookie-consent:
    type: express
    style: simple
  google-analytics: 
    tracking-id: "G-S46CKWPNSS"
    anonymize-ip: true
  search: 
    location: sidebar
    type: textbox
    show-item-context: true
  page-navigation: true
  repo-url: https://github.com/validmind/documentation/
  repo-subdir: site/
  repo-actions: [edit, issue]

  navbar:
    collapse-below: xl
    logo: about/ValidMind-logo-color.svg
    background: white
    title: false
    pinned: true

    left:
      - text: "About"
        file: about/overview.qmd
      - text: "Get Started"
        file: get-started/get-started.qmd
      - text: "Guides"
        file: guide/guides.qmd
      - text: "{{< fa cube >}} Developer Framework"
        menu:
        - text: "{{< fa rocket >}} Get Started"
          file: developer/get-started-developer-framework.qmd
        - text: "{{< fa cubes >}} Supported Models"
          file: developer/model-documentation/supported-models.qmd
        - text: "{{< fa book-medical >}} Generating Model Documentation"
<<<<<<< HEAD
          file: developer/model-documentation/documenting-models.qmd
=======
          file: developer/model-documentation/generating-model-documentation.qmd
>>>>>>> 50004cdc
        - text: "---"
        - text:  "{{< fa vial >}} TESTING"
        - text: "{{< fa flask-vial >}} Run Tests & Test Suites"
          file: developer/model-testing/testing-overview.qmd
        - text: "{{< fa microscope >}} Test Descriptions"
          file: developer/model-testing/test-descriptions.qmd
        - text: "{{< fa toolbox >}} Test Sandbox (BETA)"
          file: developer/model-testing/test-sandbox.qmd
        - text: "---"
        - text: "{{< fa code >}} CODE SAMPLES"
        - text: "{{< fa book-open-reader >}} All Code Samples · `LLM` · `NLP` · `Time Series` · `Etc.`"
          file: developer/samples-jupyter-notebooks.qmd
        - text: "{{< fa download >}} Download Code Samples · `notebooks.zip`"
          file: notebooks.zip
        - text: "{{< fa hand-point-right >}} Try it on Jupyter Hub {{< fa hand-point-left >}}"
          file: https://jupyterhub.validmind.ai/
        - text: "---"
        - text: "{{< fa book >}} REFERENCE"
        - text: "{{< fa external-link >}} {{< var validmind.developer >}}"
          file: validmind/validmind.html
          target: _blank
      - text: "FAQ"
        file: faq/faq.qmd
      - text: "Support"
        file: support/support.qmd
      - text: "validmind.com {{< fa external-link >}}"
        file: https://validmind.com/
        target: _blank

#  COMMENT THIS OUT WHEN DONE TESTING
      # - text: "{{< fa flask >}} Testing"
      #   file: internal/testing.qmd

  sidebar: 
    - title: "Home"
      style: docked
      collapse: true
      collapse-level: 1

      contents:
        - index.qmd

    - title: "About"
      contents:
        - file: about/overview.qmd
          text: "About"
          contents:
          - text: "Automated testing & documentation"
            file: about/overview-model-documentation.qmd
          - about/overview-model-risk-management.qmd
        - about/glossary/glossary.qmd

        - text: "---"
        - text: "CONTRIBUTING"
        - about/contributing/validmind-community.qmd
        - file: about/contributing/style-guide/style-guide.qmd
          contents:
          - about/contributing/style-guide/voice-and-tone.qmd
          - about/contributing/style-guide/conventions.qmd
        - text: "---"
        - text: "RELEASES"
        # MAKE-RELEASE-NOTES-EMBED-MARKER
        - releases/2024-aug-13/release-notes.qmd
        - releases/2024-jul-22/release-notes.qmd
        - releases/2024-jun-10/release-notes.qmd
        - releases/2024-may-22/release-notes.qmd
        - releases/2024-mar-27/highlights.qmd
        - releases/2024-feb-14/highlights.qmd
        - releases/2024-jan-26/highlights.qmd
        - releases/2024-jan-18/highlights.qmd
# MOVE THIS ACCORDIAN SECTION INTO A `2024` FOLDER IN 2025 
# AND ENSURE THAT ALL 2024 RELEASES ARE LISTED UNDER THIS SECTION W/ INTROS >250 CHARS
# SEE `releases/2023/2023-releases.qmd` SECTION FOR EXAMPLE
        # - file: releases/2024-releases.qmd
        #   contents:
        #   - releases/2024-jun-10/release-notes.qmd
        - file: releases/2023/2023-releases.qmd
          contents:
          - releases/2023/2023-dec-13/highlights.qmd
          - releases/2023/2023-nov-09/highlights.qmd
          - releases/2023/2023-oct-25/highlights.qmd
          - releases/2023/2023-sep-27/highlights.qmd
          - releases/2023/2023-aug-15/highlights.qmd
          - releases/2023/release-notes-2023-jul-24.qmd
          - releases/2023/release-notes-2023-jun-22.qmd
          - releases/2023/release-notes-2023-may-30.qmd
        - text: "---"
        - text: "FINE PRINT"
        - about/fine-print/data-privacy-policy.qmd
        - text: "Software license agreement"
          file: about/fine-print/license-agreement.qmd

    - title: "Get Started"
      contents:
        - text: "Get Started"
          file: get-started/get-started.qmd
        - text: "---"
        - text: "QuickStart — 15 Minutes"
          file: get-started/quickstart.qmd
        - text: "---"
        - text: "DEVELOPER FRAMEWORK"
        - get-started/developer/try-with-jupyterhub.qmd
        - get-started/developer/try-with-colab.qmd
        - get-started/developer/try-in-your-own-environment.qmd
        - text: "---"
        - text: "PLATFORM UI"
        - get-started/platform/explore-sample-model-documentation.qmd
        - get-started/platform/register-your-first-model.qmd
        - get-started/platform/generate-documentation-for-your-model.qmd
#        - text: "Join Our Community" 
#         file: guide/join-community.qmd
        - get-started/platform/next-steps.qmd
        - text: "---"
        - text: "TRAINING"
        - text: "Welcome"
          file: training/training-overview.qmd
        - text: "For model developers"
          file: training/training-for-model-developers.qmd
        - text: "For model validators"
          file: training/training-for-model-validators.qmd
        - text: "For administrators"
          file: training/training-for-administrators.qmd
#        - text: "For model risk governance"
#          file: training/training-for-model-risk-governance.qmd
    - title: "Guides"
      contents:
        - guide/guides.qmd
        - text: "---"
        - text: "CONFIGURATION"
        - guide/configuration/log-in-to-validmind.qmd
        - file: guide/configuration/managing-your-organization.qmd
          contents:
            - guide/configuration/set-up-your-organization.qmd
            - guide/configuration/configure-aws-privatelink.qmd
            - guide/configuration/configure-google-private-service-connect.qmd
        - file: guide/configuration/managing-users.qmd
          contents:
          - guide/configuration/manage-users.qmd
          - guide/configuration/manage-groups.qmd
          - guide/configuration/manage-roles.qmd
          - guide/configuration/manage-permissions.qmd
        - file: guide/configuration/personalize-validmind.qmd
          contents:
          - guide/configuration/manage-your-profile.qmd
          - guide/configuration/customize-your-dashboard.qmd
        - text: "---"
        - text: "MODEL WORKFLOWS"
        - text: "Working with workflows"
          file: guide/model-workflows/working-with-model-workflows.qmd
          contents:
          - text: "Customize lifecycle statuses"
            file: guide/model-workflows/customize-model-lifecycle-statuses.qmd
          - text: "Set up workflows"
            file: guide/model-workflows/set-up-model-workflows.qmd
        - text: "---"
        - text: "MODEL INVENTORY"
        - file: guide/model-inventory/working-with-model-inventory.qmd
          contents:
          - guide/model-inventory/register-models-in-inventory.qmd
          - guide/model-inventory/customize-model-inventory-layout.qmd
          - guide/model-inventory/edit-model-inventory-fields.qmd
        - file: guide/model-inventory/managing-model-inventory.qmd
          contents:
          - guide/model-inventory/configure-model-interdependencies.qmd
          - text: "Manage inventory custom fields"
            file: guide/model-inventory/manage-inventory-custom-fields.qmd
        - text: "---"
        - text: "MODEL DOCUMENTATION"
        - file: guide/model-documentation/working-with-documentation-templates.qmd
          contents:
          - guide/model-documentation/view-documentation-templates.qmd
#          - guide/import-documentation-templates.qmd
          - guide/model-documentation/customize-documentation-templates.qmd
          - guide/model-documentation/swap-documentation-templates.qmd
        - file: guide/model-documentation/working-with-model-documentation.qmd
          contents:
          - guide/model-documentation/view-documentation-guidelines.qmd
          - guide/model-documentation/work-with-content-blocks.qmd
          - text: "Assign section statuses"
            file: guide/model-documentation/assign-documentation-section-statuses.qmd
          - guide/model-documentation/collaborate-with-others.qmd
          - guide/model-documentation/view-documentation-activity.qmd
          - guide/model-documentation/submit-for-approval.qmd
        - guide/model-documentation/export-documentation.qmd
        - text: "---"
        - text: "MODEL VALIDATION"
#        - guide/customize-validation-report-templates.qmd
        - guide/model-validation/manage-validation-guidelines.qmd
        - file: guide/model-validation/preparing-validation-reports.qmd
          contents:
          - guide/model-validation/review-model-documentation.qmd
          - guide/model-validation/assess-compliance.qmd
          - guide/model-documentation/work-with-content-blocks.qmd
          - guide/model-documentation/collaborate-with-others.qmd
          - guide/model-documentation/submit-for-approval.qmd
        - guide/model-validation/work-with-model-findings.qmd
        - guide/model-validation/view-reports.qmd
        - guide/model-documentation/export-documentation.qmd
        - text: "---"
        - text: "MONITORING"
        - file: guide/monitoring/ongoing-monitoring.qmd
          contents:
          - guide/monitoring/enable-monitoring.qmd
          - guide/monitoring/review-monitoring-results.qmd
        
    - title: "Developer Framework"
      contents:
        - text: "Developer Framework"
          file: developer/get-started-developer-framework.qmd
        - text: "---"
        - text: "MODEL DOCUMENTATION"
        - notebooks/quickstart_customer_churn_full_suite.ipynb
        - text: "Introduction for model developers"
          file: notebooks/tutorials/intro_for_model_developers.ipynb
        - developer/model-documentation/supported-models.qmd
<<<<<<< HEAD
        - file: developer/model-documentation/documenting-models.qmd
          contents:
            - developer/model-documentation/document-models.qmd 
            - text: "Install and initialize client library"
              file: developer/model-documentation/install-and-initialize-client-library.qmd 
=======
        - file: developer/model-documentation/generating-model-documentation.qmd
          contents:
            - developer/model-documentation/generate-model-documentation.qmd 
            - developer/model-documentation/install-and-initialize-validmind.qmd 
>>>>>>> 50004cdc
            - developer/model-documentation/work-with-test-results.qmd
            - developer/model-documentation/store-credentials-in-env-file.qmd
        - text: "---"
        - text: "MODEL TESTING"
        - text: "Run tests & test suites"
          file: developer/model-testing/testing-overview.qmd
          contents: "notebooks/how_to/**"
        - text: "Test descriptions"
          file: developer/model-testing/test-descriptions.qmd
          contents: tests/**
        - developer/model-testing/test-sandbox.qmd
        - text: "---"
        - text: "NOTEBOOKS"
        - text: "Code samples"
          file: developer/samples-jupyter-notebooks.qmd
          contents: "notebooks/code_samples/**"
        - text: "---"
        - text: "REFERENCE"
        - text: "{{< var validmind.developer >}} {{< fa external-link >}}"
          file: validmind/validmind.html
          target: _blank

    - title: "FAQ"
      contents:
        - faq/faq.qmd
        - text: "---"
        - faq/faq-models.qmd
        - faq/faq-inventory.qmd
        - faq/faq-documentation.qmd
        - faq/faq-workflows.qmd
        - faq/faq-testing.qmd
        - faq/faq-integrations.qmd
        - text: "Data and privacy"
          file: faq/faq-privacy.qmd

    - title: "Support"
      contents:
        - support/support.qmd
        - text: "---"
        - support/troubleshooting.qmd

# COMMENT THIS OUT WHEN DONE TESTING
    # - title: "Testing"
    #   contents:
    #     - internal/testing.qmd
    #     - text: "---"
    #     - text: "EXPERIMENTS"
    #     - file: internal/variables/variables.qmd
        # - file: internal/footnotes/footnotes.qmd
        #   contents:
        #     - internal/footnotes/hover-only.qmd
        #     - internal/footnotes/margin-only.qmd
        #     - internal/footnotes/margin-hover.qmd
        #     - internal/footnotes/text-notes.qmd

  page-footer:
    background: "#DE257E"
    left: "© Copyright 2023-2024 ValidMind Inc. All Rights Reserved."
    right:
      - text: "validmind.com {{< fa external-link >}}"
        href: https://validmind.com/
        target: _blank
      - text: "Privacy Policy"
        href: https://validmind.com/privacy-policy/
      - text: "Terms of Use"
        href: https://validmind.com/terms-of-use/
      - icon: github
        href: https://github.com/validmind/documentation
      - icon: linkedin
        href: https://www.linkedin.com/company/validmind/

format:
  html:
    grid:
      body-width: 1000px
    footnotes-hover: true
    reference-location: margin
    include-in-header: 
      - heap-production.html
    code-overflow: wrap
    code-annotations: below
    theme: 
      light: [cosmo, theme.scss]
#      dark: [cosmo, theme-dark.scss]
    mainfont: Inter
    css: styles.css
    toc: true
    link-external-newwindow: true
    link-external-icon: true
    callout-appearance: simple<|MERGE_RESOLUTION|>--- conflicted
+++ resolved
@@ -42,12 +42,8 @@
           file: developer/get-started-developer-framework.qmd
         - text: "{{< fa cubes >}} Supported Models"
           file: developer/model-documentation/supported-models.qmd
-        - text: "{{< fa book-medical >}} Generating Model Documentation"
-<<<<<<< HEAD
+        - text: "{{< fa book-medical >}} Documenting Models"
           file: developer/model-documentation/documenting-models.qmd
-=======
-          file: developer/model-documentation/generating-model-documentation.qmd
->>>>>>> 50004cdc
         - text: "---"
         - text:  "{{< fa vial >}} TESTING"
         - text: "{{< fa flask-vial >}} Run Tests & Test Suites"
@@ -263,18 +259,11 @@
         - text: "Introduction for model developers"
           file: notebooks/tutorials/intro_for_model_developers.ipynb
         - developer/model-documentation/supported-models.qmd
-<<<<<<< HEAD
         - file: developer/model-documentation/documenting-models.qmd
           contents:
             - developer/model-documentation/document-models.qmd 
             - text: "Install and initialize client library"
               file: developer/model-documentation/install-and-initialize-client-library.qmd 
-=======
-        - file: developer/model-documentation/generating-model-documentation.qmd
-          contents:
-            - developer/model-documentation/generate-model-documentation.qmd 
-            - developer/model-documentation/install-and-initialize-validmind.qmd 
->>>>>>> 50004cdc
             - developer/model-documentation/work-with-test-results.qmd
             - developer/model-documentation/store-credentials-in-env-file.qmd
         - text: "---"
