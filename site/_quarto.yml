project:
  type: website

metadata-files:
  - get-started/_sidebar.yaml
  - developer/_sidebar.yaml
  - training/_sidebar.yaml
  - validmind/_sidebar.yml
  - releases/_sidebar.yaml
  - installation/_sidebar.yaml

website:
  announcement: 
<<<<<<< HEAD
    content: '[**{{< fa book-open-reader >}} EU AI Act Compliance**](https://validmind.com/download-whitepaper-the-eu-ai-act/) — Read our original regulation brief on how the EU AI Act aims to balance innovation with safety and accountability, setting standards for responsible AI use'
    position: above-navbar 
  favicon: validmind.png
=======
    content: "[**{{< fa book-open-reader >}} EU AI Act Compliance**](https://validmind.com/download-whitepaper-the-eu-ai-act/) — Read our original regulation brief on how the EU AI Act aims to balance innovation with safety and accountability, setting standards for responsible AI use" 
    position: below-navbar 
  favicon: favicon.svg
>>>>>>> 5108b4b6
  title: "ValidMind"
  cookie-consent:
    type: express
    style: simple
    position: center
  google-analytics: 
    tracking-id: "G-S46CKWPNSS"
    anonymize-ip: true
    show-item-context: true
  page-navigation: true
  repo-url: https://github.com/validmind/documentation/
  repo-subdir: site/
  repo-actions: [edit, issue]
  
  navbar:
    collapse-below: xl
    logo: logo.svg
    background: white
    title: false
    pinned: true

    right:
      # - text: "{{< fa cube >}} Documentation"
      #   file: about/overview.qmd
      # HOME BUTTON FOR DEVELOPER & TRAINING SECTIONS
      # - text: "{{< fa house >}}"
      #   file: index.qmd
      # DOCUMENTATION MENU FOR DEVELOPER & TRAINING SECTIONS
      - text: "{{< fa book-open >}} Documentation"
        menu:
        - text: "{{< fa circle-info >}} About {{< var vm.product >}}"
          file: about/overview.qmd
        - text: "{{< fa rocket >}} Get Started"
          file: get-started/get-started.qmd
        - text: "{{< fa book >}} Guides"
          file: guide/guides.qmd
        - text: "{{< fa envelope-open-text >}} Support"
          file: support/support.qmd
        - text: "{{< fa bullhorn >}} Releases"
          file: releases/all-releases.qmd
        - text: "---"
        - text:  "{{< fa cube >}} Python Library"
        - text: "{{< fa code >}} {{< var validmind.developer >}}"
          file: developer/validmind-library.qmd
        - text: "---"
        - text:  "{{< fa graduation-cap >}} {{< var validmind.training >}}"
        - text: "{{< fa building-columns >}} Training Courses"
          file: training/training.qmd
        # - text: "---"
        # - text: "{{< fa square-check >}} validmind.com {{< fa external-link >}}"
        #   file: https://validmind.com/
        #   target: _blank
      # TRAINING MENU FOR ACADEMY SECTION
      # - text: "{{< fa graduation-cap >}} Training"
      #   menu:
      #   - text: "{{< fa house >}} ValidMind Academy"
      #     file: training/training.qmd
      #   - text: "---"
      #   - text:  "{{< fa building-columns >}} Fundamentals"
      #   - text: "{{< fa gear >}} For Administrators"
      #     file: training/administrator-fundamentals/administrator-fundamentals-register.qmd
      #   - text: "{{< fa code >}} For Developers"
      #     file: training/developer-fundamentals/developer-fundamentals-register.qmd
      #   - text: "{{< fa user-check >}} For Validators"
      #     file: training/validator-fundamentals/validator-fundamentals-register.qmd

      - text: "{{< fa book-open >}} Documentation"
        menu:
        - text: "{{< fa circle-info >}} About {{< var vm.product >}}"
          file: about/overview.qmd
        - text: "{{< fa rocket >}} Get Started"
          file: get-started/get-started.qmd
        - text: "{{< fa book >}} Guides"
          file: guide/guides.qmd
        - text: "{{< fa envelope-open-text >}} Support"
          file: support/support.qmd
        - text: "{{< fa bullhorn >}} Releases"
          file: releases/all-releases.qmd
        - text: "---"
        - text:  "{{< fa cube >}} Python Library"
        - text: "{{< fa code >}} {{< var validmind.developer >}}"
          file: developer/validmind-library.qmd
        - text: "---"
        - text:  "{{< fa graduation-cap >}} {{< var validmind.training >}}"
        - text: "{{< fa building-columns >}} Training Courses"
          file: training/training.qmd

      - text: "Log In"
        menu:
          - text: "Public Internet"
          - text: "{{< var validmind.platform >}} · `US1` {{< fa right-to-bracket >}}"
            href:  https://app.prod.validmind.ai/
            target: _blank
          - text: "{{< var validmind.platform >}} · `CA1` {{< fa right-to-bracket >}}"
            href: https://app.ca1.validmind.ai
            target: _blank
          - text: "---"
          - text: "Private Link"
          - text: "{{< var validmind.vpv >}} (VPV)"
            href: "guide/configuration/log-in-to-validmind.qmd#section"
          - text: "---"
          - text: "<small>Which login should I use?</small>"
            href: "guide/configuration/log-in-to-validmind.qmd"
        

#  COMMENT THIS OUT WHEN DONE TESTING
      # - text: "{{< fa flask >}} Testing"
      #   file: internal/testing.qmd

  sidebar: 
    - title: "Home"
      style: docked
      collapse: true
      collapse-level: 1

      contents:
        - index.qmd

    - title: "About"
      contents:
        - file: about/overview.qmd
          text: "About"
          contents:
          - text: "Automated testing & documentation"
            file: about/overview-model-documentation.qmd
          - about/overview-model-risk-management.qmd
        - text: "LLM features"
          file: about/overview-llm-features.qmd
        - file: about/deployment/deployment-options.qmd
          text: "Deployment options"
          contents:
          - about/deployment/multi-tenant-cloud.qmd
          - about/deployment/virtual-private-validmind.qmd
        - about/glossary/glossary.qmd
        - text: "---"
        - text: "Contributing"
        - about/contributing/validmind-community.qmd
        - file: about/contributing/style-guide/style-guide.qmd
          contents:
          - about/contributing/style-guide/voice-and-tone.qmd
          - about/contributing/style-guide/conventions.qmd
        - text: "---"
        - text: "Fine Print"
        - about/fine-print/data-privacy-policy.qmd
        - text: "Software license agreement"
          file: about/fine-print/license-agreement.qmd

    - title: "Guides"
      contents:
        - guide/guides.qmd
        - text: "---"
        - text: "Setup + Administration"
        - file: guide/configuration/accessing-validmind.qmd
          contents:
            - guide/configuration/register-with-validmind.qmd
            - guide/configuration/log-in-to-validmind.qmd
        - file: guide/configuration/managing-your-organization.qmd
          contents:
            - guide/configuration/set-up-your-organization.qmd
            - guide/configuration/configure-aws-privatelink.qmd
            - guide/configuration/configure-google-private-service-connect.qmd
            - guide/configuration/configure-azure-private-link.qmd
        - file: guide/configuration/managing-users.qmd
          contents:
          - guide/configuration/manage-users.qmd
          - guide/configuration/manage-groups.qmd
          - guide/configuration/manage-roles.qmd
          - guide/configuration/manage-model-stakeholder-types.qmd
          - guide/configuration/manage-permissions.qmd
        - file: guide/configuration/personalize-validmind.qmd
          contents:
          - guide/configuration/manage-your-profile.qmd
          - guide/configuration/customize-your-dashboard.qmd
        - text: "---"
        - text: "Model Workflows"
        - text: "Working with workflows"
          file: guide/model-workflows/working-with-model-workflows.qmd
          contents:
          - text: "Customize lifecycle statuses"
            file: guide/model-workflows/manage-model-stages.qmd
          - text: "Set up workflows"
            file: guide/model-workflows/configure-model-workflows.qmd
        - text: "---"
        - text: "Model Inventory"
        - file: guide/model-inventory/working-with-model-inventory.qmd
          contents:
          - guide/model-inventory/register-models-in-inventory.qmd
          - guide/model-inventory/customize-model-inventory-layout.qmd
          - guide/model-inventory/edit-model-inventory-fields.qmd
          - guide/model-inventory/customize-model-overview-page.qmd
        - file: guide/model-inventory/managing-model-inventory.qmd
          contents:
          - guide/model-inventory/configure-model-interdependencies.qmd
          - guide/model-inventory/manage-model-inventory-fields.qmd
          - guide/model-inventory/archive-delete-models.qmd
        - guide/model-inventory/view-model-activity.qmd
        - text: "---"
        - text: "Templates"
        - file: guide/templates/working-with-templates.qmd
          contents:
          - guide/templates/view-documentation-templates.qmd
          - guide/templates/customize-documentation-templates.qmd
          - guide/templates/swap-documentation-templates.qmd
        - guide/templates/manage-text-block-library.qmd
        - text: "---"
        - text: "Model Documentation"
        - file: guide/model-documentation/working-with-model-documentation.qmd
          contents:
          - guide/model-documentation/view-documentation-guidelines.qmd
          - guide/model-documentation/work-with-content-blocks.qmd
          - guide/model-documentation/work-with-test-results.qmd
          - text: "Assign section statuses"
            file: guide/model-documentation/assign-documentation-section-statuses.qmd
          - guide/model-documentation/collaborate-with-others.qmd
          - guide/model-documentation/submit-for-approval.qmd
        - text: "---"
        - text: "Model Validation"
        - guide/model-validation/manage-validation-guidelines.qmd
        - file: guide/model-validation/preparing-validation-reports.qmd
          contents:
          - guide/model-validation/review-model-documentation.qmd
          - guide/model-validation/assess-compliance.qmd
          - guide/model-documentation/work-with-content-blocks.qmd
          - guide/model-documentation/collaborate-with-others.qmd
          - guide/model-documentation/submit-for-approval.qmd
        - file: guide/model-validation/working-with-model-findings.qmd
          contents:
          - text: "View and filter findings"
            file: guide/model-validation/view-filter-model-findings.qmd
          - text: "Add and manage findings"
            file: guide/model-validation/add-manage-model-findings.qmd
        - text: "---"
        - text: "Reporting"
        - file: guide/reporting/working-with-analytics.qmd
          contents:
          - guide/reporting/view-report-data.qmd
          - guide/reporting/manage-custom-reports.qmd
        - guide/reporting/export-documentation.qmd
        - text: "---"
        - text: "Monitoring"
        - file: guide/monitoring/ongoing-monitoring.qmd
          contents:
          - guide/monitoring/enable-monitoring.qmd
          - guide/monitoring/review-monitoring-results.qmd
          - text: "Metrics over time"
            file: guide/monitoring/work-with-metrics-over-time.qmd
        - text: "---"
        - text: "Attestation"
        - file: guide/attestation/working-with-attestations.qmd
          contents:
          - guide/attestation/set-up-attestations.qmd
          - guide/attestation/complete-attestation-questionnaires.qmd
          - guide/attestation/review-attestation-questionnaires.qmd

    - title: "Support"
      contents:
        - support/support.qmd
        - support/troubleshooting.qmd
        - text: "---"
        - file: faq/faq.qmd
          contents:
            - text: "Access & permissions"
              file: faq/faq-organizations.qmd
            - faq/faq-workflows.qmd
            - text: "Inventory & activity"
              file: faq/faq-inventory.qmd
            - text: "Documentation & templates"
              file: faq/faq-documentation.qmd
            - text: "Validation & findings"
              file: faq/faq-validation.qmd
            - faq/faq-collaboration.qmd
            - text: "Monitoring & reporting"
              file: faq/faq-reporting.qmd
            - faq/faq-testing.qmd
            - faq/faq-integrations.qmd
            - text: "Data & privacy"
              file: faq/faq-privacy.qmd

# COMMENT THIS OUT WHEN DONE TESTING
    # - title: "Testing"
    #   contents:
    #     - internal/testing.qmd
    #     - text: "---"
    #     - text: "EXPERIMENTS"
    #     - file: internal/lightbox.qmd
    #     - file: internal/footnotes/footnotes.qmd
    #       contents:
    #         - internal/footnotes/hover-only.qmd

  page-footer:
    background: "#26818B"
    left:
      - text: |
          <div class="footer-section footer-logo-info">
            <img src="/assets/home-page/ValidMind%20MASTER%20Brand%20Assets_Logo-White%20R%202.svg" alt="ValidMind Logo" class="footer-logo" />
            <div class="footer-logo-columns">
              <div class="footer-logo-links">
                <ul>
                  <li><a href="https://validmind.com/news/">News</a></li>
                  <li><a href="https://validmind.com/careers/">Careers</a></li>
                  <li><a href="https://validmind.com/contact/">Contact</a></li>
                  <li><a href="https://validmind.com/legal/">Legal</a></li>
                </ul>
              </div>
              <div class="footer-company-info">
                <div>© Copyright {{< now year >}} ValidMind Inc.<br>All Rights Reserved.</div>
                <a id="open_preferences_center" class="cookie-preferences-link" href="#">Cookie preferences</a>
              </div>
            </div>
          </div>
    center:
      - text: |
          <div class="footer-section footer-user-guides">
            <div class="footer-heading">Guides</div>
            <div class="footer-user-guides-columns">
              <ul class="footer-user-guides-column-1">
                <li><a href="/get-started/get-started.qmd">Get started</a></li>
                <li><a href="/guide/guides.qmd#configuration">Configuration</a></li>
                <li><a href="/guide/guides.qmd#model-inventory">Model inventory</a></li>
              </ul>
              <ul class="footer-user-guides-column-2">
                <li><a href="/guide/guides.qmd#model-documentation">Model documentation</a></li>
                <li><a href="/guide/guides.qmd#model-validation">Model validation</a></li>
                <li><a href="/guide/guides.qmd#model-workflows">Model workflows</a></li>
              </ul>
              <ul class="footer-user-guides-column-3">
                <li><a href="/guide/guides.qmd#reporting">Reporting</a></li>
                <li><a href="/guide/guides.qmd#monitoring">Monitoring</a></li>
                <li><a href="/guide/guides.qmd#attestation">Attestation</a></li>
              </ul>
            </div>
          </div>
      - text: |
          <div class="footer-section">
            <div class="footer-heading">Library</div>
            <ul>
              <li><a href="/developer/validmind-library.qmd#for-model-development">For developers</a></li>
              <li><a href="/developer/validmind-library.qmd#for-model-validation">For validators</a></li>
              <li><a href="/developer/validmind-library.qmd#try-the-code-samples">Code samples</a></li>
              <li><a href="/validmind/validmind.qmd">API Reference</a></li>
            </ul>
          </div>
      - text: |
          <div class="footer-section">
            <div class="footer-heading">Training</div>
            <ul>
              <li><a href="/training/program/learning-paths.qmd">Learning paths</a></li>
              <li><a href="/training/training.qmd#available-courses">Courses</a></li>
              <li><a href="/training/training.qmd#available-videos">Videos</a></li>
            </ul>
          </div>
      - text: |
          <div class="footer-section">
            <div class="footer-heading">Support</div>
            <ul>
              <li><a href="/support/troubleshooting.qmd">Troubleshooting</a></li>
              <li><a href="/faq/faq.qmd">FAQ</a></li>
              <li><a href="/support/support.qmd">Get help</a></li>
            </ul>
          </div>
      - text: |
          <div class="footer-section">
            <div class="footer-heading">Community</div>
            <ul>
              <li><a href="https://github.com/validmind/documentation">Github</a></li>
              <li><a href="https://validmind.com/blog/">Blog</a></li>
              <li><a href="/about/contributing/join-community.qmd" target="_blank">Slack</a></li>
            </ul>
          </div>

format:
  html:
    grid:
      body-width: 1000px
    footnotes-hover: true
    reference-location: margin
    code-overflow: wrap
    code-annotations: below
    theme:
      light: [cosmo, theme.scss]
    # dark: [cosmo, theme-dark.scss]
    mainfont: Inter
    css: styles.css
    toc: true
    link-external-newwindow: true
    link-external-icon: true
    callout-appearance: simple
    link-external-filter: '^https:\/\/(docs\.validmind\.ai|docs-staging\.validmind\.ai|docs-demo\.vm\.validmind\.ai)\/.*'
    lightbox: true

filters:
  - tachyons
  - preview<|MERGE_RESOLUTION|>--- conflicted
+++ resolved
@@ -11,15 +11,9 @@
 
 website:
   announcement: 
-<<<<<<< HEAD
     content: '[**{{< fa book-open-reader >}} EU AI Act Compliance**](https://validmind.com/download-whitepaper-the-eu-ai-act/) — Read our original regulation brief on how the EU AI Act aims to balance innovation with safety and accountability, setting standards for responsible AI use'
     position: above-navbar 
   favicon: validmind.png
-=======
-    content: "[**{{< fa book-open-reader >}} EU AI Act Compliance**](https://validmind.com/download-whitepaper-the-eu-ai-act/) — Read our original regulation brief on how the EU AI Act aims to balance innovation with safety and accountability, setting standards for responsible AI use" 
-    position: below-navbar 
-  favicon: favicon.svg
->>>>>>> 5108b4b6
   title: "ValidMind"
   cookie-consent:
     type: express
