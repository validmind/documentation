--- conflicted
+++ resolved
@@ -91,17 +91,7 @@
 #         file: guide/join-community.qmd
         - guide/next-steps.qmd
         - text: "---"
-<<<<<<< HEAD
         - text: "OVERVIEW"
-        - guide/overview.qmd
-        - guide/overview-model-documentation.qmd
-        - guide/overview-model-risk-management.qmd
-#        - guide/overview-product-tour.qmd
-#        - guide/editions-and-features.qmd
-        - text: "Software license agreement"
-          file: guide/license-agreement.qmd
-=======
-        - text: "Overview"
           contents:
           - guide/overview.qmd
           - guide/overview-model-documentation.qmd
@@ -142,7 +132,6 @@
             - guide/release-notes-2023-jun-22.qmd
             - guide/release-notes-2023-may-30.qmd
         - text: "---"
->>>>>>> 6dc71cb8
         - guide/glossary.qmd
         - text: "---"
         - text: "RELEASES"
