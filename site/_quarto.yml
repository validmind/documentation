project:
  type: website
  post-render: make python-docs
website:
  favicon: validmind.png
  title: "ValidMind"
  cookie-consent:
    type: express
    style: simple
  google-analytics: 
    tracking-id: "G-S46CKWPNSS"
    anonymize-ip: true
  search: 
    location: navbar
    type: overlay
  page-navigation: true
  repo-url: https://github.com/validmind/documentation/
  repo-subdir: site/
  repo-actions: [edit, issue]

  navbar:
    logo: guide/ValidMind-logo-color.svg
    background: white
    title: false
    pinned: true

    left:
      - text: "Get Started"
        file: guide/get-started.qmd
      - text: "Guides"
        file: guide/guides.qmd
      - text: "{{< fa cube >}} Developer Framework"
        menu:
        - text: "{{< fa rocket >}} Get Started"
          file: guide/get-started-developer-framework.qmd
        - text: "{{< fa cubes >}} Supported Models"
          file: guide/supported-models.qmd
        - text: "---"
        - text: "{{< fa code >}} CODE SAMPLES"
        - text: "{{< fa book >}} Quickstart · `Customer Churn` · `Binary Classification`"
          file: ./notebooks/quickstart_customer_churn_full_suite.ipynb
        - text: "{{< fa book-open-reader >}} More Samples · `LLM` · `NLP` · `Time Series` · `Etc.`"
          file: guide/samples-jupyter-notebooks.qmd
        - text: "{{< fa download >}} Download Samples · `notebooks.zip`"
          file: notebooks.zip
        - text: "{{< fa hand-point-right >}} Try it on Jupyter Hub {{< fa hand-point-left >}}"
          file: https://jupyterhub.validmind.ai/
        - text: "---"
        - text:  "{{< fa vial >}} TESTING"
        - text: "{{< fa flask-vial >}} Run Tests & Test Suites"
          file: guide/testing-overview.qmd
        - text: "{{< fa microscope >}} Test Descriptions"
          file: guide/test-descriptions.qmd
        - text: "---"
        - text: "{{< fa book >}} REFERENCE"
        - text: "{{< fa external-link >}} Developer Framework"
          file: validmind/validmind.html
          target: _blank
      - text: "FAQ"
        file: guide/faq.qmd
      - text: "Support"
        file: guide/support.qmd
      - text: "validmind.com {{< fa external-link >}}"
        file: https://validmind.com/
        target: _blank


  sidebar: 
    - title: "Home"
      style: docked
      collapse: true
      collapse-level: 1

      contents:
        - index.qmd

    - title: "Get Started"
      contents:
        - text: "Get Started"
          file: guide/get-started.qmd
        - text: "---"
        - text: "Quickstart — 15 Minutes"
          file: guide/quickstart.qmd
        - text: "---"
        - text: "DEVELOPER FRAMEWORK"
        - guide/try-developer-framework-with-jupyterhub.qmd
        - guide/try-developer-framework-with-docker.qmd
        - guide/try-developer-framework-with-colab.qmd
        - text: "---"
        - text: "PLATFORM UI"
        - guide/explore-example-documentation-project.qmd
        - guide/create-your-first-documentation-project.qmd
        - guide/upload-to-documentation-project.qmd
#        - text: "Join Our Community" 
#         file: guide/join-community.qmd
        - guide/next-steps.qmd
        - text: "---"
<<<<<<< HEAD
        - text: "Overview"
          contents:
          - guide/overview.qmd
          - guide/overview-model-documentation.qmd
          - guide/overview-model-risk-management.qmd
          - guide/data-privacy-policy.qmd
#          - guide/overview-product-tour.qmd
#          - guide/editions-and-features.qmd
          - text: "Software license agreement"
            file: guide/license-agreement.qmd
        - text: "Releases"
          contents:
            - text: "Join our closed beta!"
              file: guide/join-closed-beta.qmd
            - text: "November 9, 2023"
              file: releases/2023-nov-09/highlights.qmd
            - text: "October 25, 2023"
              file: releases/2023-oct-25/highlights.qmd
              contents:
                - text: "Enhancements"
                  file: releases/2023-oct-25/enhancement.qmd
                - text: "Bug fixes"
                  file: releases/2023-oct-25/bug.qmd
                - text: "Documentation updates"
                  file: releases/2023-oct-25/documentation.qmd
            - text: "September 27, 2023"
              file: releases/2023-sep-27/highlights.qmd
              contents:
                - text: "Enhancements"
                  file: releases/2023-sep-27/enhancement.qmd
                - text: "Documentation"
                  file: releases/2023-sep-27/documentation.qmd
            - text: "August 15, 2023"
              file: releases/2023-aug-15/highlights.qmd
            - guide/release-notes-2023-jul-24.qmd
            - guide/release-notes-2023-jun-22.qmd
            - guide/release-notes-2023-may-30.qmd
        - text: "---"
=======
        - text: "OVERVIEW"
        - file: guide/overview.qmd
        - guide/overview-model-documentation.qmd
        - guide/overview-model-risk-management.qmd
        - text: "Software license agreement"
          file: guide/license-agreement.qmd
>>>>>>> 2eedd346
        - guide/glossary.qmd
        - text: "---"
        - text: "RELEASES"
        - text: "Join our closed beta!"
          file: guide/join-closed-beta.qmd
        - releases/2024-feb-14/highlights.qmd
        - releases/2024-jan-26/highlights.qmd
        - releases/2024-jan-18/highlights.qmd
        - releases/2023-dec-13/highlights.qmd
        - releases/2023-nov-09/highlights.qmd
        - releases/2023-oct-25/highlights.qmd
        - releases/2023-sep-27/highlights.qmd
        - releases/2023-aug-15/highlights.qmd
        - guide/release-notes-2023-jul-24.qmd
        - guide/release-notes-2023-jun-22.qmd
        - guide/release-notes-2023-may-30.qmd
 
    - title: "Guides"
      contents:
        - guide/guides.qmd
        - text: "---"
        - text: "ONBOARDING"
#        - guide/set-up-your-organization.qmd
#        - guide/configure-the-platform.qmd
        - file: guide/onboarding-users.qmd
          contents:
          - guide/manage-users.qmd
          - guide/manage-groups.qmd
          - guide/manage-roles-and-permissions.qmd
        - guide/configure-aws-privatelink.qmd
        - text: "---"
        - text: "MODEL INVENTORY"
#        - guide/customize-model-inventory-fields.qmd
        - guide/edit-model-inventory-fields.qmd
#        - guide/customize-model-registration-form.qmd
        - guide/register-models-in-model-inventory.qmd
        - text: "---"
        - text: "MODEL DOCUMENTATION"
        - guide/create-documentation-projects.qmd
        - file: guide/working-with-documentation-project-templates.qmd
          contents:
          - guide/view-documentation-project-templates.qmd
#          - guide/import-documentation-templates.qmd
          - guide/customize-documentation-project-templates.qmd
          - guide/swap-documentation-project-templates.qmd
        - file: guide/working-with-model-documentation.qmd
          contents:
          - guide/view-documentation-guidelines.qmd
          - guide/work-with-content-blocks.qmd
          - guide/view-documentation-project-activity.qmd
          - guide/comment-on-documentation-projects.qmd
          - guide/submit-for-approval.qmd
        - guide/export-documentation.qmd
        - text: "---"
        - text: "MODEL VALIDATION"
#        - guide/set-up-approval-workflows.qmd
#        - guide/customize-validation-report-templates.qmd
        - file: guide/preparing-validation-reports.qmd
          contents:
          - guide/view-validation-guidelines.qmd
          - guide/collaborate-on-documentation-projects.qmd
#          - guide/link-to-evidence.qmd
#          - guide/work-with-project-findings.qmd
          - guide/submit-for-approval.qmd
        - guide/export-documentation.qmd
#        - guide/view-reporting.qmd

    - title: "Developer Framework"
      contents:
        - text: "Developer Framework"
          file: guide/get-started-developer-framework.qmd
        - text: "---"
        - text: "MODEL DOCUMENTATION"
        - guide/supported-models.qmd
        - guide/install-and-initialize-developer-framework.qmd 
        - guide/store-credentials-in-env-file.qmd
        - text: "---"
        - text: "MODEL TESTING"
        - text: "Run tests & test suites"
          file: guide/testing-overview.qmd
          contents: "notebooks/how_to/*.ipynb"
        - text: "Test descriptions"
          file: guide/test-descriptions.qmd
          contents: tests/**
        - text: "---"
        - text: "NOTEBOOKS"
        - text: "Code samples"
          file: guide/samples-jupyter-notebooks.qmd
          contents: "notebooks/code_samples/**"
        - text: "---"
        - text: "REFERENCE"
        - text: "Developer Framework Reference {{< fa external-link >}}"
          file: validmind/validmind.html
          target: _blank

    - title: "FAQ"
      contents:
        - guide/faq.qmd
        - text: "---"
        - guide/faq-models.qmd
        - guide/faq-inventory.qmd
        - guide/faq-documentation.qmd
        - guide/faq-testing.qmd
        - guide/faq-integrations.qmd
        - guide/faq-privacy.qmd

    - title: "Support"
      contents:
        - guide/support.qmd
        - text: "---"
        - guide/troubleshooting.qmd

  page-footer:
    background: "#DE257E"
    left: "_© Copyright 2023-2024 ValidMind Inc. All Rights Reserved._"
    right:
      - text: "validmind.com {{< fa external-link >}}"
        href: https://validmind.com/
        target: _blank
      - text: "Privacy Policy"
        href: https://validmind.com/privacy-policy/
      - text: "Terms of Use"
        href: https://validmind.com/terms-of-use/
      - icon: github
        href: https://github.com/validmind/documentation
      - icon: linkedin
        href: https://www.linkedin.com/company/validmind/

format:
  html:
    theme: 
      light: [cosmo, theme.scss]
#      dark: [cosmo, theme-dark.scss]
    mainfont: Inter
    css: styles.css
    toc: true
    link-external-newwindow: true
    link-external-icon: true
    callout-appearance: simple<|MERGE_RESOLUTION|>--- conflicted
+++ resolved
@@ -95,53 +95,13 @@
 #         file: guide/join-community.qmd
         - guide/next-steps.qmd
         - text: "---"
-<<<<<<< HEAD
-        - text: "Overview"
-          contents:
-          - guide/overview.qmd
-          - guide/overview-model-documentation.qmd
-          - guide/overview-model-risk-management.qmd
-          - guide/data-privacy-policy.qmd
-#          - guide/overview-product-tour.qmd
-#          - guide/editions-and-features.qmd
-          - text: "Software license agreement"
-            file: guide/license-agreement.qmd
-        - text: "Releases"
-          contents:
-            - text: "Join our closed beta!"
-              file: guide/join-closed-beta.qmd
-            - text: "November 9, 2023"
-              file: releases/2023-nov-09/highlights.qmd
-            - text: "October 25, 2023"
-              file: releases/2023-oct-25/highlights.qmd
-              contents:
-                - text: "Enhancements"
-                  file: releases/2023-oct-25/enhancement.qmd
-                - text: "Bug fixes"
-                  file: releases/2023-oct-25/bug.qmd
-                - text: "Documentation updates"
-                  file: releases/2023-oct-25/documentation.qmd
-            - text: "September 27, 2023"
-              file: releases/2023-sep-27/highlights.qmd
-              contents:
-                - text: "Enhancements"
-                  file: releases/2023-sep-27/enhancement.qmd
-                - text: "Documentation"
-                  file: releases/2023-sep-27/documentation.qmd
-            - text: "August 15, 2023"
-              file: releases/2023-aug-15/highlights.qmd
-            - guide/release-notes-2023-jul-24.qmd
-            - guide/release-notes-2023-jun-22.qmd
-            - guide/release-notes-2023-may-30.qmd
-        - text: "---"
-=======
         - text: "OVERVIEW"
         - file: guide/overview.qmd
         - guide/overview-model-documentation.qmd
         - guide/overview-model-risk-management.qmd
+        - guide/data-privacy-policy.qmd
         - text: "Software license agreement"
           file: guide/license-agreement.qmd
->>>>>>> 2eedd346
         - guide/glossary.qmd
         - text: "---"
         - text: "RELEASES"
