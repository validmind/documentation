--- conflicted
+++ resolved
@@ -3,10 +3,7 @@
 
 metadata-files:
   - training/_sidebar.yaml
-<<<<<<< HEAD
-=======
   - validmind/_sidebar.yml
->>>>>>> b26be834
   - installation/_sidebar.yaml
 
 website:
