--- conflicted
+++ resolved
@@ -99,7 +99,7 @@
         - text: "RELEASES"
         - text: "Join our closed beta!"
           file: guide/join-closed-beta.qmd
-<<<<<<< HEAD
+        - releases/2024-feb-14/highlights.qmd
         - releases/2024-jan-26/highlights.qmd
         - releases/2024-jan-18/highlights.qmd
         - releases/2023-dec-13/highlights.qmd
@@ -110,47 +110,6 @@
         - guide/release-notes-2023-jul-24.qmd
         - guide/release-notes-2023-jun-22.qmd
         - guide/release-notes-2023-may-30.qmd
-=======
-        - text: "Releases"
-          contents:
-            - text: "February 14, 2024"
-              file: releases/2024-feb-14/highlights.qmd
-            - text: "January 26, 2024"
-              file: releases/2024-jan-26/highlights.qmd
-            - text: "January 18, 2024"
-              file: releases/2024-jan-18/highlights.qmd
-            - text: "December 13, 2023"
-              file: releases/2023-dec-13/highlights.qmd
-            - text: "November 9, 2023"
-              file: releases/2023-nov-09/highlights.qmd
-            - text: "October 25, 2023"
-              file: releases/2023-oct-25/highlights.qmd
-              contents:
-                - text: "Enhancements"
-                  file: releases/2023-oct-25/enhancement.qmd
-                - text: "Bug fixes"
-                  file: releases/2023-oct-25/bug.qmd
-                - text: "Documentation updates"
-                  file: releases/2023-oct-25/documentation.qmd
-            - text: "September 27, 2023"
-              file: releases/2023-sep-27/highlights.qmd
-              contents:
-                - text: "Enhancements"
-                  file: releases/2023-sep-27/enhancement.qmd
-                - text: "Documentation"
-                  file: releases/2023-sep-27/documentation.qmd
-            - text: "August 15, 2023"
-              file: releases/2023-aug-15/highlights.qmd
-            - guide/release-notes-2023-jul-24.qmd
-            - guide/release-notes-2023-jun-22.qmd
-            - guide/release-notes-2023-may-30.qmd
-        - text: "---"
-        - guide/glossary.qmd
-#        - file: guide/mrm.qmd
-#          contents:
-#          - guide/mrm-three-lines-of-defense.qmd
-#          - guide/mrm-lifecyle.qmd
->>>>>>> 8c3e8b08
  
     - title: "Guides"
       contents:
