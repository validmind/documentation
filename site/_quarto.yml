project:
  type: website
  post-render: make python-docs
website:
  favicon: validmind.png
  title: "ValidMind"
  google-analytics: G-S46CKWPNSS
  search: 
    location: sidebar
    type: textbox
#  comments:
#    hypothesis: 
#      theme: clean
  
#  repo-url: https://github.com/validmind/documentation/
#  repo-subdir: site/
#  repo-actions: [edit, issue]

  navbar:
    logo: guide/ValidMind-logo-color.svg
    background: white
    title: false
    pinned: true

    left:
      - text: "Get Started"
        file: guide/get-started.qmd
      - text: "Guides"
        file: guide/guide.qmd
      - text: "Developer Framework"
        file: guide/developer-framework.qmd
      - text: "FAQ"
        file: guide/faq.qmd
      - text: "Support"
        file: guide/support.qmd

  sidebar: 
    - title: "Home"
      style: docked
      collapse: true
      collapse-level: 3
      collapse-below: sm

      contents:
        - index.qmd

    - title: "Get Started"
      contents:
        - text: "Get Started"
          file: guide/get-started.qmd
        - text: "---"
        - text: "Quickstarts"
          file: guide/quickstart.qmd
        - text: "Explore the Developer Framework — 10 minutes"
          contents:
          - guide/try-developer-framework-with-jupyterhub.qmd
          - guide/try-developer-framework-with-docker.qmd
          - guide/try-developer-framework-with-colab.qmd
        - text: "Explore the Platform UI — 15 minutes"
          contents:
          - guide/explore-example-documentation-project.qmd
          - guide/create-your-first-documentation-project.qmd
          - guide/upload-to-documentation-project.qmd
        - text: "---"
        - file: guide/overview.qmd
          contents:
#          - guide/architecture.qmd
#          - guide/cloud-platforms.qmd
          - guide/editions-and-features.qmd
          - guide/license-agreement.qmd
        - text: "Releases"
          contents:
            - guide/release-notes-2023-jun-22.qmd
            - guide/release-notes-2023-may-30.qmd
#        - file: guide/mrm.qmd
#          contents:
#          - guide/mrm-three-lines-of-defense.qmd
#          - guide/mrm-lifecyle.qmd
#          - guide/glossary.qmd
 
    - title: "Guides"
      contents:
        - guide/guide.qmd
        - text: "---"
        - guide/login.qmd
        - text: "---"
        - text: "Administrators"
          contents:
          - guide/configure-aws-privatelink.qmd
#          - guide/configure-sso.qmd
#          - guide/configure-workflows.qmd
#          - guide/configure-templates.qmd
          - guide/edit-templates.qmd
#          - guide/configure-test-plans.qmd
#          - guide/manage-users-and-roles.qmd
        - text: "---"
        - text: "Model developers"
          contents:
          - guide/register-models.qmd
          - guide/edit-model-inventory-fields.qmd
          - guide/create-documentation-project.qmd
          - guide/document-models-with-framework.qmd
<<<<<<< HEAD
          - guide/add-a-content-block.qmd
=======
          - guide/load-credentials-to-env-file.qmd
>>>>>>> 91e699b8
          - guide/document-models-with-ui.qmd
          - guide/view-all-test-plans.qmd
          - guide/view-templates.qmd
          - guide/review-data-streams-and-audit-trails.qmd
          - guide/view-documentation-guidelines.qmd
          - guide/review-documentation-project.qmd
          - guide/submit-for-approval.qmd
          - guide/export-documentation.qmd
        - text: "---"
        - text: "Model validators"
          contents:
  #       - guide/assign-model-validators.qmd
          - guide/collaborate-on-documentation-projects.qmd
          - guide/comment-on-documentation-projects.qmd
          - guide/work-with-validation-reports.qmd
  #       - guide/create-project-findings.qmd
  #       - guide/manage-project-findings.qmd
          - guide/view-validation-guidelines.qmd
          - guide/submit-for-approval.qmd
  #        - guide/export-documentation.qmd

    - title: "Developer Framework"
      contents:
        - guide/developer-framework.qmd
        - text: "---"
        - guide/developer-framework-introduction.qmd
        - guide/use-test-plans-and-tests.qmd
        - guide/install-and-initialize-developer-framework.qmd 
        - guide/supported-models.qmd
#       - guide/dataset-object.qmd
#       - guide/model-object.qmd
        - text: "Testing"
          contents: 
          - notebooks/how_to/run_a_template.ipynb
          - notebooks/external_test_providers_demo.ipynb
          - notebooks/how_to/implementing_custom_tests.ipynb
          - notebooks/how_to/explore_test_suites_test_plans_and_tests.ipynb
          - notebooks/how_to/run_a_test.ipynb
          - notebooks/how_to/run_a_test_plan.ipynb
          - notebooks/how_to/run_a_test_suite.ipynb
        - text: "---"
        - text: "Jupyter notebooks"
          file: guide/jupyter-notebooks.qmd
          contents:
          - notebooks/Quickstart_Customer Churn_full_suite.ipynb
          - notebooks/Introduction_Customer_Churn.ipynb
          - notebooks/time_series/tutorial_time_series_forecasting.ipynb
          - text: "Sensitivity Analysis: Natural Language Processing Analysis & Binary Classification using pytorch"
            file: notebooks/nlp/nlp_sentiment_analysis_demo.ipynb
        - text: "---"
        - test: "Reference"
          file: guide/reference.qmd
          contents:
          - text: "ValidMind Developer Framework Reference {{< fa fa-external-link >}}"
            file: validmind/validmind.html
            target: _blank

    - title: "FAQ"
      contents:
        - guide/faq.qmd
        - text: "---"
        - guide/faq-models.qmd
        - guide/faq-inventory.qmd
        - guide/faq-documentation.qmd
        - guide/faq-testing.qmd
        - guide/faq-integrations.qmd
        - guide/faq-privacy.qmd

    - title: "Support"
      contents:
        - guide/support.qmd
        - text: "---"
        - guide/troubleshooting.qmd

  page-footer:
    background: "#DE257E"
    left: "_© Copyright 2023 ValidMind Inc All Rights Reserved._"
    right:
      - text: "Privacy Policy"
        href: https://validmind.com/privacy-policy/
 #     - text: " | "
      - text: "Terms of Use"
        href: https://validmind.com/terms-of-use/
#      - text: " | "
#      - icon: github
#        href: https://github.com/validmind/documentation
#      - text: " | "
      - icon: linkedin
        href: https://www.linkedin.com/company/validmind/

format:
  html:
    theme: 
      light: [cosmo, theme.scss]
#      dark: [cosmo, theme-dark.scss]
    mainfont: Inter
    css: styles.css
    link-external-newwindow: true
    link-external-icon: true
    toc: true
    toc-expand: 2<|MERGE_RESOLUTION|>--- conflicted
+++ resolved
@@ -100,11 +100,8 @@
           - guide/edit-model-inventory-fields.qmd
           - guide/create-documentation-project.qmd
           - guide/document-models-with-framework.qmd
-<<<<<<< HEAD
           - guide/add-a-content-block.qmd
-=======
           - guide/load-credentials-to-env-file.qmd
->>>>>>> 91e699b8
           - guide/document-models-with-ui.qmd
           - guide/view-all-test-plans.qmd
           - guide/view-templates.qmd
