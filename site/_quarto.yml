project:
  type: website

metadata-files:
  - training/_sidebar.yaml
  - validmind/_sidebar.yml

website:
  announcement: 
    content: "[**{{< fa book-open-reader >}} EU AI Act Compliance**](https://validmind.com/download-whitepaper-the-eu-ai-act/) — Read our original regulation brief on how the EU AI Act aims to balance innovation with safety and accountability, setting standards for responsible AI use" 
    position: below-navbar 
  favicon: validmind.png
  title: "ValidMind"
  cookie-consent:
    type: express
    style: simple
  google-analytics: 
    tracking-id: "G-S46CKWPNSS"
    anonymize-ip: true
    show-item-context: true
  page-navigation: true
  repo-url: https://github.com/validmind/documentation/
  repo-subdir: site/
  repo-actions: [edit, issue]

  navbar:
    collapse-below: xl
    logo: about/ValidMind-logo-color.svg
    background: white
    title: false
    pinned: true

    left:
      - text: "About"
        file: about/overview.qmd
      - text: "Get Started"
        file: get-started/get-started.qmd
      - text: "Guides"
        file: guide/guides.qmd
      - text: "{{< fa cube >}} Developers"
        menu:
        - text: "{{< fa laptop-code >}} {{< var validmind.developer >}}"
          file: developer/validmind-library.qmd
        - text: "{{< fa cubes >}} Supported Models"
          file: developer/supported-models.qmd
        - text: "{{< fa rocket >}} QuickStart Notebook"
          file: notebooks/quickstart_customer_churn_full_suite.ipynb
        - text: "---"
        - text:  "{{< fa vial >}} TESTING"
        - text: "{{< fa flask-vial >}} Run Tests & Test Suites"
          file: developer/model-testing/testing-overview.qmd
        - text: "{{< fa microscope >}} Test Descriptions"
          file: developer/model-testing/test-descriptions.qmd
        - text: "{{< fa toolbox >}} Test Sandbox (BETA)"
          file: developer/model-testing/test-sandbox.qmd
        - text: "---"
        - text: "{{< fa code >}} CODE SAMPLES"
        - text: "{{< fa book-open-reader >}} All Code Samples · `LLM` · `NLP` · `Time Series` · `Etc.`"
          file: developer/samples-jupyter-notebooks.qmd
        - text: "{{< fa download >}} Download Code Samples · `notebooks.zip`"
          file: notebooks.zip
        - text: "{{< fa hand-point-right >}} Try it on JupyterHub {{< fa hand-point-left >}}"
          file: https://jupyterhub.validmind.ai/
        - text: "---"
        - text: "{{< fa book >}} REFERENCE"
<<<<<<< HEAD
        - text: "{{< var validmind.developer >}} API"
          file: validmind/validmind.qmd

      - text: "FAQ"
        file: faq/faq.qmd
=======
        - text: "{{< fa external-link >}} {{< var validmind.developer >}} API"
          file: validmind/validmind.html
          target: _blank
>>>>>>> 19bea670
      - text: "Support"
        file: support/support.qmd
      - text: "Training"
        file: training/training.qmd
      - text: "validmind.com {{< fa external-link >}}"
        file: https://validmind.com/
        target: _blank
    right:
      # HOME BUTTON FOR DEVELOPER & TRAINING SECTIONS
      - text: "{{< fa house >}}"
        file: index.qmd
      # DOCUMENTATION MENU FOR DEVELOPER & TRAINING SECTIONS
      - text: "{{< fa book-open >}} Documentation"
        menu:
        - text: "{{< fa circle-info >}} About {{< var vm.product >}}"
          file: about/overview.qmd
        - text: "{{< fa rocket >}} Get Started"
          file: get-started/get-started.qmd
        - text: "{{< fa book >}} Guides"
          file: guide/guides.qmd
        - text: "{{< fa envelope-open-text >}} Support"
          file: support/support.qmd
        - text: "---"
        - text:  "{{< fa cube >}} Developers"
        - text: "{{< fa code >}} {{< var validmind.developer >}}"
          file: developer/validmind-library.qmd
        - text: "---"
        - text:  "{{< fa graduation-cap >}} {{< var validmind.training >}}"
        - text: "{{< fa building-columns >}} Training Courses"
          file: training/training.qmd
        - text: "---"
        - text: "{{< fa square-check >}} validmind.com {{< fa external-link >}}"
          file: https://validmind.com/
          target: _blank
      # TRAINING MENU FOR ACADEMY SECTION
      - text: "{{< fa graduation-cap >}} Training"
        menu:
        - text: "{{< fa house >}} ValidMind Academy"
          file: training/training.qmd
        - text: "---"
        - text:  "{{< fa building-columns >}} Fundamentals"
        - text: "{{< fa gear >}} For Administrators"
          file: training/administrator-fundamentals/administrator-fundamentals-register.qmd
        - text: "{{< fa code >}} For Developers"
          file: training/developer-fundamentals/developer-fundamentals-register.qmd
        - text: "{{< fa user-check >}} For Validators"
          file: training/validator-fundamentals/validator-fundamentals-register.qmd
      - text: "Log In"
        menu:
          - text: "Public Internet"
          - text: "{{< var validmind.platform >}} · `US1` {{< fa right-to-bracket >}}"
            href:  https://app.prod.validmind.ai/
            target: _blank
          - text: "{{< var validmind.platform >}} · `CA1` {{< fa right-to-bracket >}}"
            href: https://app.ca1.validmind.ai
            target: _blank
          - text: "---"
          - text: "Private Link"
          - text: "{{< var validmind.vpv >}} (VPV)"
            href: "guide/configuration/log-in-to-validmind.qmd#section"
          - text: "---"
          - text: "<small>Which login should I use?</small>"
            href: "guide/configuration/log-in-to-validmind.qmd"

#  COMMENT THIS OUT WHEN DONE TESTING
      # - text: "{{< fa flask >}} Testing"
      #   file: internal/testing.qmd

  sidebar: 
    - title: "Home"
      style: docked
      collapse: true
      collapse-level: 1

      contents:
        - index.qmd

    - title: "About"
      contents:
        - file: about/overview.qmd
          text: "About"
          contents:
          - text: "Automated testing & documentation"
            file: about/overview-model-documentation.qmd
          - about/overview-model-risk-management.qmd
        - text: "LLM features"
          file: about/overview-llm-features.qmd
        - file: about/deployment/deployment-options.qmd
          text: "Deployment options"
          contents:
          - about/deployment/multi-tenant-cloud.qmd
          - about/deployment/virtual-private-validmind.qmd
        - about/glossary/glossary.qmd
        - text: "---"
        - text: "Contributing"
        - about/contributing/validmind-community.qmd
        - file: about/contributing/style-guide/style-guide.qmd
          contents:
          - about/contributing/style-guide/voice-and-tone.qmd
          - about/contributing/style-guide/conventions.qmd
        - text: "---"
        - text: "Releases"
        # MAKE-RELEASE-NOTES-EMBED-MARKER
        - releases/2025/2025-mar-07/release-notes.qmd
        - releases/2025/2025-jan-31/release-notes.qmd
        # CURRENT-YEAR-END-MARKER
        - file: releases/2024/2024-releases.qmd
          contents:
          - releases/2024/2024-dec-24/release-notes.qmd
          - releases/2024/2024-dec-06/release-notes.qmd
          - releases/2024/2024-oct-22/release-notes.qmd
          - releases/2024/2024-sep-25/release-notes.qmd
          - releases/2024/2024-sep-09/release-notes.qmd
          - releases/2024/2024-aug-13/release-notes.qmd
          - releases/2024/2024-jul-22/release-notes.qmd
          - releases/2024/2024-jun-10/release-notes.qmd
          - releases/2024/2024-may-22/release-notes.qmd
          - releases/2024/2024-mar-27/highlights.qmd
          - releases/2024/2024-feb-14/highlights.qmd
          - releases/2024/2024-jan-26/highlights.qmd
          - releases/2024/2024-jan-18/highlights.qmd
        - file: releases/2023/2023-releases.qmd
          contents:
          - releases/2023/2023-dec-13/highlights.qmd
          - releases/2023/2023-nov-09/highlights.qmd
          - releases/2023/2023-oct-25/highlights.qmd
          - releases/2023/2023-sep-27/highlights.qmd
          - releases/2023/2023-aug-15/highlights.qmd
          - releases/2023/release-notes-2023-jul-24.qmd
          - releases/2023/release-notes-2023-jun-22.qmd
          - releases/2023/release-notes-2023-may-30.qmd
        - text: "Breaking changes & deprecations"
          file: releases/breaking-changes/breaking-changes.qmd
        - text: "---"
        - text: "Fine Print"
        - about/fine-print/data-privacy-policy.qmd
        - text: "Software license agreement"
          file: about/fine-print/license-agreement.qmd

    - title: "Get Started"
      contents:
        - text: "Get Started"
          file: get-started/get-started.qmd
        - text: "---"
        - text: "QuickStart — 15 Minutes"
          file: get-started/quickstart.qmd
        - text: "---"
        - text: "{{< var validmind.developer >}}"
        - get-started/developer/try-with-jupyterhub.qmd
        - get-started/developer/try-with-colab.qmd
        - get-started/developer/try-in-your-own-environment.qmd
        - text: "---"
        - text: "{{< var validmind.platform >}}"
        - get-started/platform/explore-sample-model-documentation.qmd
        - get-started/platform/register-your-first-model.qmd
        - get-started/platform/generate-documentation-for-your-model.qmd
#        - text: "Join Our Community" 
#         file: guide/join-community.qmd
        - get-started/platform/next-steps.qmd

    - title: "Guides"
      contents:
        - guide/guides.qmd
        - text: "---"
        - text: "Configuration"
        - file: guide/configuration/accessing-validmind.qmd
          contents:
            - guide/configuration/register-with-validmind.qmd
            - guide/configuration/log-in-to-validmind.qmd
        - file: guide/configuration/managing-your-organization.qmd
          contents:
            - guide/configuration/set-up-your-organization.qmd
            - guide/configuration/configure-aws-privatelink.qmd
            - guide/configuration/configure-google-private-service-connect.qmd
            - guide/configuration/configure-azure-private-link.qmd
        - file: guide/configuration/managing-users.qmd
          contents:
          - guide/configuration/manage-users.qmd
          - guide/configuration/manage-groups.qmd
          - guide/configuration/manage-roles.qmd
          - guide/configuration/manage-permissions.qmd
        - file: guide/configuration/personalize-validmind.qmd
          contents:
          - guide/configuration/manage-your-profile.qmd
          - guide/configuration/customize-your-dashboard.qmd
        - text: "---"
        - text: "Model Workflows"
        - text: "Working with workflows"
          file: guide/model-workflows/working-with-model-workflows.qmd
          contents:
          - text: "Customize lifecycle statuses"
            file: guide/model-workflows/customize-model-lifecycle-statuses.qmd
          - text: "Set up workflows"
            file: guide/model-workflows/set-up-model-workflows.qmd
        - text: "---"
        - text: "Model Inventory"
        - file: guide/model-inventory/working-with-model-inventory.qmd
          contents:
          - guide/model-inventory/register-models-in-inventory.qmd
          - guide/model-inventory/customize-model-inventory-layout.qmd
          - guide/model-inventory/edit-model-inventory-fields.qmd
          - guide/model-inventory/customize-model-overview-page.qmd
        - file: guide/model-inventory/managing-model-inventory.qmd
          contents:
          - guide/model-inventory/configure-model-interdependencies.qmd
          - guide/model-inventory/manage-model-inventory-fields.qmd
          - guide/model-inventory/archive-delete-models.qmd
        - guide/model-inventory/view-model-activity.qmd
        - text: "---"
        - text: "Model Documentation"
        - file: guide/model-documentation/working-with-documentation-templates.qmd
          contents:
          - guide/model-documentation/view-documentation-templates.qmd
          - guide/model-documentation/customize-documentation-templates.qmd
          - guide/model-documentation/swap-documentation-templates.qmd
        - file: guide/model-documentation/working-with-model-documentation.qmd
          contents:
          - guide/model-documentation/view-documentation-guidelines.qmd
          - guide/model-documentation/work-with-content-blocks.qmd
          - guide/model-documentation/work-with-test-results.qmd
          - text: "Assign section statuses"
            file: guide/model-documentation/assign-documentation-section-statuses.qmd
          - guide/model-documentation/collaborate-with-others.qmd
          - guide/model-documentation/submit-for-approval.qmd
        - guide/model-documentation/export-documentation.qmd
        - text: "---"
        - text: "Model Validation"
        - guide/model-validation/manage-validation-guidelines.qmd
        - file: guide/model-validation/preparing-validation-reports.qmd
          contents:
          - guide/model-validation/review-model-documentation.qmd
          - guide/model-validation/assess-compliance.qmd
          - guide/model-documentation/work-with-content-blocks.qmd
          - guide/model-documentation/collaborate-with-others.qmd
          - guide/model-documentation/submit-for-approval.qmd
        - file: guide/model-validation/working-with-model-findings.qmd
          contents:
          - text: "View and filter findings"
            file: guide/model-validation/view-filter-model-findings.qmd
          - text: "Add and manage findings"
            file: guide/model-validation/add-manage-model-findings.qmd
        - guide/model-documentation/export-documentation.qmd
        - text: "---"
        - text: "Reporting"
        - file: guide/reporting/working-with-analytics.qmd
          contents:
          - guide/reporting/view-report-data.qmd
          - guide/reporting/manage-custom-reports.qmd
        - guide/model-documentation/export-documentation.qmd
        - text: "---"
        - text: "Monitoring"
        - file: guide/monitoring/ongoing-monitoring.qmd
          contents:
          - guide/monitoring/enable-monitoring.qmd
          - guide/monitoring/review-monitoring-results.qmd
          - text: "Metrics over time"
            file: guide/monitoring/work-with-metrics-over-time.qmd
        
    - title: "{{< var validmind.developer >}}"
      contents:
      # USING THE VARIABLE IN THE LINK TEXT MESSES UP THE MOBILE VIEW
        - text: "ValidMind Library"
          file: developer/validmind-library.qmd
        - developer/supported-models.qmd
        - text: "---"
        - text: "QuickStart"
        - notebooks/quickstart_customer_churn_full_suite.ipynb
        - text: "Install and initialize ValidMind Library"
          file: developer/model-documentation/install-and-initialize-validmind-library.qmd 
        - developer/model-documentation/store-credentials-in-env-file.qmd
        - text: "---"
        - text: "Model Development"
        # USING THE VARIABLE IN THE LINK TEXT MESSES UP THE MOBILE VIEW & BREADCRUMB
        - text: "<sup>101</sup> Set up ValidMind Library"
          file: notebooks/tutorials/model_development/101-set_up_validmind.ipynb
        - text: "<sup>102</sup> Start model development process"
          file: notebooks/tutorials/model_development/102-start_development_process.ipynb
        - text: "<sup>103</sup> Integrate custom tests"
          file: notebooks/tutorials/model_development/103-integrate_custom_tests.ipynb
        - text: "<sup>104</sup> Finalize testing & documentation"
          file: notebooks/tutorials/model_development/104-finalize_testing_documentation.ipynb
        - text: "---"
        - text: "Model Testing"
        - text: "Run tests & test suites"
          file: developer/model-testing/testing-overview.qmd
          contents: "notebooks/how_to/**"
        - text: "Test descriptions"
          file: developer/model-testing/test-descriptions.qmd
          contents: tests/**
        - developer/model-testing/test-sandbox.qmd
        - text: "---"
        - text: "Notebooks"
        - text: "Code samples"
          file: developer/samples-jupyter-notebooks.qmd
          contents: "notebooks/code_samples/**"
        - text: "---"
        - text: "Reference"
<<<<<<< HEAD
        - text: "ValidMind Library API"
          file: validmind/validmind.qmd
=======
        - text: "{{< var validmind.developer >}} API"
          file: validmind/validmind.html
          target: _blank
>>>>>>> 19bea670

    - title: "Support"
      contents:
        - support/support.qmd
        - support/troubleshooting.qmd
        - text: "---"
        - file: faq/faq.qmd
          contents:
            - text: "Access & permissions"
              file: faq/faq-organizations.qmd
            - faq/faq-workflows.qmd
            - text: "Inventory & activity"
              file: faq/faq-inventory.qmd
            - text: "Documentation & templates"
              file: faq/faq-documentation.qmd
            - text: "Validation & findings"
              file: faq/faq-validation.qmd
            - faq/faq-collaboration.qmd
            - text: "Monitoring & reporting"
              file: faq/faq-reporting.qmd
            - faq/faq-testing.qmd
            - faq/faq-integrations.qmd
            - text: "Data & privacy"
              file: faq/faq-privacy.qmd

# COMMENT THIS OUT WHEN DONE TESTING
    # - title: "Testing"
    #   contents:
    #     - internal/testing.qmd
    #     - text: "---"
    #     - text: "EXPERIMENTS"
    #     - file: internal/lightbox.qmd
        # - file: internal/footnotes/footnotes.qmd
        #   contents:
        #     - internal/footnotes/hover-only.qmd

  page-footer:
    background: "#DE257E"
    left: "© Copyright 2023-2024 {{< var validmind.legal >}}  All Rights Reserved."
    right:
      - text: "validmind.com {{< fa external-link >}}"
        href: https://validmind.com/
        target: _blank
      - text: "Privacy Policy"
        href: https://validmind.com/privacy-policy/
      - text: "Terms of Use"
        href: https://validmind.com/terms-of-use/
      - icon: github
        href: https://github.com/validmind/documentation
      - icon: linkedin
        href: https://www.linkedin.com/company/validmind/

format:
  html:
    grid:
      body-width: 1000px
    footnotes-hover: true
    reference-location: margin
    code-overflow: wrap
    code-annotations: below
    theme: 
      light: [cosmo, theme.scss]
#      dark: [cosmo, theme-dark.scss]
    mainfont: Inter
    css: styles.css
    toc: true
    link-external-newwindow: true
    link-external-icon: true
    callout-appearance: simple
    link-external-filter: '^https:\/\/(docs\.validmind\.ai|docs-staging\.validmind\.ai|docs-demo\.vm\.validmind\.ai)\/.*'
    lightbox: true

filters:
  - tachyons
  - preview<|MERGE_RESOLUTION|>--- conflicted
+++ resolved
@@ -63,17 +63,8 @@
           file: https://jupyterhub.validmind.ai/
         - text: "---"
         - text: "{{< fa book >}} REFERENCE"
-<<<<<<< HEAD
         - text: "{{< var validmind.developer >}} API"
           file: validmind/validmind.qmd
-
-      - text: "FAQ"
-        file: faq/faq.qmd
-=======
-        - text: "{{< fa external-link >}} {{< var validmind.developer >}} API"
-          file: validmind/validmind.html
-          target: _blank
->>>>>>> 19bea670
       - text: "Support"
         file: support/support.qmd
       - text: "Training"
@@ -371,14 +362,8 @@
           contents: "notebooks/code_samples/**"
         - text: "---"
         - text: "Reference"
-<<<<<<< HEAD
         - text: "ValidMind Library API"
           file: validmind/validmind.qmd
-=======
-        - text: "{{< var validmind.developer >}} API"
-          file: validmind/validmind.html
-          target: _blank
->>>>>>> 19bea670
 
     - title: "Support"
       contents:
