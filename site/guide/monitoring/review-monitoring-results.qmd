---
title: "Review monitoring results"
lightbox: true
date: last-modified
filters:
  - tachyons
---

To ensure your model continues to perform as expected, it's important to regularly review the monitoring results generated during the ongoing monitoring process. 

- As your code runs, the monitoring template for your model automatically populates with data, providing a comprehensive view of your model's performance over time. 
- You access and examine these results within the {{< var validmind.platform >}}, allowing you to identify any deviations from expected performance and take corrective actions as needed.


::: {.callout title="To try out monitoring, check out the code sample for ongoing monitoring of models."}
[Quickstart for ongoing monitoring of models with {{< var vm.product >}} {{< fa hand-point-right >}}](/notebooks/code_samples/ongoing_monitoring/quickstart_customer_churn_ongoing_monitoring.ipynb)
:::

::: {.attn}

## Prerequisites

- [x] {{< var link.login >}}
- [x] You are a [{{< fa code >}} Developer]{.bubble} or assigned another role with sufficient permissions to perform the tasks in this guide.[^1]
- [x] The model is in the pre-approval stage for performance testing or the model has been approved and is in production.

:::

## Steps 

::: {.callout}
For results to be present and available for review, ongoing monitoring must be enabled.[^2]
:::

1. In the {{< var validmind.platform >}}, click **Model Inventory** in the left sidebar.

2. Select a model or find your model by applying a filter or searching for it.[^3]

3. In the left sidebar, click **{{< fa desktop >}} Ongoing Monitoring**. 
   
    - You can now explore the different sections of the template and review the results. 
    - Any deviations from the expected performance should be identified and acted on if necessary.

    For example, click **2.3. Target Drift** under 2. Data Quality & Drift Assessment and scroll down:

<<<<<<< HEAD
    ![Sample monitoring results in the {{< var validmind.platform >}}](target-prediction-distribution-plot.png){width=85% fig-alt="An image showing sample monitoring results in the ValidMind Platform" class="screenshot"}
=======
    ![Sample monitoring results](target-prediction-distribution-plot.png){fig-alt="An image showing sample monitoring results in the ValidMind platform" .screenshot}
>>>>>>> 192e0855


<!-- FOOTNOTES -->

[^1]: [Manage permissions](/guide/configuration/manage-permissions.qmd)

[^2]: [Enable monitoring](enable-monitoring.qmd)

[^3]: [Working with the model inventory](/guide/model-inventory/working-with-model-inventory.qmd#search-filter-and-sort-models)
<|MERGE_RESOLUTION|>--- conflicted
+++ resolved
@@ -43,11 +43,7 @@
 
     For example, click **2.3. Target Drift** under 2. Data Quality & Drift Assessment and scroll down:
 
-<<<<<<< HEAD
-    ![Sample monitoring results in the {{< var validmind.platform >}}](target-prediction-distribution-plot.png){width=85% fig-alt="An image showing sample monitoring results in the ValidMind Platform" class="screenshot"}
-=======
-    ![Sample monitoring results](target-prediction-distribution-plot.png){fig-alt="An image showing sample monitoring results in the ValidMind platform" .screenshot}
->>>>>>> 192e0855
+    ![Sample monitoring results](target-prediction-distribution-plot.png){fig-alt="An image showing sample monitoring results in the ValidMind Platform" .screenshot}
 
 
 <!-- FOOTNOTES -->
