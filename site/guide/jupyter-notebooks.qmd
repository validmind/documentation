--- conflicted
+++ resolved
@@ -7,26 +7,10 @@
 
 After you check out the Jupyter notebooks in this section, you can try the notebook source yourself: 
 
-<<<<<<< HEAD
-* Learn how to use dataset and model documentation function on a simple Customer Churn model: View page | Run on Colab
-* Dive deeper into ValidMind's data validation function with an advanced Time Series Forecasting model: View page | Run on Colab
-* Dive deeper into ValidMind's model evaluation function with an advanced Time Series Forecasting model: View page | Run on Colab
-* Get detailed information about all test plans and tests available: View Page
-
-   [Find the source on Google Colaboratory (Colab)](https://colab.research.google.com/)
-
-<!---
-- Time Series Data Validation Demo: [![Open In Colab](https://colab.research.google.com/assets/colab-badge.svg)](https://colab.research.google.com/)
-
-- Time Series Model Validation Demo: [![Open In Colab](https://colab.research.google.com/assets/colab-badge.svg)](https://colab.research.google.com/)
---->
-
-=======
 <!---- Learn how to use dataset and model documentation function on a simple Customer Churn model: View page | Run on Colab --->
 - Dive deeper into ValidMind's data validation function with an advanced Time Series Forecasting model: <!--[View page](../notebooks/time_series_data_validation_full_suite.ipynb) |---> [![Open In Colab](https://colab.research.google.com/assets/colab-badge.svg)](https://colab.research.google.com/drive/1RbgGJk9mqQiZK_pFHdctKAObPXafonY1)
 - Dive deeper into ValidMind's model evaluation function with an advanced Time Series Forecasting model: <!---[View page](../notebooks/time_series_model_validation_full_suite.ipynb) |---> [![Open In Colab](https://colab.research.google.com/assets/colab-badge.svg)](https://colab.research.google.com/drive/1kcs3c5fYuSO8OFN4_aNPCb0fmQpBzEvy)
 <!--- - Get detailed information about all test plans and tests available: View Page --->
->>>>>>> 52b5689a
 
 Google Colaboratory (Colab) is a free Jupyter notebook environment that runs in the cloud. There, you can work with our Jupyter notebooks, write and execute code, share your work to collaborate in real-time, and export our notebooks to try them out locally in your own developer environment.
 
