--- conflicted
+++ resolved
@@ -11,7 +11,6 @@
 - You hold the `Validator` role 
 - A model developer has submitted model documentation for review 
 
-<<<<<<< HEAD
 ::: {.column-margin}
 **Learn more:**
 
@@ -19,11 +18,10 @@
 - [Manage users (User roles)](manage-users.qmd#user-roles)
 - [Submit for approval](submit-for-approval.qmd)
 :::
-=======
+
 ## Key concepts
 
 {{< include ../about/glossary/validation_reports/_review.qmd >}}
->>>>>>> 5c26e2b0
 
 ## Document Overview
 
