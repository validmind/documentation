:::: {.content-visible unless-format="revealjs"}

::: {.panel-tabset}

#### Add inventory fields

To add a new inventory field, click **{{< fa plus >}} Add Field**:

<<<<<<< HEAD
a. Inventory fields require a [type]{.smallcaps},^[[Inventory field types](/guide/model-inventory/manage-model-inventory-fields.qmd#inventory-field-types)] a [name]{.smallcaps}, and a [description]{.smallcaps}.

=======
a. Inventory fields require a **[type]{.smallcaps}**^[[Inventory field types](/guide/model-inventory/manage-model-inventory-fields.qmd#inventory-field-types)] and a **[name]{.smallcaps}**.

    - (Optional) Enter a **[description]{.smallcaps}** to indicate the purpose of the field.
>>>>>>> b0150fa5
    - (Optional) You can also choose to indicate that a field is **[required when creating models]{.smallcaps}**.
    - (Optional) You can also assign a field to a group.^[[Add inventory field groups](/guide/model-inventory/manage-model-inventory-fields.qmd#add-inventory-field-groups)]
    - Assign **[write permissions]{.smallcaps}** to allow granular access to editing this field gated by model stakeholder types.[^edit-fields]

a. When you are satisfied with the setup of your inventory field, click **Save**.

#### Edit inventory fields

To edit an existing inventory field:

a. Hover over the inventory field you would like to edit.

    Expand any inventory field group to see more fields.^[[Add inventory field groups](/guide/model-inventory/manage-model-inventory-fields.qmd#add-inventory-field-groups)]

a. When the **{{< fa ellipsis-vertical >}}** appears under the Actions column, select **{{< fa pencil >}} Edit Details**.

a. Make your desired changes to your inventory field, then click **Save**.

:::


<!-- ADDITIONAL FOOTNOTES -->

[^edit-fields]:

    ::: {.callout title="Leave this field blank to leave permissions as default."}
    - By default, only the <br>[{{< fa hand >}} Customer Admin]{.bubble} role has write access.
    - All other users will have read-only access unless specified under the **[write permissions]{.smallcaps}** as a model stakeholder type.

    ::: {.tc}
    [Manage model stakeholder types](/guide/configuration/manage-model-stakeholder-types.qmd)

    :::
    
    :::

::::

:::: {.content-hidden unless-format="revealjs"}
1. In the left sidebar, click **{{< fa gear >}} Settings**. 

1. Under Models, select **Model Inventory Fields**. Here you can edit existing inventory fields, or add a new one:

    - Click **{{< fa plus >}} Add Field** to add a new field.
    - Hover over a field and select **{{< fa pencil >}} Edit** under the Actions column to edit that field.

<<<<<<< HEAD
1. Inventory fields require a [type]{.smallcaps}, a [name]{.smallcaps}, and a [description]{.smallcaps}.

=======
1. Inventory fields require a **[type]{.smallcaps}** and a **[name]{.smallcaps}**.

    - (Optional) Enter a **[description]{.smallcaps}** to indicate the purpose of the field.
>>>>>>> b0150fa5
    - (Optional) You can also choose to indicate that a field is **[required when creating models]{.smallcaps}**.
    - (Optional) You can also assign a field to a group.
    - Assign **[write permissions]{.smallcaps}** to allow granular access to editing this field gated by model stakeholder types.

1. When you are satisfied with the setup of your inventory field, click **Save**.

::::

<|MERGE_RESOLUTION|>--- conflicted
+++ resolved
@@ -6,14 +6,9 @@
 
 To add a new inventory field, click **{{< fa plus >}} Add Field**:
 
-<<<<<<< HEAD
-a. Inventory fields require a [type]{.smallcaps},^[[Inventory field types](/guide/model-inventory/manage-model-inventory-fields.qmd#inventory-field-types)] a [name]{.smallcaps}, and a [description]{.smallcaps}.
-
-=======
 a. Inventory fields require a **[type]{.smallcaps}**^[[Inventory field types](/guide/model-inventory/manage-model-inventory-fields.qmd#inventory-field-types)] and a **[name]{.smallcaps}**.
 
     - (Optional) Enter a **[description]{.smallcaps}** to indicate the purpose of the field.
->>>>>>> b0150fa5
     - (Optional) You can also choose to indicate that a field is **[required when creating models]{.smallcaps}**.
     - (Optional) You can also assign a field to a group.^[[Add inventory field groups](/guide/model-inventory/manage-model-inventory-fields.qmd#add-inventory-field-groups)]
     - Assign **[write permissions]{.smallcaps}** to allow granular access to editing this field gated by model stakeholder types.[^edit-fields]
@@ -60,14 +55,9 @@
     - Click **{{< fa plus >}} Add Field** to add a new field.
     - Hover over a field and select **{{< fa pencil >}} Edit** under the Actions column to edit that field.
 
-<<<<<<< HEAD
-1. Inventory fields require a [type]{.smallcaps}, a [name]{.smallcaps}, and a [description]{.smallcaps}.
-
-=======
 1. Inventory fields require a **[type]{.smallcaps}** and a **[name]{.smallcaps}**.
 
     - (Optional) Enter a **[description]{.smallcaps}** to indicate the purpose of the field.
->>>>>>> b0150fa5
     - (Optional) You can also choose to indicate that a field is **[required when creating models]{.smallcaps}**.
     - (Optional) You can also assign a field to a group.
     - Assign **[write permissions]{.smallcaps}** to allow granular access to editing this field gated by model stakeholder types.
