---
title: "Manage model inventory fields"
date: last-modified
aliases:
  - manage-inventory-custom-fields.html
  - /guide/manage-inventory-custom-fields.html
---

{{< include /guide/model-inventory/_model-inventory-fields.qmd >}}

::: {.attn}

## Prerequisites

- [x] {{< var link.login >}}
- [x] You are a [{{< fa hand >}} Customer Admin]{.bubble} or assigned another role with sufficient permissions to perform the tasks in this guide.[^1]

:::

## View, search, and filter inventory fields

1. In the left sidebar, click **{{< fa gear >}} Settings**.

2. Under Models, select **Model Inventory Fields**.

    Displayed in groups[^2] as lists are the inventory fields available to models in your organization with a quick view of:[^3]
<<<<<<< HEAD

    - Number of workflows that field is used in[^4]
    - The field key
    - The field type[^5]
    - Field description
    - Whether or not the field is required when creating models
    - Quick actions you can take on the inventory field
=======

    - Number of workflows that field is used in[^4]
    - The field key
    - The field type[^5]
    - Field description
    - Whether or not the field is required when creating models
    - Quick actions you can take on the inventory field

3. Narrow down existing inventory fields available to your models by searching or filtering for results:

::: {.panel-tabset}

#### Search fields

a. Click **{{< fa magnifying-glass >}} Search** to search by keywords within an inventory field.

b. Select whether to search in the **Title** or **Description**.
>>>>>>> b0150fa5

c. Click **Search** to narrow down your results by your entered keywords.

<<<<<<< HEAD
::: {.panel-tabset}
=======
    Expand any inventory field group to see more fields.

#### Filter fields

a. Click **{{< fa filter >}} Filter** to filter fields by any of the following criteria:

    - **[required on creation]{.smallcaps}** — Whether or not the field was set up as required on model registration.
    - **[types]{.smallcaps}** — What type of field it is.
    - **[workflow triggered by field]{.smallcaps}** — What workflows are initiated when this field is edited.[^6]
    - **[write permissions]{.smallcaps}** — Which model stakeholder types have permissions to edit this field.[^7]

b. Click **Apply Filters** to narrow down your results by your configured criteria.

    Expand any inventory field group to see more fields.

:::

::: {.callout title="Note that searching and filtering of fields stack."}
For example, if you first search by keyword for `date` under **Title** without clearing that search, any additional filters applied will only apply to the results returned by that initial search.
:::

## Add or edit inventory fields
<span id="add-edit"></span>
>>>>>>> b0150fa5

1. In the left sidebar, click **{{< fa gear >}} Settings**.

2. Under Models, select **Model Inventory Fields**.

    Here you can edit existing inventory fields, or add a new one:

{{< include /guide/model-inventory/_add-edit-inventory-fields.qmd >}}

<<<<<<< HEAD
    Expand any inventory field group to see more fields.
=======
#### Inventory field types
>>>>>>> b0150fa5

{{< include /guide/model-inventory/_field-types.qmd >}}

::: {.callout title="Stick to basic operations."}
Keep your code simple and avoid complex logic and imports.
:::

<<<<<<< HEAD
    - **[required on creation]{.smallcaps}** — Whether or not the field was set up as required on model registration.
    - **[types]{.smallcaps}** — What type of field it is.
    - **[workflow triggered by field]{.smallcaps}** — What workflows are initiated when this field is edited.[^6]
    - **[write permissions]{.smallcaps}** — Which model stakeholder types have permissions to edit this field.[^7]
=======
For example, say you have numeric model inventory fields of `materiality` and `complexity`, where a larger value indicates a lower risk: 
>>>>>>> b0150fa5

![Adding a calculation type field](calculation-field.png){fig-alt="A screenshot showing the screen for adding a calculation type field" width=90% .screenshot}

<<<<<<< HEAD
    Expand any inventory field group to see more fields.

:::

::: {.callout title="Note that searching and filtering of fields stack."}
For example, if you first search by keyword for `date` under **Title** without clearing that search, any additional filters applied will only apply to the results returned by that initial search.
=======
::: {.column-margin}
```python
    def formula(params):
        # High Risk: If materiality is high risk, return high risk regardless of complexity
        if params.materiality == "High Risk":
                return "High Risk"
        # Medium Risk: If materiality is low risk but complexity is high risk, return medium risk
        if params.materiality == "Low Risk" and params.complexity  == "High Risk":
                return "Medium Risk"
        # Low Risk: Both materiality and complexity are low risk
        return "Low Risk"
```
>>>>>>> b0150fa5
:::

## Add or edit inventory fields
<span id="add-edit"></span>

1. In the left sidebar, click **{{< fa gear >}} Settings**.

2. Under Models, select **Model Inventory Fields**.

    Here you can edit existing inventory fields, or add a new one:

{{< include /guide/model-inventory/_add-edit-inventory-fields.qmd >}}

#### Inventory field types

{{< include /guide/model-inventory/_inventory-field-types.qmd >}}

## Add inventory field groups

To group model inventory fields, first create an inventory field group:

1. In the left sidebar, click **{{< fa gear >}} Settings**.

2. Under Models, select **Model Inventory Fields**.

3. Click **{{< fa plus >}} Add Group** and enter in a **[name]{.smallcaps}** and a **[description]{.smallcaps}** for the group.

4. Click **Create Group** to add the new group.

5. Assign the desired fields to the group.[^8]

## Delete inventory fields

1. In the left sidebar, click **{{< fa gear >}} Settings**.

2. Under Models, select **Model Inventory Fields**.

3. Hover over the field you would like to delete.

4. When the **{{< fa ellipsis-vertical >}}** appears under the Actions column, click on it and select [**{{< fa trash-can >}} Delete Field**]{.red}.

5. After you confirm, the field will be removed.


<!-- FOOTNOTES -->

[^1]: [Manage permissions](/guide/configuration/manage-permissions.qmd)

[^2]: [Add inventory field groups](#add-inventory-field-groups)

[^3]:

    ::: {.callout title="Missing column headers?"}
    Click, hold, and drag to the right to reveal additional columns.
    :::

<<<<<<< HEAD
[^4]: [Working with model workflows](/guide/model-workflows/working-with-model-workflows.qmd)

[^5]: [Inventory field types](#inventory-field-types)

[^6]: [Configure model workflows](/guide/model-workflows/configure-model-workflows.qmd)
=======
[^4]: [Working with workflows](/guide/workflows/working-with-workflows.qmd)

[^5]: [Inventory field types](#inventory-field-types)

[^6]: [Configure workflows](/guide/workflows/configure-workflows.qmd)
>>>>>>> b0150fa5

[^7]: [Manage model stakeholder types](/guide/configuration/manage-model-stakeholder-types.qmd)

[^8]: [Add or edit inventory fields](#add-or-edit-inventory-fields)<|MERGE_RESOLUTION|>--- conflicted
+++ resolved
@@ -24,15 +24,6 @@
 2. Under Models, select **Model Inventory Fields**.
 
     Displayed in groups[^2] as lists are the inventory fields available to models in your organization with a quick view of:[^3]
-<<<<<<< HEAD
-
-    - Number of workflows that field is used in[^4]
-    - The field key
-    - The field type[^5]
-    - Field description
-    - Whether or not the field is required when creating models
-    - Quick actions you can take on the inventory field
-=======
 
     - Number of workflows that field is used in[^4]
     - The field key
@@ -50,13 +41,9 @@
 a. Click **{{< fa magnifying-glass >}} Search** to search by keywords within an inventory field.
 
 b. Select whether to search in the **Title** or **Description**.
->>>>>>> b0150fa5
 
 c. Click **Search** to narrow down your results by your entered keywords.
 
-<<<<<<< HEAD
-::: {.panel-tabset}
-=======
     Expand any inventory field group to see more fields.
 
 #### Filter fields
@@ -80,7 +67,6 @@
 
 ## Add or edit inventory fields
 <span id="add-edit"></span>
->>>>>>> b0150fa5
 
 1. In the left sidebar, click **{{< fa gear >}} Settings**.
 
@@ -90,11 +76,7 @@
 
 {{< include /guide/model-inventory/_add-edit-inventory-fields.qmd >}}
 
-<<<<<<< HEAD
-    Expand any inventory field group to see more fields.
-=======
 #### Inventory field types
->>>>>>> b0150fa5
 
 {{< include /guide/model-inventory/_field-types.qmd >}}
 
@@ -102,25 +84,10 @@
 Keep your code simple and avoid complex logic and imports.
 :::
 
-<<<<<<< HEAD
-    - **[required on creation]{.smallcaps}** — Whether or not the field was set up as required on model registration.
-    - **[types]{.smallcaps}** — What type of field it is.
-    - **[workflow triggered by field]{.smallcaps}** — What workflows are initiated when this field is edited.[^6]
-    - **[write permissions]{.smallcaps}** — Which model stakeholder types have permissions to edit this field.[^7]
-=======
 For example, say you have numeric model inventory fields of `materiality` and `complexity`, where a larger value indicates a lower risk: 
->>>>>>> b0150fa5
 
 ![Adding a calculation type field](calculation-field.png){fig-alt="A screenshot showing the screen for adding a calculation type field" width=90% .screenshot}
 
-<<<<<<< HEAD
-    Expand any inventory field group to see more fields.
-
-:::
-
-::: {.callout title="Note that searching and filtering of fields stack."}
-For example, if you first search by keyword for `date` under **Title** without clearing that search, any additional filters applied will only apply to the results returned by that initial search.
-=======
 ::: {.column-margin}
 ```python
     def formula(params):
@@ -133,23 +100,7 @@
         # Low Risk: Both materiality and complexity are low risk
         return "Low Risk"
 ```
->>>>>>> b0150fa5
 :::
-
-## Add or edit inventory fields
-<span id="add-edit"></span>
-
-1. In the left sidebar, click **{{< fa gear >}} Settings**.
-
-2. Under Models, select **Model Inventory Fields**.
-
-    Here you can edit existing inventory fields, or add a new one:
-
-{{< include /guide/model-inventory/_add-edit-inventory-fields.qmd >}}
-
-#### Inventory field types
-
-{{< include /guide/model-inventory/_inventory-field-types.qmd >}}
 
 ## Add inventory field groups
 
@@ -190,19 +141,11 @@
     Click, hold, and drag to the right to reveal additional columns.
     :::
 
-<<<<<<< HEAD
-[^4]: [Working with model workflows](/guide/model-workflows/working-with-model-workflows.qmd)
-
-[^5]: [Inventory field types](#inventory-field-types)
-
-[^6]: [Configure model workflows](/guide/model-workflows/configure-model-workflows.qmd)
-=======
 [^4]: [Working with workflows](/guide/workflows/working-with-workflows.qmd)
 
 [^5]: [Inventory field types](#inventory-field-types)
 
 [^6]: [Configure workflows](/guide/workflows/configure-workflows.qmd)
->>>>>>> b0150fa5
 
 [^7]: [Manage model stakeholder types](/guide/configuration/manage-model-stakeholder-types.qmd)
 
