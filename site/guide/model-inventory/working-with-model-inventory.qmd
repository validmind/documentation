---
title: "Working with the model inventory"
date: last-modified
listing:
  - id: whats-next-listing
    type: grid
    max-description-length: 250
    sort: false
    fields: [title, description]
    contents:
      - register-models-in-inventory.qmd
      - customize-model-inventory-layout.qmd
      - edit-model-inventory-fields.qmd
---

Get started with the ValidMind model inventory, which tracks comprehensive details for all your models throughout the model lifecycle. The model inventory is customizable and extensible, with a layout that can be configured to suit each user's needs.

::: {.prereq}

## Prerequisites

- [x] {{< var link.login >}}
- [x] There are models registered in the model inventory.[^1]

:::

## Search, filter, and sort models

1. In the left sidebar, click **Model Inventory**. 

2. Use the top buttons to narrow down models and organize the model inventory to your preference:
<<<<<<< HEAD
   - Search for models using **{{< fa magnifying-glass >}} Search**. 
   - Use **{{< fa filter >}} Filter** to filter models by business units, developers, model tiering, model status, owners, use, validators, or vendor model.
   - Use **{{< fa arrow-up-wide-short >}} Sort** to sort results by certain criteria.
=======
   - **{{< fa magnifying-glass >}} Search** — Search for models using keywords.
   - **{{< fa filter >}} Filter** — Filter models by business units, developers, model tiering, model status, owners, use case, validators, or whether or not a model is a vendor model.
   - **{{< fa arrow-up-wide-short >}} Sort** — Sort results by different criteria such as name, business unit, use case, version, tier, status, creation date, or vendor name.
>>>>>>> 60d65574

:::{.callout}
Changes are automatically saved and will affect only your account.
:::

## What's next

:::{#whats-next-listing}
:::

<!-- - [Customize model inventory layout](customize-model-inventory-layout.qmd)
- [Edit model inventory fields](edit-model-inventory-fields.qmd)
- [Manage model inventory fields](manage-model-inventory-fields.qmd) -->



<!-- FOOTNOTES -->

[^1]: [Register models in the inventory](register-models-in-inventory.qmd)<|MERGE_RESOLUTION|>--- conflicted
+++ resolved
@@ -29,15 +29,9 @@
 1. In the left sidebar, click **Model Inventory**. 
 
 2. Use the top buttons to narrow down models and organize the model inventory to your preference:
-<<<<<<< HEAD
-   - Search for models using **{{< fa magnifying-glass >}} Search**. 
-   - Use **{{< fa filter >}} Filter** to filter models by business units, developers, model tiering, model status, owners, use, validators, or vendor model.
-   - Use **{{< fa arrow-up-wide-short >}} Sort** to sort results by certain criteria.
-=======
    - **{{< fa magnifying-glass >}} Search** — Search for models using keywords.
    - **{{< fa filter >}} Filter** — Filter models by business units, developers, model tiering, model status, owners, use case, validators, or whether or not a model is a vendor model.
    - **{{< fa arrow-up-wide-short >}} Sort** — Sort results by different criteria such as name, business unit, use case, version, tier, status, creation date, or vendor name.
->>>>>>> 60d65574
 
 :::{.callout}
 Changes are automatically saved and will affect only your account.
