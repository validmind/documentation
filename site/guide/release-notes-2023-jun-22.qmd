---
title: "June 22, 2023"
keywords: "release notes, model risk management, ValidMind"
---

## Release highlights

This release includes a number of major enhancements to the ValidMind Developer Framework that will make it easier for users to edit templates and add custom tests that can be reused across templates. In addition, this release also includes a new notebook to illustrate support for NLP models and PyTorch, as well as the ability to edit templates directly in the Platform UI. 

### ValidMind Developer Framework (v1.15.4)

<<<<<<< HEAD
- **Integrate external test providers**. You can now use your own external test providers to use custom tests with the Validmind Developer Framework. We provide a couple of demo scenarios with such test providers and show how you can register them with  Validmind so that they can run a template utilizing your tests. [Learn more ...](../notebooks/external_test_providers_demo.ipynb)
=======
- **Implement your own custom tests.** With support for custom tests, you can now go beyond the default set of documentation and testing components provided by ValidMind, and use our Developer Framework to document any type of model or use case. [Learn more ...](../notebooks/how_to/implementing_custom_tests.ipynb)
>>>>>>> 2346a973

- **Integrate external test providers**. With test providers, you can now integrate external test libraries to expand the set of tests available through the ValidMind Developer Framework, or create your own test libraries. This enables registering custom tests under a namespace to make them available globally. We provide a couple of demo scenarios with such test providers and show how you can register them with  Validmind so that they can run a template utilizing your tests. [Learn more ...](../notebooks/external_test_providers_demo.ipynb)

<!--- ME I updated the description but it was accurate. NR if the following text is inaccurate, https://github.com/validmind/documentation/pull/102 will also need to be updated --->
- **Simplified documentation and testing using templates**. Templates now function as dynamic test suites, allowing you to identify all the documentation components & test results mapped to a specific template. This makes it easier to fill a pre-configured template (including boilerplates and spaces designated for documentation and test results) with a single command, instead of running multiple test plans. [Learn more ...](developer-framework-introduction.qmd)

- **New notebook to illustrate natural language processing (NLP) data analysis and text classification use case**. Learn how to use the ValidMind Framework to document and test an NLP data analysis and text classification model built with the PyTorch library. The emphasis of this notebook is on documenting and testing the in-depth analysis and preprocessing of the text data, in this case, COVID-19 related tweets. [Learn more ...](../notebooks/nlp/nlp_sentiment_analysis_demo.ipynb)

### ValidMind Platform UI

- **You can now edit the documentation templates that get used for model documentation or for validation reports**. This feature is relevant for administrators who need to configure templates for specific use cases, or where the existing templates supplied by ValidMind need to be customized. Editing allows to configure sections, sub-sections, and content blocks inside a template. [Learn more ...](edit-templates.qmd)

- We improved the search feature in the Platform UI to make search results more compact.

## Enhancements

We revised our Quickstart guide to be more modular and to highlight that our suggested starting point with the ValidMind Developer Framework is now Jupyter Hub. [Learn more ...](quickstart.qmd)

## How to upgrade

To access the latest version of the [ValidMind Platform UI](http://app.prod.validmind.ai/), reload your browser tab.

To upgrade the ValidMind Developer Framework:

- [Using Jupyter Hub](try-developer-framework-with-jupyterhub.qmd): reload your browser tab and re-run the `!pip install --upgrade validmind` cell.

- [Using Docker](try-developer-framework-with-docker.qmd): pull the latest Docker image:
    
    ```jsx
    docker pull validmind/validmind-jupyter-demo:latest
    
    ```
    
- [In your own developer environment](install-and-initialize-developer-framework.qmd): restart your notebook and re-run:
    
    ```python
    !pip install validmind
    ```<|MERGE_RESOLUTION|>--- conflicted
+++ resolved
@@ -9,15 +9,10 @@
 
 ### ValidMind Developer Framework (v1.15.4)
 
-<<<<<<< HEAD
-- **Integrate external test providers**. You can now use your own external test providers to use custom tests with the Validmind Developer Framework. We provide a couple of demo scenarios with such test providers and show how you can register them with  Validmind so that they can run a template utilizing your tests. [Learn more ...](../notebooks/external_test_providers_demo.ipynb)
-=======
 - **Implement your own custom tests.** With support for custom tests, you can now go beyond the default set of documentation and testing components provided by ValidMind, and use our Developer Framework to document any type of model or use case. [Learn more ...](../notebooks/how_to/implementing_custom_tests.ipynb)
->>>>>>> 2346a973
 
 - **Integrate external test providers**. With test providers, you can now integrate external test libraries to expand the set of tests available through the ValidMind Developer Framework, or create your own test libraries. This enables registering custom tests under a namespace to make them available globally. We provide a couple of demo scenarios with such test providers and show how you can register them with  Validmind so that they can run a template utilizing your tests. [Learn more ...](../notebooks/external_test_providers_demo.ipynb)
 
-<!--- ME I updated the description but it was accurate. NR if the following text is inaccurate, https://github.com/validmind/documentation/pull/102 will also need to be updated --->
 - **Simplified documentation and testing using templates**. Templates now function as dynamic test suites, allowing you to identify all the documentation components & test results mapped to a specific template. This makes it easier to fill a pre-configured template (including boilerplates and spaces designated for documentation and test results) with a single command, instead of running multiple test plans. [Learn more ...](developer-framework-introduction.qmd)
 
 - **New notebook to illustrate natural language processing (NLP) data analysis and text classification use case**. Learn how to use the ValidMind Framework to document and test an NLP data analysis and text classification model built with the PyTorch library. The emphasis of this notebook is on documenting and testing the in-depth analysis and preprocessing of the text data, in this case, COVID-19 related tweets. [Learn more ...](../notebooks/nlp/nlp_sentiment_analysis_demo.ipynb)
