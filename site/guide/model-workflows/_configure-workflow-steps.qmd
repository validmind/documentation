:::: {.content-visible unless-format="revealjs"}
To add or edit workflow steps:

1. In the left sidebar, click **{{< fa gear >}} Settings**.

<<<<<<< HEAD
1. Under Workplace Settings, select **Workflows**.
=======
1. Under Workspace, select **Workflows**.
>>>>>>> e7fb5299

1. Click on the workflow you'd like to modify, then:

    - To add a step, drag and drop a new step onto the canvas.
    - Double-click the new step to open up the configuration modal.

1. After you're finished with step configuration, click **Update Step** to apply your changes.

1. After you've configured a step,^[To delete a step, refer to: [Delete workflow steps](/guide/model-workflows/configure-model-workflows.qmd#delete-workflow-steps)] you can then [link your workflow together](/guide/model-workflows/configure-model-workflows.qmd#link-workflow-together).

::: {.callout}
Refer to [Setting up model workflows](/guide/model-workflows/setting-up-model-workflows.qmd#workflow-elements) for information on available step types and details on how to set up conditional requirements.

:::

::::

:::: {.content-hidden unless-format="revealjs"}
To add or edit workflow steps:

1. In the left sidebar, click **{{< fa gear >}} Settings**.

<<<<<<< HEAD
1. Under Workplace Settings, select **Workflows**.
=======
1. Under Workspace, select **Workflows**.

1. Click on the workflow you'd like to modify, then:
>>>>>>> e7fb5299

    - To add a step, drag and drop a new step onto the canvas.
    - Double-click the new step to open up the configuration modal.

1. After you're finished with step configuration, click **Update Step** to apply your changes.

1. After you've configured a step, you can then link your workflow together.

::::
<|MERGE_RESOLUTION|>--- conflicted
+++ resolved
@@ -3,11 +3,7 @@
 
 1. In the left sidebar, click **{{< fa gear >}} Settings**.
 
-<<<<<<< HEAD
-1. Under Workplace Settings, select **Workflows**.
-=======
 1. Under Workspace, select **Workflows**.
->>>>>>> e7fb5299
 
 1. Click on the workflow you'd like to modify, then:
 
@@ -30,13 +26,9 @@
 
 1. In the left sidebar, click **{{< fa gear >}} Settings**.
 
-<<<<<<< HEAD
-1. Under Workplace Settings, select **Workflows**.
-=======
 1. Under Workspace, select **Workflows**.
 
 1. Click on the workflow you'd like to modify, then:
->>>>>>> e7fb5299
 
     - To add a step, drag and drop a new step onto the canvas.
     - Double-click the new step to open up the configuration modal.
