---
title: "Collaborate with others"
date: last-modified
---

Use the real-time collaboration features to track changes, add comments, and access the revision history for model documentation and validation reports.

## Feature highlights

- **Real-time collaboration**. Simultaneously edit model documentation, leave and respond to comments suggestions, and access revision history. Changes to model documentation are also automatically added to ValidMind's activity feed.

- **Spell and grammar checker**. Have your content checked automatically by the built-in spell and grammar checker. 

- **Math formulas**. Add math formulas to documentation by clicking the **MathType** button and using the toolbar, or switch to handwriting.


## Prerequisites

- You are [logged into the {{< var vm_platform >}}]({{< var vm_url >}})
- You hold the `Developer` or `Validator` role
- The model you are documenting is registered in the model inventory
- Model documentation has submitted for review or validation by the model validation team 

## Tracking changes

### Suggest a change

1. Click the **Track changes** button in the toolbar to turn on suggestion mode.

2. Make your changes to the model documentation. When changes tracking is enabled, other contributors can accept or decline the suggested changes.

### Resolve changes

1. Suggested changes appear in green or red highlighted text, depending on if the change is adding or removing content. To accept or decline a change, click the highlighted text, then click <span style="color: green">{{< fa check >}}</span> or <span style="color: red">{{< fa xmark >}}</span>. You can also reply to a suggested change.

2. To mass accept or decline suggestions, click the dropdown arror next to the **Track changes** button and click the desired option.

## Revision history

### Save a version

1. Click the **Revision history** button in the toolbar.

2. In the dropdown, click **Save current version**. Optionally, enter a version name. The default name is the date and time the latest change was made.

### View revision history

1. Click the **Revision history button** in the toolbar, then click **Open revision history**. Here, you can view a history of all saved versions and your current version.

2. To see the the change made with each version, select the version in the right sidebar. Changes made in that version are highlighted. Hover over the highlighted content to see who made the change.

### Restore a version

1. To restore a version, select the desired version and click **Restore this version**.

2. The restored version will now appear under revision history with the name: "Restored: 'version name'". To exit revision history without restoring a version, click **Back to editing**.

## Commenting 

{{< include _collaborate-with-others-comments.qmd >}}

<<<<<<< HEAD
### Edit or delete comments
=======
1. In any section of the model documentation, select the portion of text you want to comment on, and click the **Comment** button in the toolbar.

2. Enter your comment and click **Comment**.

3. You can view the comment by clicking the highlighted text. Comments will also appear in the right sidebar.

### Reply to an existing comment

1. Click the highlighted text portion to view the comment thread.

2. Enter your comment and click **Reply**.

3. You can view the comment thread by clicking the highlighted text.

::: {.column-margin}
All users associated with a model, such as model developers and model validators, will see a notification that a comment has been posted in their **Recent Activity** feed, accessible via the ValidMind **Home** page.
:::

### Resolve comment threads and viewing archived comments

1. Click the highlighted text portion to view the thread, then click <span style="color: green">{{< fa check >}}</span> to resolve the thread.

2. To view the resolved comment thread, click the **Comment archive** button in the toolbar. You can view a history of all archived comments in the Comment archive.

3. To reopen a comment thread, reply to the comment thread in the Comment archive or click the **Reopen** button that appears next to the highlighted text portion.

### Editing and deleting comments
>>>>>>> 546161cb

1. Click the highlighted text portion to access the comment thread.

2. To edit a comment in the thread, click the **More options** icon for the corresponding comment and click **Edit**.

3. Edit your comment and click **Save**.

4. To edit a comment in a resolved thread, follow the same steps but click the **Comments archive** button first to access the resolved thread.

<<<<<<< HEAD
=======
::: {.column-margin}
<!--replace this later -->
All users associated with a model, such as model developers and model validators, will see a notification that a comment has been posted in their **Recent Activity** feed, accessible via the ValidMind **Home** page.
:::

>>>>>>> 546161cb
<!---
## Troubleshooting

[Include any common issues or errors that may arise during the task and how to resolve them.]
---> 

## What's next

* [Preparing validation reports](preparing-validation-reports.qmd)
* [Work with model findings](work-with-model-findings.qmd)<|MERGE_RESOLUTION|>--- conflicted
+++ resolved
@@ -59,37 +59,7 @@
 
 {{< include _collaborate-with-others-comments.qmd >}}
 
-<<<<<<< HEAD
 ### Edit or delete comments
-=======
-1. In any section of the model documentation, select the portion of text you want to comment on, and click the **Comment** button in the toolbar.
-
-2. Enter your comment and click **Comment**.
-
-3. You can view the comment by clicking the highlighted text. Comments will also appear in the right sidebar.
-
-### Reply to an existing comment
-
-1. Click the highlighted text portion to view the comment thread.
-
-2. Enter your comment and click **Reply**.
-
-3. You can view the comment thread by clicking the highlighted text.
-
-::: {.column-margin}
-All users associated with a model, such as model developers and model validators, will see a notification that a comment has been posted in their **Recent Activity** feed, accessible via the ValidMind **Home** page.
-:::
-
-### Resolve comment threads and viewing archived comments
-
-1. Click the highlighted text portion to view the thread, then click <span style="color: green">{{< fa check >}}</span> to resolve the thread.
-
-2. To view the resolved comment thread, click the **Comment archive** button in the toolbar. You can view a history of all archived comments in the Comment archive.
-
-3. To reopen a comment thread, reply to the comment thread in the Comment archive or click the **Reopen** button that appears next to the highlighted text portion.
-
-### Editing and deleting comments
->>>>>>> 546161cb
 
 1. Click the highlighted text portion to access the comment thread.
 
@@ -99,14 +69,11 @@
 
 4. To edit a comment in a resolved thread, follow the same steps but click the **Comments archive** button first to access the resolved thread.
 
-<<<<<<< HEAD
-=======
 ::: {.column-margin}
 <!--replace this later -->
 All users associated with a model, such as model developers and model validators, will see a notification that a comment has been posted in their **Recent Activity** feed, accessible via the ValidMind **Home** page.
 :::
 
->>>>>>> 546161cb
 <!---
 ## Troubleshooting
 
