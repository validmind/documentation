--- conflicted
+++ resolved
@@ -16,11 +16,7 @@
 
 ## Prerequisites
 
-<<<<<<< HEAD
-- You are [logged into the ValidMind Platform]({{< var vm_url >}})
-=======
 - You are [logged into the {{< var vm_platform >}}]({{< var vm_url >}})
->>>>>>> 911c7951
 - You hold the `Developer` or `Validator` role
 - The model you are documenting is registered in the model inventory
 - Model documentation has submitted for review or validation by the model validation team 
