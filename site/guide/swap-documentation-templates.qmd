--- conflicted
+++ resolved
@@ -18,85 +18,8 @@
 </style>
 ```
 
-<<<<<<< HEAD
-- You must hold the `Developer` role to update the template for model documentation^1^.
-- You must hold the `Validator` role to update the template for validation reports^1^.
-
-::: {.column-margin}
-**Learn more:**
-
-^1^ [Users (Supported roles)](onboarding-users.qmd#supported-roles)
-
-
-^1^ [Manage users (User roles)](manage-users.qmd#user-roles)
-:::
-
-## View current templates
-
-1. Log in to the {{< var vm_login >}}.
-
-2. In the left sidebar, click **Model Inventory**.
-
-3. Select a model by clicking on it or find your model by applying a filter or searching for it^2^.
-
-4. In the left sidebar that appears for your model, click **Documentation** or **Validation Report**.
-
-5. On your Document Overview or Validation Report Overview page, locate: 
-
-   - **Document Template** — Lists the template used for model documentation.
-   - **Validation Report Template** — Lists the template used for validation reports.
-
-::: {.column-margin}
-^2^ [Working with the model inventory](working-with-model-inventory.qmd#search-filter-and-sort-models)
-:::
-
-## Swap templates
-
-1. Log in to the {{< var vm_login >}}.
-
-2. In the left sidebar, click **Model Inventory**.
-
-3. Select a model by clicking on it or find your model by applying a filter or searching for it^3^.
-
-4. In the left sidebar that appears for your model, click **Documentation** or **Validation Report**.
-
-5. On your Document Overview or Validation Report Overview page, click on the name and the version of the template under:
-   
-   - **Document Template** 
-   - **Validation Report Template**
-   
-   The window pane that opens shows the YAML for the current template along with other information, such as the name and the current version^4^, and which models are using this template.
-
-6. Click **Swap Template**. 
-   
-   The window pane now shows the YAML for two templates side-by-side:
-   
-      - On the left, your current template is shown.
-      - On the right, you can select a different template and version.
-   
-   Initially, both templates are the same. 
-
-7. On the right, select a different template or version:
-   
-   - **Template** — Change to a different template entirely
-   - **Version** — Change to a different version of the template you selected
-   
-   For example: Select a newer version of the template currently in use to switch to that version. 
-   
-   After you select a different template or version, the YAML differences between the templates are highlighted. 
-
-8. Click **Prepare Swap**.
-
-9. Enter a note to enable completing the swap and click **Swap Template**.
-
-::: {.column-margin}
-^3^ [Working with the model inventory](working-with-model-inventory.qmd#search-filter-and-sort-models)
-
-^4^ [Customize documentation templates](customize-documentation-templates.qmd)
-=======
 ::: {.callout title="This page has moved"}
 [Swap documentation templates {{< fa hand-point-right >}}](model-documentation/swap-documentation-templates.qmd)
->>>>>>> c62310c9
 :::
 
 Need help? Find all the information you need to use our platform for model risk management (AI model risk).
