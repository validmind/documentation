--- conflicted
+++ resolved
@@ -5,17 +5,6 @@
 
 ## Brief Introduction
 
-<<<<<<< HEAD
-This article provides an introduction for:
-
-- What the ValidMind Developer Framework is and what functionality it provides. 
-
-- How ValidMind documentation projects are structured
-
-- The key concepts associated with the framework
-
-## What is ValidMind's Developer Framework
-=======
 This page provides an introduction for:
 
 - What the ValidMind Developer Framework is and what functionality it provides
@@ -25,12 +14,10 @@
 - What key concepts are associated with the framework
 
 ## What ValidMind's Developer Framework is
->>>>>>> 6fff120e
 
 ValidMind’s Python Developer Framework is a library of developer tools and methods designed to automate the documentation and validation of your models. 
 
 The Developer Framework is designed to be model agnostic. If your model is built in Python, ValidMind’s Python library will provide all the standard functionality without requiring your developers to rewrite functions. 
-<<<<<<< HEAD
 
 The Developer Framework provides a rich suite of documentation tools and test plans, from documenting descriptions of your dataset to testing your models for weak spots and overfit areas. The Developer Framework helps you automate the generation of model documentation by feeding the ValidMind platform with documentation artefacts and test results to the ValidMind platform. 
 
@@ -47,8 +34,6 @@
 * **Test suites** are collection of tests plans which are meant to run together to automate generate model documentation end-to-end for specific use-cases.
 
 * **Templates**: An outline of the sections/sub-sections of a ValidMind document (Model Documentation or Validation Report), and how they are organized. Templates also contain boilerplates and documentation/test results placeholders for which content will be provided by the Developer Framework. Template requirements are typically provided by the Model Risk Management team, and can be configured programmatically for each model use case, typically by an Administrator. 
-=======
->>>>>>> 6fff120e
 
 The Developer Framework provides a rich suite of documentation tools and test plans, from documenting descriptions of your dataset to testing your models for weak spots and overfit areas. The Developer Framework helps you automate the generation of model documentation by feeding the ValidMind platform with documentation artefacts and test results to the ValidMind platform. 
 
