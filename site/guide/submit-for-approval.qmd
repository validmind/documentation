--- conflicted
+++ resolved
@@ -13,34 +13,16 @@
 * For Model Developers submitting their documentation for review: model documentation is complete
 * For Model Validators submitting their validation report for review: validation report is complete
 
-
-<<<<<<< HEAD
 ## View the current Status and Workflow
-=======
-## View the Workflow (for Model Developers and Model Validators roles)
->>>>>>> dfcd2c10
 
 1. Access the Project Overview page
 2. The current status of the project is displayed under "Status" **Need image**
 3. Click on the "See Workflow" button under "Status" to visualize the entire workflow that this project will go through  **Need image**
 
-<<<<<<< HEAD
 ## Submit for review / validation / next step in the workflow
 
 1. Access the Project Overview page (accessible from the left-hand side bar)
 2. Click on the button under "Actions" to initiate the transition from the current state (e.g. "In Documentation") to the next workflow state (e.g. "In Validation") **Need image**
-=======
-## Submit Model Documentation for review / validation (for Model Developers only)
-
-1. Access the Project Overview page (accessible from the left-hand side bar)
-2. Click on the "Ready for Validation" button under "Actions" to initiate the transition from the current state (e.g. "In Documentation") to the next workflow state (e.g. "In Validation") **Need image**
-
-## Submit Validation Report for review / approval (for Model Validators only)
-
-1. Access the Overview page (accessible from the left-hand side bar)
-2. Click on the "Ready for Review" button under "Actions" to initiate the transition from the current state (e.g. "In Validation") to the next workflow state (e.g. "In Review") **Need image**
->>>>>>> dfcd2c10
-
 
 *Note: workflow states and transitions can be configured by an Administrator.*
 
