--- conflicted
+++ resolved
@@ -20,13 +20,8 @@
 
 {{< var vm.product >}} supports the following methods for logging in:
 
-<<<<<<< HEAD
-- [Public internet](#public-internet) — easiest, less secure
-- [{{< var validmind.vpv >}}](#section) — requires additional configuration, more secure
-=======
 - [Public internet](#public-internet) — minimal configuration needed
 - [Private network endpoints](#private-network-endpoints) — requires additional configuration
->>>>>>> 53cf2ac3
 
 ::: {.attn}
 
