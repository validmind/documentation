:::: {.content-visible unless-format="revealjs"}
1. Under User Permissions, select **{{< fa user-group >}} Roles**.

1. Click **{{< fa plus >}} Add New Role**. 

1. Enter the unique **[name]{.smallcaps}** and **[description]{.smallcaps}** for the role.^[Role names and model stakeholder type names cannot be duplicated to reduce confusion.]

1. Once you click **{{< fa plus >}} Add Role**, you can proceed with managing the user permissions and users associated with that role.

#### Manage role permissions

<<<<<<< HEAD
1. Click on the role whose permissions you want to change.

1. Select the **Permissions** tab, where you can: 

      - View the current permissions assigned to that role.
      - Select permissions to be assigned to that role.

1. Select **Edit Permissions** to to add or remove permissions to or from that role. 

1. Toggle specific permissions for that role by checking or unchecking the boxes next to the permission. 

1. Click **Save Permissions** to apply your changes. 

#### Manage role users

1. Click on the role whose users you want to manage.

1. Select the **Users** tab, where you can:

      - View a list of users assigned to that role.
      - Add a role to users on that list.

##### Add role to user

   1. Click **+** to open the Assign Roles menu for that user. 

   1. Click **+** next to the role for each role to be assigned.  

   1. Click **{{< fa puzzle-piece >}} Assign Roles to User** to save changes.

##### Delete role from user

1. Click **{{< fa x >}}** to delete a role from a user.

1. Once you confirm, that role will be removed from the user.

::::

:::: {.content-hidden unless-format="revealjs"}
1. Under User Permissions, select **{{< fa user-group >}} Roles**.

1. Click **{{< fa plus >}} Add New Role**. 

1. Enter the unique **[name]{.smallcaps}** and **[description]{.smallcaps}** for the role.

1. Once you click **{{< fa plus >}} Add Role**, you can proceed with managing the permissions and users associated with that role.

#### Manage role permissions

1. Click on the role whose permissions you want to change.

1. Select the **Permissions** tab, where you can: 

      - View the current permissions assigned to that role.
      - Select permissions to be assigned to that role.
=======
1. Click on the role whose user permissions you want to change.

1. Select the **Permissions** tab, where you can: 
>>>>>>> fa965e95

      - View the current user permissions assigned to that role.
      - Select user permissions to be assigned to that role.

1. Select **Edit Permissions** to to add or remove user permissions to or from that role. 

1. Toggle specific user permissions for that role by checking or unchecking the boxes next to the permission. 

1. Click **Save Permissions** to apply your changes. 

#### Manage role users

1. Click on the role whose users you want to manage.
<<<<<<< HEAD

1. Select the **Users** tab, where you can:

=======

1. Select the **Users** tab, where you can:

>>>>>>> fa965e95
      - View a list of users assigned to that role.
      - Add a role to users on that list.

##### Add role to user

   1. Click **+** to open the Assign Roles menu for that user. 

   1. Click **+** next to the role for each role to be assigned.  

   1. Click **{{< fa puzzle-piece >}} Assign Roles to User** to save changes.

##### Delete role from user

1. Click **{{< fa x >}}** to delete a role from a user.

1. Once you confirm, that role will be removed from the user.

<<<<<<< HEAD
=======
::::

:::: {.content-hidden unless-format="revealjs"}
1. Under User Permissions, select **{{< fa user-group >}} Roles**.

1. Click **{{< fa plus >}} Add New Role**. 

1. Enter the unique **[name]{.smallcaps}** and **[description]{.smallcaps}** for the role.

1. Once you click **{{< fa plus >}} Add Role**, you can proceed with managing the user permissions and users associated with that role.

#### Manage role permissions

1. Click on the role whose user permissions you want to change.

1. Select the **Permissions** tab, where you can: 

      - View the current user permissions assigned to that role.
      - Select user permissions to be assigned to that role.

1. Select **Edit Permissions** to to add or remove user permissions to or from that role. 

1. Toggle specific user permissions for that role by checking or unchecking the boxes next to the permission. 

1. Click **Save Permissions** to apply your changes. 

#### Manage role users

1. Click on the role whose users you want to manage.

1. Select the **Users** tab, where you can:

      - View a list of users assigned to that role.
      - Add a role to users on that list.

##### Add role to user

   1. Click **+** to open the Assign Roles menu for that user. 

   1. Click **+** next to the role for each role to be assigned.  

   1. Click **{{< fa puzzle-piece >}} Assign Roles to User** to save changes.

##### Delete role from user

1. Click **{{< fa x >}}** to delete a role from a user.

1. Once you confirm, that role will be removed from the user.

>>>>>>> fa965e95
::::<|MERGE_RESOLUTION|>--- conflicted
+++ resolved
@@ -9,17 +9,16 @@
 
 #### Manage role permissions
 
-<<<<<<< HEAD
-1. Click on the role whose permissions you want to change.
+1. Click on the role whose user permissions you want to change.
 
 1. Select the **Permissions** tab, where you can: 
 
-      - View the current permissions assigned to that role.
-      - Select permissions to be assigned to that role.
+      - View the current user permissions assigned to that role.
+      - Select user permissions to be assigned to that role.
 
-1. Select **Edit Permissions** to to add or remove permissions to or from that role. 
+1. Select **Edit Permissions** to to add or remove user permissions to or from that role. 
 
-1. Toggle specific permissions for that role by checking or unchecking the boxes next to the permission. 
+1. Toggle specific user permissions for that role by checking or unchecking the boxes next to the permission. 
 
 1. Click **Save Permissions** to apply your changes. 
 
@@ -46,71 +45,6 @@
 
 1. Once you confirm, that role will be removed from the user.
 
-::::
-
-:::: {.content-hidden unless-format="revealjs"}
-1. Under User Permissions, select **{{< fa user-group >}} Roles**.
-
-1. Click **{{< fa plus >}} Add New Role**. 
-
-1. Enter the unique **[name]{.smallcaps}** and **[description]{.smallcaps}** for the role.
-
-1. Once you click **{{< fa plus >}} Add Role**, you can proceed with managing the permissions and users associated with that role.
-
-#### Manage role permissions
-
-1. Click on the role whose permissions you want to change.
-
-1. Select the **Permissions** tab, where you can: 
-
-      - View the current permissions assigned to that role.
-      - Select permissions to be assigned to that role.
-=======
-1. Click on the role whose user permissions you want to change.
-
-1. Select the **Permissions** tab, where you can: 
->>>>>>> fa965e95
-
-      - View the current user permissions assigned to that role.
-      - Select user permissions to be assigned to that role.
-
-1. Select **Edit Permissions** to to add or remove user permissions to or from that role. 
-
-1. Toggle specific user permissions for that role by checking or unchecking the boxes next to the permission. 
-
-1. Click **Save Permissions** to apply your changes. 
-
-#### Manage role users
-
-1. Click on the role whose users you want to manage.
-<<<<<<< HEAD
-
-1. Select the **Users** tab, where you can:
-
-=======
-
-1. Select the **Users** tab, where you can:
-
->>>>>>> fa965e95
-      - View a list of users assigned to that role.
-      - Add a role to users on that list.
-
-##### Add role to user
-
-   1. Click **+** to open the Assign Roles menu for that user. 
-
-   1. Click **+** next to the role for each role to be assigned.  
-
-   1. Click **{{< fa puzzle-piece >}} Assign Roles to User** to save changes.
-
-##### Delete role from user
-
-1. Click **{{< fa x >}}** to delete a role from a user.
-
-1. Once you confirm, that role will be removed from the user.
-
-<<<<<<< HEAD
-=======
 ::::
 
 :::: {.content-hidden unless-format="revealjs"}
@@ -160,5 +94,4 @@
 
 1. Once you confirm, that role will be removed from the user.
 
->>>>>>> fa965e95
 ::::