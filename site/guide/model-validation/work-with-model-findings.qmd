--- conflicted
+++ resolved
@@ -78,13 +78,10 @@
 
 {{< include _work-with-model-findings-add-findings.qmd >}}
 
-<<<<<<< HEAD
-=======
 ::: {.column-margin}
 ^4^ [Work with the model inventory](/guide/model-inventory/working-with-model-inventory.qmd)
 :::
 
->>>>>>> 9c13acaf
 #### Add finding via overview
 
 To log a finding from the documentation overview: 
@@ -149,11 +146,7 @@
    - Documentation section
 
 ::: {.column-margin}
-<<<<<<< HEAD
 ^4^ [Filter project findings](#filter-project-findings)
-=======
-^5^ [Filter project findings](#filter-project-findings)
->>>>>>> 9c13acaf
 :::
 
 Most updates are applied immediately but you must click **Save** to make changes to the finding description and proposed remediation plan effective. 
