--- conflicted
+++ resolved
@@ -107,9 +107,6 @@
 
 ## What's next
 
-<<<<<<< HEAD
-Viewing reports in the {{< var validmind.platform >}} is closely related to [working with model findings](working-with-model-findings.qmd). For example, you can drill down into specific model findings which will take you to the **Model Findings** page.
-=======
 Viewing reports in the {{< var validmind.platform >}} is closely related to [working with model findings](working-with-model-findings.qmd). For example, you can drill down into specific model findings which will take you to the **Model Findings** page.
 
 
@@ -125,5 +122,4 @@
 
 [^5]: [All model findings](/guide/model-validation/view-filter-model-findings.qmd#all-model-findings)
 
-[^6]: [Customize your dashboard](/guide/configuration/customize-your-dashboard.qmd)
->>>>>>> 60d65574
+[^6]: [Customize your dashboard](/guide/configuration/customize-your-dashboard.qmd)