---
title: "Manage model finding fields"
date: last-modified
---

{{< include /guide/model-validation/_model-finding-fields.qmd >}}

::: {.attn}

## Prerequisites

- [x] {{< var link.login >}}
- [x] You are a [{{< fa hand >}} Customer Admin]{.bubble} or assigned another role with sufficient permissions to perform the tasks in this guide.[^1]

:::

## View, search, and filter findings fields
<<<<<<< HEAD

1. In the left sidebar, click **{{< fa gear >}} Settings**.

2. Under Findings, select **Finding Fields**.

    Displayed in groups[^2] as lists are the findings fields available to findings in your organization with a quick view of:[^3]

    - Number of workflows that field is used in[^4]
    - The field key
    - The field type[^5]
    - Field description
    - Whether or not the field is required when creating findings
    - Quick actions you can take on the finding field

3. Narrow down existing findings fields available to your findings by searching or filtering for results:

::: {.panel-tabset}

#### Search fields

a. Click **{{< fa magnifying-glass >}} Search** to search by keywords within a findings field.

b. Select whether to search in the **Title** or **Description**.

c. Click **Search** to narrow down your results by your entered keywords.

    Expand any inventory field group to see more fields.

#### Filter fields

a. Click **{{< fa filter >}} Filter** to filter fields by any of the following criteria:

    - **[finding types]{.smallcaps}** — The types of findings that use this field.
    - **[required on creation]{.smallcaps}** — Whether or not the field was set up as required on finding creation.
    - **[types]{.smallcaps}** — What type of field it is.
    - **[workflow triggered by field]{.smallcaps}** — What workflows are initiated when this field is edited.[^6]
    - **[write permissions]{.smallcaps}** — Which model stakeholder types have permissions to edit this field.[^7]

b. Click **Apply Filters** to narrow down your results by your configured criteria.

    Expand any inventory field group to see more fields.
:::

::: {.callout title="Note that searching and filtering of fields stack."}
For example, if you first search by keyword for `Regression` under **Title** without clearing that search, any additional filters applied will only apply to the results returned by that initial search.
:::

## Add or edit finding fields
<span id="add-edit"></span>
=======
>>>>>>> b0150fa5

1. In the left sidebar, click **{{< fa gear >}} Settings**.

2. Under Findings, select **Finding Fields**.

    Displayed in groups[^2] as lists are the findings fields available to findings in your organization with a quick view of:[^3]

<<<<<<< HEAD
::: {.panel-tabset}

#### Add finding fields

To add a new finding field, click **{{< fa plus >}} Add Field**:

a. Finding fields require a [type]{.smallcaps},[^8] a [name]{.smallcaps}, a [description]{.smallcaps} and a [finding type]{.smallcaps}.[^9]

    - (Optional) You can also choose to indicate that a field is **[required when creating findings]{.smallcaps}**.
    - (Optional) You can also assign a field to a group.[^10]
    - Assign **[write permissions]{.smallcaps}** to allow granular access to editing this field gated by model stakeholder types.[^11]

a. When you are satisfied with the setup of your finding field, click **Save**.

#### Edit finding fields

To edit an existing finding field:

a. Hover over the finding field you would like to edit.

    Expand any inventory field group to see more fields.[^12]

a. When the **{{< fa ellipsis-vertical >}}** appears under the Actions column, select **{{< fa pencil >}} Edit Details**.

a. Make your desired changes to your finding field, then click **Save**.

:::

#### Finding field types
=======
    - Number of workflows that field is used in[^4]
    - The field key
    - The field type[^5]
    - Field description
    - Whether or not the field is required when creating findings
    - Quick actions you can take on the finding field

3. Narrow down existing findings fields available to your findings by searching or filtering for results:
>>>>>>> b0150fa5

::: {.panel-tabset}

<<<<<<< HEAD
Attachments
: Upload supporting files for your model.[^13] Files must be less than 50 MB each in size.
=======
#### Search fields
>>>>>>> b0150fa5

a. Click **{{< fa magnifying-glass >}} Search** to search by keywords within a findings field.

b. Select whether to search in the **Title** or **Description**.

c. Click **Search** to narrow down your results by your entered keywords.

    Expand any inventory field group to see more fields.

#### Filter fields

a. Click **{{< fa filter >}} Filter** to filter fields by any of the following criteria:

    - **[finding types]{.smallcaps}** — The types of findings that use this field.
    - **[required on creation]{.smallcaps}** — Whether or not the field was set up as required on finding creation.
    - **[types]{.smallcaps}** — What type of field it is.
    - **[workflow triggered by field]{.smallcaps}** — What workflows are initiated when this field is edited.[^6]
    - **[write permissions]{.smallcaps}** — Which model stakeholder types have permissions to edit this field.[^7]

b. Click **Apply Filters** to narrow down your results by your configured criteria.

    Expand any inventory field group to see more fields.
:::

::: {.callout title="Note that searching and filtering of fields stack."}
For example, if you first search by keyword for `Regression` under **Title** without clearing that search, any additional filters applied will only apply to the results returned by that initial search.
:::

## Add or edit finding fields
<span id="add-edit"></span>

1. In the left sidebar, click **{{< fa gear >}} Settings**.

<<<<<<< HEAD
Date
: - Date value in `yyyy-mm-dd` format. 
- Selection is in the current user's timezone; other users viewing this field will see the value automatically in their timezone. 
- Set the [date format]{.smallcaps} for date fields under your profile.[^14]

Date Time
: - Date value in `yyyy-mm-dd, 24hr` format.
- Selection is in the current user's timezone; other users viewing this field will see the value automatically in their timezone. 
- Set the [date format]{.smallcaps} for date time fields under your profile.[^15]
=======
2. Under Findings, select **Finding Fields**.

    Here you can edit existing finding fields, or add a new one:
>>>>>>> b0150fa5

{{< include /guide/model-validation/_add-edit-finding-fields.qmd >}}

<<<<<<< HEAD
User
: 
- Select list pre-populated with users from your {{< fa book-open >}} User Directory.[^16]
- Toggle [allow linking to multiple records]{.smallcaps} on to allow multi-selection of users.

## Add finding field groups

To group finding fields, first create a finding field group:
=======
#### Finding field types

{{< include /guide/model-inventory/_field-types.qmd >}}
>>>>>>> b0150fa5

::: {.callout}
## Use finding types[^8] in your formulas to create dynamic calculations.

Use simple dot notation to include finding types:

<<<<<<< HEAD
3. Click **{{< fa plus >}} Add Group** and enter in a **[name]{.smallcaps}** and a **[description]{.smallcaps}** for the group.

4. Click **Create Group** to add the new group.

5. Assign the desired fields to the group.[^17]

## Delete finding fields
=======
- `finding_type.tag` — Technical tag: `VALIDATION_ISSUE`
- `finding_type.name` — Human-readable name: `Validation Issue`
:::


Example use cases:

- Calculate different risk scores based on finding type.
- Generate dynamic titles and descriptions.
- Set different due dates or priorities by finding category.
- Create type-specific business logic in formulas.
>>>>>>> b0150fa5

1. In the left sidebar, click **{{< fa gear >}} Settings**.

<<<<<<< HEAD
2. Under Findings, select **Finding Fields**.

3. Hover over the field you would like to delete.

4. When the **{{< fa ellipsis-vertical >}}** appears under the Actions column, click on it and select [**{{< fa trash-can >}} Delete Field**]{.red}.

5. After you confirm, the field will be removed.
=======
#### Severity calculation

```python
# Calculate different severity scores based on finding type

if finding_type.tag == "VALIDATION_ISSUE":
    return severity_score * 2.5
elif finding_type.tag == "POLICY_EXCEPTION":
    return severity_score * 1.0
else:
    return severity_score * 1.8
```

#### Due date calculation
>>>>>>> b0150fa5

```python
# Dynamically calculate due dates based on finding type

<<<<<<< HEAD
<!-- FOOTNOTES -->

[^1]: [Manage permissions](/guide/configuration/manage-permissions.qmd)

[^2]: [Add finding field groups](#add-finding-field-groups)

[^3]:
=======
base_days = 30
if finding_type.tag == "VALIDATION_ISSUE":
    urgency_multiplier = 0.5  # 15 days
elif finding_type.tag == "MODEL_LIMITATION":
    urgency_multiplier = 2.0  # 60 days
else:
    urgency_multiplier = 1.0  # 30 days

return base_days * urgency_multiplier
```

#### Custom fields & parent model data

```python
# Combine finding types with custom fields and parent model data

risk_factor = custom_field_risk_score or 1.0
model_criticality = params.model.get("criticality_level", "medium")

if finding_type.tag == "VALIDATION_ISSUE" and model_criticality == "high":
    return risk_factor * 3.0
else:
    return risk_factor * 1.5
```
>>>>>>> b0150fa5

    ::: {.callout title="Missing column headers?"}
    Click, hold, and drag to the right to reveal additional columns.
    :::

<<<<<<< HEAD
[^4]: [Working with model workflows](/guide/model-workflows/working-with-model-workflows.qmd)
=======

## Add finding field groups
>>>>>>> b0150fa5

[^5]: [Finding field types](#finding-field-types)

[^6]: [Configure model workflows](/guide/model-workflows/configure-model-workflows.qmd)

[^7]: [Manage model stakeholder types](/guide/configuration/manage-model-stakeholder-types.qmd)

<<<<<<< HEAD
[^8]: [Finding field types](#finding-field-types)
=======
3. Click **{{< fa plus >}} Add Group** and enter in a **[name]{.smallcaps}** and a **[description]{.smallcaps}** for the group.

4. Click **Create Group** to add the new group.

5. Assign the desired fields to the group.[^9]
>>>>>>> b0150fa5

[^9]: [Manage finding types](manage-finding-types.qmd)

[^10]: [Add finding field groups](#add-finding-field-groups)

[^11]:

    ::: {.callout title="Leave this field blank to leave permissions as default."}
    - By default, only the <br>[{{< fa hand >}} Customer Admin]{.bubble} role has write access.
    - All other users will have read-only access unless specified under the **[write permissions]{.smallcaps}** as a model stakeholder type.

    ::: {.tc}
    [Manage model stakeholder types](/guide/configuration/manage-model-stakeholder-types.qmd)

    :::

    :::

<<<<<<< HEAD
[^12]: [Add finding field groups](#add-finding-field-groups)

[^13]: [Manage supporting documentation](/guide/model-inventory/edit-model-inventory-fields.qmd#manage-supporting-documentation)

[^14]: [Manage your profile](/guide/configuration/manage-your-profile.qmd#localization)
=======
<!-- FOOTNOTES -->
>>>>>>> b0150fa5

[^15]: [Manage your profile](/guide/configuration/manage-your-profile.qmd#localization)

<<<<<<< HEAD
[^16]: [Manage users](/guide/configuration/manage-users.qmd)

[^17]: [Add or edit finding fields](#add-or-edit-finding-fields)
=======
[^2]: [Add finding field groups](#add-finding-field-groups)

[^3]:

    ::: {.callout title="Missing column headers?"}
    Click, hold, and drag to the right to reveal additional columns.
    :::

[^4]: [Working with workflows](/guide/workflows/working-with-workflows.qmd)

[^5]: [Finding field types](#finding-field-types)

[^6]: [Configure workflows](/guide/workflows/configure-workflows.qmd)

[^7]: [Manage model stakeholder types](/guide/configuration/manage-model-stakeholder-types.qmd)

[^8]: [Manage finding types](manage-finding-types.qmd)

[^9]: [Add or edit finding fields](#add-or-edit-finding-fields)
>>>>>>> b0150fa5
<|MERGE_RESOLUTION|>--- conflicted
+++ resolved
@@ -15,7 +15,6 @@
 :::
 
 ## View, search, and filter findings fields
-<<<<<<< HEAD
 
 1. In the left sidebar, click **{{< fa gear >}} Settings**.
 
@@ -65,144 +64,24 @@
 
 ## Add or edit finding fields
 <span id="add-edit"></span>
-=======
->>>>>>> b0150fa5
 
 1. In the left sidebar, click **{{< fa gear >}} Settings**.
 
 2. Under Findings, select **Finding Fields**.
 
-    Displayed in groups[^2] as lists are the findings fields available to findings in your organization with a quick view of:[^3]
-
-<<<<<<< HEAD
-::: {.panel-tabset}
-
-#### Add finding fields
-
-To add a new finding field, click **{{< fa plus >}} Add Field**:
-
-a. Finding fields require a [type]{.smallcaps},[^8] a [name]{.smallcaps}, a [description]{.smallcaps} and a [finding type]{.smallcaps}.[^9]
-
-    - (Optional) You can also choose to indicate that a field is **[required when creating findings]{.smallcaps}**.
-    - (Optional) You can also assign a field to a group.[^10]
-    - Assign **[write permissions]{.smallcaps}** to allow granular access to editing this field gated by model stakeholder types.[^11]
-
-a. When you are satisfied with the setup of your finding field, click **Save**.
-
-#### Edit finding fields
-
-To edit an existing finding field:
-
-a. Hover over the finding field you would like to edit.
-
-    Expand any inventory field group to see more fields.[^12]
-
-a. When the **{{< fa ellipsis-vertical >}}** appears under the Actions column, select **{{< fa pencil >}} Edit Details**.
-
-a. Make your desired changes to your finding field, then click **Save**.
-
-:::
-
-#### Finding field types
-=======
-    - Number of workflows that field is used in[^4]
-    - The field key
-    - The field type[^5]
-    - Field description
-    - Whether or not the field is required when creating findings
-    - Quick actions you can take on the finding field
-
-3. Narrow down existing findings fields available to your findings by searching or filtering for results:
->>>>>>> b0150fa5
-
-::: {.panel-tabset}
-
-<<<<<<< HEAD
-Attachments
-: Upload supporting files for your model.[^13] Files must be less than 50 MB each in size.
-=======
-#### Search fields
->>>>>>> b0150fa5
-
-a. Click **{{< fa magnifying-glass >}} Search** to search by keywords within a findings field.
-
-b. Select whether to search in the **Title** or **Description**.
-
-c. Click **Search** to narrow down your results by your entered keywords.
-
-    Expand any inventory field group to see more fields.
-
-#### Filter fields
-
-a. Click **{{< fa filter >}} Filter** to filter fields by any of the following criteria:
-
-    - **[finding types]{.smallcaps}** — The types of findings that use this field.
-    - **[required on creation]{.smallcaps}** — Whether or not the field was set up as required on finding creation.
-    - **[types]{.smallcaps}** — What type of field it is.
-    - **[workflow triggered by field]{.smallcaps}** — What workflows are initiated when this field is edited.[^6]
-    - **[write permissions]{.smallcaps}** — Which model stakeholder types have permissions to edit this field.[^7]
-
-b. Click **Apply Filters** to narrow down your results by your configured criteria.
-
-    Expand any inventory field group to see more fields.
-:::
-
-::: {.callout title="Note that searching and filtering of fields stack."}
-For example, if you first search by keyword for `Regression` under **Title** without clearing that search, any additional filters applied will only apply to the results returned by that initial search.
-:::
-
-## Add or edit finding fields
-<span id="add-edit"></span>
-
-1. In the left sidebar, click **{{< fa gear >}} Settings**.
-
-<<<<<<< HEAD
-Date
-: - Date value in `yyyy-mm-dd` format. 
-- Selection is in the current user's timezone; other users viewing this field will see the value automatically in their timezone. 
-- Set the [date format]{.smallcaps} for date fields under your profile.[^14]
-
-Date Time
-: - Date value in `yyyy-mm-dd, 24hr` format.
-- Selection is in the current user's timezone; other users viewing this field will see the value automatically in their timezone. 
-- Set the [date format]{.smallcaps} for date time fields under your profile.[^15]
-=======
-2. Under Findings, select **Finding Fields**.
-
     Here you can edit existing finding fields, or add a new one:
->>>>>>> b0150fa5
 
 {{< include /guide/model-validation/_add-edit-finding-fields.qmd >}}
 
-<<<<<<< HEAD
-User
-: 
-- Select list pre-populated with users from your {{< fa book-open >}} User Directory.[^16]
-- Toggle [allow linking to multiple records]{.smallcaps} on to allow multi-selection of users.
-
-## Add finding field groups
-
-To group finding fields, first create a finding field group:
-=======
 #### Finding field types
 
 {{< include /guide/model-inventory/_field-types.qmd >}}
->>>>>>> b0150fa5
 
 ::: {.callout}
 ## Use finding types[^8] in your formulas to create dynamic calculations.
 
 Use simple dot notation to include finding types:
 
-<<<<<<< HEAD
-3. Click **{{< fa plus >}} Add Group** and enter in a **[name]{.smallcaps}** and a **[description]{.smallcaps}** for the group.
-
-4. Click **Create Group** to add the new group.
-
-5. Assign the desired fields to the group.[^17]
-
-## Delete finding fields
-=======
 - `finding_type.tag` — Technical tag: `VALIDATION_ISSUE`
 - `finding_type.name` — Human-readable name: `Validation Issue`
 :::
@@ -214,19 +93,9 @@
 - Generate dynamic titles and descriptions.
 - Set different due dates or priorities by finding category.
 - Create type-specific business logic in formulas.
->>>>>>> b0150fa5
 
-1. In the left sidebar, click **{{< fa gear >}} Settings**.
+::: {.panel-tabset}
 
-<<<<<<< HEAD
-2. Under Findings, select **Finding Fields**.
-
-3. Hover over the field you would like to delete.
-
-4. When the **{{< fa ellipsis-vertical >}}** appears under the Actions column, click on it and select [**{{< fa trash-can >}} Delete Field**]{.red}.
-
-5. After you confirm, the field will be removed.
-=======
 #### Severity calculation
 
 ```python
@@ -241,20 +110,10 @@
 ```
 
 #### Due date calculation
->>>>>>> b0150fa5
 
 ```python
 # Dynamically calculate due dates based on finding type
 
-<<<<<<< HEAD
-<!-- FOOTNOTES -->
-
-[^1]: [Manage permissions](/guide/configuration/manage-permissions.qmd)
-
-[^2]: [Add finding field groups](#add-finding-field-groups)
-
-[^3]:
-=======
 base_days = 30
 if finding_type.tag == "VALIDATION_ISSUE":
     urgency_multiplier = 0.5  # 15 days
@@ -279,69 +138,41 @@
 else:
     return risk_factor * 1.5
 ```
->>>>>>> b0150fa5
 
-    ::: {.callout title="Missing column headers?"}
-    Click, hold, and drag to the right to reveal additional columns.
-    :::
+:::
 
-<<<<<<< HEAD
-[^4]: [Working with model workflows](/guide/model-workflows/working-with-model-workflows.qmd)
-=======
 
 ## Add finding field groups
->>>>>>> b0150fa5
 
-[^5]: [Finding field types](#finding-field-types)
+To group finding fields, first create a finding field group:
 
-[^6]: [Configure model workflows](/guide/model-workflows/configure-model-workflows.qmd)
+1. In the left sidebar, click **{{< fa gear >}} Settings**.
 
-[^7]: [Manage model stakeholder types](/guide/configuration/manage-model-stakeholder-types.qmd)
+2. Under Findings, select **Finding Fields**.
 
-<<<<<<< HEAD
-[^8]: [Finding field types](#finding-field-types)
-=======
 3. Click **{{< fa plus >}} Add Group** and enter in a **[name]{.smallcaps}** and a **[description]{.smallcaps}** for the group.
 
 4. Click **Create Group** to add the new group.
 
 5. Assign the desired fields to the group.[^9]
->>>>>>> b0150fa5
 
-[^9]: [Manage finding types](manage-finding-types.qmd)
+## Delete finding fields
 
-[^10]: [Add finding field groups](#add-finding-field-groups)
+1. In the left sidebar, click **{{< fa gear >}} Settings**.
 
-[^11]:
+2. Under Findings, select **Finding Fields**.
 
-    ::: {.callout title="Leave this field blank to leave permissions as default."}
-    - By default, only the <br>[{{< fa hand >}} Customer Admin]{.bubble} role has write access.
-    - All other users will have read-only access unless specified under the **[write permissions]{.smallcaps}** as a model stakeholder type.
+3. Hover over the field you would like to delete.
 
-    ::: {.tc}
-    [Manage model stakeholder types](/guide/configuration/manage-model-stakeholder-types.qmd)
+4. When the **{{< fa ellipsis-vertical >}}** appears under the Actions column, click on it and select [**{{< fa trash-can >}} Delete Field**]{.red}.
 
-    :::
+5. After you confirm, the field will be removed.
 
-    :::
 
-<<<<<<< HEAD
-[^12]: [Add finding field groups](#add-finding-field-groups)
+<!-- FOOTNOTES -->
 
-[^13]: [Manage supporting documentation](/guide/model-inventory/edit-model-inventory-fields.qmd#manage-supporting-documentation)
+[^1]: [Manage permissions](/guide/configuration/manage-permissions.qmd)
 
-[^14]: [Manage your profile](/guide/configuration/manage-your-profile.qmd#localization)
-=======
-<!-- FOOTNOTES -->
->>>>>>> b0150fa5
-
-[^15]: [Manage your profile](/guide/configuration/manage-your-profile.qmd#localization)
-
-<<<<<<< HEAD
-[^16]: [Manage users](/guide/configuration/manage-users.qmd)
-
-[^17]: [Add or edit finding fields](#add-or-edit-finding-fields)
-=======
 [^2]: [Add finding field groups](#add-finding-field-groups)
 
 [^3]:
@@ -360,5 +191,4 @@
 
 [^8]: [Manage finding types](manage-finding-types.qmd)
 
-[^9]: [Add or edit finding fields](#add-or-edit-finding-fields)
->>>>>>> b0150fa5
+[^9]: [Add or edit finding fields](#add-or-edit-finding-fields)