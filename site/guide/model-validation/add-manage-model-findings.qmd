---
title: "Add and manage model findings"
lightbox: true
date: last-modified
aliases: 
  - add-update-model-findings.html
---

Add findings within the {{< var validmind.platform >}} at the model or documentation section level, update your findings to include proposed remediation plans and supporting documentation, or delete findings that no longer need to be tracked.

::: {.attn}

## Prerequisites

- [x] {{< var link.login >}}
- [x] The model is already registered in the model inventory.[^1]
- [x] Model documentation is completed or in progress for your model.[^2]
- [x] You are a [{{< fa circle-check >}} Validator]{.bubble} or assigned another role with sufficient permissions to perform the tasks in this guide.[^3] 

:::

## Add model findings

{{< include _add-model-findings.qmd >}}

#### Add finding via overview

To log a finding from the documentation overview: 

1. On your model's **Documentation** page, click **{{< fa plus >}} Add Finding**.

2. On the **Add Model Finding** page that opens, provide information for: 

   - Title
   - Risk area
   - Owner
   - Severity
   - Due date
   - Documentation section
   - Description

3. When you are done, click **Save** to submit the finding. 

   Once created, you can then add supporting documentation to your finding.[^4]

#### Add finding via section

While working within a section of your documentation, you can easily log a finding associated with that section without leaving the page:

1. Click on **{{< var vm.product >}} Insights™** to expand the insight panel.

2. For the section you want to add a Finding for, click **{{< fa triangle-exclamation >}}  Add Finding** beneath the Documentation Guidelines.

3. On the **Add Model Finding** page that opens,  provide information for: 

   - Title
   - Risk area
   - Owner
   - Severity
   - Due date
   - Documentation section
   - Description
   
   The documentation section will be auto-populated with the section you are working from — you are able to select another section if desired.

<<<<<<< HEAD
   ![Adding a finding with the {{< var vm.product >}} Insights™ panel](add-section-finding.gif){width=80% fig-alt="An animated gif demonstrating how to add a finding with the ValidMind Insights™ panel" class="screenshot"}
=======
   ![Adding a finding with the ValidMind Insights™ panel](add-section-finding.gif){fig-alt="An animated gif demonstrating how to add a finding with the ValidMind Insights™ panel" .screenshot}
>>>>>>> 192e0855

4. When you are done, click **Save** to submit the finding. 

   Once created, you can then add supporting documentation to your finding.[^5]

## Update model findings

As findings get resolved or require other changes during the model validation process, you can update them:

1. Locate the finding you want to update.[^6]

2. Click on a field to make changes. You can make updates to:

   - Title
   - Description
   - Proposed remediation plan
   - Supporting documentation[^7]
   - Status
   - Severity
   - Risk area
   - Due date
   - Assignee
   - Documentation section

   You can also add comments to a finding. 

Most updates are applied immediately but you must click **Save** to make changes to the finding title, description, proposed remediation plan, and attachments effective. 

### Track issue resolution

{{< include _track_issue_resolution.qmd >}}

### Manage supporting documentation

After a finding is created, you're able to add supporting documentation to it. 

#### Add attachments to findings

::: {.callout}
Uploaded files must be less than 50 MB each in size.
:::

1. On the findings detail page, click on the **[attachments]{.smallcaps}** header.

{{< include /guide/model-inventory/_manage-supporting-documentation-add.qmd >}}

#### Remove attachments from findings

1. On the findings detail page, click on the **[attachments]{.smallcaps}** header.

{{< include /guide/model-inventory/_manage-supporting-documentation-remove.qmd >}}

## Delete model findings

::: {.callout-important title="Finding deletion is permanent."}
While finding deletion will be logged under your Model Activity,[^8] deleted findings cannot be retrieved.
:::

If you logged a finding in error or otherwise no longer need to track that finding, you can delete it: 

1. Locate the finding you want to delete.[^9]

2. On the finding's detail page, click **{{< fa trash-can>}} Delete Finding** in the right sidebar.

   Once you confirm, the finding will be permanently deleted. 

   ![Deleting a finding](delete-model-finding.gif){fig-alt="An animated gif demonstrating how to delete a finding" .screenshot}


<!-- FOOTNOTES -->

[^1]: [Register models in the inventory](/guide/model-inventory/register-models-in-inventory.qmd)

[^2]: [Working with model documentation](/guide/model-documentation/working-with-model-documentation.qmd)

[^3]: [Manage permissions](/guide/configuration/manage-permissions.qmd)

[^4]: [Manage supporting documentation](#manage-supporting-documentation)

[^5]: [Manage supporting documentation](#manage-supporting-documentation)

[^6]: [View and filter model findings](view-filter-model-findings.qmd)

[^7]: [Manage supporting documentation](#manage-supporting-documentation)

[^8]: [View model activity](/guide/model-inventory/view-model-activity.qmd)

[^9]: [View and filter model findings](view-filter-model-findings.qmd)<|MERGE_RESOLUTION|>--- conflicted
+++ resolved
@@ -63,11 +63,7 @@
    
    The documentation section will be auto-populated with the section you are working from — you are able to select another section if desired.
 
-<<<<<<< HEAD
-   ![Adding a finding with the {{< var vm.product >}} Insights™ panel](add-section-finding.gif){width=80% fig-alt="An animated gif demonstrating how to add a finding with the ValidMind Insights™ panel" class="screenshot"}
-=======
-   ![Adding a finding with the ValidMind Insights™ panel](add-section-finding.gif){fig-alt="An animated gif demonstrating how to add a finding with the ValidMind Insights™ panel" .screenshot}
->>>>>>> 192e0855
+   ![Adding a finding with the {{< var vm.product >}} Insights™ panel](add-section-finding.gif){fig-alt="An animated gif demonstrating how to add a finding with the ValidMind Insights™ panel" .screenshot}
 
 4. When you are done, click **Save** to submit the finding. 
 
