--- conflicted
+++ resolved
@@ -10,11 +10,7 @@
 
 ## Viewing your account profile
 
-<<<<<<< HEAD
 1. Log in to the {{< var vm_login >}}.
-=======
-1. [Log in to the {{< var vm_platform >}}]({{< var vm_url >}}).
->>>>>>> 5621c1f0
 
 2. Go to **Settings** in the sidebar and select **Profile**.
 
