--- conflicted
+++ resolved
@@ -6,14 +6,10 @@
 Managing users is fundamental to maintaining access control and efficient user management in the ValidMind system. This task topic will guide you through the process of inviting new users, assigning them to specific groups, and configuring their roles. Whether you're a group administrator or a superuser, understanding these steps is crucial for ensuring the right individuals have the appropriate access and permissions within the system.
 
 ## Viewing your account profile
-<<<<<<< HEAD
 
 1. [Log in to the ValidMind UI]({{< var vm_ui >}}).
 quart
-=======
-1.  [Log in to the ValidMind UI]({{< var vm_ui >}}).
 
->>>>>>> d3f08f02
 2. Go to **Settings** in the sidebar and select **Profile**.
 
 3. You can find the following at your profile page.
@@ -36,13 +32,9 @@
    c. Enter the user's email address.
    d. Assign the user to a group from the **Group** dropdown menu.
    e. Add roles to the user by clicking the {{< fa circle-plus >}} icon and selecting the appropriate roles from the list.
-<<<<<<< HEAD
    f. Click **Assign Roles to invitee**.
    
    Users now will have the option to accept the invitation through the email they receive.
-=======
-   f. Click **Assign Roles to invitee**. Users can now accept the invitation through the email they receive.
->>>>>>> d3f08f02
 
 3. You can find pending invitations at the **Pending Invites** section.
 
@@ -56,18 +48,11 @@
 
 3. Under **User Permissions** in the sidebar, select **User Directory**. 
 
-<<<<<<< HEAD
 4. Use one of these methods to assign roles to users:
    - Select the checkbox next to one or more users and click **Assign New Role** or **Assign New Role to _n_ Users**; OR
    - Next to any individual user, click the {{< fa circle-plus >}} icon. 
 
 5. On the pop-up that appears, select the roles to be assigned and click **Assign Roles to User**.
-=======
-3. Use one of these methods to assign roles to users:
-   - Select the checkbox next to one or more users and click **Assign New Role** or **Assign New Role to _n_ Users**; OR
-   - Next to any individual user, click the {{< fa circle-plus >}} icon. 
-4. On the pop-up that appears, select the roles to be assigned and click **Assign Roles to User**.
->>>>>>> d3f08f02
 
 ## Remove roles from a user
 
