---
title: "Guides"
date: last-modified
listing:
  - id: guides-login
    type: grid
    max-description-length: 250
    sort: false
    fields: [title, description]
    contents:
    - configuration/accessing-validmind.qmd
  - id: guides-onboarding
    type: grid
    max-description-length: 250
    sort: false
    fields: [title, description]
    contents:
    - configuration/managing-your-organization.qmd
    - configuration/managing-users.qmd
  - id: guides-customize
    type: grid
    max-description-length: 250
    sort: false
    fields: [title, description]
    contents:
    - configuration/personalize-validmind.qmd
  - id: guides-model-workflows
    type: grid
    max-description-length: 250
    sort: false
    fields: [title, description]
    contents:
    - model-workflows/working-with-model-workflows.qmd
  - id: guides-model-inventory
    type: grid
    max-description-length: 250
    sort: false
    fields: [title, description]
    contents: 
    - model-inventory/working-with-model-inventory.qmd
    - model-inventory/managing-model-inventory.qmd
    - model-inventory/view-model-activity.qmd
  - id: guides-model-documentation
    type: grid
    max-description-length: 250
    sort: false
    fields: [title, description]
    contents: 
    - model-documentation/working-with-documentation-templates.qmd
    - model-documentation/working-with-model-documentation.qmd
    # - model-documentation/export-documentation.qmd
  - id: guides-developer-framework
    type: grid
    max-description-length: 250
    sort: false
    fields: [title, description]
    contents: 
    - ../developer/get-started-developer-framework.qmd
    - ../developer/samples-jupyter-notebooks.qmd
  - id: guides-model-validation
    type: grid
    max-description-length: 250
    sort: false
    fields: [title, description]
    contents: 
    - model-validation/manage-validation-guidelines.qmd
    - model-validation/preparing-validation-reports.qmd
    - model-validation/working-with-model-findings.qmd
<<<<<<< HEAD
=======
  - id: guides-reports
    contents: 
>>>>>>> 4d4eb8e3
    - model-validation/view-reports.qmd
    - model-documentation/export-documentation.qmd
    type: grid
    max-description-length: 250
    sort: false
    fields: [title, description]
  - id: guides-monitoring
    contents: 
    - monitoring/ongoing-monitoring.qmd
    type: grid
    max-description-length: 250
    sort: false
    fields: [title, description]
---

Our guides offer step-by-step instructions for frequent tasks you perform on the ValidMind platform, organized by category:

- [Onboarding](#onboarding)
- [Model workflows](#model-workflows)
- [Model inventory](#model-inventory)
- [Model documentation](#model-documentation)
- [Model validation](#model-validation)
- [Monitoring](#monitoring)

::: {.callout-important collapse="true" appearance="minimal"}
## {{< fa building-columns >}} Key ValidMind concepts

<!--- These concepts are introduced in the "Get started" section. They are repeated the guides and get started with the dev framework sections in a collapsed format in case a reader missed them earlier. --->

{{< include /about/glossary/key_concepts/_key-concepts.qmd >}}

:::

## Onboarding

Before you begin, let's make sure you're able to access ValidMind:

:::{#guides-login}
:::

Onboard your organization, teams or business units, and users onto the ValidMind platform:


:::{#guides-onboarding}
:::

Customize your personal user experience within the {{< var validmind.platform >}}:

:::{#guides-customize}
:::

## Model workflows

Use workflows within the {{< var vm.platform >}} to match your organizational needs for overseeing the review and approval of models throughout the model lifecycle:

:::{#guides-model-workflows}
:::

## Model inventory 

Use the {{< var validmind.platform >}} model inventory to thoroughly track your models and audit activity:

:::{#guides-model-inventory}
:::

## Model documentation 

Document and test your models in your own model development environment with the {{< var validmind.developer >}}:

:::{#guides-developer-framework}
:::

Work with documentation and customizable templates, and collaborate with model validators all within the {{< var validmind.platform >}}: 

:::{#guides-model-documentation}
:::


## Model validation

Set up validation guidelines and prepare validation reports, work with findings and evidence, and collaborate with model developers within the {{< var vm.platform >}}:

:::{#guides-model-validation}
:::

Review reports or export your documentation for external records:

:::{#guides-reports}
:::

## Monitoring

Regularly evaluate the ongoing accuracy, robustness, and stability of a model after it has been deployed:

:::{#guides-monitoring}
:::<|MERGE_RESOLUTION|>--- conflicted
+++ resolved
@@ -66,11 +66,8 @@
     - model-validation/manage-validation-guidelines.qmd
     - model-validation/preparing-validation-reports.qmd
     - model-validation/working-with-model-findings.qmd
-<<<<<<< HEAD
-=======
   - id: guides-reports
     contents: 
->>>>>>> 4d4eb8e3
     - model-validation/view-reports.qmd
     - model-documentation/export-documentation.qmd
     type: grid
