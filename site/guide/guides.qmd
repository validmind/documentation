---
title: "Guides"
date: last-modified
listing:
  - id: guides-login
    type: grid
    max-description-length: 250
    sort: false
    fields: [title, description]
    contents:
    - configuration/log-in-to-validmind.qmd
  - id: guides-onboarding
    type: grid
    max-description-length: 250
    sort: false
    fields: [title, description]
    contents:
    - configuration/managing-your-organization.qmd
    - configuration/managing-users.qmd
  - id: guides-customize
    type: grid
    max-description-length: 250
    sort: false
    fields: [title, description]
    contents:
    - configuration/personalize-validmind.qmd
  - id: guides-model-workflows
    type: grid
    max-description-length: 250
    sort: false
    fields: [title, description]
    contents:
    - model-workflows/working-with-model-workflows.qmd
  - id: guides-model-inventory
    type: grid
    max-description-length: 250
    sort: false
    fields: [title, description]
    contents: 
    - model-inventory/working-with-model-inventory.qmd
<<<<<<< HEAD
#    - register-models-in-inventory.qmd
#    - customize-model-inventory-fields.qmd
#    - edit-model-inventory-fields.qmd
#    - customize-model-registration-form.qmd
    - model-inventory/manage-model-inventory-fields.qmd
=======
    - model-inventory/managing-model-inventory.qmd
>>>>>>> d123a1e1
  - id: guides-model-documentation
    type: grid
    max-description-length: 250
    sort: false
    fields: [title, description]
    contents: 
    - model-documentation/working-with-documentation-templates.qmd
    - model-documentation/working-with-model-documentation.qmd
    - model-documentation/export-documentation.qmd
  - id: guides-developer-framework
    type: grid
    max-description-length: 250
    sort: false
    fields: [title, description]
    contents: 
    - ../developer/get-started-developer-framework.qmd
    - ../developer/samples-jupyter-notebooks.qmd
  - id: guides-model-validation
    contents: 
    - model-validation/manage-validation-guidelines.qmd
    - model-validation/preparing-validation-reports.qmd
    - model-validation/work-with-model-findings.qmd
    - model-validation/view-reports.qmd
    - model-documentation/export-documentation.qmd
    type: grid
    max-description-length: 250
    sort: false
    fields: [title, description]
  - id: guides-monitoring
    contents: 
    - monitoring/ongoing-monitoring.qmd
    type: grid
    max-description-length: 250
    sort: false
    fields: [title, description]
---

Our guides offer step-by-step instructions for frequent tasks you perform on the ValidMind platform, organized by category:

- [Onboarding](#onboarding)
- [Model workflows](#model-workflows)
- [Model inventory](#model-inventory)
- [Model documentation](#model-documentation)
- [Model validation](#model-validation)
- [Monitoring](#monitoring)

::: {.callout-important collapse="true" appearance="minimal"}
## {{< fa building-columns >}} Key ValidMind concepts

<!--- These concepts are introduced in the "Get started" section. They are repeated the guides and get started with the dev framework sections in a collapsed format in case a reader missed them earlier. --->

{{< include /about/glossary/key_concepts/_key-concepts.qmd >}}

:::

## Onboarding

Before you begin, let's make sure you're able to access ValidMind:

:::{#guides-login}
:::

To onboard your organization, teams or business units, and users onto the ValidMind platform:


:::{#guides-onboarding}
:::

Customize your personal user experience within the {{< var validmind.platform >}}:

:::{#guides-customize}
:::

## Model workflows

Use workflows to match your organizational needs for overseeing model development, validation, or implementation activities:

:::{#guides-model-workflows}
:::

## Model inventory 

Get started with the model inventory and configure it to match your organization's requirements:

:::{#guides-model-inventory}
:::

## Model documentation 

To document and test your models in your own model development environment:

:::{#guides-developer-framework}
:::

To work with documentation, documentation templates, and model documentation in the {{< var vm.platform >}}, and to collaborate with model validators: 

:::{#guides-model-documentation}
:::


## Model validation

To set up approvals, prepare validation reports, collaborate with model developers, link evidence to your reports, or work with model documentation findings:

:::{#guides-model-validation}
:::

## Monitoring

To regularly evaluate the ongoing accuracy, robustness, and stability of a model after it has been deployed:

:::{#guides-monitoring}
:::<|MERGE_RESOLUTION|>--- conflicted
+++ resolved
@@ -38,15 +38,7 @@
     fields: [title, description]
     contents: 
     - model-inventory/working-with-model-inventory.qmd
-<<<<<<< HEAD
-#    - register-models-in-inventory.qmd
-#    - customize-model-inventory-fields.qmd
-#    - edit-model-inventory-fields.qmd
-#    - customize-model-registration-form.qmd
-    - model-inventory/manage-model-inventory-fields.qmd
-=======
     - model-inventory/managing-model-inventory.qmd
->>>>>>> d123a1e1
   - id: guides-model-documentation
     type: grid
     max-description-length: 250
