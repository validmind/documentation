---
title: "Guides"
date: last-modified
listing:
  - id: guides-onboarding
    type: grid
    max-description-length: 250
    sort: false
    fields: [title, description]
    contents:
    - manage-your-organization.qmd
    - onboarding-users.qmd
<<<<<<< HEAD
    # - configure-aws-privatelink.qmd
=======
    - customize-workflows.qmd
    - customize-workflows.qmd
    - configure-aws-privatelink.qmd
  - id: guides-model-workflows
    contents: 
    - model-workflows/working-with-model-workflows.qmd
    type: grid
    max-description-length: 250
    sort: false
    fields: [title, description]
>>>>>>> c62310c9
  - id: guides-model-inventory
    type: grid
    max-description-length: 250
    sort: false
    fields: [title, description]
    contents: 
    - model-inventory/working-with-model-inventory.qmd
#    - register-models-in-inventory.qmd
#    - customize-model-inventory-fields.qmd
#    - edit-model-inventory-fields.qmd
#    - customize-model-registration-form.qmd
    - model-inventory/manage-inventory-custom-fields.qmd
  - id: guides-model-documentation
    type: grid
    max-description-length: 250
    sort: false
    fields: [title, description]
    contents: 
    - model-documentation/working-with-documentation-templates.qmd
    - model-documentation/working-with-model-documentation.qmd
    - model-documentation/export-documentation.qmd
  - id: guides-developer-framework
    type: grid
    max-description-length: 250
    sort: false
    fields: [title, description]
    contents: 
    - ../developer/get-started-developer-framework.qmd
    - ../developer/samples-jupyter-notebooks.qmd
  - id: guides-model-validation
    contents: 
#    - set-up-approval-workflows.qmd
#    - customize-validation-report-templates.qmd
    - model-validation/preparing-validation-reports.qmd
    - model-validation/work-with-model-findings.qmd
    - model-validation/view-reports.qmd
    - model-documentation/export-documentation.qmd
    type: grid
    max-description-length: 250
    sort: false
    fields: [title, description]
---



Our guides offer step-by-step instructions for frequent tasks you perform on the ValidMind platform, organized by category:

- [Onboarding](#onboarding)
- [Model workflows](#model-workflows)
- [Model inventory](#model-inventory)
- [Model documentation](#model-documentation)
- [Model validation](#model-validation)

::: {.callout-important collapse="true" appearance="minimal"}
## {{< fa building-columns >}} Key ValidMind concepts

<!--- These concepts are introduced in the "Get started" section. They are repeated the guides and get started with the dev framework sections in a collapsed format in case a reader missed them earlier. --->

{{< include /about/glossary/key_concepts/_key-concepts.qmd >}}

:::

## Onboarding

To onboard your organization, teams or business units, and users onto the ValidMind platform:

:::{#guides-onboarding}
:::

## Model workflows

Use workflows to match your organizational needs for overseeing model development, validation, or implementation activities:

:::{#guides-model-workflows}
:::

## Model inventory 

To configure the model inventory to your organization's requirements and to register new models:

:::{#guides-model-inventory}
:::

## Model documentation 

To document and test your models in your own model development environment:

:::{#guides-developer-framework}
:::

To work with documentation, documentation templates, and model documentation in the {{< var vm_ui >}}, and to collaborate with model validators: 

:::{#guides-model-documentation}
:::


## Model validation

To set up approvals, prepare validation reports, collaborate with model developers, link evidence to your reports, or work with model documentation findings:

:::{#guides-model-validation}
:::

<|MERGE_RESOLUTION|>--- conflicted
+++ resolved
@@ -8,22 +8,23 @@
     sort: false
     fields: [title, description]
     contents:
-    - manage-your-organization.qmd
-    - onboarding-users.qmd
-<<<<<<< HEAD
+    - configuration/manage-your-organization.qmd
+    - configuration/onboarding-users.qmd
     # - configure-aws-privatelink.qmd
-=======
-    - customize-workflows.qmd
-    - customize-workflows.qmd
-    - configure-aws-privatelink.qmd
-  - id: guides-model-workflows
-    contents: 
-    - model-workflows/working-with-model-workflows.qmd
+  - id: guides-customize
     type: grid
     max-description-length: 250
     sort: false
     fields: [title, description]
->>>>>>> c62310c9
+    contents:
+    - configuration/view-your-profile.qmd
+  - id: guides-model-workflows
+    type: grid
+    max-description-length: 250
+    sort: false
+    fields: [title, description]
+    contents:
+    - model-workflows/working-with-model-workflows.qmd
   - id: guides-model-inventory
     type: grid
     max-description-length: 250
@@ -93,6 +94,11 @@
 :::{#guides-onboarding}
 :::
 
+Customize your personal user experience within the {{< var vm_platform >}}:
+
+:::{#guides-customize}
+:::
+
 ## Model workflows
 
 Use workflows to match your organizational needs for overseeing model development, validation, or implementation activities:
