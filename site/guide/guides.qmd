--- conflicted
+++ resolved
@@ -66,11 +66,8 @@
     - model-validation/manage-validation-guidelines.qmd
     - model-validation/preparing-validation-reports.qmd
     - model-validation/working-with-model-findings.qmd
-<<<<<<< HEAD
-=======
   - id: guides-reports
     contents: 
->>>>>>> 60d65574
     - model-validation/view-reports.qmd
     - model-documentation/export-documentation.qmd
     type: grid
