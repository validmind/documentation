--- conflicted
+++ resolved
@@ -49,8 +49,6 @@
     fields: [title, description]
     contents: 
     - model-documentation/working-with-model-documentation.qmd
-<<<<<<< HEAD
-=======
   - id: guides-templates
     type: grid
     max-description-length: 250
@@ -59,7 +57,6 @@
     - templates/working-with-documentation-templates.qmd
     - templates/manage-text-block-library.qmd
     fields: [title, description]
->>>>>>> 275ccd21
   - id: guides-developer
     type: grid
     max-description-length: 250
