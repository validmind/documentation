:::: {.content-visible unless-format="revealjs"}
<<<<<<< HEAD
1. In the left sidebar, click **{{< fa gear >}} Settings**. 

1. Under Workplace Settings, select **Templates**.

1. Select one of the tabs for the type of template you want to edit: 

   - **Documentation Templates** 
   - **Validation Report Templates**
   - **Ongoing Monitoring Templates**

1. Locate the template to edit and on the template details page, click **{{< fa pencil >}} Edit Outline**. 

1. In outline editing mode, you can: 

   a. **Expand sections:**
      - Expand the menu for any sections with subsections by clicking **{{< fa chevron-down >}}**.

   a. **Add content to sections:**
      - For validation report templates, you're able to add additional content. 
      - Click **{{< fa plus >}}** to add content to that section of the template, such as a **Summary Block** or a **Guideline Block**.^[[Manage validation guidelines](/guide/model-validation/manage-validation-guidelines.qmd#add-guidelines-to-templates)]

   a. **Rename sections:** 
      - Hover over a section until the **{{< fa pencil >}}** appears, then click on it to change the name. 
      - Save by clicking **{{< fa check >}}**, and discard changes by clicking **{{< fa xmark >}}**.

   a. **Insert new sections:** 
      - Click **{{< fa plus >}}** to add a new section or subsection to the template.
      - To add a section above the current section, select **{{< fa arrow-up >}} Add section before**.
      - To add a section below the current section, select **{{< fa arrow-down >}} Add section after**.
      - To add a subsection within the current section, select **{{< fa arrow-right >}} Add subsection**.

   a. **Remove sections:**
      - Click **{{< fa trash-can >}}** to delete a section. 
      - After you confirm, that section will be removed. 

   a. **Reorder sections:** 
      - Click **{{< fa ellipsis-vertical >}}{{< fa ellipsis-vertical >}}** and hold firmly to drag to reorder sections.

1. When you're done, click **Create New Version** to view a side-by-side comparison of your changes with the previous version:
   - Add a description in **Version Notes** to track your changes.
   - Click **Save** to save the new version or **Cancel** to return to the previous screen.

::::

:::: {.content-hidden unless-format="revealjs"}
=======
>>>>>>> 4d4eb8e3
1. In the left sidebar, click **{{< fa gear >}} Settings**. 

1. Under Workplace Settings, select **Templates**.

1. Select one of the tabs for the type of template you want to edit: 

   - **Documentation** 
   - **Validation Report**
   - **Ongoing Monitoring**

1. Locate the template to edit and on the template details page, click **{{< fa pencil >}} Edit Outline**. 

1. In outline editing mode, you can: 

   a. **Expand sections:**
      - Expand the menu for any sections with subsections by clicking **{{< fa chevron-down >}}**.

   a. **Add content to sections:**
      - For validation report templates, you're able to add additional content. 
      - Click **{{< fa plus >}}** to add content to that section of the template, such as a **Summary Block** or a **Guideline Block**.^[[Manage validation guidelines](/guide/model-validation/manage-validation-guidelines.qmd#add-guidelines-to-templates)]

   a. **Rename sections:** 
      - Hover over a section until the **{{< fa pencil >}}** appears, then click on it to change the name. 
      - Save by clicking **{{< fa check >}}**, and discard changes by clicking **{{< fa xmark >}}**.

   a. **Insert new sections:** 
      - Click **{{< fa plus >}}** to add a new section or subsection to the template.
      - To add a section above the current section, select **{{< fa arrow-up >}} Section Before**.
      - To add a section below the current section, select **{{< fa arrow-down >}} Section After**.
      - To add a subsection within the current section, select **{{< fa arrow-right >}} Subsection**.

   a. **Remove sections:**
      - Click **{{< fa trash-can >}}** to delete a section. 
      - After you confirm, that section will be removed. 

   a. **Reorder sections:** 
      - Click **{{< fa ellipsis-vertical >}}{{< fa ellipsis-vertical >}}** and hold firmly to drag to reorder sections.

1. When you're done, click **Create New Version** to view a side-by-side comparison of your changes with the previous version:
   - Add a description in **[version notes]{.smallcaps}** to track your changes.
   - Click **Save** to save the new version.

::::

:::: {.content-hidden unless-format="revealjs"}
1. In the left sidebar, click **{{< fa gear >}} Settings**. 

1. Under Workplace Settings, select **Templates**.

1. Select one of the tabs for the type of template you want to edit: 

   - **Documentation** 
   - **Validation Report**
   - **Ongoing Monitoring**

1. Locate the template to edit and on the template details page, click **{{< fa pencil >}} Edit Outline**. 

1. In outline editing mode, you can: 

   a. **Expand sections:**
      - Expand the menu for any sections with subsections by clicking **{{< fa chevron-down >}}**.

   a. **Add content to sections:**
      - For validation report templates, you're able to add additional content. 
      - Click **{{< fa plus >}}** to add content to that section of the template, such as a **Summary Block** or a [**Guideline Block**](/guide/model-validation/manage-validation-guidelines.qmd#add-guidelines-to-templates).

   a. **Rename sections:** 
      - Hover over a section until the **{{< fa pencil >}}** appears, then click on it to change the name. 
      - Save by clicking **{{< fa check >}}**, and discard changes by clicking **{{< fa xmark >}}**.

   a. **Insert new sections:** 
      - Click **{{< fa plus >}}** to add a new section or subsection to the template.
      - To add a section above the current section, select **{{< fa arrow-up >}} Section Before**.
      - To add a section below the current section, select **{{< fa arrow-down >}} Section After**.
      - To add a subsection within the current section, select **{{< fa arrow-right >}} Subsection**.

   a. **Remove sections:**
      - Click **{{< fa trash-can >}}** to delete a section. 
      - After you confirm, that section will be removed. 

   a. **Reorder sections:** 
      - Click **{{< fa ellipsis-vertical >}}{{< fa ellipsis-vertical >}}** and hold firmly to drag to reorder sections.

1. When you're done, click **Create New Version** to view a side-by-side comparison of your changes with the previous version:
   - Add a description in **[version notes]{.smallcaps}** to track your changes.
   - Click **Save** to save the new version or **Cancel**.

::::

::::

Once saved, your new template version becomes available for use.<|MERGE_RESOLUTION|>--- conflicted
+++ resolved
@@ -1,52 +1,4 @@
 :::: {.content-visible unless-format="revealjs"}
-<<<<<<< HEAD
-1. In the left sidebar, click **{{< fa gear >}} Settings**. 
-
-1. Under Workplace Settings, select **Templates**.
-
-1. Select one of the tabs for the type of template you want to edit: 
-
-   - **Documentation Templates** 
-   - **Validation Report Templates**
-   - **Ongoing Monitoring Templates**
-
-1. Locate the template to edit and on the template details page, click **{{< fa pencil >}} Edit Outline**. 
-
-1. In outline editing mode, you can: 
-
-   a. **Expand sections:**
-      - Expand the menu for any sections with subsections by clicking **{{< fa chevron-down >}}**.
-
-   a. **Add content to sections:**
-      - For validation report templates, you're able to add additional content. 
-      - Click **{{< fa plus >}}** to add content to that section of the template, such as a **Summary Block** or a **Guideline Block**.^[[Manage validation guidelines](/guide/model-validation/manage-validation-guidelines.qmd#add-guidelines-to-templates)]
-
-   a. **Rename sections:** 
-      - Hover over a section until the **{{< fa pencil >}}** appears, then click on it to change the name. 
-      - Save by clicking **{{< fa check >}}**, and discard changes by clicking **{{< fa xmark >}}**.
-
-   a. **Insert new sections:** 
-      - Click **{{< fa plus >}}** to add a new section or subsection to the template.
-      - To add a section above the current section, select **{{< fa arrow-up >}} Add section before**.
-      - To add a section below the current section, select **{{< fa arrow-down >}} Add section after**.
-      - To add a subsection within the current section, select **{{< fa arrow-right >}} Add subsection**.
-
-   a. **Remove sections:**
-      - Click **{{< fa trash-can >}}** to delete a section. 
-      - After you confirm, that section will be removed. 
-
-   a. **Reorder sections:** 
-      - Click **{{< fa ellipsis-vertical >}}{{< fa ellipsis-vertical >}}** and hold firmly to drag to reorder sections.
-
-1. When you're done, click **Create New Version** to view a side-by-side comparison of your changes with the previous version:
-   - Add a description in **Version Notes** to track your changes.
-   - Click **Save** to save the new version or **Cancel** to return to the previous screen.
-
-::::
-
-:::: {.content-hidden unless-format="revealjs"}
-=======
->>>>>>> 4d4eb8e3
 1. In the left sidebar, click **{{< fa gear >}} Settings**. 
 
 1. Under Workplace Settings, select **Templates**.
