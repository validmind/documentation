---
title: "Working with model documentation"
date: last-modified
listing:
  - id: model-documentation-listing
    type: grid
    max-description-length: 250
    sort: false
    fields: [title, description]
    contents:
      - view-documentation-guidelines.qmd
      - work-with-content-blocks.qmd
      - assign-documentation-section-statuses.qmd
      - collaborate-with-others.qmd
      - view-documentation-activity.qmd
      - submit-for-approval.qmd
---

After you upload initial model documentation through the {{< var developer >}}, use the {{< var platform >}} to make qualitative edits to model documentation, view guidelines, collaborate with validators, and submit your model documentation for approval. 

::: {.callout}
## Looking to get started as a model developer?

This section describes how to work with model documentation in the {{< var validmind_platform >}}. Typically, you perform the tasks described here **after you have uploaded some initial model documentation** with the {{< var validmind_developer >}}. 

[Get started with the {{< var validmind_developer >}} {{< fa hand-point-right>}}](/developer/get-started-developer-framework.qmd)
:::

## Prerequisites

<<<<<<< HEAD
- You hold the `Developer` role^1^
- The model is already registered in the model inventory^2^
- You have provided some content for the documentation, either by uploading it through the {{< var validmind_developer >}}^3^ or via the online UI editor

::: {.column-margin}
**Learn more:**

^1^ [Users (Supported roles)](/guide/configuration/managing-users.qmd#supported-roles)

|   [Manage users (User roles)](/guide/configuration/manage-users.qmd#user-roles)

^2^ [Register models in the inventory](/guide/model-inventory/register-models-in-inventory.qmd)

^3^ [{{< var validmind_developer >}}](/developer/get-started-developer-framework.qmd)
:::
=======
- You hold the `Developer` role.[^1]
- The model is already registered in the model inventory.[^2]
- You have provided some content for the documentation, either by uploading it through the {{< var vm_framework >}}[^3] or via the online UI editor.
>>>>>>> 54b14c7d

## Key concepts

<!-- TO EDIT THESE KEY CONCEPTS, SEE `about/glossary/_model-documentation.qmd` -->

{{< include /about/glossary/model_documentation/_doc-intro.qmd >}}

::: {.grid}

::: {.g-col-6}
{{< include /about/glossary/model_documentation/_conceptual-soundness.qmd >}}

{{< include /about/glossary/model_documentation/_data-preparation.qmd >}}

:::

::: {.g-col-6}
{{< include /about/glossary/model_documentation/_model-development.qmd >}}

{{< include /about/glossary/model_documentation/_monitoring-governance.qmd >}}

:::

:::

## Document Overview[^4]

1. Log in to the {{< var vm_login >}}.

{{< include _review-model-documentation.qmd >}}

### Add or edit documentation

1. From the **Document Overview**, jump to any section of the model documentation by selecting the relevant section you would like to view.

5. In any section of the documentation, click to add or edit content. 

    You can now use the text editor functions to edit the content of the section. Whenever you make a change, an activity log entry is recorded under **Section activity** on the page, just below the section you are editing. 

6. Save your edits as a revision:

   a. Click on the {{< fa clock-rotate-left >}} icon in the editor toolbar.
   b. Select **Save current revision** and enter a name.
   c. Click {{< fa check >}} to save the current revision.

<!---
## Troubleshooting

[Include any common issues or errors that may arise during the task and how to resolve them.]
--->

## What's next

:::{#model-documentation-listing}
:::


<!-- FOOTNOTES -->

[^1]: [Managing users (Supported roles)](/guide/configuration/managing-users.qmd#supported-roles)

[^2]: [Register models in the inventory](/guide/model-inventory/register-models-in-inventory.qmd)

[^3]: [{{< var vm_framework >}}](/developer/get-started-developer-framework.qmd)

[^4]: 

  - [Review model documentation](/guide/model-validation/review-model-documentation.qmd)
  - [Collaborate with others](collaborate-with-others.qmd)
  - [Work with model findings](/guide/model-validation/work-with-model-findings.qmd)
  - [Assign section statuses](assign-documentation-section-statuses.qmd)
  - [View documentation activity](view-documentation-activity.qmd)<|MERGE_RESOLUTION|>--- conflicted
+++ resolved
@@ -28,27 +28,9 @@
 
 ## Prerequisites
 
-<<<<<<< HEAD
-- You hold the `Developer` role^1^
-- The model is already registered in the model inventory^2^
-- You have provided some content for the documentation, either by uploading it through the {{< var validmind_developer >}}^3^ or via the online UI editor
-
-::: {.column-margin}
-**Learn more:**
-
-^1^ [Users (Supported roles)](/guide/configuration/managing-users.qmd#supported-roles)
-
-|   [Manage users (User roles)](/guide/configuration/manage-users.qmd#user-roles)
-
-^2^ [Register models in the inventory](/guide/model-inventory/register-models-in-inventory.qmd)
-
-^3^ [{{< var validmind_developer >}}](/developer/get-started-developer-framework.qmd)
-:::
-=======
 - You hold the `Developer` role.[^1]
 - The model is already registered in the model inventory.[^2]
-- You have provided some content for the documentation, either by uploading it through the {{< var vm_framework >}}[^3] or via the online UI editor.
->>>>>>> 54b14c7d
+- You have provided some content for the documentation, either by uploading it through the {{< var validmind_developer >}}[^3] or via the online UI editor.
 
 ## Key concepts
 
@@ -112,7 +94,7 @@
 
 [^2]: [Register models in the inventory](/guide/model-inventory/register-models-in-inventory.qmd)
 
-[^3]: [{{< var vm_framework >}}](/developer/get-started-developer-framework.qmd)
+[^3]: [{{< var validmind_developer >}}](/developer/get-started-developer-framework.qmd)
 
 [^4]: 
 
