--- conflicted
+++ resolved
@@ -74,7 +74,6 @@
 3. Click **Insert** to add the equation to your content block.
 
 ### Generate Text with AI <sup>[beta]{.smallcaps}</sup>
-<<<<<<< HEAD
 
 While editing a simple text block, you can have ValidMind assist you with generating content drafts:
 
@@ -82,15 +81,6 @@
 
 2. Enter an optional prompt to guide the output, then click **{{< fa check >}} Generate** to compose a draft for review.  
 
-=======
-
-While editing a simple text block, you can have ValidMind assist you with generating content drafts:
-
-1. Click **{{< fa diamond >}} <sup>[beta]{.smallcaps}</sup> (Generate Text with AI)** in the toolbar while editing a content block.
-
-2. Enter an optional prompt to guide the output, then click **{{< fa check >}} Generate** to compose a draft for review.  
-
->>>>>>> 3424f416
 3. Review the draft composed by the ValidMind AI Content Builder for accuracy and relevance, then:
 
    - Click **{{< fa download >}} Accept Text** to insert the draft into your content block.
@@ -98,16 +88,6 @@
    - Click **Cancel** to discard the draft and return to your documentation section. 
 
 4. After you insert the AI-generated draft, click on the text box to make the necessary edits and adjustments to your copy:
-<<<<<<< HEAD
-
-   - Ensure that content is in compliance with the quality guidelines outlined by your organization. 
-   - Use the content editing toolbar[^7] just as you would with any other text block.
-
-![Generating content with AI within a simple text block](generate-with-ai.gif){width=100% fig-alt="An animation that showcases the Generate with AI feature within a simple text block"}
-
-::: {.callout}
-When generating content drafts with AI, accepted versions and edits are retained in your Model Activity[^8] just like other updates to your documentation, reports, or plans. 
-=======
 
    - Ensure that content is in compliance with the quality guidelines outlined by your organization. 
    - Use the content editing toolbar[^8] just as you would with any other text block.
@@ -116,18 +96,13 @@
 
 ::: {.callout}
 When generating content drafts with AI, accepted versions and edits are retained in your Model Activity[^9] just like other updates to your documentation, reports, or plans. 
->>>>>>> 3424f416
 :::
 
 ## Remove content blocks
 
 1. In the left sidebar, click **Model Inventory**.
 
-<<<<<<< HEAD
-2. Select a model by clicking on it or find your model by applying a filter or searching for it.[^9]
-=======
 2. Select a model by clicking on it or find your model by applying a filter or searching for it.[^10]
->>>>>>> 3424f416
 
 3. In the left sidebar that appears for your model, click **Documentation**, **Validation Report**, or **Ongoing Monitoring**.
 
@@ -180,12 +155,4 @@
 
 [^9]: [View model activity](/guide/model-inventory/view-model-activity.qmd)
 
-<<<<<<< HEAD
-[^7]: [Content editing toolbar](#content-editing-toolbar)
-
-[^8]: [View model activity](/guide/model-inventory/view-model-activity.qmd)
-
-[^9]: [Working with the model inventory](/guide/model-inventory/working-with-model-inventory.qmd#search-filter-and-sort-models)
-=======
-[^10]: [Working with the model inventory](/guide/model-inventory/working-with-model-inventory.qmd#search-filter-and-sort-models)
->>>>>>> 3424f416
+[^10]: [Working with the model inventory](/guide/model-inventory/working-with-model-inventory.qmd#search-filter-and-sort-models)