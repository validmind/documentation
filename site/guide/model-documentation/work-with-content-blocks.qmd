---
title: "Work with content blocks"
date: last-modified
---

Make edits to your model documentation, validation reports, or ongoing monitoring plans by adding or removing content blocks directly in the online editor. 

## What are content blocks? 

Content blocks provide you with sections that are part of a template, and are used in model documentation, validation reports, and ongoing monitoring plans.

- You can think of these sections as an empty canvas that you fill in with text and test results. 
- Multiple sections are joined to create a longer document with a table of contents that has different heading and subheading levels, such as "1.," "1.1.," and so on. 

#### Content block types

{{< include content_blocks/_simple-text-block.qmd >}}

{{< include content_blocks/_test-driven-block.qmd >}}

{{< include content_blocks/_metric-over-time-block.qmd >}}

### Content editing toolbar

![Content editing toolbar](/guide/model-documentation/content-editing-toolbar.png){fig-alt="A screenshot showing the content editing toolbar" class="screenshot"}

The content editing toolbar is a rich text editor that enables you to:

- Undo or redo changes
- Format your text, including adding hyperlinks and code blocks
- Insert LaTex formulas[^1]
- Attach images via upload or URL

You can also use the toolbar to suggest changes, save named versions of content, and leave comments.[^2] 

::: {.callout title="Stuck on where to start?"}
Use ValidMind to assist you with generating content via AI!^[[Generate with AI (BETA)](#generate-text-with-ai-beta)]
:::

::: {.prereq}

## Prerequisites

- [x] {{< var link.login >}}
- [x] The model you are documenting or validating is registered in the model inventory.[^3]
- [x] You are a `Developer` or `Validator`, or assigned another role with sufficient permissions to perform the tasks in this guide.[^4]

:::

## Add content blocks

{{< include /guide/model-documentation/_add-content-block.qmd >}}

5. Click {{< fa square-plus >}} and then select one of the available options: 
    
    - **Text Block** — Adds a new section with a blank content block. After the new content block has been added, click {{< fa pencil >}} to edit the contents of the section like any other.
    - **Test-Driven Block**[^5] — Adds a new section with test results. 
    - **Metric Over Time** — Adds a new section with metric over time results.

6. After adding the block to your documentation, click on the text to make changes or add comments.[^6]

### Add mathematical formulas

While editing a simple text block, you can insert math equations using the editor:

1. Click **√** in the toolbar while editing a content block.

2. You can use the interface to type out the equation, or paste in a LaTeX formula:

![Inserting a mathematical formula using LaTex within a simple text block](mathtype-full-demo.gif){width=100% fig-alt="An animation that shows how to insert a mathematical formula using LaTex within a simple text block" class="screenshot"}

3. Click **Insert** to add the equation to your content block.

### Generate Text with AI <sup>[beta]{.smallcaps}</sup>

While editing a simple text block, you can have ValidMind assist you with generating content drafts:

1. Click **{{< fa diamond >}} <sup>[beta]{.smallcaps}</sup> (Generate Text with AI)** in the toolbar while editing a content block.

2. Enter an optional prompt to guide the output, then click **{{< fa check >}} Generate** to compose a draft for review.  

3. Review the draft composed by the ValidMind AI Content Builder for accuracy and relevance, then:

   - Click **{{< fa download >}} Accept Text** to insert the draft into your content block.
   - Click **{{< fa rotate >}} Try Again** to regenerate a different draft.
   - Click **Cancel** to discard the draft and return to your documentation section. 

<<<<<<< HEAD
4. After you insert the AI-generated draft, click on the text box to make the necessary edits and adjustments to your copy:

   - Ensure that content is in compliance with the quality guidelines outlined by your organization. 
   - Use the content editing toolbar[^7] just as you would with any other text block.

![Generating content with AI within a simple text block](generate-with-ai.gif){width=100% fig-alt="An animation that showcases the Generate with AI feature within a simple text block"}
=======
![Generating content with AI within a simple text block](generate-with-ai.gif){width=100% fig-alt="An animation that showcases the Generate with AI feature within a simple text block" class="screenshot"}
>>>>>>> 2306fc54

::: {.callout}
When generating content drafts with AI, accepted versions and edits are retained in your Model Activity[^8] just like other updates to your documentation, reports, or plans. 
:::

## Remove content blocks

1. In the left sidebar, click **Model Inventory**.

2. Select a model by clicking on it or find your model by applying a filter or searching for it.[^9]

3. In the left sidebar that appears for your model, click **Documentation**, **Validation Report**, or **Ongoing Monitoring**.

   You can now jump to any section of the model documentation or validation report by expanding the table of contents on the left and selecting the relevant section, such as **1.1 Model Overview**. 

4. Select the block you wish to remove from the model documentation.

5. Click on {{< fa trash-can >}} located in either one of these locations:

   - In the toolbar for text blocks
   
   ![Deleting a content block via the text toolbar](remove-text-block.gif){fig-alt="A gif showing the process of deleting a content block via the text toolbar" class="screenshot"}

   - In the single-button toolbar for the test-driven block

   ![Deleting a content block via the single-button toolbar for test-driven blocks](remove-test-driven-block.gif){fig-alt="A gif showing the process of deleting a content block via the single-button toolbar for test-driven blocks" class="screenshot"}


6. After you confirm, the content block is removed. 

   ::: {.callout-important}
   Test-driven blocks can be re-added later on but **text blocks are currently deleted permanently**.
   :::

## What's next

- [Register models in the inventory](/guide/model-inventory/register-models-in-inventory.qmd)
- [Working with model documentation](working-with-model-documentation.qmd)
- [Preparing validation reports](/guide/model-validation/preparing-validation-reports.qmd)
- [View model activity](/guide/model-inventory/view-model-activity.qmd)


<!-- FOOTNOTES -->

[^1]: [Add mathematical formuals](#add-mathematical-formulas)

[^2]: [Collaborate with others](collaborate-with-others.qmd)

[^3]: [Register models in the inventory](/guide/model-inventory/register-models-in-inventory.qmd)

[^4]: [Manage permissions](/guide/configuration/manage-permissions.qmd)

[^5]: [Work with test results](/developer/model-documentation/work-with-test-results.qmd)

[^6]: [Collaborate with others](/guide/model-documentation/collaborate-with-others.qmd)

[^7]: [Content editing toolbar](#content-editing-toolbar)

[^8]: [View model activity](/guide/model-inventory/view-model-activity.qmd)

[^9]: [Working with the model inventory](/guide/model-inventory/working-with-model-inventory.qmd#search-filter-and-sort-models)<|MERGE_RESOLUTION|>--- conflicted
+++ resolved
@@ -85,16 +85,12 @@
    - Click **{{< fa rotate >}} Try Again** to regenerate a different draft.
    - Click **Cancel** to discard the draft and return to your documentation section. 
 
-<<<<<<< HEAD
 4. After you insert the AI-generated draft, click on the text box to make the necessary edits and adjustments to your copy:
 
    - Ensure that content is in compliance with the quality guidelines outlined by your organization. 
    - Use the content editing toolbar[^7] just as you would with any other text block.
 
 ![Generating content with AI within a simple text block](generate-with-ai.gif){width=100% fig-alt="An animation that showcases the Generate with AI feature within a simple text block"}
-=======
-![Generating content with AI within a simple text block](generate-with-ai.gif){width=100% fig-alt="An animation that showcases the Generate with AI feature within a simple text block" class="screenshot"}
->>>>>>> 2306fc54
 
 ::: {.callout}
 When generating content drafts with AI, accepted versions and edits are retained in your Model Activity[^8] just like other updates to your documentation, reports, or plans. 
