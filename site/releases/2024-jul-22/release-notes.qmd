--- conflicted
+++ resolved
@@ -37,13 +37,10 @@
 You can now run comparison tests with the {{< var validmind.developer >}}. 
 
 :::
-<<<<<<< HEAD
 
 ::: {.w-25-ns}
 
-<form method="get" action="/notebooks/how_to/run_tests/2_run_comparison_tests.html" target="_blank">
-   <button type="submit" style="color: white; background-color: #de257e; border-radius: 8px; border: none; font-size: 16px; padding: 6.25px 12.5px; margin-left: 16px; margin-bottom: 20px;">Run comparison tests</button>
-</form>
+[Run comparison tests](/notebooks/how_to/run_tests/2_run_comparison_tests.ipynb){.button}
 
 :::
 
@@ -53,25 +50,6 @@
 - A comparison test creates a single documentation block that compares the individual results.
 
 ![Comparison test being run in a notebook](comparison_test.gif){width=90% fig-alt="An animated GIF showing a comparison test being run in a notebook." class="screenshot"}
-
-<!-- <video src="comparison_test.mp4" controls alt="A video that demonstrates how you can create new user groups under Settings > Groups." style="width: 80%; border: 1px solid #000; box-shadow: 5px 5px 5px #ccc, -5px 5px 5px #ccc; border-radius: 5px;">
-  Your browser does not support the video tag.
-</video> --> 
-=======
-
-::: {.w-25-ns}
-
-[Run comparison tests](/notebooks/how_to/run_tests/2_run_comparison_tests.ipynb){.button}
-
-:::
-
-::::
-
-- This feature is useful when you want to run the same test against multiple combinations of models or datasets. 
-- A comparison test creates a single documentation block that compares the individual results.
-
-![Comparison test being run in a notebook](comparison_test.gif){width=90% fig-alt="An animated GIF showing a comparison test being run in a notebook." class="screenshot"}
->>>>>>> 454a6b48
 
 ::: {.column-margin}
 The updated `run_test()` function allows you to pass an `input_grid` which runs a test for all combinations of inputs.
@@ -159,16 +137,9 @@
 :::
 
 ::: {.w-30-ns}
-<<<<<<< HEAD
-
-<form method="get" action="/guide/model-workflows/set-up-model-workflows.html" target="_blank">
-   <button type="submit" style="color: white; background-color: #de257e; border-radius: 8px; border: none; font-size: 16px; padding: 6.25px 12.5px; margin-left: 16px; margin-bottom: 20px;">Set up model workflows</button>
-</form>
-=======
 
 [Set up model workflows](/guide/model-workflows/set-up-model-workflows.qmd){.button}
 
->>>>>>> 454a6b48
 :::
 
 ::::
@@ -191,18 +162,10 @@
 - With enhancements to the `VMDataset` class, the `add_extra_column()` method now supports adding 2D arrays as single columns in the dataset's DataFrame. 
 - These changes ensure that 2D arrays are stored in a single column without altering the DataFrame structure. 
 
-<<<<<<< HEAD
-<form method="get" action="https://docs.validmind.ai/validmind/validmind/vm_models.html#VMDataset.add_extra_column" target="_blank">
-   <button type="submit" style="color: white; background-color: #de257e; border-radius: 8px; border: none; font-size: 16px; padding: 6.25px 12.5px; margin-left: 16px; margin-bottom: 20px;">add_extra_column()</button>
-</form>
-:::
-
-=======
 [add_extra_column()](/validmind/validmind/vm_models.html#VMDataset.add_extra_column){.button target="_blank"}
 
 :::
 
->>>>>>> 454a6b48
 ::: {.w-40-ns}
 **For example:**
 
@@ -267,19 +230,9 @@
 
 Users with the `Create Role` permission can now add a new role under **Settings**.
 
-<<<<<<< HEAD
-<form method="get" action="/guide/configuration/manage-roles.html" target="_blank">
-   <button type="submit" style="color: white; background-color: #de257e; border-radius: 8px; border: none; font-size: 16px; padding: 6.25px 12.5px; margin-left: 16px; margin-bottom: 20px;">Manage roles</button>
-</form>
-
-<form method="get" action="/guide/configuration/manage-permissions.html" target="_blank">
-   <button type="submit" style="color: white; background-color: #de257e; border-radius: 8px; border: none; font-size: 16px; padding: 6.25px 12.5px; margin-left: 16px; margin-bottom: 20px;">Manage permissions</button>
-</form>
-=======
 [Manage roles](/guide/configuration/manage-roles.qmd){.button}
 
 [Manage permissions](/guide/configuration/manage-permissions.qmd){.button}
->>>>>>> 454a6b48
 
 :::
 
@@ -299,13 +252,7 @@
 - Avgerage number of days models spend in a status
 - Models by number of findings
 
-<<<<<<< HEAD
-<form method="get" action="/guide/model-validation/view-reports.html" target="_blank">
-   <button type="submit" style="color: white; background-color: #de257e; border-radius: 8px; border: none; font-size: 16px; padding: 6.25px 12.5px; margin-left: 16px; margin-bottom: 20px;">View reports</button>
-</form>
-=======
 [View reports](/guide/model-validation/view-reports.qmd){.button}
->>>>>>> 454a6b48
 
 :::
 
@@ -329,13 +276,7 @@
 
 ::: {.w-20-ns}
 
-<<<<<<< HEAD
-<form method="get" action="/developer/model-testing/test-descriptions.html" target="_blank">
-   <button type="submit" style="color: white; background-color: #de257e; border-radius: 8px; border: none; font-size: 16px; padding: 6.25px 12.5px; margin-left: 16px; margin-bottom: 20px;">Test descriptions</button>
-</form>
-=======
 [Test descriptions](/developer/model-testing/test-descriptions.qmd){.button}
->>>>>>> 454a6b48
 
 :::
 
