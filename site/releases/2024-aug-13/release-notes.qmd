--- conflicted
+++ resolved
@@ -15,42 +15,21 @@
 --->
 ### Customize your dashboard
 
+:::: {.flex .flex-wrap .justify-around}
+
+::: {.w-70-ns}
 We enhanced the {{< var validmind.platform >}} **{{< fa home >}} Dashboard** with new customization options: 
 
 :::: {.flex .flex-wrap .justify-around}
 
-<<<<<<< HEAD
 ::: {.w-60-ns}
 - Rearrange and resize widgets to suit your preferences. 
+
 - Add charts from **Reports** to your Dashboard, for a more personalized and streamlined experience.
 
 :::
 
-::: {.w-40-ns}
-
-<form method="get" action="/guide/model-validation/view-reports.html" target="_blank">
-   <button type="submit" style="color: white; background-color: #de257e; border-radius: 8px; border: none; font-size: 16px; padding: 6.25px 12.5px; margin-left: 16px; margin-bottom: 20px;">View reports</button>
-</form>
-
-<form method="get" action="/guide/configuration/customize-your-dashboard.html" target="_blank">
-   <button type="submit" style="color: white; background-color: #de257e; border-radius: 8px; border: none; font-size: 16px; padding: 6.25px 12.5px; margin-left: 16px; margin-bottom: 20px;">Customize your dashboard</button>
-</form>
-
-:::
-
-::::
-=======
-::: {.w-70-ns}
-We enhanced the {{< var validmind.platform >}} **{{< fa home >}} Dashboard** with new customization options: 
-
-- Rearrange and resize widgets to suit your preferences. 
-
-- Add charts from **Reports** to your Dashboard, for a more personalized and streamlined experience.
-
-:::
-
 ::: {.w-30-ns}
->>>>>>> 454a6b48
 
 ::: {.tc}
 [View reports](/guide/model-validation/view-reports.qmd){.button}
@@ -58,32 +37,22 @@
 [Customize your dashboard](/guide/configuration/customize-your-dashboard.qmd){.button}
 :::
 
-<<<<<<< HEAD
-=======
 :::
 
 ::::
 
 ![Customizing your dashboard](customize-dashboard-demo.gif){width=85% fig-alt="A gif demonstrating dashboard widgets being moved and resized" class="screenshot"}
 
->>>>>>> 454a6b48
 <!---
 PR #144: Generalize support for comparison tests
 URL: https://github.com/validmind/developer-framework/pull/144
 Labels: enhancement
 --->
 ### Generalized support for comparison tests
-<<<<<<< HEAD
-
-:::: {.flex .flex-wrap .justify-around}
-
-::: {.w-60-ns}
-=======
 
 :::: {.flex .flex-wrap .justify-around}
 
 ::: {.w-70-ns}
->>>>>>> 454a6b48
 
 To make comparison tests easier to analyze, we've added support to specify an input grid when a test has many `datasets` or `models`. 
 
@@ -91,15 +60,9 @@
 
 ::: {.w-30-ns}
 
-<<<<<<< HEAD
-<form method="get" action="/notebooks/how_to/run_tests/2_run_comparison_tests.html" target="_blank">
-   <button type="submit" style="color: white; background-color: #de257e; border-radius: 8px; border: none; font-size: 16px; padding: 6.25px 12.5px; margin-left: 16px; margin-bottom: 20px;">Run comparison tests</button>
-</form>
-=======
 ::: {.tc}
 [Run comparison tests](/notebooks/how_to/run_tests/2_run_comparison_tests.ipynb){.button}
 :::
->>>>>>> 454a6b48
 
 :::
 
@@ -179,13 +142,7 @@
 
 ::: {.w-20-ns}
 
-<<<<<<< HEAD
-<form method="get" action="/guide/model-validation/view-reports.html" target="_blank">
-   <button type="submit" style="color: white; background-color: #de257e; border-radius: 8px; border: none; font-size: 16px; padding: 6.25px 12.5px; margin-left: 16px; margin-bottom: 20px;">View reports</button>
-</form>
-=======
 [View reports](/guide/model-validation/view-reports.qmd){.button}
->>>>>>> 454a6b48
 
 :::
 
@@ -222,15 +179,9 @@
 
 ![Model interdependencies diagram](model-dependencies.png){fig-alt="A diagram of model interdependencies" class="screenshot"}
 
-<<<<<<< HEAD
-<form method="get" action="/guide/model-inventory/configure-model-interdependencies.html" target="_blank">
-   <button type="submit" style="color: white; background-color: #de257e; border-radius: 8px; border: none; font-size: 16px; padding: 6.25px 12.5px; margin-left: 16px; margin-bottom: 20px;">Configure model interdependencies</button>
-</form>
-=======
 ::: {.tc}
 [Configure model interdependencies](/guide/model-inventory/configure-model-interdependencies.qmd){.button}
 :::
->>>>>>> 454a6b48
 
 :::
 
@@ -285,12 +236,6 @@
 
 ### Support for GCP Private Service Connect 
 
-<<<<<<< HEAD
-:::: {.flex .flex-wrap .justify-around}
-
-::: {.w-70-ns}
-=======
->>>>>>> 454a6b48
 We've introduced support for Google Cloud Private Service Connect for enhanced network security and privacy. This is in addition to the existing support for AWS PrivateLink.
 :::
 
@@ -303,14 +248,8 @@
 - Google Cloud Private Service Connect allows private connections between ValidMind and your company network. It ensures secure communication over the Google network without exposing traffic to the public internet. 
 - By using private endpoints within your `VPC`, you can reduce your network's attack surface and maintain traffic privacy.
 
-<<<<<<< HEAD
-
-::::
-
-=======
 ::: {.tc}
 [Configure Google Cloud Private Service Connect](/guide/configuration/configure-google-private-service-connect.qmd){.button}
 :::
 
->>>>>>> 454a6b48
 {{< include /releases/_how-to-upgrade.qmd >}}