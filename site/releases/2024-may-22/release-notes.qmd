---
title: "May 22, 2024"
lightbox: true
filters:
  - tachyons
listing:
  id: training
  type: grid
  grid-columns: 1
  # image-height: 100%
  contents:
    - path: ../../training/training.qmd
      title: "Try out {{< var vm.product >}} Academy"
      description: "Our training modules are interactive. They combine instructional content with our live product and are easy to use."
  fields: [title, description]
---

## Release highlights

<!---
PR #50: New introductory notebook for model developers
URL: https://github.com/validmind/developer-framework/pull/50
Labels: enhancement, highlight
--->
### Introductory notebook for model developers

Our new end-to-end notebook gives you a full introduction to the {{< var validmind.developer >}}. 

:::: {.flex .flex-wrap .justify-around}

::: {.w-60-ns}
You can use this notebook to learn how the end-to-end documentation process works, based on common scenarios you encounter in model development settings. 

:::

::: {.w-40-ns}

[Try notebook on JupyterHub](https://jupyterhub.validmind.ai/hub/user-redirect/lab/tree/tutorials/intro_for_model_developers.ipynb){.button}

:::

::::

![New introductionary notebook for developers opened in JupyterHub](intro-for-developers-notebook.png){width=90% fig-alt="A screenshot showing the new introductory notebook for developers opened in JupyterHub" .screenshot}

High level sections include:

1. **Initializing the {{< var validmind.developer >}}** — The {{< var vm.developer >}} provides tools for documentation and testing, from dataset descriptions to model validation using various open-source frameworks.
2. **Starting the model development process** — Access the test repository[^1] to use individual tests as building blocks for model development. Learn to run tests, analyze results, and add evidence to model documentation. 
3. **Implementing custom tests** — Include custom tests in model documentation. Learn how to add these tests and use them as additional evidence.
4. **Finalizing testing and documentation** — Ensure model documentation includes custom tests and configure settings for all tests in the template. By the end, you should have a fully documented model ready for review.

<!---
PR #67: Support for external models
URL: https://github.com/validmind/developer-framework/pull/67
Labels: enhancement, highlight
--->
### Support for external models

You can now run documentation tests without passing a Python-native model object. 

**This change enables you to document:**

- Models that are developed in non-Python environments
- Non-standard model interfaces:
  - Models deployed as APIs, such as SageMaker model endpoints
  - Tools such as Spark where a model is not a typical object that exposes a `predict()` interface

::: {.column-margin}
[Developer reference](/validmind/validmind.html){.button target="_blank"}

:::

To run tests for these models, you typically must load model predictions from a file, dataset, and so on. 

- The new `init_model` interface does not enforce a Python model object anymore. 
- You only need to pass `attributes` that describe the model which is required as a best practice for model documentation.

#### Initializing an external model

Since there is no native Python object to pass to `init_model`, you instead pass attributes that describe the model:

```python
# Assume you want to load predictions for a PySpark ML model

model_attributes = {
    "architecture": "Spark",
    "language": "PySpark",
}

# Or maybe you're loading predictions for a SageMaker endpoint (model API)
model_attributes = {
    "architecture": "SageMaker Model",
    "language": "Python",
}

# Call `init_model` without passing a model. Pass `attributes` instead.
vm_model = vm.init_model(
    attributes=model_attributes,
    input_id="model",
)
```

#### Assigning predictions

Since there's no model object available, the {{< var vm.developer >}} won't be able to call `model.predict()` or `model.predict_proba()`; you need to load predictions and probabilities manually. 

**For example:**

```python
vm_train_ds.assign_predictions(
    model=vm_model,
    prediction_values=prediction_values,
    prediction_probabilities=prediction_probabilities,
)
```

You can proceed to run tests on your data as you would under normal conditions, without needing to modify any other parts of your code.

<!---
PR #29: Custom Test Function Decorator
URL: https://github.com/validmind/developer-framework/pull/29
Labels: enhancement, highlight
--->
### Custom test function decorators

:::: {.flex .flex-wrap .justify-around}

::: {.w-70-ns}

We introduced a new `metric` decorator that turns any function into a {{< var vm.product >}} Test that you can use in your documentation. To learn what this decorator can do for you, try our code sample on JupyterHub!

:::

::: {.w-30-ns}

[Try notebook on JupyterHub](https://jupyterhub.validmind.ai/hub/user-redirect/lab/tree/code_samples/custom_tests/implement_custom_tests.ipynb){.button}

:::

::::

- Custom tests offer added flexibility. They allow you to extend the library of default tests provided by {{< var vm.product >}} which enables you to document any type of model or use case.
- This new decorator simplifies creating and using custom tests by almost completely eliminating the boilerplate code required to define and register a custom test.

<!---
PR #668: New Documentation Overview Page
URL: https://github.com/validmind/frontend/pull/668
Labels: enhancement, design, highlight
--->
### New Document Overview

:::: {.flex .flex-wrap .justify-around}

::: {.w-70-ns}

Our new **Document Overview** is designed to help you find the information you need more quickly. 

:::

::: {.w-30-ns .tc}

[Document Overview](/guide/model-documentation/working-with-model-documentation.qmd#document-overview){.button}


:::

::::

Now more distinct from the model details landing page, the new overview page provides easier navigation and enhanced data visualization to better understand the progress of the documentation stage:

<<<<<<< HEAD
![New Document Overview page in the {{< var validmind.platform >}}](documentation-overview-page.png){width=90% fig-alt="A screenshot showing the new Document Overview page in the ValidMind Platform" class="screenshot"}
=======
![New Document Overview page in the platform UI](documentation-overview-page.png){width=90% fig-alt="A screenshot showing the new Document Overview page in the platform UI".screenshot}
>>>>>>> 192e0855

<!---
PR #696: Added "Generate with AI" button to the CKEditor
URL: https://github.com/validmind/frontend/pull/696
Labels: enhancement, highlight

### **Generate with AI** button in text editor

Our new **Generate with AI** button is now available when you edit text blocks in model documentation or model validation reports. This button replaces the old button that was used to AI-generate content.

Clicking on **Generate Text with AI** pops up a modal showing the AI content generation:

![](generate-with-ai.png){width="80%" fig-alt="A screenshot showing a text editor with a toolbar. The New Generate with AI button is available on the right".screenshot}

Here, you can choose to **Accept Text** or **Try Again**:

![](ai-content-builder.png){width="80%" fig-alt="A screenshot showing a modal with AI-generated text".screenshot}
--->

<!---
PR #684: Documentation Outline Page (Unresolved Conversations)
URL: https://github.com/validmind/frontend/pull/684
Labels: enhancement, highlight
--->
### Documentation outline page with conversations

:::: {.flex .flex-wrap .justify-around}

::: {.w-60-ns}
We created a new **Documentation** outline page which replaces the existing model overview page. 
:::

::: {.w-40-ns .tc}
[Working with model documentation](/guide/model-documentation/working-with-model-documentation.qmd){.button}

:::

::::

This page shows a section-by-section outline of your model's documentation:

![New documentation outline page, with numbered model documentation sections from 1. to 3.4](overview-conversations.png){width=80% fig-alt="A screenshot showing the new documentation outline page, with numbered model documentation sections from 1. to 3.4" .screenshot}

:::: {.flex .flex-wrap .justify-around}

::: {.w-60-ns}

It also includes a count of every unresolved conversation within each section. 

- From here, you can hover over the chat icon to see a preview of all unresolved conversations. 
- Click a chat icon to jump to a conversations, or  resolve conversations directly from the popup.

:::

::: {.w-40-ns}

![Four unresolved conversations preview](unresolved-conversations.png){fig-alt="A screenshot showing a preview of four unresolved conversations" .screenshot}

:::

::::


<!---
PR #658: feat: add business unit and risk area at organization setting
URL: https://github.com/validmind/frontend/pull/658
Labels: highlight, servicerocket
--->
<!---
PR #680: [VALIDMIND-180] Remove Business Units from the organization settings page.
URL: https://github.com/validmind/frontend/pull/680
Labels: enhancement, servicerocket
--->
<!---
PR #661: [VALIDMIND-180] Remove Risk Areas from the organization settings page.
URL: https://github.com/validmind/frontend/pull/661
Labels: enhancement, servicerocket
--->
<!---
PR #652: [VALIDMIND-163] Add Risk Areas from the Organization settings page
URL: https://github.com/validmind/frontend/pull/652
Labels: enhancement, servicerocket
--->
<!---
PR #643: [VALIDMIND-161] Add Business Units from the organization settings page
URL: https://github.com/validmind/frontend/pull/643
Labels: enhancement, servicerocket
--->
### Business unit and risk areas settings

:::: {.flex .flex-wrap .justify-around}

::: {.w-70-ns}

We have introduced several updates to the Organization settings page, enabling you to manage business units and risk areas for your organization. 

:::

::: {.w-30-ns}

[Set up your organization](/guide/configuration/set-up-your-organization.qmd){.button}

:::

::::

**The following features are now available:**

- Add or remove business units from your organization.
- Remove business units from the organization settings page.
- Remove risk areas from the organization settings page.
- Add or remove risk areas from your organization.

![New business unit and risk area settings for your organization](business-unit-risk-areas.gif){fig-alt="A gif showing new business unit and risk area settings for your organization" .screenshot}

<!---
PR #728: feat: add, remove, and rename sections with the new template editing experience
URL: https://github.com/validmind/frontend/pull/728
Labels: highlight, servicerocket
--->
### New documentation template editor

:::: {.flex .flex-wrap .justify-around}

::: {.w-60-ns}
- This update allows you to edit documentation templates visually, eliminating the need to manually edit YAML files. 
- Add, remove, and rename sections with the new editor. 
:::

::: {.w-40-ns}

[Customize documentation templates](/guide/model-documentation/customize-documentation-templates.qmd){.button}

:::

::::


:::: {.flex .flex-wrap .justify-around}

::: {.w-30-ns}

#### Enhanced template setting page

- The edit button next to the version dropdown is now hidden.
- A new edit button is displayed above the accordions. Clicking this button activates the edit mode for the accordion.

:::

::: {.w-60-ns}

#### Edit mode functionality

- In edit mode, you see a cancel button to exit edit mode and a button to publish a new version of the template with the current changes.
- You can edit section titles when the accordion is in edit mode.
- You can insert new sections before or after an existing section or insert a sub-section.
- You can remove sections, with a confirmation alert to ensure the action.

:::

::::

This new visual editing interface streamlines the template editing process, making it more intuitive and user-friendly:

:::: {.flex .flex-wrap .justify-around}

::: {.w-40-ns}

![Enhanced template setting page](enhanced-templates.gif){fig-alt="A gif showing edits in the new enhanced documentation template editor" .screenshot}

:::

::: {.w-40-ns}

![Edit mode functionality](edit-mode.gif){fig-alt="A gif a template in edit mode" .screenshot}


:::

::::

## Enhancements

<!---
PR #27: Support adding new extra columns on the fly
URL: https://github.com/validmind/developer-framework/pull/27
Labels: enhancement
--->
### Add extra columns on the fly

We added support for two new VMDataset methods:

- `add_extra_column()`
- `get_extra_column()`

#### `add_extra_column()`

:::: {.flex .flex-wrap .justify-around}

::: {.w-70-ns}
You can now register arbitrary extra columns in a dataset when a test needs to compute metrics outside of the existing sets of columns (features, targets, predictions). 

:::

::: {.w-30-ns .tc}

[add_extra_column()](/validmind/validmind/vm_models.html#VMDataset.add_extra_column){.button target="_blank"}

:::

::::

- For example, credit risk-related metrics may require access to a list of scores computed from predictions. 
- In this case, an extra column called `scores` is needed for computing the metrics.

**Example usage:**

:::: {.flex .flex-wrap .justify-around}

::: {.w-50-ns}
```python
# Init your dataset as usual
vm_train_ds = vm.init_dataset(
    dataset=train_df,
    input_id="train_dataset",
    target_column=customer_churn.target_column,
)

# Generate scores using a user defined function:
scores = compute_my_scores(x_train)

# Assign a new "scores" column to vm_train_ds:
vm_train_ds.add_extra_column("scores", scores)
```

:::

::: {.w-40-ns}
This function returns an error if no column values are passed:

```python
vm_train_ds.add_extra_column("scores")

ValueError: Column values must be provided when the column doesn't exist in the dataset
```

:::

::::

It's also possible to use `init_dataset` with a dataset that has precomputed scores, for example:

:::: {.flex .flex-wrap .justify-around}

::: {.w-40-ns}
```python
> train_df.columns
Index(['CreditScore', 'Gender', 'Age', 'Tenure', 'Balance', 'NumOfProducts',
       'HasCrCard', 'IsActiveMember', 'EstimatedSalary', 'Exited',
       'Geography_France', 'Geography_Germany', 'Geography_Spain'],
      dtype='object')
```
:::

::: {.w-40-ns}
```python
> train_df["my_scores"] = scores
> train_df.columns
Index(['CreditScore', 'Gender', 'Age', 'Tenure', 'Balance', 'NumOfProducts',
       'HasCrCard', 'IsActiveMember', 'EstimatedSalary', 'Exited',
       'Geography_France', 'Geography_Germany', 'Geography_Spain',
       'my_scores'],
      dtype='object')
```

:::

::::

:::: {.flex .flex-wrap .justify-around}

::: {.w-50-ns}
Make sure you set the `feature_columns` correctly:

```python
vm_train_ds = vm.init_dataset(
    dataset=train_df,
    input_id="another_ds",
    feature_columns=[
        "CreditScore",
        "Gender",
        "Age",
        "Tenure",
        "Balance",
        "NumOfProducts",
        "HasCrCard",
        "IsActiveMember",
        "EstimatedSalary",
        "Exited",
        "Geography_France",
        "Geography_Germany",
        "Geography_Spain",
    ],
    target_column=customer_churn.target_column,
)
```
:::

::: {.w-40-ns}
Then, call `add_extra_column()` to register the extra column:

```python
> another_ds.add_extra_column(column_name="my_scores")
Column my_scores exists in the dataset, registering as an extra column
```

:::

::::


#### `get_extra_column()`

:::: {.flex .flex-wrap .justify-around}

::: {.w-30-ns}
You can use this inside a test to retrieve the extra column values.

:::

::: {.w-60-ns}
**Example usage:**

```python
scores = self.inputs.dataset.get_extra_column("scores")
```

:::

::::

<!---
PR #18: John6797/sc 3412/ability to compose a test by combining
URL: https://github.com/validmind/developer-framework/pull/18
Labels: enhancement
--->
### Create composite tests 

{{< var vm.product >}} now supports the ability to compose multiple Unit Tests into complex outputs. 

- Create composite tests by combining multiple individual unit tests.
- These composite tests can be logged as a single result that can be used as a content block in your documentation. 
- The results from composite tests automatically update whenever you re-run the documentation test suite.

<!---
PR #76: [SC 4208] Define and implement required text data validation tests
URL: https://github.com/validmind/developer-framework/pull/76
Labels: enhancement
--->
### New text data validation tests

The following tests for text data validation have been added:

- [`validmind.data_validation.nlp.LanguageDetection`](/tests/data_validation/nlp/LanguageDetection.md)
- [`validmind.data_validation.nlp.Toxicity`](/tests/data_validation/nlp/Toxicity.md)
- [`validmind.data_validation.nlp.PolarityAndSubjectivity`](/tests/data_validation/nlp/PolarityAndSubjectivity.md)
- [`validmind.data_validation.nlp.Sentiment`](/tests/data_validation/nlp/Sentiment.md)

<!--- NR TO DO This notebook is not in main
To test run notebook: `rag_langchain_demo.ipynb` --->

<!---
PR #44: John6797/sc 3882/test decorator should work with test providers
URL: https://github.com/validmind/developer-framework/pull/44
Labels: enhancement
--->
### Use test decorators with test providers

:::: {.flex .flex-wrap .justify-around}

::: {.w-60-ns}
- Continuing our efforts to simplify the process for getting your custom code working in {{< var vm.product >}}, we now support functional tests for internal tests and test providers. 
- Functional tests are tests that can be defined as pure functions without any boilerplate.

:::

::: {.w-35-ns}

[Try notebook on JupyterHub](https://jupyterhub.validmind.ai/hub/user-redirect/lab/tree/code_samples/custom_tests/integrate_external_test_providers.ipynb){.button}

:::

::::

<!---
PR #48: John6797/sc 3881/support for metadata in new metric decorator
URL: https://github.com/validmind/developer-framework/pull/48
Labels: enhancement
--->
### Support for metadata in new metric decorator

We added new decorators to support task type and tag metadata in functional metrics.

**Usage example:**

```python
from sklearn.metrics import accuracy_score

from validmind import tags, tasks


@tasks("classification")
@tags("classification", "sklearn", "accuracy")
def Accuracy(dataset, model):
    """Calculates the accuracy of a model"""
    return accuracy_score(dataset.y, dataset.y_pred(model))


# the above decorator is syntactic sugar for the following:
Accuracy.__tags__ = ["classification"]
Accuracy.__tasks__ = ["classification", "sklearn", "accuracy"]
```

<!---
PR #43: [SC-3423] Review credit scorecard notebook
URL: https://github.com/validmind/developer-framework/pull/43
Labels: enhancement
--->
### Assign prediction probabilities

:::: {.flex .flex-wrap .justify-around}

::: {.w-60-ns}

We added support for assigning `prediction_probabilities` to `assign_predictions`. This support enables you to:

:::

::: {.w-30-ns .tc}

[Access notebook on GitHub](https://github.com/validmind/developer-framework/blob/main/notebooks/code_sharing/credit_risk/assign_prediction_probabilities.ipynb){.button}

:::

::::

- Assign prediction values and probabilities that have been computed outside {{< var vm.product >}}.
- Incorporate prediction values and probabilities from datasets that already have prediction columns.
- Automate the assignment of prediction values and probabilities within VM.

<!---
PR #686: Ability to associate a Finding with a documentation section.
URL: https://github.com/validmind/frontend/pull/686
Labels: enhancement
--->
### Associate findings with a documentation section

You can now associate model findings with sections within your model documentation. Doing so will allow you to track findings by severity, section-by-section, in the **Document Overview** page. 

:::: {.flex .flex-wrap .justify-around}

::: {.w-70-ns}
- You can see the total number of findings at the top of the **Document Overview** page, as well as the individual counts per section. 
- To view the related findings, hover over the finding icon in each section and click on one to jump to it.

:::

::: {.w-30-ns .tc}
[Add model findings](/guide/model-validation/add-manage-model-findings.qmd#add-model-findings){.button}

:::

::::

![Adding a finding to a documentation section](/guide/model-validation/add-section-finding.gif){fig-alt="An animated gif demonstrating how to add a finding to a documentation section" .screenshot width=90%}

<!---
PR #687: Workflows 2
URL: https://github.com/validmind/frontend/pull/687
Labels: highlight
--->
### Enhanced workflow customization

:::: {.flex .flex-wrap .justify-around}

::: {.w-70-ns}
Our revamped workflows configuration enables more granular management of model and documentation lifecycles and deep integration with model inventory attributes.

:::

::: {.w-30-ns .tc}
[Set up model workflows](/guide/model-workflows/set-up-model-workflows.qmd){.button}

:::

::::


**The new workflows configuration includes the following features:**

- Ability to require a user action (approve, reject, request changes, etc.) before updating the status of a resource. The user action is presented to relevant users as an action button.
- Ability to define the conditions that need to be met before allowing state transitions on a workflow. These conditions are evaluated from attribute values of the inventory model.
- Support for approval steps. Approval steps allow you to define the model attribute where a list of approvers needs retrieval and specify the percentage of approvals needed for a successful approval.
- Approval steps allow defining approved and rejected outcomes.

<!---
PR #689: Added section statuses to model documentation and overview page
URL: https://github.com/validmind/frontend/pull/689
Labels: enhancement
--->
### Documentation section statuses

We added a status picker to each section of the model **Documentation** page.  

:::: {.flex .flex-wrap .justify-around}

::: {.w-60-ns}
- This picker allows you to set whether the section is **In Progress** or **Done**. 
- The **Document Overview** page displays a total count of how many sections have been completed, as well as a checkmark indicating that the section is done.
:::

::: {.w-40-ns}
[Assign documentation section statuses](/guide/model-documentation/assign-documentation-section-statuses.qmd){.button}

:::

::::


:::: {.flex .flex-wrap .justify-around}

::: {.w-50-ns}

![Document Overview page displaying a total count of how many sections have been completed](overview-completion.png){fig-alt="A screenshot of the Document Overview page displaying a total count of how many sections have been completed" .screenshot}

:::

::: {.w-40-ns}

![Section status drop-down of a model documentation page](section-status.png){fig-alt="A screenshot of the section status drop-down of a model documentation page" .screenshot}

:::

::::

<!---
PR #711: Added feature to specify a template for Rich Text inventory fields
URL: https://github.com/validmind/frontend/pull/711
Labels: enhancement
--->
### Templates for rich text inventory fields

:::: {.flex .flex-wrap .justify-around}

::: {.w-60-ns}
We added a new property to the **Long Text** inventory field type: **[enable rich text formatting]{.smallcaps}**
:::

::: {.w-40-ns .tc}
[Manage model inventory fields](/guide/model-inventory/manage-model-inventory-fields.qmd){.button}

:::

::::

- Toggling this property changes the field to a rich text editor rather than a simple text area. 
- Another field called **[template]{.smallcaps}** is also available and enables you to specify the default value within the rich text editor. This feature can be useful for defining procedures or guidelines that all models need to follow.

<div style="position: relative; padding-bottom: 65.2962515114873%; height: 0;"><iframe src="https://www.loom.com/embed/4d0572607d254b04a5c951b4d3f91f73?sid=ac7ffa93-e9e2-42f0-9392-abcf8d52c104" frameborder="0" webkitallowfullscreen mozallowfullscreen allowfullscreen style="position: absolute; top: 0; left: 0; width: 90%; height: 90%; box-shadow: 5px 5px 5px #ccc; border-radius: 5px; border: 1px solid #DE257E;"></iframe></div>

<!---
PR #712: Validation Report Overview
URL: https://github.com/validmind/frontend/pull/712
Labels: enhancement
--->
### Validation Report overview page

We created a new **Validation Report** overview page which shows a section-by-section outline of a model's validation report, including a total compliance summary for all risk areas associated with the model.

:::: {.flex .flex-wrap .justify-around}

::: {.w-70-ns}
- You can hover over any section in the report outline to view the current compliance status in the document section. 
- The new validation report page also provides an **Add Finding** button.

:::

::: {.w-30-ns}
[Preparing validation reports](/guide/model-validation/preparing-validation-reports.qmd){.button}

[Working with model findings](/guide/model-validation/working-with-model-findings.qmd){.button}

:::

::::

![Section-by-section outline of the validation report, along with a total compliance summary](validation-report-overview-page.png){fig-alt="A screenshot showing the section-by-section outline of the validation report, along with a total compliance summary" .screenshot}

<!---
PR #723: Vendor info during inventory model creation and revised inventory model filters.
URL: https://github.com/validmind/frontend/pull/723
Labels: enhancement
--->
### Flag vendor models

:::: {.flex .flex-wrap .justify-around}

::: {.w-60-ns}
We added the ability to flag models as **[is vendor model]{.smallcaps}** and specify a vendor name during model registration.

:::

::: {.w-40-ns}
[Register models in the inventory](/guide/model-inventory/register-models-in-inventory.qmd){.button}

:::

::::

![Flag vendor models when registering a model in the inventory](is-vendor-model.png){width="70%" fig-alt="A screenshot showing how you can flag vendor models when registering a model in the inventory" .screenshot}

### Improved Model Inventory filters

:::: {.flex .flex-wrap .justify-around}

::: {.w-50-ns}
Also available is an improved look and functionality for filtering the **Model Inventory**.

:::

::: {.w-40-ns}

[Search, filter, and sort models](/guide/model-inventory/working-with-model-inventory.qmd#search-filter-and-sort-models){.button}


:::

::::

![Model inventory filtering options](model-inventory-filters.png){width="80%" fig-alt="A screenshot showing model inventory filtering options" .screenshot}

<!---
PR #737: Display group information for inventory models
URL: https://github.com/validmind/frontend/pull/737
Labels: enhancement
--->
### Adjust groups on models

:::: {.flex .flex-wrap .justify-around}

::: {.w-70-ns}

You can now modify the group the model belongs to.

:::

::: {.w-30-ns}
[Manage groups](/guide/configuration/manage-groups.qmd){.button}

:::

::::

![Group field on the model](model-group.png){width="80%" fig-alt="A screenshot showing the Group field on the model" .screenshot}

## Bug fixes

<!---
PR #674: Missing required field card view
URL: https://github.com/validmind/frontend/pull/674
Labels: bug
--->
### Missing required field card view

:::: {.flex .flex-wrap .justify-around}

::: {.w-70-ns}
We added a tooltip for required missing fields on the **Model Inventory** card view.

:::

::: {.w-30-ns}
[Inventory display views](/guide/model-inventory/customize-model-inventory-layout.qmd#inventory-display-views){.button}

:::

::::

![Tooltip on the Model Inventory card view](missing-vendor-name.png){width="80%" fig-alt="A screenshot showing a tooltip on the Model Inventory card view" .screenshot}

<!---
PR #683: Template bugixes
URL: https://github.com/validmind/frontend/pull/683
Labels: bug
--->

### Template bug fixes

:::: {.flex .flex-wrap .justify-around}

::: {.w-50-ns}
We now validate whether a template has duplicate section IDs and return an error if a duplicate ID is found. 

:::

::: {.w-40-ns}
[Customize documentation templates](/guide/model-documentation/customize-documentation-templates.qmd){.button}

:::

::::

:::: {.flex .flex-wrap .justify-around}

::: {.w-30-ns}

![Template YAML](template-yaml.png){fig-alt="A screenshot showing template YAML" .screenshot}

:::

::: {.w-60-ns}

![Error message: 'Duplicate section ID test found in template'](duplicate-template-id.png){fig-alt="A screenshot showing the error message 'Duplicate section ID test found in template'" .screenshot}

:::

::::

## Documentation

<!---
PR #176: Updated the About section to break down the articles into new categor…
URL: https://github.com/validmind/documentation/pull/176
Labels: documentation
--->
<!---
PR #174: ValidMind Style Guide
URL: https://github.com/validmind/documentation/pull/174
Labels: documentation
--->
### Improved site navigation with new "About" section

<<<<<<< HEAD
![{{< var vm.product >}} docs site showing the new About section](about-section.png){fig-alt="A screenshot of the ValidMind docs site showing the new About section" class="screenshot"}
=======
![ValidMind docs site showing the new About section](about-section.png){fig-alt="A screenshot of the ValidMind docs site showing the new About section" .screenshot}
>>>>>>> 192e0855

#### About {{< var vm.product >}}

:::: {.flex .flex-wrap .justify-around}

::: {.w-70-ns}

We've revamped our documentation for a cleaner, more intuitive experience. The update features a brand new **About** section:

:::

::: {.w-30-ns}
[About {{< var vm.product >}}](/about/overview.qmd){.button}

:::

::::

- **Features** includes product overviews and our glossary.
- **Contributing** includes community information and our new style guide.
- **Releases** includes our latest product updates.
- **Fine print** includes our data privacy policy, and our software license agreement.

##### Contributing

:::: {.flex .flex-wrap .justify-around}

::: {.w-70-ns}
Find a brand new set of guides on **contributing** to our open source software. Learn how to engage with the {{< var vm.product >}} community, read about our brand voice and vision, and more:

:::

::: {.w-30-ns}
[{{< var vm.product >}} community](/about/contributing/validmind-community.qmd){.button}

:::

::::

- **{{< var vm.product >}} community:** You're part of the {{< var vm.product >}} community. Come learn and play with us.
- **{{< var vm.product >}} style guide:** Check out the first official version of the {{< var vm.product >}} style guide.


#### {{< var vm.product >}} style guide

:::: {.flex .flex-wrap .justify-around}

::: {.w-70-ns}
Check out the first official version of the **{{< var vm.product >}} style guide**!  

:::

::: {.w-30-ns}
[{{< var vm.product >}} style guide](/about/contributing/style-guide/style-guide.qmd){.button}

:::

::::

- Learn about the {{< var vm.product >}} voice
- Understand our shared vision and goals
- See our reference for formatting conventions

<!---
PR #54: Add more contextual information to Jupyter Notebooks 
URL: https://github.com/validmind/developer-framework/pull/54
Labels: documentation
--->
### More contextual information in Jupyter Notebooks

:::: {.flex .flex-wrap .justify-around}

::: {.w-70-ns}
Many of our Jupyter Notebooks have received improvements to make them easier to consume and more standalone:

:::

::: {.w-30-ns}
[Try {{< var vm.product >}} on JupyterHub](https://jupyterhub.validmind.ai/){.button}

:::

::::

- Introductions now include more contextual information
- A new table of contents makes notebooks easier to navigate
- Key concepts are explained in the context where you might need that information
- Next steps make it easier to find additional learning resources


<!---
PR #187: Add QuickStart video to the docs site
URL: https://github.com/validmind/documentation/pull/187
Labels: documentation
--->
<!---
PR #182: Quickstart docs site improvements
URL: https://github.com/validmind/documentation/pull/182
Labels: documentation
--->
### QuickStart improvements

We reworked our QuickStart experience to shorten the number of clicks it takes to get you started. 

:::: {.flex .flex-wrap .justify-around}

::: {.w-70-ns}
You can now access the QuickStart directly from the **homepage of our docs site**, where we direct you to the preferred QuickStart on JupyterHub right away.

:::

::: {.w-30-ns}
[Documentation homepage](https://docs.validmind.ai){.button}

:::

::::

#### New QuickStart video

A new three-minute video walks you through documenting a model with {{< var vm.product >}} and is now included in the QuickStart for JupyterHub:

{{< video https://www.youtube.com/embed/rIR8Mql7eGs?si=vnZA_zP4tAjFjI4r title='ValidMind QuickStart' >}}

<!---
PR #173: First draft for sandbox instructions
URL: https://github.com/validmind/documentation/pull/173
Labels: documentation
--->
### Sandbox getting started

:::: {.flex .flex-wrap .justify-around}

::: {.w-50-ns}
We added getting started information for the new {{< var vm.product >}} sandbox environment, which is currently available on request. You can use the sandbox to gain hands-on experience and explore what {{< var vm.product >}} has to offer. 
:::

::: {.w-50-ns}

:::{#training}
:::

:::

::::

The sandbox mimics a production environment. It includes comprehensive resources such as notebooks with sample code you can run, sample models registered in the model inventory, and draft documentation and validation reports.

Most of our model documentation features are available for you to test in the sandbox. These include:

- Automated model testing & documentation
- Preparing model validation reports
- Large language model (LLM) support

These features provide a rich context for testing and evaluation. You can use realistic models and datasets without any risk to your production environment. 


{{< include /releases/_how-to-upgrade.qmd >}}

<!-- FOOTNOTES -->

[^1]: See the full list of tests at [Test descriptions](/developer/model-testing/test-descriptions.qmd) or try the [Test sandbox](/developer/model-testing/test-sandbox.qmd).
<|MERGE_RESOLUTION|>--- conflicted
+++ resolved
@@ -169,11 +169,7 @@
 
 Now more distinct from the model details landing page, the new overview page provides easier navigation and enhanced data visualization to better understand the progress of the documentation stage:
 
-<<<<<<< HEAD
-![New Document Overview page in the {{< var validmind.platform >}}](documentation-overview-page.png){width=90% fig-alt="A screenshot showing the new Document Overview page in the ValidMind Platform" class="screenshot"}
-=======
-![New Document Overview page in the platform UI](documentation-overview-page.png){width=90% fig-alt="A screenshot showing the new Document Overview page in the platform UI".screenshot}
->>>>>>> 192e0855
+![New Document Overview page in the {{< var validmind.platform >}}](documentation-overview-page.png){width=90% fig-alt="A screenshot showing the new Document Overview page in the ValidMind Platform".screenshot}
 
 <!---
 PR #696: Added "Generate with AI" button to the CKEditor
@@ -916,11 +912,7 @@
 --->
 ### Improved site navigation with new "About" section
 
-<<<<<<< HEAD
-![{{< var vm.product >}} docs site showing the new About section](about-section.png){fig-alt="A screenshot of the ValidMind docs site showing the new About section" class="screenshot"}
-=======
-![ValidMind docs site showing the new About section](about-section.png){fig-alt="A screenshot of the ValidMind docs site showing the new About section" .screenshot}
->>>>>>> 192e0855
+![{{< var vm.product >}} docs site showing the new About section](about-section.png){fig-alt="A screenshot of the ValidMind docs site showing the new About section" .screenshot}
 
 #### About {{< var vm.product >}}
 
