---
title: "May 22, 2024"
filters:
  - tachyons
listing:
  id: training
  type: grid
  grid-columns: 1
  # image-height: 100%
  contents:
    - path: ../../training/training.qmd
      title: "Try out ValidMind Academy"
      description: "Our training modules are interactive. They combine instructional content with our live product and are easy to use."
  fields: [title, description]
---

## Release highlights

<!---
PR #50: New introductory notebook for model developers
URL: https://github.com/validmind/developer-framework/pull/50
Labels: enhancement, highlight
--->
### Introductory notebook for model developers

Our new end-to-end notebook gives you a full introduction to the {{< var validmind.developer >}}. 

:::: {.flex .flex-wrap .justify-around}

<<<<<<< HEAD
::: {.w-40-ns}
=======
::: {.w-60-ns}
>>>>>>> 454a6b48
You can use this notebook to learn how the end-to-end documentation process works, based on common scenarios you encounter in model development settings. 

:::

<<<<<<< HEAD
::: {.w-50-ns}

**Try it on JupyterHub:**

<form method="get" action="https://jupyterhub.validmind.ai/hub/user-redirect/lab/tree/tutorials/intro_for_model_developers.ipynb" target="_blank">
   <button type="submit" style="color: white; background-color: #de257e; border-radius: 8px; border: none; font-size: 16px; padding: 6.25px 12.5px; margin-left: 16px; margin-bottom: 20px;">ValidMind Introduction for Model Developers</button>
</form>
=======
::: {.w-40-ns}

[Try notebook on JupyterHub](https://jupyterhub.validmind.ai/hub/user-redirect/lab/tree/tutorials/intro_for_model_developers.ipynb){.button}
>>>>>>> 454a6b48

:::

::::

![New introductionary notebook for developers opened in JupyterHub](intro-for-developers-notebook.png){width=90% fig-alt="A screenshot showing the new introductory notebook for developers opened in JupyterHub" class="screenshot"}

High level sections include:

1. **Initializing the {{< var validmind.developer >}}** — The {{< var vm.developer >}} provides tools for documentation and testing, from dataset descriptions to model validation using various open-source frameworks.
2. **Starting the model development process** — Access the test repository[^1] to use individual tests as building blocks for model development. Learn to run tests, analyze results, and add evidence to model documentation. 
3. **Implementing custom tests** — Include custom tests in model documentation. Learn how to add these tests and use them as additional evidence.
4. **Finalizing testing and documentation** — Ensure model documentation includes custom tests and configure settings for all tests in the template. By the end, you should have a fully documented model ready for review.

<!---
PR #67: Support for external models
URL: https://github.com/validmind/developer-framework/pull/67
Labels: enhancement, highlight
--->
### Support for external models

You can now run documentation tests without passing a Python-native model object. 

**This change enables you to document:**

- Models that are developed in non-Python environments
- Non-standard model interfaces:
  - Models deployed as APIs, such as SageMaker model endpoints
  - Tools such as Spark where a model is not a typical object that exposes a `predict()` interface

::: {.column-margin}
<<<<<<< HEAD
**Read our full developer reference:**
<br><br>
<form method="get" action="https://docs.validmind.ai/validmind/validmind.html" target="_blank">
   <button type="submit" style="color: white; background-color: #de257e; border-radius: 8px; border: none; font-size: 16px; padding: 6.25px 12.5px; margin-left: 16px; margin-bottom: 20px;">{{< var validmind.developer >}}
</button>
</form>
=======
[Developer reference](/validmind/validmind.html){.button target="_blank"}

>>>>>>> 454a6b48
:::

To run tests for these models, you typically must load model predictions from a file, dataset, and so on. 

- The new `init_model` interface does not enforce a Python model object anymore. 
- You only need to pass `attributes` that describe the model which is required as a best practice for model documentation.

#### Initializing an external model

Since there is no native Python object to pass to `init_model`, you instead pass attributes that describe the model:

```python
# Assume you want to load predictions for a PySpark ML model

model_attributes = {
    "architecture": "Spark",
    "language": "PySpark",
}

# Or maybe you're loading predictions for a SageMaker endpoint (model API)
model_attributes = {
    "architecture": "SageMaker Model",
    "language": "Python",
}

# Call `init_model` without passing a model. Pass `attributes` instead.
vm_model = vm.init_model(
    attributes=model_attributes,
    input_id="model",
)
```

#### Assigning predictions

Since there's no model object available, the {{< var vm.developer >}} won't be able to call `model.predict()` or `model.predict_proba()`; you need to load predictions and probabilities manually. 

**For example:**

```python
vm_train_ds.assign_predictions(
    model=vm_model,
    prediction_values=prediction_values,
    prediction_probabilities=prediction_probabilities,
)
```

You can proceed to run tests on your data as you would under normal conditions, without needing to modify any other parts of your code.

<!---
PR #29: Custom Test Function Decorator
URL: https://github.com/validmind/developer-framework/pull/29
Labels: enhancement, highlight
--->
### Custom test function decorators

:::: {.flex .flex-wrap .justify-around}

::: {.w-70-ns}

We introduced a new `metric` decorator that turns any function into a ValidMind Test that you can use in your documentation. To learn what this decorator can do for you, try our code sample on JupyterHub!

:::

::: {.w-30-ns}
<<<<<<< HEAD

**Try it on JupyterHub:**

<form method="get" action="https://jupyterhub.validmind.ai/hub/user-redirect/lab/tree/code_samples/custom_tests/implement_custom_tests.ipynb" target="_blank">
   <button type="submit" style="color: white; background-color: #de257e; border-radius: 8px; border: none; font-size: 16px; padding: 6.25px 12.5px; margin-left: 16px; margin-bottom: 20px;">Implement custom tests</button>
</form>
=======

[Try notebook on JupyterHub](https://jupyterhub.validmind.ai/hub/user-redirect/lab/tree/code_samples/custom_tests/implement_custom_tests.ipynb){.button}
>>>>>>> 454a6b48

:::

::::

- Custom tests offer added flexibility. They allow you to extend the library of default tests provided by ValidMind which enables you to document any type of model or use case.
- This new decorator simplifies creating and using custom tests by almost completely eliminating the boilerplate code required to define and register a custom test.

<!---
PR #668: New Documentation Overview Page
URL: https://github.com/validmind/frontend/pull/668
Labels: enhancement, design, highlight
--->
### New Document Overview

:::: {.flex .flex-wrap .justify-around}

::: {.w-70-ns}

Our new **Document Overview** is designed to help you find the information you need more quickly. 

:::

<<<<<<< HEAD
::: {.w-30-ns}
<form method="get" action="/guide/model-documentation/working-with-model-documentation.html#document-overview" target="_blank">
   <button type="submit" style="color: white; background-color: #de257e; border-radius: 8px; border: none; font-size: 16px; padding: 6.25px 12.5px; margin-left: 16px; margin-bottom: 20px;">Document Overview</button>
</form>
=======
::: {.w-30-ns .tc}

[Document Overview](/guide/model-documentation/working-with-model-documentation.qmd#document-overview){.button}

>>>>>>> 454a6b48

:::

::::

Now more distinct from the model details landing page, the new overview page provides easier navigation and enhanced data visualization to better understand the progress of the documentation stage:

![New Document Overview page in the platform UI](documentation-overview-page.png){width=90% fig-alt="A screenshot showing the new Document Overview page in the platform UI"class="screenshot"}

<!---
PR #696: Added "Generate with AI" button to the CKEditor
URL: https://github.com/validmind/frontend/pull/696
Labels: enhancement, highlight

### **Generate with AI** button in text editor

Our new **Generate with AI** button is now available when you edit text blocks in model documentation or model validation reports. This button replaces the old button that was used to AI-generate content.

Clicking on **Generate Text with AI** pops up a modal showing the AI content generation:

![](generate-with-ai.png){width="80%" fig-alt="A screenshot showing a text editor with a toolbar. The New Generate with AI button is available on the right"class="screenshot"}

Here, you can choose to **Accept Text** or **Try Again**:

![](ai-content-builder.png){width="80%" fig-alt="A screenshot showing a modal with AI-generated text"class="screenshot"}
--->

<!---
PR #684: Documentation Outline Page (Unresolved Conversations)
URL: https://github.com/validmind/frontend/pull/684
Labels: enhancement, highlight
--->
### Documentation outline page with conversations

:::: {.flex .flex-wrap .justify-around}
<<<<<<< HEAD

::: {.w-60-ns}
We created a new **Documentation** outline page which replaces the existing model overview page. 
:::

::: {.w-40-ns}

<form method="get" action="/guide/model-documentation/working-with-model-documentation.html" target="_blank">
   <button type="submit" style="color: white; background-color: #de257e; border-radius: 8px; border: none; font-size: 16px; padding: 6.25px 12.5px; margin-left: 16px; margin-bottom: 20px;">Working with model documentation
</button>
</form>

:::

::::

This page shows a section-by-section outline of your model's documentation:

=======

::: {.w-60-ns}
We created a new **Documentation** outline page which replaces the existing model overview page. 
:::

::: {.w-40-ns .tc}
[Working with model documentation](/guide/model-documentation/working-with-model-documentation.qmd){.button}

:::

::::

This page shows a section-by-section outline of your model's documentation:

>>>>>>> 454a6b48
![New documentation outline page, with numbered model documentation sections from 1. to 3.4](overview-conversations.png){width=80% fig-alt="A screenshot showing the new documentation outline page, with numbered model documentation sections from 1. to 3.4" class="screenshot"}

:::: {.flex .flex-wrap .justify-around}

::: {.w-60-ns}

It also includes a count of every unresolved conversation within each section. 

- From here, you can hover over the chat icon to see a preview of all unresolved conversations. 
- Click a chat icon to jump to a conversations, or  resolve conversations directly from the popup.

:::

::: {.w-40-ns}

![Four unresolved conversations preview](unresolved-conversations.png){fig-alt="A screenshot showing a preview of four unresolved conversations" class="screenshot"}

:::

::::


<!---
PR #658: feat: add business unit and risk area at organization setting
URL: https://github.com/validmind/frontend/pull/658
Labels: highlight, servicerocket
--->
<!---
PR #680: [VALIDMIND-180] Remove Business Units from the organization settings page.
URL: https://github.com/validmind/frontend/pull/680
Labels: enhancement, servicerocket
--->
<!---
PR #661: [VALIDMIND-180] Remove Risk Areas from the organization settings page.
URL: https://github.com/validmind/frontend/pull/661
Labels: enhancement, servicerocket
--->
<!---
PR #652: [VALIDMIND-163] Add Risk Areas from the Organization settings page
URL: https://github.com/validmind/frontend/pull/652
Labels: enhancement, servicerocket
--->
<!---
PR #643: [VALIDMIND-161] Add Business Units from the organization settings page
URL: https://github.com/validmind/frontend/pull/643
Labels: enhancement, servicerocket
--->
### Business unit and risk areas settings

:::: {.flex .flex-wrap .justify-around}

::: {.w-70-ns}

We have introduced several updates to the Organization settings page, enabling you to manage business units and risk areas for your organization. 

:::

::: {.w-30-ns}

<<<<<<< HEAD
<form method="get" action="/guide/configuration/set-up-your-organization.html" target="_blank">
   <button type="submit" style="color: white; background-color: #de257e; border-radius: 8px; border: none; font-size: 16px; padding: 6.25px 12.5px; margin-left: 16px; margin-bottom: 20px;">Set up your organization
</button>
</form>
=======
[Set up your organization](/guide/configuration/set-up-your-organization.qmd){.button}
>>>>>>> 454a6b48

:::

::::

**The following features are now available:**

- Add or remove business units from your organization.
- Remove business units from the organization settings page.
- Remove risk areas from the organization settings page.
- Add or remove risk areas from your organization.

![New business unit and risk area settings for your organization](business-unit-risk-areas.gif){fig-alt="A gif showing new business unit and risk area settings for your organization" class="screenshot"}

<!---
PR #728: feat: add, remove, and rename sections with the new template editing experience
URL: https://github.com/validmind/frontend/pull/728
Labels: highlight, servicerocket
--->
### New documentation template editor

:::: {.flex .flex-wrap .justify-around}

::: {.w-60-ns}
- This update allows you to edit documentation templates visually, eliminating the need to manually edit YAML files. 
- Add, remove, and rename sections with the new editor. 
:::

::: {.w-40-ns}

<<<<<<< HEAD
<form method="get" action="/guide/model-documentation/customize-documentation-templates.html" target="_blank">
   <button type="submit" style="color: white; background-color: #de257e; border-radius: 8px; border: none; font-size: 16px; padding: 6.25px 12.5px; margin-left: 16px; margin-bottom: 20px;">Customize documentation templates
</button>
</form>
=======
[Customize documentation templates](/guide/model-documentation/customize-documentation-templates.qmd){.button}
>>>>>>> 454a6b48

:::

::::


:::: {.flex .flex-wrap .justify-around}

::: {.w-30-ns}

#### Enhanced template setting page

- The edit button next to the version dropdown is now hidden.
- A new edit button is displayed above the accordions. Clicking this button activates the edit mode for the accordion.

:::

::: {.w-60-ns}

#### Edit mode functionality

- In edit mode, you see a cancel button to exit edit mode and a button to publish a new version of the template with the current changes.
- You can edit section titles when the accordion is in edit mode.
- You can insert new sections before or after an existing section or insert a sub-section.
- You can remove sections, with a confirmation alert to ensure the action.

:::

::::

This new visual editing interface streamlines the template editing process, making it more intuitive and user-friendly:

:::: {.flex .flex-wrap .justify-around}

::: {.w-40-ns}

![Enhanced template setting page](enhanced-templates.gif){fig-alt="A gif showing edits in the new enhanced documentation template editor" class="screenshot"}

:::

::: {.w-40-ns}

![Edit mode functionality](edit-mode.gif){fig-alt="A gif a template in edit mode" class="screenshot"}


:::

::::

## Enhancements

<!---
PR #27: Support adding new extra columns on the fly
URL: https://github.com/validmind/developer-framework/pull/27
Labels: enhancement
--->
### Add extra columns on the fly

We added support for two new VMDataset methods:

- `add_extra_column()`
- `get_extra_column()`

#### `add_extra_column()`

<<<<<<< HEAD
You can now register arbitrary extra columns in a dataset when a test needs to compute metrics outside of the existing sets of columns (features, targets, predictions). 

:::: {.flex .flex-wrap .justify-around}
=======
:::: {.flex .flex-wrap .justify-around}

::: {.w-70-ns}
You can now register arbitrary extra columns in a dataset when a test needs to compute metrics outside of the existing sets of columns (features, targets, predictions). 
>>>>>>> 454a6b48

::: {.w-70-ns}
- For example, credit risk-related metrics may require access to a list of scores computed from predictions. 
- In this case, an extra column called `scores` is needed for computing the metrics.

<<<<<<< HEAD
:::

::: {.w-30-ns .content-center}

<form method="get" action="https://docs.validmind.ai/validmind/validmind/vm_models.html#VMDataset.add_extra_column" target="_blank">
   <button type="submit" style="color: white; background-color: #de257e; border-radius: 8px; border: none; font-size: 16px; padding: 6.25px 12.5px; margin-left: 16px; margin-bottom: 20px;">add_extra_column()</button>
</form>

:::

::::
=======
::: {.w-30-ns .tc}

[add_extra_column()](/validmind/validmind/vm_models.html#VMDataset.add_extra_column){.button target="_blank"}

:::

::::

- For example, credit risk-related metrics may require access to a list of scores computed from predictions. 
- In this case, an extra column called `scores` is needed for computing the metrics.
>>>>>>> 454a6b48

**Example usage:**

:::: {.flex .flex-wrap .justify-around}

::: {.w-50-ns}
```python
# Init your dataset as usual
vm_train_ds = vm.init_dataset(
    dataset=train_df,
    input_id="train_dataset",
    target_column=customer_churn.target_column,
)

# Generate scores using a user defined function:
scores = compute_my_scores(x_train)

# Assign a new "scores" column to vm_train_ds:
vm_train_ds.add_extra_column("scores", scores)
```

:::

::: {.w-40-ns}
This function returns an error if no column values are passed:

```python
vm_train_ds.add_extra_column("scores")

ValueError: Column values must be provided when the column doesn't exist in the dataset
```

:::

::::

It's also possible to use `init_dataset` with a dataset that has precomputed scores, for example:

:::: {.flex .flex-wrap .justify-around}

::: {.w-40-ns}
```python
> train_df.columns
Index(['CreditScore', 'Gender', 'Age', 'Tenure', 'Balance', 'NumOfProducts',
       'HasCrCard', 'IsActiveMember', 'EstimatedSalary', 'Exited',
       'Geography_France', 'Geography_Germany', 'Geography_Spain'],
      dtype='object')
```
:::

::: {.w-40-ns}
```python
> train_df["my_scores"] = scores
> train_df.columns
Index(['CreditScore', 'Gender', 'Age', 'Tenure', 'Balance', 'NumOfProducts',
       'HasCrCard', 'IsActiveMember', 'EstimatedSalary', 'Exited',
       'Geography_France', 'Geography_Germany', 'Geography_Spain',
       'my_scores'],
      dtype='object')
```

:::

::::

:::: {.flex .flex-wrap .justify-around}

::: {.w-50-ns}
Make sure you set the `feature_columns` correctly:

```python
vm_train_ds = vm.init_dataset(
    dataset=train_df,
    input_id="another_ds",
    feature_columns=[
        "CreditScore",
        "Gender",
        "Age",
        "Tenure",
        "Balance",
        "NumOfProducts",
        "HasCrCard",
        "IsActiveMember",
        "EstimatedSalary",
        "Exited",
        "Geography_France",
        "Geography_Germany",
        "Geography_Spain",
    ],
    target_column=customer_churn.target_column,
)
```
:::

::: {.w-40-ns}
Then, call `add_extra_column()` to register the extra column:

```python
> another_ds.add_extra_column(column_name="my_scores")
Column my_scores exists in the dataset, registering as an extra column
```

:::

::::


#### `get_extra_column()`

:::: {.flex .flex-wrap .justify-around}

::: {.w-30-ns}
You can use this inside a test to retrieve the extra column values.
<<<<<<< HEAD

:::

=======

:::

>>>>>>> 454a6b48
::: {.w-60-ns}
**Example usage:**

```python
scores = self.inputs.dataset.get_extra_column("scores")
```

:::

::::

<!---
PR #18: John6797/sc 3412/ability to compose a test by combining
URL: https://github.com/validmind/developer-framework/pull/18
Labels: enhancement
--->
### Create composite tests 

ValidMind now supports the ability to compose multiple Unit Tests into complex outputs. 

- Create composite tests by combining multiple individual unit tests.
- These composite tests can be logged as a single result that can be used as a content block in your documentation. 
- The results from composite tests automatically update whenever you re-run the documentation test suite.

<!---
PR #76: [SC 4208] Define and implement required text data validation tests
URL: https://github.com/validmind/developer-framework/pull/76
Labels: enhancement
--->
### New text data validation tests
:::: {.flex .flex-wrap .justify-around}

::: {.w-70-ns}
The following tests for text data validation have been added:

<<<<<<< HEAD
- `validmind.data_validation.nlp.LanguageDetection`

- `validmind.data_validation.nlp.Toxicity`

- `validmind.data_validation.nlp.PolarityAndSubjectivity`

- `validmind.data_validation.nlp.Sentiment`
:::

::: {.w-35-ns}

<form method="get" action="/tests/data_validation/nlp/LanguageDetection.html" target="_blank">
   <button type="submit" style="color: white; background-color: #de257e; border-radius: 8px; border: none; font-size: 16px; padding: 6.25px 12.5px; margin-left: 16px; margin-bottom: 20px;">LanguageDetection</button>
</form>

<form method="get" action="/tests/data_validation/nlp/Toxicity.html" target="_blank">
   <button type="submit" style="color: white; background-color: #de257e; border-radius: 8px; border: none; font-size: 16px; padding: 6.25px 12.5px; margin-left: 16px; margin-bottom: 20px;">Toxicity</button>
</form>

<form method="get" action="/tests/data_validation/nlp/PolarityAndSubjectivity.html" target="_blank">
   <button type="submit" style="color: white; background-color: #de257e; border-radius: 8px; border: none; font-size: 16px; padding: 6.25px 12.5px; margin-left: 16px; margin-bottom: 20px;">PolarityAndSubjectivity</button>
</form>

<form method="get" action="/tests/data_validation/nlp/Sentiment.html" target="_blank">
   <button type="submit" style="color: white; background-color: #de257e; border-radius: 8px; border: none; font-size: 16px; padding: 6.25px 12.5px; margin-left: 16px; margin-bottom: 20px;">Sentiment</button>
</form>

:::

::::
=======
- [`validmind.data_validation.nlp.LanguageDetection`](/tests/data_validation/nlp/LanguageDetection.md)
- [`validmind.data_validation.nlp.Toxicity`](/tests/data_validation/nlp/Toxicity.md)
- [`validmind.data_validation.nlp.PolarityAndSubjectivity`](/tests/data_validation/nlp/PolarityAndSubjectivity.md)
- [`validmind.data_validation.nlp.Sentiment`](/tests/data_validation/nlp/Sentiment.md)
>>>>>>> 454a6b48

<!--- NR TO DO This notebook is not in main
To test run notebook: `rag_langchain_demo.ipynb` --->

<!---
PR #44: John6797/sc 3882/test decorator should work with test providers
URL: https://github.com/validmind/developer-framework/pull/44
Labels: enhancement
--->
### Use test decorators with test providers

:::: {.flex .flex-wrap .justify-around}

::: {.w-60-ns}
- Continuing our efforts to simplify the process for getting your custom code working in ValidMind, we now support functional tests for internal tests and test providers. 
- Functional tests are tests that can be defined as pure functions without any boilerplate.

:::

::: {.w-35-ns}
<<<<<<< HEAD

**Try it on JupyterHub:**

<form method="get" action="https://jupyterhub.validmind.ai/hub/user-redirect/lab/tree/code_samples/custom_tests/integrate_external_test_providers.ipynb" target="_blank">
   <button type="submit" style="color: white; background-color: #de257e; border-radius: 8px; border: none; font-size: 16px; padding: 6.25px 12.5px; margin-left: 16px; margin-bottom: 20px;">Integrate external test providers</button>
</form>
=======

[Try notebook on JupyterHub](https://jupyterhub.validmind.ai/hub/user-redirect/lab/tree/code_samples/custom_tests/integrate_external_test_providers.ipynb){.button}
>>>>>>> 454a6b48

:::

::::

<!---
PR #48: John6797/sc 3881/support for metadata in new metric decorator
URL: https://github.com/validmind/developer-framework/pull/48
Labels: enhancement
--->
### Support for metadata in new metric decorator

We added new decorators to support task type and tag metadata in functional metrics.

**Usage example:**

```python
from sklearn.metrics import accuracy_score

from validmind import tags, tasks


@tasks("classification")
@tags("classification", "sklearn", "accuracy")
def Accuracy(dataset, model):
    """Calculates the accuracy of a model"""
    return accuracy_score(dataset.y, dataset.y_pred(model))


# the above decorator is syntactic sugar for the following:
Accuracy.__tags__ = ["classification"]
Accuracy.__tasks__ = ["classification", "sklearn", "accuracy"]
```

<!---
PR #43: [SC-3423] Review credit scorecard notebook
URL: https://github.com/validmind/developer-framework/pull/43
Labels: enhancement
--->
### Assign prediction probabilities

:::: {.flex .flex-wrap .justify-around}

::: {.w-60-ns}

We added support for assigning `prediction_probabilities` to `assign_predictions`. This support enables you to:

:::

<<<<<<< HEAD
::: {.w-40-ns .content-center}

**Access Notebook on GitHub:**

<form method="get" action="https://github.com/validmind/developer-framework/blob/main/notebooks/code_sharing/credit_risk/assign_prediction_probabilities.ipynb" target="_blank">
   <button type="submit" style="color: white; background-color: #de257e; border-radius: 8px; border: none; font-size: 16px; padding: 6.25px 12.5px; margin-left: 16px; margin-bottom: 20px;">Assign Prediction Values and Probabilities to ValidMind Datasets
</button>
</form>
=======
::: {.w-30-ns .tc}

[Access notebook on GitHub](https://github.com/validmind/developer-framework/blob/main/notebooks/code_sharing/credit_risk/assign_prediction_probabilities.ipynb){.button}
>>>>>>> 454a6b48

:::

::::

- Assign prediction values and probabilities that have been computed outside ValidMind.
- Incorporate prediction values and probabilities from datasets that already have prediction columns.
- Automate the assignment of prediction values and probabilities within VM.

<!---
PR #686: Ability to associate a Finding with a documentation section.
URL: https://github.com/validmind/frontend/pull/686
Labels: enhancement
--->
### Associate findings with a documentation section

You can now associate model findings with sections within your model documentation. Doing so will allow you to track findings by severity, section-by-section, in the **Document Overview** page. 
<<<<<<< HEAD

:::: {.flex .flex-wrap .justify-around}

::: {.w-70-ns}
- You can see the total number of findings at the top of the **Document Overview** page, as well as the individual counts per section. 
- To view the related findings, hover over the finding icon in each section and click on one to jump to it.

:::

::: {.w-30-ns}
<form method="get" action="/guide/model-validation/add-manage-model-findings.html#add-model-findings" target="_blank">
   <button type="submit" style="color: white; background-color: #de257e; border-radius: 8px; border: none; font-size: 16px; padding: 6.25px 12.5px; margin-left: 16px; margin-bottom: 20px;">Add model findings</button>
</form>

:::

::::

![Adding a finding to a documentation section](/guide/model-validation/add-section-finding.gif){fig-alt="An animated gif demonstrating how to add a finding to a documentation section" class="screenshot" width=90%}

<!-- <div style="position: relative; padding-bottom: 56.544502617801044%; height: 0;"><iframe src="https://www.loom.com/embed/2c3e2ebc3ae94cfeb23b86af2cddf697?sid=778fd2f3-5d4b-442a-88a6-61cab9e23730" frameborder="0" webkitallowfullscreen mozallowfullscreen allowfullscreen style="position: absolute; top: 0; left: 0; width: 90%; height: 90%; box-shadow: 5px 5px 5px #ccc, -5px 5px 5px #ccc; border-radius: 5px;"></iframe></div> -->
=======

:::: {.flex .flex-wrap .justify-around}

::: {.w-70-ns}
- You can see the total number of findings at the top of the **Document Overview** page, as well as the individual counts per section. 
- To view the related findings, hover over the finding icon in each section and click on one to jump to it.

:::

::: {.w-30-ns .tc}
[Add model findings](/guide/model-validation/add-manage-model-findings.qmd#add-model-findings){.button}

:::

::::

![Adding a finding to a documentation section](/guide/model-validation/add-section-finding.gif){fig-alt="An animated gif demonstrating how to add a finding to a documentation section" class="screenshot" width=90%}
>>>>>>> 454a6b48

<!---
PR #687: Workflows 2
URL: https://github.com/validmind/frontend/pull/687
Labels: highlight
--->
### Enhanced workflow customization

:::: {.flex .flex-wrap .justify-around}

::: {.w-70-ns}
Our revamped workflows configuration enables more granular management of model and documentation lifecycles and deep integration with model inventory attributes.

:::

<<<<<<< HEAD
::: {.w-30-ns}
<form method="get" action="/guide/model-workflows/set-up-model-workflows.html" target="_blank">
   <button type="submit" style="color: white; background-color: #de257e; border-radius: 8px; border: none; font-size: 16px; padding: 6.25px 12.5px; margin-left: 16px; margin-bottom: 20px;">Set up model workflows</button>
</form>
=======
::: {.w-30-ns .tc}
[Set up model workflows](/guide/model-workflows/set-up-model-workflows.qmd){.button}
>>>>>>> 454a6b48

:::

::::


**The new workflows configuration includes the following features:**

- Ability to require a user action (approve, reject, request changes, etc.) before updating the status of a resource. The user action is presented to relevant users as an action button.
- Ability to define the conditions that need to be met before allowing state transitions on a workflow. These conditions are evaluated from attribute values of the inventory model.
- Support for approval steps. Approval steps allow you to define the model attribute where a list of approvers needs retrieval and specify the percentage of approvals needed for a successful approval.
- Approval steps allow defining approved and rejected outcomes.

<!---
PR #689: Added section statuses to model documentation and overview page
URL: https://github.com/validmind/frontend/pull/689
Labels: enhancement
--->
### Documentation section statuses

We added a status picker to each section of the model **Documentation** page.  

:::: {.flex .flex-wrap .justify-around}

::: {.w-60-ns}
- This picker allows you to set whether the section is **In Progress** or **Done**. 
- The **Document Overview** page displays a total count of how many sections have been completed, as well as a checkmark indicating that the section is done.
:::

::: {.w-40-ns}
<<<<<<< HEAD
<form method="get" action="/guide/model-documentation/assign-documentation-section-statuses.html" target="_blank">
   <button type="submit" style="color: white; background-color: #de257e; border-radius: 8px; border: none; font-size: 16px; padding: 6.25px 12.5px; margin-left: 16px; margin-bottom: 20px;">Assign documentation section statuses</button>
</form>
=======
[Assign documentation section statuses](/guide/model-documentation/assign-documentation-section-statuses.qmd){.button}

>>>>>>> 454a6b48
:::

::::


:::: {.flex .flex-wrap .justify-around}

::: {.w-50-ns}

![Document Overview page displaying a total count of how many sections have been completed](overview-completion.png){fig-alt="A screenshot of the Document Overview page displaying a total count of how many sections have been completed" class="screenshot"}

:::

::: {.w-40-ns}

![Section status drop-down of a model documentation page](section-status.png){fig-alt="A screenshot of the section status drop-down of a model documentation page" class="screenshot"}

:::

::::

<!---
PR #711: Added feature to specify a template for Rich Text inventory fields
URL: https://github.com/validmind/frontend/pull/711
Labels: enhancement
--->
### Templates for rich text inventory fields
<<<<<<< HEAD

:::: {.flex .flex-wrap .justify-around}

::: {.w-60-ns}
We added a new property to the **Long Text** inventory field type: **[enable rich text formatting]{.smallcaps}**
:::

::: {.w-40-ns}
<form method="get" action="/guide/model-inventory/manage-model-inventory-fields.html" target="_blank">
   <button type="submit" style="color: white; background-color: #de257e; border-radius: 8px; border: none; font-size: 16px; padding: 6.25px 12.5px; margin-left: 16px; margin-bottom: 20px;">Manage model inventory fields</button>
</form>

=======

:::: {.flex .flex-wrap .justify-around}

::: {.w-60-ns}
We added a new property to the **Long Text** inventory field type: **[enable rich text formatting]{.smallcaps}**
:::

::: {.w-40-ns .tc}
[Manage model inventory fields](/guide/model-inventory/manage-model-inventory-fields.qmd){.button}

>>>>>>> 454a6b48
:::

::::

- Toggling this property changes the field to a rich text editor rather than a simple text area. 
- Another field called **[template]{.smallcaps}** is also available and enables you to specify the default value within the rich text editor. This feature can be useful for defining procedures or guidelines that all models need to follow.

<div style="position: relative; padding-bottom: 65.2962515114873%; height: 0;"><iframe src="https://www.loom.com/embed/4d0572607d254b04a5c951b4d3f91f73?sid=ac7ffa93-e9e2-42f0-9392-abcf8d52c104" frameborder="0" webkitallowfullscreen mozallowfullscreen allowfullscreen style="position: absolute; top: 0; left: 0; width: 90%; height: 90%; box-shadow: 5px 5px 5px #ccc; border-radius: 5px; border: 1px solid #DE257E;"></iframe></div>

<!---
PR #712: Validation Report Overview
URL: https://github.com/validmind/frontend/pull/712
Labels: enhancement
--->
### Validation Report overview page
<<<<<<< HEAD

We created a new **Validation Report** overview page which shows a section-by-section outline of a model's validation report, including a total compliance summary for all risk areas associated with the model.

:::: {.flex .flex-wrap .justify-around}

::: {.w-70-ns}
- You can hover over any section in the report outline to view the current compliance status in the document section. 
- The new validation report page also provides an **Add Finding** button.

:::

::: {.w-30-ns}
<form method="get" action="/guide/model-validation/preparing-validation-reports.html" target="_blank">
   <button type="submit" style="color: white; background-color: #de257e; border-radius: 8px; border: none; font-size: 16px; padding: 6.25px 12.5px; margin-left: 16px; margin-bottom: 20px;">Preparing validation reports</button>
</form>

<form method="get" action="/guide/model-validation/working-with-model-findings.htmll" target="_blank">
   <button type="submit" style="color: white; background-color: #de257e; border-radius: 8px; border: none; font-size: 16px; padding: 6.25px 12.5px; margin-left: 16px; margin-bottom: 20px;">Working with model findings</button>
</form>


:::

=======

We created a new **Validation Report** overview page which shows a section-by-section outline of a model's validation report, including a total compliance summary for all risk areas associated with the model.

:::: {.flex .flex-wrap .justify-around}

::: {.w-70-ns}
- You can hover over any section in the report outline to view the current compliance status in the document section. 
- The new validation report page also provides an **Add Finding** button.

:::

::: {.w-30-ns}
[Preparing validation reports](/guide/model-validation/preparing-validation-reports.qmd){.button}

[Working with model findings](/guide/model-validation/working-with-model-findings.qmd){.button}

:::

>>>>>>> 454a6b48
::::

![Section-by-section outline of the validation report, along with a total compliance summary](validation-report-overview-page.png){fig-alt="A screenshot showing the section-by-section outline of the validation report, along with a total compliance summary" class="screenshot"}

<!---
PR #723: Vendor info during inventory model creation and revised inventory model filters.
URL: https://github.com/validmind/frontend/pull/723
Labels: enhancement
--->
### Flag vendor models

:::: {.flex .flex-wrap .justify-around}

::: {.w-60-ns}
We added the ability to flag models as **[is vendor model]{.smallcaps}** and specify a vendor name during model registration.
<<<<<<< HEAD

:::

::: {.w-40-ns}
<form method="get" action="/guide/model-inventory/register-models-in-inventory.html" target="_blank">
   <button type="submit" style="color: white; background-color: #de257e; border-radius: 8px; border: none; font-size: 16px; padding: 6.25px 12.5px; margin-left: 16px; margin-bottom: 20px;">Register models in the inventory</button>
</form>

:::

::::

![Flag vendor models when registering a model in the inventory](is-vendor-model.png){width="70%" fig-alt="A screenshot showing how you can flag vendor models when registering a model in the inventory" class="screenshot"}

### Improved Model Inventory filters

:::: {.flex .flex-wrap .justify-around}

::: {.w-60-ns}
Also available is an improved look and functionality for filtering the **Model Inventory**.

:::

::: {.w-40-ns}
<form method="get" action="/guide/model-inventory/working-with-model-inventory.html#search-filter-and-sort-models" target="_blank">
   <button type="submit" style="color: white; background-color: #de257e; border-radius: 8px; border: none; font-size: 16px; padding: 6.25px 12.5px; margin-left: 16px; margin-bottom: 20px;">Search, filter, and sort models</button>
</form>

:::

=======

:::

::: {.w-40-ns}
[Register models in the inventory](/guide/model-inventory/register-models-in-inventory.qmd){.button}

:::

::::

![Flag vendor models when registering a model in the inventory](is-vendor-model.png){width="70%" fig-alt="A screenshot showing how you can flag vendor models when registering a model in the inventory" class="screenshot"}

### Improved Model Inventory filters

:::: {.flex .flex-wrap .justify-around}

::: {.w-50-ns}
Also available is an improved look and functionality for filtering the **Model Inventory**.

:::

::: {.w-40-ns}

[Search, filter, and sort models](/guide/model-inventory/working-with-model-inventory.qmd#search-filter-and-sort-models){.button}


:::

>>>>>>> 454a6b48
::::

![Model inventory filtering options](model-inventory-filters.png){width="80%" fig-alt="A screenshot showing model inventory filtering options" class="screenshot"}

<!---
PR #737: Display group information for inventory models
URL: https://github.com/validmind/frontend/pull/737
Labels: enhancement
--->
### Adjust groups on models
<<<<<<< HEAD

:::: {.flex .flex-wrap .justify-around}

::: {.w-70-ns}

You can now modify the group the model belongs to.

:::

::: {.w-30-ns}
<form method="get" action="/guide/configuration/manage-groups.html" target="_blank">
   <button type="submit" style="color: white; background-color: #de257e; border-radius: 8px; border: none; font-size: 16px; padding: 6.25px 12.5px; margin-left: 16px; margin-bottom: 20px;">Manage groups</button>
</form>

:::

=======

:::: {.flex .flex-wrap .justify-around}

::: {.w-70-ns}

You can now modify the group the model belongs to.

:::

::: {.w-30-ns}
[Manage groups](/guide/configuration/manage-groups.qmd){.button}

:::

>>>>>>> 454a6b48
::::

![Group field on the model](model-group.png){width="80%" fig-alt="A screenshot showing the Group field on the model" class="screenshot"}

## Bug fixes

<!---
PR #674: Missing required field card view
URL: https://github.com/validmind/frontend/pull/674
Labels: bug
--->
### Missing required field card view

:::: {.flex .flex-wrap .justify-around}
<<<<<<< HEAD

::: {.w-70-ns}
We added a tooltip for required missing fields on the **Model Inventory** card view.

:::

::: {.w-30-ns}
<form method="get" action="/guide/model-inventory/customize-model-inventory-layout.html#inventory-display-views" target="_blank">
   <button type="submit" style="color: white; background-color: #de257e; border-radius: 8px; border: none; font-size: 16px; padding: 6.25px 12.5px; margin-left: 16px; margin-bottom: 20px;">Inventory display views</button>
</form>
=======

::: {.w-70-ns}
We added a tooltip for required missing fields on the **Model Inventory** card view.

:::

::: {.w-30-ns}
[Inventory display views](/guide/model-inventory/customize-model-inventory-layout.qmd#inventory-display-views){.button}
>>>>>>> 454a6b48

:::

::::

![Tooltip on the Model Inventory card view](missing-vendor-name.png){width="80%" fig-alt="A screenshot showing a tooltip on the Model Inventory card view" class="screenshot"}

<!---
PR #683: Template bugixes
URL: https://github.com/validmind/frontend/pull/683
Labels: bug
--->

### Template bug fixes

:::: {.flex .flex-wrap .justify-around}

<<<<<<< HEAD
::: {.w-60-ns}
=======
::: {.w-50-ns}
>>>>>>> 454a6b48
We now validate whether a template has duplicate section IDs and return an error if a duplicate ID is found. 

:::

::: {.w-40-ns}
<<<<<<< HEAD
<form method="get" action="/guide/model-documentation/customize-documentation-templates.html" target="_blank">
   <button type="submit" style="color: white; background-color: #de257e; border-radius: 8px; border: none; font-size: 16px; padding: 6.25px 12.5px; margin-left: 16px; margin-bottom: 20px;">Customize documentation templates</button>
</form>
=======
[Customize documentation templates](/guide/model-documentation/customize-documentation-templates.qmd){.button}
>>>>>>> 454a6b48

:::

::::

:::: {.flex .flex-wrap .justify-around}

::: {.w-30-ns}

![Template YAML](template-yaml.png){fig-alt="A screenshot showing template YAML" class="screenshot"}

:::

::: {.w-60-ns}

![Error message: 'Duplicate section ID test found in template'](duplicate-template-id.png){fig-alt="A screenshot showing the error message 'Duplicate section ID test found in template'" class="screenshot"}

:::

::::

## Documentation

<!---
PR #176: Updated the About section to break down the articles into new categor…
URL: https://github.com/validmind/documentation/pull/176
Labels: documentation
--->
<!---
PR #174: ValidMind Style Guide
URL: https://github.com/validmind/documentation/pull/174
Labels: documentation
--->
### Improved site navigation with new "About" section

![ValidMind docs site showing the new About section](about-section.png){fig-alt="A screenshot of the ValidMind docs site showing the new About section" class="screenshot"}

#### About ValidMind

:::: {.flex .flex-wrap .justify-around}

<<<<<<< HEAD
::: {.w-80-ns}
=======
::: {.w-70-ns}
>>>>>>> 454a6b48

We've revamped our documentation for a cleaner, more intuitive experience. The update features a brand new **About** section:

:::

<<<<<<< HEAD
::: {.w-20-ns}
<form method="get" action="/about/overview.html" target="_blank">
   <button type="submit" style="color: white; background-color: #de257e; border-radius: 8px; border: none; font-size: 16px; padding: 6.25px 12.5px; margin-left: 16px; margin-bottom: 20px;">About ValidMind</button>
</form>
=======
::: {.w-30-ns}
[About ValidMind](/about/overview.qmd){.button}
>>>>>>> 454a6b48

:::

::::

- **Features** includes product overviews and our glossary.
- **Contributing** includes community information and our new style guide.
- **Releases** includes our latest product updates.
- **Fine print** includes our data privacy policy, and our software license agreement.

##### Contributing

:::: {.flex .flex-wrap .justify-around}

::: {.w-70-ns}
Find a brand new set of guides on **contributing** to our open source software. Learn how to engage with the ValidMind community, read about our brand voice and vision, and more:

:::

::: {.w-30-ns}
<<<<<<< HEAD
<form method="get" action="/about/contributing/validmind-community.html" target="_blank">
   <button type="submit" style="color: white; background-color: #de257e; border-radius: 8px; border: none; font-size: 16px; padding: 6.25px 12.5px; margin-left: 16px; margin-bottom: 20px;">ValidMind community</button>
</form>
=======
[ValidMind community](/about/contributing/validmind-community.qmd){.button}
>>>>>>> 454a6b48

:::

::::

- **ValidMind community:** You're part of the ValidMind community. Come learn and play with us.
- **ValidMind style guide:** Check out the first official version of the ValidMind style guide.


#### ValidMind style guide

:::: {.flex .flex-wrap .justify-around}

::: {.w-70-ns}
Check out the first official version of the **ValidMind style guide**!  

:::

::: {.w-30-ns}
<<<<<<< HEAD
<form method="get" action="/about/contributing/style-guide/style-guide.html" target="_blank">
   <button type="submit" style="color: white; background-color: #de257e; border-radius: 8px; border: none; font-size: 16px; padding: 6.25px 12.5px; margin-left: 16px; margin-bottom: 20px;">ValidMind style guide</button>
</form>
=======
[ValidMind style guide](/about/contributing/style-guide/style-guide.qmd){.button}
>>>>>>> 454a6b48

:::

::::

- Learn about the ValidMind voice
- Understand our shared vision and goals
- See our reference for formatting conventions

<!---
PR #54: Add more contextual information to Jupyter Notebooks 
URL: https://github.com/validmind/developer-framework/pull/54
Labels: documentation
--->
### More contextual information in Jupyter Notebooks

:::: {.flex .flex-wrap .justify-around}

::: {.w-70-ns}
Many of our Jupyter Notebooks have received improvements to make them easier to consume and more standalone:

:::
<<<<<<< HEAD

::: {.w-30-ns}
<form method="get" action="https://jupyterhub.validmind.ai/" target="_blank">
   <button type="submit" style="color: white; background-color: #de257e; border-radius: 8px; border: none; font-size: 16px; padding: 6.25px 12.5px; margin-left: 16px; margin-bottom: 20px;">Try it on JupyterHub</button>
</form>

:::

::::

- Introductions now include more contextual information
- A new table of contents makes notebooks easier to navigate
- Key concepts are explained in the context where you might need that information
- Next steps make it easier to find additional learning resources

=======

::: {.w-30-ns}
[Try ValidMind on JupyterHub](https://jupyterhub.validmind.ai/){.button}

:::

::::

- Introductions now include more contextual information
- A new table of contents makes notebooks easier to navigate
- Key concepts are explained in the context where you might need that information
- Next steps make it easier to find additional learning resources

>>>>>>> 454a6b48

<!---
PR #187: Add QuickStart video to the docs site
URL: https://github.com/validmind/documentation/pull/187
Labels: documentation
--->
<!---
PR #182: Quickstart docs site improvements
URL: https://github.com/validmind/documentation/pull/182
Labels: documentation
--->
### QuickStart improvements

We reworked our QuickStart experience to shorten the number of clicks it takes to get you started. 

:::: {.flex .flex-wrap .justify-around}

::: {.w-70-ns}
You can now access the QuickStart directly from the **homepage of our docs site**, where we direct you to the preferred QuickStart on JupyterHub right away.

:::

::: {.w-30-ns}
<<<<<<< HEAD
<form method="get" action="https://docs.validmind.ai" target="_blank">
   <button type="submit" style="color: white; background-color: #de257e; border-radius: 8px; border: none; font-size: 16px; padding: 6.25px 12.5px; margin-left: 16px; margin-bottom: 20px;">Documentation homepage</button>
</form>
=======
[Documentation homepage](https://docs.validmind.ai){.button}
>>>>>>> 454a6b48

:::

::::

#### New QuickStart video

A new three-minute video walks you through documenting a model with ValidMind and is now included in the QuickStart for JupyterHub:

<<<<<<< HEAD
<iframe width="900" height="410" src="https://www.youtube.com/embed/rIR8Mql7eGs?si=vnZA_zP4tAjFjI4r" title="YouTube video player" frameborder="0" allow="accelerometer; autoplay; clipboard-write; encrypted-media; gyroscope; picture-in-picture; web-share" referrerpolicy="strict-origin-when-cross-origin" allowfullscreen style="box-shadow: 5px 5px 5px #ccc, -5px 5px 5px #ccc; border-radius: 5px;"></iframe>
=======
{{< video https://www.youtube.com/embed/rIR8Mql7eGs?si=vnZA_zP4tAjFjI4r title='ValidMind QuickStart' >}}
>>>>>>> 454a6b48

<!---
PR #173: First draft for sandbox instructions
URL: https://github.com/validmind/documentation/pull/173
Labels: documentation
--->
### Sandbox getting started

:::: {.flex .flex-wrap .justify-around}

::: {.w-50-ns}
We added getting started information for the new ValidMind sandbox environment, which is currently available on request. You can use the sandbox to gain hands-on experience and explore what ValidMind has to offer. 
:::

::: {.w-50-ns}

:::{#training}
:::

:::

::::

The sandbox mimics a production environment. It includes comprehensive resources such as notebooks with sample code you can run, sample models registered in the model inventory, and draft documentation and validation reports.

Most of our model documentation features are available for you to test in the sandbox. These include:

- Automated model testing & documentation
- Preparing model validation reports
- Large language model (LLM) support

These features provide a rich context for testing and evaluation. You can use realistic models and datasets without any risk to your production environment. 


{{< include /releases/_how-to-upgrade.qmd >}}

<!-- FOOTNOTES -->

[^1]: See the full list of tests at [Test descriptions](/developer/model-testing/test-descriptions.qmd) or try the [Test sandbox](/developer/model-testing/test-sandbox.qmd).
<|MERGE_RESOLUTION|>--- conflicted
+++ resolved
@@ -27,28 +27,14 @@
 
 :::: {.flex .flex-wrap .justify-around}
 
-<<<<<<< HEAD
-::: {.w-40-ns}
-=======
-::: {.w-60-ns}
->>>>>>> 454a6b48
+::: {.w-60-ns}
 You can use this notebook to learn how the end-to-end documentation process works, based on common scenarios you encounter in model development settings. 
 
 :::
 
-<<<<<<< HEAD
-::: {.w-50-ns}
-
-**Try it on JupyterHub:**
-
-<form method="get" action="https://jupyterhub.validmind.ai/hub/user-redirect/lab/tree/tutorials/intro_for_model_developers.ipynb" target="_blank">
-   <button type="submit" style="color: white; background-color: #de257e; border-radius: 8px; border: none; font-size: 16px; padding: 6.25px 12.5px; margin-left: 16px; margin-bottom: 20px;">ValidMind Introduction for Model Developers</button>
-</form>
-=======
 ::: {.w-40-ns}
 
 [Try notebook on JupyterHub](https://jupyterhub.validmind.ai/hub/user-redirect/lab/tree/tutorials/intro_for_model_developers.ipynb){.button}
->>>>>>> 454a6b48
 
 :::
 
@@ -80,17 +66,8 @@
   - Tools such as Spark where a model is not a typical object that exposes a `predict()` interface
 
 ::: {.column-margin}
-<<<<<<< HEAD
-**Read our full developer reference:**
-<br><br>
-<form method="get" action="https://docs.validmind.ai/validmind/validmind.html" target="_blank">
-   <button type="submit" style="color: white; background-color: #de257e; border-radius: 8px; border: none; font-size: 16px; padding: 6.25px 12.5px; margin-left: 16px; margin-bottom: 20px;">{{< var validmind.developer >}}
-</button>
-</form>
-=======
 [Developer reference](/validmind/validmind.html){.button target="_blank"}
 
->>>>>>> 454a6b48
 :::
 
 To run tests for these models, you typically must load model predictions from a file, dataset, and so on. 
@@ -155,17 +132,8 @@
 :::
 
 ::: {.w-30-ns}
-<<<<<<< HEAD
-
-**Try it on JupyterHub:**
-
-<form method="get" action="https://jupyterhub.validmind.ai/hub/user-redirect/lab/tree/code_samples/custom_tests/implement_custom_tests.ipynb" target="_blank">
-   <button type="submit" style="color: white; background-color: #de257e; border-radius: 8px; border: none; font-size: 16px; padding: 6.25px 12.5px; margin-left: 16px; margin-bottom: 20px;">Implement custom tests</button>
-</form>
-=======
 
 [Try notebook on JupyterHub](https://jupyterhub.validmind.ai/hub/user-redirect/lab/tree/code_samples/custom_tests/implement_custom_tests.ipynb){.button}
->>>>>>> 454a6b48
 
 :::
 
@@ -189,17 +157,10 @@
 
 :::
 
-<<<<<<< HEAD
-::: {.w-30-ns}
-<form method="get" action="/guide/model-documentation/working-with-model-documentation.html#document-overview" target="_blank">
-   <button type="submit" style="color: white; background-color: #de257e; border-radius: 8px; border: none; font-size: 16px; padding: 6.25px 12.5px; margin-left: 16px; margin-bottom: 20px;">Document Overview</button>
-</form>
-=======
 ::: {.w-30-ns .tc}
 
 [Document Overview](/guide/model-documentation/working-with-model-documentation.qmd#document-overview){.button}
 
->>>>>>> 454a6b48
 
 :::
 
@@ -235,26 +196,6 @@
 ### Documentation outline page with conversations
 
 :::: {.flex .flex-wrap .justify-around}
-<<<<<<< HEAD
-
-::: {.w-60-ns}
-We created a new **Documentation** outline page which replaces the existing model overview page. 
-:::
-
-::: {.w-40-ns}
-
-<form method="get" action="/guide/model-documentation/working-with-model-documentation.html" target="_blank">
-   <button type="submit" style="color: white; background-color: #de257e; border-radius: 8px; border: none; font-size: 16px; padding: 6.25px 12.5px; margin-left: 16px; margin-bottom: 20px;">Working with model documentation
-</button>
-</form>
-
-:::
-
-::::
-
-This page shows a section-by-section outline of your model's documentation:
-
-=======
 
 ::: {.w-60-ns}
 We created a new **Documentation** outline page which replaces the existing model overview page. 
@@ -269,7 +210,6 @@
 
 This page shows a section-by-section outline of your model's documentation:
 
->>>>>>> 454a6b48
 ![New documentation outline page, with numbered model documentation sections from 1. to 3.4](overview-conversations.png){width=80% fig-alt="A screenshot showing the new documentation outline page, with numbered model documentation sections from 1. to 3.4" class="screenshot"}
 
 :::: {.flex .flex-wrap .justify-around}
@@ -329,14 +269,7 @@
 
 ::: {.w-30-ns}
 
-<<<<<<< HEAD
-<form method="get" action="/guide/configuration/set-up-your-organization.html" target="_blank">
-   <button type="submit" style="color: white; background-color: #de257e; border-radius: 8px; border: none; font-size: 16px; padding: 6.25px 12.5px; margin-left: 16px; margin-bottom: 20px;">Set up your organization
-</button>
-</form>
-=======
 [Set up your organization](/guide/configuration/set-up-your-organization.qmd){.button}
->>>>>>> 454a6b48
 
 :::
 
@@ -367,14 +300,7 @@
 
 ::: {.w-40-ns}
 
-<<<<<<< HEAD
-<form method="get" action="/guide/model-documentation/customize-documentation-templates.html" target="_blank">
-   <button type="submit" style="color: white; background-color: #de257e; border-radius: 8px; border: none; font-size: 16px; padding: 6.25px 12.5px; margin-left: 16px; margin-bottom: 20px;">Customize documentation templates
-</button>
-</form>
-=======
 [Customize documentation templates](/guide/model-documentation/customize-documentation-templates.qmd){.button}
->>>>>>> 454a6b48
 
 :::
 
@@ -440,45 +366,23 @@
 
 #### `add_extra_column()`
 
-<<<<<<< HEAD
+:::: {.flex .flex-wrap .justify-around}
+
+::: {.w-70-ns}
 You can now register arbitrary extra columns in a dataset when a test needs to compute metrics outside of the existing sets of columns (features, targets, predictions). 
 
-:::: {.flex .flex-wrap .justify-around}
-=======
-:::: {.flex .flex-wrap .justify-around}
-
-::: {.w-70-ns}
-You can now register arbitrary extra columns in a dataset when a test needs to compute metrics outside of the existing sets of columns (features, targets, predictions). 
->>>>>>> 454a6b48
-
-::: {.w-70-ns}
+:::
+
+::: {.w-30-ns .tc}
+
+[add_extra_column()](/validmind/validmind/vm_models.html#VMDataset.add_extra_column){.button target="_blank"}
+
+:::
+
+::::
+
 - For example, credit risk-related metrics may require access to a list of scores computed from predictions. 
 - In this case, an extra column called `scores` is needed for computing the metrics.
-
-<<<<<<< HEAD
-:::
-
-::: {.w-30-ns .content-center}
-
-<form method="get" action="https://docs.validmind.ai/validmind/validmind/vm_models.html#VMDataset.add_extra_column" target="_blank">
-   <button type="submit" style="color: white; background-color: #de257e; border-radius: 8px; border: none; font-size: 16px; padding: 6.25px 12.5px; margin-left: 16px; margin-bottom: 20px;">add_extra_column()</button>
-</form>
-
-:::
-
-::::
-=======
-::: {.w-30-ns .tc}
-
-[add_extra_column()](/validmind/validmind/vm_models.html#VMDataset.add_extra_column){.button target="_blank"}
-
-:::
-
-::::
-
-- For example, credit risk-related metrics may require access to a list of scores computed from predictions. 
-- In this case, an extra column called `scores` is needed for computing the metrics.
->>>>>>> 454a6b48
 
 **Example usage:**
 
@@ -592,15 +496,9 @@
 
 ::: {.w-30-ns}
 You can use this inside a test to retrieve the extra column values.
-<<<<<<< HEAD
-
-:::
-
-=======
-
-:::
-
->>>>>>> 454a6b48
+
+:::
+
 ::: {.w-60-ns}
 **Example usage:**
 
@@ -636,43 +534,10 @@
 ::: {.w-70-ns}
 The following tests for text data validation have been added:
 
-<<<<<<< HEAD
-- `validmind.data_validation.nlp.LanguageDetection`
-
-- `validmind.data_validation.nlp.Toxicity`
-
-- `validmind.data_validation.nlp.PolarityAndSubjectivity`
-
-- `validmind.data_validation.nlp.Sentiment`
-:::
-
-::: {.w-35-ns}
-
-<form method="get" action="/tests/data_validation/nlp/LanguageDetection.html" target="_blank">
-   <button type="submit" style="color: white; background-color: #de257e; border-radius: 8px; border: none; font-size: 16px; padding: 6.25px 12.5px; margin-left: 16px; margin-bottom: 20px;">LanguageDetection</button>
-</form>
-
-<form method="get" action="/tests/data_validation/nlp/Toxicity.html" target="_blank">
-   <button type="submit" style="color: white; background-color: #de257e; border-radius: 8px; border: none; font-size: 16px; padding: 6.25px 12.5px; margin-left: 16px; margin-bottom: 20px;">Toxicity</button>
-</form>
-
-<form method="get" action="/tests/data_validation/nlp/PolarityAndSubjectivity.html" target="_blank">
-   <button type="submit" style="color: white; background-color: #de257e; border-radius: 8px; border: none; font-size: 16px; padding: 6.25px 12.5px; margin-left: 16px; margin-bottom: 20px;">PolarityAndSubjectivity</button>
-</form>
-
-<form method="get" action="/tests/data_validation/nlp/Sentiment.html" target="_blank">
-   <button type="submit" style="color: white; background-color: #de257e; border-radius: 8px; border: none; font-size: 16px; padding: 6.25px 12.5px; margin-left: 16px; margin-bottom: 20px;">Sentiment</button>
-</form>
-
-:::
-
-::::
-=======
 - [`validmind.data_validation.nlp.LanguageDetection`](/tests/data_validation/nlp/LanguageDetection.md)
 - [`validmind.data_validation.nlp.Toxicity`](/tests/data_validation/nlp/Toxicity.md)
 - [`validmind.data_validation.nlp.PolarityAndSubjectivity`](/tests/data_validation/nlp/PolarityAndSubjectivity.md)
 - [`validmind.data_validation.nlp.Sentiment`](/tests/data_validation/nlp/Sentiment.md)
->>>>>>> 454a6b48
 
 <!--- NR TO DO This notebook is not in main
 To test run notebook: `rag_langchain_demo.ipynb` --->
@@ -693,17 +558,8 @@
 :::
 
 ::: {.w-35-ns}
-<<<<<<< HEAD
-
-**Try it on JupyterHub:**
-
-<form method="get" action="https://jupyterhub.validmind.ai/hub/user-redirect/lab/tree/code_samples/custom_tests/integrate_external_test_providers.ipynb" target="_blank">
-   <button type="submit" style="color: white; background-color: #de257e; border-radius: 8px; border: none; font-size: 16px; padding: 6.25px 12.5px; margin-left: 16px; margin-bottom: 20px;">Integrate external test providers</button>
-</form>
-=======
 
 [Try notebook on JupyterHub](https://jupyterhub.validmind.ai/hub/user-redirect/lab/tree/code_samples/custom_tests/integrate_external_test_providers.ipynb){.button}
->>>>>>> 454a6b48
 
 :::
 
@@ -753,20 +609,9 @@
 
 :::
 
-<<<<<<< HEAD
-::: {.w-40-ns .content-center}
-
-**Access Notebook on GitHub:**
-
-<form method="get" action="https://github.com/validmind/developer-framework/blob/main/notebooks/code_sharing/credit_risk/assign_prediction_probabilities.ipynb" target="_blank">
-   <button type="submit" style="color: white; background-color: #de257e; border-radius: 8px; border: none; font-size: 16px; padding: 6.25px 12.5px; margin-left: 16px; margin-bottom: 20px;">Assign Prediction Values and Probabilities to ValidMind Datasets
-</button>
-</form>
-=======
 ::: {.w-30-ns .tc}
 
 [Access notebook on GitHub](https://github.com/validmind/developer-framework/blob/main/notebooks/code_sharing/credit_risk/assign_prediction_probabilities.ipynb){.button}
->>>>>>> 454a6b48
 
 :::
 
@@ -784,7 +629,6 @@
 ### Associate findings with a documentation section
 
 You can now associate model findings with sections within your model documentation. Doing so will allow you to track findings by severity, section-by-section, in the **Document Overview** page. 
-<<<<<<< HEAD
 
 :::: {.flex .flex-wrap .justify-around}
 
@@ -794,28 +638,6 @@
 
 :::
 
-::: {.w-30-ns}
-<form method="get" action="/guide/model-validation/add-manage-model-findings.html#add-model-findings" target="_blank">
-   <button type="submit" style="color: white; background-color: #de257e; border-radius: 8px; border: none; font-size: 16px; padding: 6.25px 12.5px; margin-left: 16px; margin-bottom: 20px;">Add model findings</button>
-</form>
-
-:::
-
-::::
-
-![Adding a finding to a documentation section](/guide/model-validation/add-section-finding.gif){fig-alt="An animated gif demonstrating how to add a finding to a documentation section" class="screenshot" width=90%}
-
-<!-- <div style="position: relative; padding-bottom: 56.544502617801044%; height: 0;"><iframe src="https://www.loom.com/embed/2c3e2ebc3ae94cfeb23b86af2cddf697?sid=778fd2f3-5d4b-442a-88a6-61cab9e23730" frameborder="0" webkitallowfullscreen mozallowfullscreen allowfullscreen style="position: absolute; top: 0; left: 0; width: 90%; height: 90%; box-shadow: 5px 5px 5px #ccc, -5px 5px 5px #ccc; border-radius: 5px;"></iframe></div> -->
-=======
-
-:::: {.flex .flex-wrap .justify-around}
-
-::: {.w-70-ns}
-- You can see the total number of findings at the top of the **Document Overview** page, as well as the individual counts per section. 
-- To view the related findings, hover over the finding icon in each section and click on one to jump to it.
-
-:::
-
 ::: {.w-30-ns .tc}
 [Add model findings](/guide/model-validation/add-manage-model-findings.qmd#add-model-findings){.button}
 
@@ -824,7 +646,6 @@
 ::::
 
 ![Adding a finding to a documentation section](/guide/model-validation/add-section-finding.gif){fig-alt="An animated gif demonstrating how to add a finding to a documentation section" class="screenshot" width=90%}
->>>>>>> 454a6b48
 
 <!---
 PR #687: Workflows 2
@@ -840,15 +661,8 @@
 
 :::
 
-<<<<<<< HEAD
-::: {.w-30-ns}
-<form method="get" action="/guide/model-workflows/set-up-model-workflows.html" target="_blank">
-   <button type="submit" style="color: white; background-color: #de257e; border-radius: 8px; border: none; font-size: 16px; padding: 6.25px 12.5px; margin-left: 16px; margin-bottom: 20px;">Set up model workflows</button>
-</form>
-=======
 ::: {.w-30-ns .tc}
 [Set up model workflows](/guide/model-workflows/set-up-model-workflows.qmd){.button}
->>>>>>> 454a6b48
 
 :::
 
@@ -879,14 +693,8 @@
 :::
 
 ::: {.w-40-ns}
-<<<<<<< HEAD
-<form method="get" action="/guide/model-documentation/assign-documentation-section-statuses.html" target="_blank">
-   <button type="submit" style="color: white; background-color: #de257e; border-radius: 8px; border: none; font-size: 16px; padding: 6.25px 12.5px; margin-left: 16px; margin-bottom: 20px;">Assign documentation section statuses</button>
-</form>
-=======
 [Assign documentation section statuses](/guide/model-documentation/assign-documentation-section-statuses.qmd){.button}
 
->>>>>>> 454a6b48
 :::
 
 ::::
@@ -914,20 +722,6 @@
 Labels: enhancement
 --->
 ### Templates for rich text inventory fields
-<<<<<<< HEAD
-
-:::: {.flex .flex-wrap .justify-around}
-
-::: {.w-60-ns}
-We added a new property to the **Long Text** inventory field type: **[enable rich text formatting]{.smallcaps}**
-:::
-
-::: {.w-40-ns}
-<form method="get" action="/guide/model-inventory/manage-model-inventory-fields.html" target="_blank">
-   <button type="submit" style="color: white; background-color: #de257e; border-radius: 8px; border: none; font-size: 16px; padding: 6.25px 12.5px; margin-left: 16px; margin-bottom: 20px;">Manage model inventory fields</button>
-</form>
-
-=======
 
 :::: {.flex .flex-wrap .justify-around}
 
@@ -938,7 +732,6 @@
 ::: {.w-40-ns .tc}
 [Manage model inventory fields](/guide/model-inventory/manage-model-inventory-fields.qmd){.button}
 
->>>>>>> 454a6b48
 :::
 
 ::::
@@ -954,7 +747,6 @@
 Labels: enhancement
 --->
 ### Validation Report overview page
-<<<<<<< HEAD
 
 We created a new **Validation Report** overview page which shows a section-by-section outline of a model's validation report, including a total compliance summary for all risk areas associated with the model.
 
@@ -967,37 +759,12 @@
 :::
 
 ::: {.w-30-ns}
-<form method="get" action="/guide/model-validation/preparing-validation-reports.html" target="_blank">
-   <button type="submit" style="color: white; background-color: #de257e; border-radius: 8px; border: none; font-size: 16px; padding: 6.25px 12.5px; margin-left: 16px; margin-bottom: 20px;">Preparing validation reports</button>
-</form>
-
-<form method="get" action="/guide/model-validation/working-with-model-findings.htmll" target="_blank">
-   <button type="submit" style="color: white; background-color: #de257e; border-radius: 8px; border: none; font-size: 16px; padding: 6.25px 12.5px; margin-left: 16px; margin-bottom: 20px;">Working with model findings</button>
-</form>
-
-
-:::
-
-=======
-
-We created a new **Validation Report** overview page which shows a section-by-section outline of a model's validation report, including a total compliance summary for all risk areas associated with the model.
-
-:::: {.flex .flex-wrap .justify-around}
-
-::: {.w-70-ns}
-- You can hover over any section in the report outline to view the current compliance status in the document section. 
-- The new validation report page also provides an **Add Finding** button.
-
-:::
-
-::: {.w-30-ns}
 [Preparing validation reports](/guide/model-validation/preparing-validation-reports.qmd){.button}
 
 [Working with model findings](/guide/model-validation/working-with-model-findings.qmd){.button}
 
 :::
 
->>>>>>> 454a6b48
 ::::
 
 ![Section-by-section outline of the validation report, along with a total compliance summary](validation-report-overview-page.png){fig-alt="A screenshot showing the section-by-section outline of the validation report, along with a total compliance summary" class="screenshot"}
@@ -1013,38 +780,6 @@
 
 ::: {.w-60-ns}
 We added the ability to flag models as **[is vendor model]{.smallcaps}** and specify a vendor name during model registration.
-<<<<<<< HEAD
-
-:::
-
-::: {.w-40-ns}
-<form method="get" action="/guide/model-inventory/register-models-in-inventory.html" target="_blank">
-   <button type="submit" style="color: white; background-color: #de257e; border-radius: 8px; border: none; font-size: 16px; padding: 6.25px 12.5px; margin-left: 16px; margin-bottom: 20px;">Register models in the inventory</button>
-</form>
-
-:::
-
-::::
-
-![Flag vendor models when registering a model in the inventory](is-vendor-model.png){width="70%" fig-alt="A screenshot showing how you can flag vendor models when registering a model in the inventory" class="screenshot"}
-
-### Improved Model Inventory filters
-
-:::: {.flex .flex-wrap .justify-around}
-
-::: {.w-60-ns}
-Also available is an improved look and functionality for filtering the **Model Inventory**.
-
-:::
-
-::: {.w-40-ns}
-<form method="get" action="/guide/model-inventory/working-with-model-inventory.html#search-filter-and-sort-models" target="_blank">
-   <button type="submit" style="color: white; background-color: #de257e; border-radius: 8px; border: none; font-size: 16px; padding: 6.25px 12.5px; margin-left: 16px; margin-bottom: 20px;">Search, filter, and sort models</button>
-</form>
-
-:::
-
-=======
 
 :::
 
@@ -1073,7 +808,6 @@
 
 :::
 
->>>>>>> 454a6b48
 ::::
 
 ![Model inventory filtering options](model-inventory-filters.png){width="80%" fig-alt="A screenshot showing model inventory filtering options" class="screenshot"}
@@ -1084,7 +818,6 @@
 Labels: enhancement
 --->
 ### Adjust groups on models
-<<<<<<< HEAD
 
 :::: {.flex .flex-wrap .justify-around}
 
@@ -1095,28 +828,10 @@
 :::
 
 ::: {.w-30-ns}
-<form method="get" action="/guide/configuration/manage-groups.html" target="_blank">
-   <button type="submit" style="color: white; background-color: #de257e; border-radius: 8px; border: none; font-size: 16px; padding: 6.25px 12.5px; margin-left: 16px; margin-bottom: 20px;">Manage groups</button>
-</form>
-
-:::
-
-=======
-
-:::: {.flex .flex-wrap .justify-around}
-
-::: {.w-70-ns}
-
-You can now modify the group the model belongs to.
-
-:::
-
-::: {.w-30-ns}
 [Manage groups](/guide/configuration/manage-groups.qmd){.button}
 
 :::
 
->>>>>>> 454a6b48
 ::::
 
 ![Group field on the model](model-group.png){width="80%" fig-alt="A screenshot showing the Group field on the model" class="screenshot"}
@@ -1131,7 +846,6 @@
 ### Missing required field card view
 
 :::: {.flex .flex-wrap .justify-around}
-<<<<<<< HEAD
 
 ::: {.w-70-ns}
 We added a tooltip for required missing fields on the **Model Inventory** card view.
@@ -1139,19 +853,7 @@
 :::
 
 ::: {.w-30-ns}
-<form method="get" action="/guide/model-inventory/customize-model-inventory-layout.html#inventory-display-views" target="_blank">
-   <button type="submit" style="color: white; background-color: #de257e; border-radius: 8px; border: none; font-size: 16px; padding: 6.25px 12.5px; margin-left: 16px; margin-bottom: 20px;">Inventory display views</button>
-</form>
-=======
-
-::: {.w-70-ns}
-We added a tooltip for required missing fields on the **Model Inventory** card view.
-
-:::
-
-::: {.w-30-ns}
 [Inventory display views](/guide/model-inventory/customize-model-inventory-layout.qmd#inventory-display-views){.button}
->>>>>>> 454a6b48
 
 :::
 
@@ -1169,23 +871,13 @@
 
 :::: {.flex .flex-wrap .justify-around}
 
-<<<<<<< HEAD
-::: {.w-60-ns}
-=======
 ::: {.w-50-ns}
->>>>>>> 454a6b48
 We now validate whether a template has duplicate section IDs and return an error if a duplicate ID is found. 
 
 :::
 
 ::: {.w-40-ns}
-<<<<<<< HEAD
-<form method="get" action="/guide/model-documentation/customize-documentation-templates.html" target="_blank">
-   <button type="submit" style="color: white; background-color: #de257e; border-radius: 8px; border: none; font-size: 16px; padding: 6.25px 12.5px; margin-left: 16px; margin-bottom: 20px;">Customize documentation templates</button>
-</form>
-=======
 [Customize documentation templates](/guide/model-documentation/customize-documentation-templates.qmd){.button}
->>>>>>> 454a6b48
 
 :::
 
@@ -1227,25 +919,14 @@
 
 :::: {.flex .flex-wrap .justify-around}
 
-<<<<<<< HEAD
-::: {.w-80-ns}
-=======
-::: {.w-70-ns}
->>>>>>> 454a6b48
+::: {.w-70-ns}
 
 We've revamped our documentation for a cleaner, more intuitive experience. The update features a brand new **About** section:
 
 :::
 
-<<<<<<< HEAD
-::: {.w-20-ns}
-<form method="get" action="/about/overview.html" target="_blank">
-   <button type="submit" style="color: white; background-color: #de257e; border-radius: 8px; border: none; font-size: 16px; padding: 6.25px 12.5px; margin-left: 16px; margin-bottom: 20px;">About ValidMind</button>
-</form>
-=======
 ::: {.w-30-ns}
 [About ValidMind](/about/overview.qmd){.button}
->>>>>>> 454a6b48
 
 :::
 
@@ -1266,13 +947,7 @@
 :::
 
 ::: {.w-30-ns}
-<<<<<<< HEAD
-<form method="get" action="/about/contributing/validmind-community.html" target="_blank">
-   <button type="submit" style="color: white; background-color: #de257e; border-radius: 8px; border: none; font-size: 16px; padding: 6.25px 12.5px; margin-left: 16px; margin-bottom: 20px;">ValidMind community</button>
-</form>
-=======
 [ValidMind community](/about/contributing/validmind-community.qmd){.button}
->>>>>>> 454a6b48
 
 :::
 
@@ -1292,13 +967,7 @@
 :::
 
 ::: {.w-30-ns}
-<<<<<<< HEAD
-<form method="get" action="/about/contributing/style-guide/style-guide.html" target="_blank">
-   <button type="submit" style="color: white; background-color: #de257e; border-radius: 8px; border: none; font-size: 16px; padding: 6.25px 12.5px; margin-left: 16px; margin-bottom: 20px;">ValidMind style guide</button>
-</form>
-=======
 [ValidMind style guide](/about/contributing/style-guide/style-guide.qmd){.button}
->>>>>>> 454a6b48
 
 :::
 
@@ -1321,12 +990,9 @@
 Many of our Jupyter Notebooks have received improvements to make them easier to consume and more standalone:
 
 :::
-<<<<<<< HEAD
-
-::: {.w-30-ns}
-<form method="get" action="https://jupyterhub.validmind.ai/" target="_blank">
-   <button type="submit" style="color: white; background-color: #de257e; border-radius: 8px; border: none; font-size: 16px; padding: 6.25px 12.5px; margin-left: 16px; margin-bottom: 20px;">Try it on JupyterHub</button>
-</form>
+
+::: {.w-30-ns}
+[Try ValidMind on JupyterHub](https://jupyterhub.validmind.ai/){.button}
 
 :::
 
@@ -1337,21 +1003,6 @@
 - Key concepts are explained in the context where you might need that information
 - Next steps make it easier to find additional learning resources
 
-=======
-
-::: {.w-30-ns}
-[Try ValidMind on JupyterHub](https://jupyterhub.validmind.ai/){.button}
-
-:::
-
-::::
-
-- Introductions now include more contextual information
-- A new table of contents makes notebooks easier to navigate
-- Key concepts are explained in the context where you might need that information
-- Next steps make it easier to find additional learning resources
-
->>>>>>> 454a6b48
 
 <!---
 PR #187: Add QuickStart video to the docs site
@@ -1375,13 +1026,7 @@
 :::
 
 ::: {.w-30-ns}
-<<<<<<< HEAD
-<form method="get" action="https://docs.validmind.ai" target="_blank">
-   <button type="submit" style="color: white; background-color: #de257e; border-radius: 8px; border: none; font-size: 16px; padding: 6.25px 12.5px; margin-left: 16px; margin-bottom: 20px;">Documentation homepage</button>
-</form>
-=======
 [Documentation homepage](https://docs.validmind.ai){.button}
->>>>>>> 454a6b48
 
 :::
 
@@ -1391,11 +1036,7 @@
 
 A new three-minute video walks you through documenting a model with ValidMind and is now included in the QuickStart for JupyterHub:
 
-<<<<<<< HEAD
-<iframe width="900" height="410" src="https://www.youtube.com/embed/rIR8Mql7eGs?si=vnZA_zP4tAjFjI4r" title="YouTube video player" frameborder="0" allow="accelerometer; autoplay; clipboard-write; encrypted-media; gyroscope; picture-in-picture; web-share" referrerpolicy="strict-origin-when-cross-origin" allowfullscreen style="box-shadow: 5px 5px 5px #ccc, -5px 5px 5px #ccc; border-radius: 5px;"></iframe>
-=======
 {{< video https://www.youtube.com/embed/rIR8Mql7eGs?si=vnZA_zP4tAjFjI4r title='ValidMind QuickStart' >}}
->>>>>>> 454a6b48
 
 <!---
 PR #173: First draft for sandbox instructions
