---
title: "February 14, 2024"
filters:
  - tachyons
---

## Release highlights

We've improved the ValidMind user experience, from more supportive documentation templates, easier specification of inputs, and better filtering within the {{< var vm.developer >}}, to the ability to view which user ran actions within the {{< var vm.platform >}}.

### {{< var validmind.developer >}} (v1.26.6)

<!---[SC-2706] Documentation templates should allow rendering more than one unique test result for the same test by @AnilSorathiya in [#322](https://github.com/validmind/developer-framework/pull/322)--->
#### Support for tracking each test result with a unique identifier

:::: {.flex .flex-wrap .justify-around}

::: {.w-50-ns}
Documentation templates have been updated to support logging each test run as a unique result, making it possible to run the same test across different datasets or models. 

:::

<<<<<<< HEAD
::: {.w-50-ns}

<form method="get" action="/notebooks/how_to/document_multiple_results_for_the_same_test.html" target="_blank">
   <button type="submit" style="color: white; background-color: #de257e; border-radius: 8px; border: none; font-size: 16px; padding: 6.25px 12.5px; margin-left: 16px; margin-bottom: 20px;">Document multiple results for the same test
</button>
</form>
=======
::: {.w-50-ns .tc}
[Document multiple results for the same test](/notebooks/how_to/document_multiple_results_for_the_same_test.ipynb){.button}
>>>>>>> 454a6b48

:::

::::

To make use of this new feature, you simply add a unique `result_id` identifier as a suffix to a `content_id` identifier in the content block definition of a `metric` or `test` content type. 

:::: {.flex .flex-wrap .justify-around}

::: {.w-40-ns}

For example, the following content blocks with the suffixes `training_data` and `test_data` enable you to log two individual results for the same test `validmind.data_validation.Skewness`:

```yaml
- content_type: test
  content_id: validmind.data_validation.Skewness:training_data
- content_type: metric
  content_id: validmind.data_validation.Skewness:test_data
```
:::

::: {.w-50-ns}

You can configure each of these unique `content_id` identifiers by passing the appropriate `config` and `inputs` in `run_documentation_tests()` or `run_test()`. For example, to configure two separate tests for `Skewness` using different datasets and parameters:

```python
test = vm.tests.run_test(
    test_id="validmind.data_validation.Skewness:training_data",
    params={
        "max_threshold": 1
    },
    dataset=vm_train_ds,
)
test.log()

test = vm.tests.run_test(
    test_id="validmind.data_validation.Skewness:test_data",
    params={
        "max_threshold": 1.5
    },
    dataset=vm_test_ds
)
test.log()
```

:::

::::


<!---[SC 3073] `run_documentation_tests()` should allow specifying inputs for any test individually by @AnilSorathiya in [#327](https://github.com/validmind/developer-framework/pull/327)--->
#### Easier specification of inputs for individual tests

:::: {.flex .flex-wrap .justify-around}

::: {.w-40-ns}

The `run_documentation_tests()` function has been updated to allow passing both test `inputs` and `params` via the `config` parameter.

Previously, `config` could already pass `params` to each test that you declare. In this example, the test `SomeTest` receives a custom value for the param `min_threshold`:

```python
full_suite = vm.run_documentation_tests(
    inputs = {
        ...
    },
    config={
        "validmind.data_validation.SomeTest": {
            "min_threshold": 1
        }
    }
)
```
::: {.tc}
[run_documentation_tests()](/validmind/validmind.html#run_documentation_tests){.button target="_blank"}
:::

:::

::: {.w-50-ns}

<form method="get" action="/validmind/validmind.html#run_documentation_tests" target="_blank">
   <button type="submit" style="color: white; background-color: #de257e; border-radius: 8px; border: none; font-size: 16px; padding: 6.25px 12.5px; margin-left: 16px; margin-bottom: 20px;">run_documentation_tests()
</button>
</form>

:::

::: {.w-50-ns}

With the updated function, `config` can now pass both `params` and `inputs` to each declared test. For example, to specify what model should be passed to each individual test instance:

```python
full_suite = vm.run_documentation_tests(
    inputs = {
        "dataset": vm_dataset,
        "model": xgb_model
    },
    config = {
        "validmind..model_validation.Accuracy:xgb_model": {
            "params": { threshold: 0.5 },
            "inputs": { "model": xgb_model }
        },
        "validmind..model_validation.Accuracy:lr_model": {
            "params": { threshold: 0.3 },
            "inputs": { "model": lr_model }
        },
    }
)
```

Here, the top-level `inputs` parameter acts as a global `inputs` parameter, and the individual tests can customize what they see as the input model via their own `config` parameters.

:::

::::


<!---[SC-2330] Ability to see available task types and tags by @juanmleng in [#317](https://github.com/validmind/developer-framework/pull/317)--->
#### View available task types and tags to filter tests

To enable model developers to know what task types and tags are available to filter on, we have made some updates to our {{< var vm.developer >}}:

:::: {.flex .flex-wrap .justify-around}

::: {.w-70-ns}
- New `list_task_types()` and `list_tags()` endpoints enable you to list all available `task_type` and `tags` across all test classes
- New `list_tasks_and_tags()` endpoint enables you to list which `tags` are associated to which `task_type`

:::

<<<<<<< HEAD
::: {.w-30-ns}

<form method="get" action="/notebooks/how_to/explore_tests.html" target="_blank">
   <button type="submit" style="color: white; background-color: #de257e; border-radius: 8px; border: none; font-size: 16px; padding: 6.25px 12.5px; margin-left: 16px; margin-bottom: 20px;">Explore tests
</button>
</form>

:::

::::

<!-- Using the variable in alt text messes up the image display  -->

![Explore tests notebook with the Understanding Tags and Task Types code cells run successfully](list-tasks-and-tags.png){width=80% fig-alt="Screenshot showing the Explore tests notebook with the Understanding Tags and Task Types code cells run successfully" fig-align="center" width=90% class="screenshot"}
=======
::: {.w-30-ns .tc}
[Explore tests](/notebooks/how_to/explore_tests.ipynb){.button}

:::

::::

<!-- Using the variable in alt text messes up the image display  -->

![Explore tests notebook with the Understanding Tags and Task Types code cells run successfully](list-tasks-and-tags.png){width=80% fig-alt="Screenshot showing the Explore tests notebook with the Understanding Tags and Task Types code cells run successfully" width=90% class="screenshot"}
>>>>>>> 454a6b48

<!---John6797/sc 2943/developer framework should register documentation by @johnwalz97 in [#324](https://github.com/validmind/developer-framework/pull/324)--->
#### Developer framework documentation inputs tracking

:::: {.flex .flex-wrap .justify-around}

<<<<<<< HEAD
::: {.w-80-ns}
=======
::: {.w-75-ns}
>>>>>>> 454a6b48
- We have added a new feature that tracks which datasets and models are used when running tests. Now, when you initialize datasets or models with `vm.init_dataset()` and `vm.init_model()`, we link those inputs with the test results they generate. 
- This makes it clear which inputs were used for each result, improving transparency and making it easier to understand test outcomes. This update does not require any changes to your code and works with existing `init` methods.

:::

<<<<<<< HEAD
::: {.w-20-ns}

<form method="get" action="/validmind/validmind.html#init_dataset" target="_blank">
   <button type="submit" style="color: white; background-color: #de257e; border-radius: 8px; border: none; font-size: 16px; padding: 6.25px 12.5px; margin-left: 16px; margin-bottom: 20px;">init_dataset()
</button>
</form>

<form method="get" action="/validmind/validmind.html#init_model" target="_blank">
   <button type="submit" style="color: white; background-color: #de257e; border-radius: 8px; border: none; font-size: 16px; padding: 6.25px 12.5px; margin-left: 16px; margin-bottom: 20px;">init_model()
</button>
</form>
=======
::: {.w-25-ns .tc}

[init_dataset()](/validmind/validmind.html#init_dataset){.button target="_blank"}

[init_model()](/validmind/validmind.html#init_model){.button target="_blank"} 
>>>>>>> 454a6b48

:::

::::



### {{< var validmind.platform >}} (v1.13.13)

<!---Update events to show users who ran the developer framework actions by @cachafla in [#532](https://github.com/validmind/frontend/pull/532)--->
#### Updated events to show users

<!-- NOT A PRODUCT NAME IN THIS CASE, JUST A REFERENCE IN THE UI -->

We now display the name of the user who ran the action instead of a generic "Developer Framework" name whenever you generate documentation:

:::: {.flex .flex-wrap .justify-around}

::: {.w-40-ns}

##### Before

<!-- Using the variable in alt text messes up the image display  -->

<<<<<<< HEAD
![Old indicator defaulting to the developer framework logging an event](actions-before.png){fig-alt="Screenshot of the old indicator defaulting to the developer framework logging an event" fig-align="center" class="screenshot"}
=======
![Old indicator defaulting to the developer framework logging an event](actions-before.png){fig-alt="Screenshot of the old indicator defaulting to the developer framework logging an event" class="screenshot"}
>>>>>>> 454a6b48

:::

::: {.w-40-ns}

##### After

<!-- Using the variable in alt text messes up the image display  -->

<<<<<<< HEAD
![New indicator specifying the user who made updates via the developer framework](actions-after.png){fig-alt="Screenshot of the new indicator specifying the user who made updates via the developer framework" fig-align="center" class="screenshot"}
=======
![New indicator specifying the user who made updates via the developer framework](actions-after.png){fig-alt="Screenshot of the new indicator specifying the user who made updates via the developer framework" class="screenshot"}
>>>>>>> 454a6b48

:::

::::

<!---Nrichers/sc 2163/revisit once again the getting started page by @nrichers in [#543](https://github.com/validmind/frontend/pull/543)--->
#### Simplified instructions for developers

:::: {.flex .flex-wrap .justify-around}
<<<<<<< HEAD

::: {.w-60-ns}
We simplified the instructions for getting started with the {{< var validmind.developer >}} in the {{< var validmind.platform >}}. 

=======

::: {.w-60-ns}
We simplified the instructions for getting started with the {{< var validmind.developer >}} in the {{< var validmind.platform >}}. 

>>>>>>> 454a6b48
:::

::: {.w-40-ns}

<<<<<<< HEAD
<form method="get" action="/developer/model-documentation/install-and-initialize-client-library.html" target="_blank">
   <button type="submit" style="color: white; background-color: #de257e; border-radius: 8px; border: none; font-size: 16px; padding: 6.25px 12.5px; margin-left: 16px; margin-bottom: 20px;">Install and initalize the client library</button>
</form>
=======
[Install and initalize the client library](/developer/model-documentation/install-and-initialize-client-library.qmd){.button}
>>>>>>> 454a6b48

:::

::::

These instructions tell you how to use the code snippet for your model documentation with your own model or with one of our code samples:

<<<<<<< HEAD
![Getting Started page for a model with the custom code snippet](getting-started-instructions.png){width=80% fig-alt="Screenshot of the Getting Started page for a model with the custom code snippet" fig-align="center" class="screenshot"}
=======
![Getting Started page for a model with the custom code snippet](getting-started-instructions.png){width=80% fig-alt="Screenshot of the Getting Started page for a model with the custom code snippet" class="screenshot"}
>>>>>>> 454a6b48


## Enhancements

<!---Panchicore/sc 2799/model owner should be able to edit model by @panchicore in [#562](https://github.com/validmind/frontend/pull/562)--->
#### Ability to edit model fields

:::: {.flex .flex-wrap .justify-around}

::: {.w-70-ns}
- You can now edit the values for default fields displayed on the model details page. 
- Previously it was only possible to edit inventory fields defined by your organization.
:::

::: {.w-30-ns}

<<<<<<< HEAD
<form method="get" action="/guide/model-inventory/edit-model-inventory-fields.html" target="_blank">
   <button type="submit" style="color: white; background-color: #de257e; border-radius: 8px; border: none; font-size: 16px; padding: 6.25px 12.5px; margin-left: 16px; margin-bottom: 20px;">Edit model inventory fields</button>
</form>
=======
[Edit model inventory fields](/guide/model-inventory/edit-model-inventory-fields.qmd){.button}
>>>>>>> 454a6b48

:::

::::


<!---Reducing load time by using localstorage for Auth0 by @even-steven in [#570](https://github.com/validmind/frontend/pull/570)--->
#### Performance improvements for the {{< var validmind.platform >}}
We made improvements to page load times on our {{< var vm.platform >}} for a smoother user experience.

<!---Added support for filtering model inventory by developers / validators by @even-steven in [#563](https://github.com/validmind/frontend/pull/563)--->
#### Filter the Model Inventory 
:::: {.flex .flex-wrap .justify-around}

<<<<<<< HEAD
::: {.w-70-ns}
You can now narrow down models in your **Model Inventory** with our advanced filter, search, and sort options. 
:::

::: {.w-30-ns}

<form method="get" action="/guide/model-inventory/working-with-model-inventory.html#search-filter-and-sort-models" target="_blank">
   <button type="submit" style="color: white; background-color: #de257e; border-radius: 8px; border: none; font-size: 16px; padding: 6.25px 12.5px; margin-left: 16px; margin-bottom: 20px;">Search, filter, and sort models</button>
</form>
=======
::: {.w-60-ns}
You can now narrow down models in your **Model Inventory** with our advanced filter, search, and sort options. 
:::

::: {.w-30-ns .tc}
[Search, filter, and sort models](/guide/model-inventory/working-with-model-inventory.qmd#search-filter-and-sort-models){.button}
>>>>>>> 454a6b48

:::

::::

<!---Support for custom model fields by @panchicore in [#509](https://github.com/validmind/frontend/pull/509)--->
#### Custom model inventory fields
:::: {.flex .flex-wrap .justify-around}

::: {.w-60-ns}
- The model inventory has been updated to allow organizations to add additional fields. 
- This enhancement enables administrators to customize the model inventory data schema according to your specific organizational needs. 
:::

<<<<<<< HEAD
::: {.w-40-ns}

<form method="get" action="/guide/model-inventory/manage-model-inventory-fields.html" target="_blank">
   <button type="submit" style="color: white; background-color: #de257e; border-radius: 8px; border: none; font-size: 16px; padding: 6.25px 12.5px; margin-left: 16px; margin-bottom: 20px;">Manage model inventory fields</button>
</form>
=======
::: {.w-40-ns .tc}
[Manage model inventory fields](/guide/model-inventory/manage-model-inventory-fields.qmd){.button}
>>>>>>> 454a6b48

:::

::::

<!---Adds toggle to see only mentions in Recent Activity > Comments by @gtagle in [#525](https://github.com/validmind/frontend/pull/525)--->
#### User mentions in comments

:::: {.flex .flex-wrap .justify-around}

::: {.w-70-ns}
We implemented a toggle feature in the **Model Activity** and Recent Activity sections under **Comments** to filter and display only specific user mentions. 
:::

::: {.w-30-ns}

<<<<<<< HEAD
<form method="get" action="/guide/model-inventory/view-model-activity.html" target="_blank">
   <button type="submit" style="color: white; background-color: #de257e; border-radius: 8px; border: none; font-size: 16px; padding: 6.25px 12.5px; margin-left: 16px; margin-bottom: 20px;">View model activity</button>
</form>
=======
[View model activity](/guide/model-inventory/view-model-activity.qmd){.button}
>>>>>>> 454a6b48

:::

::::

<!---Add CKEditor support to finding description and remediation plan - Introduce the `RichTextContentEditor` component by @panchicore in [#542](https://github.com/validmind/frontend/pull/542)--->
#### Expanded rich-text editor support
:::: {.flex .flex-wrap .justify-around}

::: {.w-70-ns}
- Forms in the **Model Findings** and **Validation Report** sections now support the rich-text editor interface found in the rest of our content blocks. 
- This support enables you to use the editor for your finding descriptions and remediation plans, for example. 
:::

<<<<<<< HEAD
::: {.w-30-ns}

<form method="get" action="/guide/model-documentation/work-with-content-blocks.html" target="_blank">
   <button type="submit" style="color: white; background-color: #de257e; border-radius: 8px; border: none; font-size: 16px; padding: 6.25px 12.5px; margin-left: 16px; margin-bottom: 20px;">Work with content blocks</button>
</form>
=======
::: {.w-30-ns .tc}
[Work with content blocks](/guide/model-documentation/work-with-content-blocks.qmd){.button}
>>>>>>> 454a6b48

:::

::::


## Bug fixes

<!---Invalid content blocks create errors in run documentation by @cachafla in [#326](https://github.com/validmind/developer-framework/pull/326)--->
#### Invalid content blocks for `run_documentation_tests()`

:::: {.flex .flex-wrap .justify-around}

::: {.w-70-ns}
- We've fixed an issue where previously using an invalid test identifier would prevent `run_documentation_tests()` from running all available tests. 
- The full test suite now runs as expected, even when an invalid test identifier causes an error for an individual test.
:::

<<<<<<< HEAD
::: {.w-30-ns}

<form method="get" action="/validmind/validmind.html#run_documentation_tests" target="_blank">
   <button type="submit" style="color: white; background-color: #de257e; border-radius: 8px; border: none; font-size: 16px; padding: 6.25px 12.5px; margin-left: 16px; margin-bottom: 20px;">run_documentation_tests()</button>
</form>
=======
::: {.w-30-ns .tc}
[run_documentation_tests()](/validmind/validmind.html#run_documentation_tests){.button target="_blank"}
>>>>>>> 454a6b48

:::

::::

<!---Ability to show condensed sections in documentation sidebar by @cachafla in [#565](https://github.com/validmind/frontend/pull/565)--->
#### Show all collapsed sections in documentation 
:::: {.flex .flex-wrap .justify-around}

::: {.w-60-ns}
- We've fixed an issue where previously the table of contents was not displaying every subsection that belongs to the parent section. 
- The table of contents now accurately reflects the complete structure of the documentation, including all subsections.
:::

::: {.w-40-ns}

<<<<<<< HEAD
<form method="get" action="/guide/model-documentation/working-with-model-documentation.html" target="_blank">
   <button type="submit" style="color: white; background-color: #de257e; border-radius: 8px; border: none; font-size: 16px; padding: 6.25px 12.5px; margin-left: 16px; margin-bottom: 20px;">Working with model documentation</button>
</form>
=======
[Working with model documentation](/guide/model-documentation/working-with-model-documentation.qmd){.button}
>>>>>>> 454a6b48

:::

::::


<!---Fixed an issue where the diff for validation reports was showing inco… by @even-steven in [#561](https://github.com/validmind/frontend/pull/561)--->
#### Template swap diffs

:::: {.flex .flex-wrap .justify-around}

::: {.w-60-ns}
- We've fixed an issue where previously the diff for validation reports was showing incorrectly when swapping templates. 
- The correct diff between the current and the new template is now displayed.
:::

::: {.w-40-ns}

<<<<<<< HEAD
<form method="get" action="/guide/model-documentation/swap-documentation-templates.html" target="_blank">
   <button type="submit" style="color: white; background-color: #de257e; border-radius: 8px; border: none; font-size: 16px; padding: 6.25px 12.5px; margin-left: 16px; margin-bottom: 20px;">Swap documentation templates</button>
</form>
=======
[Swap documentation templates](/guide/model-documentation/swap-documentation-templates.qmd){.button}
>>>>>>> 454a6b48

:::

::::


<!---bugfix: [sc-2699] Clicking on a recent activity item should link directly to the associated content block by @panchicore in [#536](https://github.com/validmind/frontend/pull/536)--->
#### Activity item links to the corresponding content block
:::: {.flex .flex-wrap .justify-around}

::: {.w-70-ns}
- We've fixed an issue where previously clicking on an activity item would not redirect you to the corresponding content block. 
- Clicking on a recent item now takes you to the correct content block as expected.
:::

<<<<<<< HEAD
::: {.w-30-ns}

<form method="get" action="/guide/model-inventory/view-model-activity.html" target="_blank">
   <button type="submit" style="color: white; background-color: #de257e; border-radius: 8px; border: none; font-size: 16px; padding: 6.25px 12.5px; margin-left: 16px; margin-bottom: 20px;">View model activity</button>
</form>
=======
::: {.w-30-ns .tc}
[View model activity](/guide/model-inventory/view-model-activity.qmd){.button}
>>>>>>> 454a6b48

:::

::::


## Documentation updates

<!---User management docs by @nrichers in [#137](https://github.com/validmind/documentation/pull/137)--->
#### New user management documentation
:::: {.flex .flex-wrap .justify-around}

::: {.w-70-ns}
- Our user guide now includes end-to-end instructions for managing users on the ValidMind platform. 
- This new content covers common tasks such as inviting new users, adding them to user groups, and managing roles and permissions.
:::
<<<<<<< HEAD

::: {.w-30-ns}

<form method="get" action="/guide/configuration/managing-users.html" target="_blank">
   <button type="submit" style="color: white; background-color: #de257e; border-radius: 8px; border: none; font-size: 16px; padding: 6.25px 12.5px; margin-left: 16px; margin-bottom: 20px;">Managing users</button>
</form>

:::

::::

<!---Add input_id usage to notebook samples by @cachafla in [#332](https://github.com/validmind/developer-framework/pull/332)--->
#### Updated sample notebooks with current `input_id` usage
:::: {.flex .flex-wrap .justify-around}

::: {.w-70-ns}
We updated our sample notebooks to show the current, recommended usage for `input_id` when calling `vm.init_dataset()` or `vm.init_model()`.
:::

::: {.w-30-ns}

<form method="get" action="/developer/samples-jupyter-notebooks.html" target="_blank">
   <button type="submit" style="color: white; background-color: #de257e; border-radius: 8px; border: none; font-size: 16px; padding: 6.25px 12.5px; margin-left: 16px; margin-bottom: 20px;">Code samples</button>
</form>

:::

=======

::: {.w-30-ns .tc}
[Managing users](/guide/configuration/managing-users.qmd){.button}

:::

::::

<!---Add input_id usage to notebook samples by @cachafla in [#332](https://github.com/validmind/developer-framework/pull/332)--->
#### Updated sample notebooks with current `input_id` usage
:::: {.flex .flex-wrap .justify-around}

::: {.w-70-ns}
We updated our sample notebooks to show the current, recommended usage for `input_id` when calling `vm.init_dataset()` or `vm.init_model()`.
:::

::: {.w-30-ns .tc}
[Code samples](/developer/samples-jupyter-notebooks.qmd){.button}

:::

>>>>>>> 454a6b48
::::

{{< include /releases/_how-to-upgrade.qmd >}}<|MERGE_RESOLUTION|>--- conflicted
+++ resolved
@@ -20,17 +20,8 @@
 
 :::
 
-<<<<<<< HEAD
-::: {.w-50-ns}
-
-<form method="get" action="/notebooks/how_to/document_multiple_results_for_the_same_test.html" target="_blank">
-   <button type="submit" style="color: white; background-color: #de257e; border-radius: 8px; border: none; font-size: 16px; padding: 6.25px 12.5px; margin-left: 16px; margin-bottom: 20px;">Document multiple results for the same test
-</button>
-</form>
-=======
 ::: {.w-50-ns .tc}
 [Document multiple results for the same test](/notebooks/how_to/document_multiple_results_for_the_same_test.ipynb){.button}
->>>>>>> 454a6b48
 
 :::
 
@@ -162,13 +153,8 @@
 
 :::
 
-<<<<<<< HEAD
-::: {.w-30-ns}
-
-<form method="get" action="/notebooks/how_to/explore_tests.html" target="_blank">
-   <button type="submit" style="color: white; background-color: #de257e; border-radius: 8px; border: none; font-size: 16px; padding: 6.25px 12.5px; margin-left: 16px; margin-bottom: 20px;">Explore tests
-</button>
-</form>
+::: {.w-30-ns .tc}
+[Explore tests](/notebooks/how_to/explore_tests.ipynb){.button}
 
 :::
 
@@ -176,54 +162,24 @@
 
 <!-- Using the variable in alt text messes up the image display  -->
 
-![Explore tests notebook with the Understanding Tags and Task Types code cells run successfully](list-tasks-and-tags.png){width=80% fig-alt="Screenshot showing the Explore tests notebook with the Understanding Tags and Task Types code cells run successfully" fig-align="center" width=90% class="screenshot"}
-=======
-::: {.w-30-ns .tc}
-[Explore tests](/notebooks/how_to/explore_tests.ipynb){.button}
-
-:::
-
-::::
-
-<!-- Using the variable in alt text messes up the image display  -->
-
 ![Explore tests notebook with the Understanding Tags and Task Types code cells run successfully](list-tasks-and-tags.png){width=80% fig-alt="Screenshot showing the Explore tests notebook with the Understanding Tags and Task Types code cells run successfully" width=90% class="screenshot"}
->>>>>>> 454a6b48
 
 <!---John6797/sc 2943/developer framework should register documentation by @johnwalz97 in [#324](https://github.com/validmind/developer-framework/pull/324)--->
 #### Developer framework documentation inputs tracking
 
 :::: {.flex .flex-wrap .justify-around}
 
-<<<<<<< HEAD
-::: {.w-80-ns}
-=======
 ::: {.w-75-ns}
->>>>>>> 454a6b48
 - We have added a new feature that tracks which datasets and models are used when running tests. Now, when you initialize datasets or models with `vm.init_dataset()` and `vm.init_model()`, we link those inputs with the test results they generate. 
 - This makes it clear which inputs were used for each result, improving transparency and making it easier to understand test outcomes. This update does not require any changes to your code and works with existing `init` methods.
 
 :::
 
-<<<<<<< HEAD
-::: {.w-20-ns}
-
-<form method="get" action="/validmind/validmind.html#init_dataset" target="_blank">
-   <button type="submit" style="color: white; background-color: #de257e; border-radius: 8px; border: none; font-size: 16px; padding: 6.25px 12.5px; margin-left: 16px; margin-bottom: 20px;">init_dataset()
-</button>
-</form>
-
-<form method="get" action="/validmind/validmind.html#init_model" target="_blank">
-   <button type="submit" style="color: white; background-color: #de257e; border-radius: 8px; border: none; font-size: 16px; padding: 6.25px 12.5px; margin-left: 16px; margin-bottom: 20px;">init_model()
-</button>
-</form>
-=======
 ::: {.w-25-ns .tc}
 
 [init_dataset()](/validmind/validmind.html#init_dataset){.button target="_blank"}
 
 [init_model()](/validmind/validmind.html#init_model){.button target="_blank"} 
->>>>>>> 454a6b48
 
 :::
 
@@ -248,11 +204,7 @@
 
 <!-- Using the variable in alt text messes up the image display  -->
 
-<<<<<<< HEAD
-![Old indicator defaulting to the developer framework logging an event](actions-before.png){fig-alt="Screenshot of the old indicator defaulting to the developer framework logging an event" fig-align="center" class="screenshot"}
-=======
 ![Old indicator defaulting to the developer framework logging an event](actions-before.png){fig-alt="Screenshot of the old indicator defaulting to the developer framework logging an event" class="screenshot"}
->>>>>>> 454a6b48
 
 :::
 
@@ -262,11 +214,7 @@
 
 <!-- Using the variable in alt text messes up the image display  -->
 
-<<<<<<< HEAD
-![New indicator specifying the user who made updates via the developer framework](actions-after.png){fig-alt="Screenshot of the new indicator specifying the user who made updates via the developer framework" fig-align="center" class="screenshot"}
-=======
 ![New indicator specifying the user who made updates via the developer framework](actions-after.png){fig-alt="Screenshot of the new indicator specifying the user who made updates via the developer framework" class="screenshot"}
->>>>>>> 454a6b48
 
 :::
 
@@ -276,28 +224,15 @@
 #### Simplified instructions for developers
 
 :::: {.flex .flex-wrap .justify-around}
-<<<<<<< HEAD
 
 ::: {.w-60-ns}
 We simplified the instructions for getting started with the {{< var validmind.developer >}} in the {{< var validmind.platform >}}. 
 
-=======
-
-::: {.w-60-ns}
-We simplified the instructions for getting started with the {{< var validmind.developer >}} in the {{< var validmind.platform >}}. 
-
->>>>>>> 454a6b48
-:::
-
-::: {.w-40-ns}
-
-<<<<<<< HEAD
-<form method="get" action="/developer/model-documentation/install-and-initialize-client-library.html" target="_blank">
-   <button type="submit" style="color: white; background-color: #de257e; border-radius: 8px; border: none; font-size: 16px; padding: 6.25px 12.5px; margin-left: 16px; margin-bottom: 20px;">Install and initalize the client library</button>
-</form>
-=======
+:::
+
+::: {.w-40-ns}
+
 [Install and initalize the client library](/developer/model-documentation/install-and-initialize-client-library.qmd){.button}
->>>>>>> 454a6b48
 
 :::
 
@@ -305,11 +240,7 @@
 
 These instructions tell you how to use the code snippet for your model documentation with your own model or with one of our code samples:
 
-<<<<<<< HEAD
-![Getting Started page for a model with the custom code snippet](getting-started-instructions.png){width=80% fig-alt="Screenshot of the Getting Started page for a model with the custom code snippet" fig-align="center" class="screenshot"}
-=======
 ![Getting Started page for a model with the custom code snippet](getting-started-instructions.png){width=80% fig-alt="Screenshot of the Getting Started page for a model with the custom code snippet" class="screenshot"}
->>>>>>> 454a6b48
 
 
 ## Enhancements
@@ -326,13 +257,7 @@
 
 ::: {.w-30-ns}
 
-<<<<<<< HEAD
-<form method="get" action="/guide/model-inventory/edit-model-inventory-fields.html" target="_blank">
-   <button type="submit" style="color: white; background-color: #de257e; border-radius: 8px; border: none; font-size: 16px; padding: 6.25px 12.5px; margin-left: 16px; margin-bottom: 20px;">Edit model inventory fields</button>
-</form>
-=======
 [Edit model inventory fields](/guide/model-inventory/edit-model-inventory-fields.qmd){.button}
->>>>>>> 454a6b48
 
 :::
 
@@ -347,24 +272,12 @@
 #### Filter the Model Inventory 
 :::: {.flex .flex-wrap .justify-around}
 
-<<<<<<< HEAD
-::: {.w-70-ns}
-You can now narrow down models in your **Model Inventory** with our advanced filter, search, and sort options. 
-:::
-
-::: {.w-30-ns}
-
-<form method="get" action="/guide/model-inventory/working-with-model-inventory.html#search-filter-and-sort-models" target="_blank">
-   <button type="submit" style="color: white; background-color: #de257e; border-radius: 8px; border: none; font-size: 16px; padding: 6.25px 12.5px; margin-left: 16px; margin-bottom: 20px;">Search, filter, and sort models</button>
-</form>
-=======
 ::: {.w-60-ns}
 You can now narrow down models in your **Model Inventory** with our advanced filter, search, and sort options. 
 :::
 
 ::: {.w-30-ns .tc}
 [Search, filter, and sort models](/guide/model-inventory/working-with-model-inventory.qmd#search-filter-and-sort-models){.button}
->>>>>>> 454a6b48
 
 :::
 
@@ -379,16 +292,8 @@
 - This enhancement enables administrators to customize the model inventory data schema according to your specific organizational needs. 
 :::
 
-<<<<<<< HEAD
-::: {.w-40-ns}
-
-<form method="get" action="/guide/model-inventory/manage-model-inventory-fields.html" target="_blank">
-   <button type="submit" style="color: white; background-color: #de257e; border-radius: 8px; border: none; font-size: 16px; padding: 6.25px 12.5px; margin-left: 16px; margin-bottom: 20px;">Manage model inventory fields</button>
-</form>
-=======
 ::: {.w-40-ns .tc}
 [Manage model inventory fields](/guide/model-inventory/manage-model-inventory-fields.qmd){.button}
->>>>>>> 454a6b48
 
 :::
 
@@ -405,13 +310,7 @@
 
 ::: {.w-30-ns}
 
-<<<<<<< HEAD
-<form method="get" action="/guide/model-inventory/view-model-activity.html" target="_blank">
-   <button type="submit" style="color: white; background-color: #de257e; border-radius: 8px; border: none; font-size: 16px; padding: 6.25px 12.5px; margin-left: 16px; margin-bottom: 20px;">View model activity</button>
-</form>
-=======
 [View model activity](/guide/model-inventory/view-model-activity.qmd){.button}
->>>>>>> 454a6b48
 
 :::
 
@@ -426,16 +325,8 @@
 - This support enables you to use the editor for your finding descriptions and remediation plans, for example. 
 :::
 
-<<<<<<< HEAD
-::: {.w-30-ns}
-
-<form method="get" action="/guide/model-documentation/work-with-content-blocks.html" target="_blank">
-   <button type="submit" style="color: white; background-color: #de257e; border-radius: 8px; border: none; font-size: 16px; padding: 6.25px 12.5px; margin-left: 16px; margin-bottom: 20px;">Work with content blocks</button>
-</form>
-=======
 ::: {.w-30-ns .tc}
 [Work with content blocks](/guide/model-documentation/work-with-content-blocks.qmd){.button}
->>>>>>> 454a6b48
 
 :::
 
@@ -454,16 +345,8 @@
 - The full test suite now runs as expected, even when an invalid test identifier causes an error for an individual test.
 :::
 
-<<<<<<< HEAD
-::: {.w-30-ns}
-
-<form method="get" action="/validmind/validmind.html#run_documentation_tests" target="_blank">
-   <button type="submit" style="color: white; background-color: #de257e; border-radius: 8px; border: none; font-size: 16px; padding: 6.25px 12.5px; margin-left: 16px; margin-bottom: 20px;">run_documentation_tests()</button>
-</form>
-=======
 ::: {.w-30-ns .tc}
 [run_documentation_tests()](/validmind/validmind.html#run_documentation_tests){.button target="_blank"}
->>>>>>> 454a6b48
 
 :::
 
@@ -480,13 +363,7 @@
 
 ::: {.w-40-ns}
 
-<<<<<<< HEAD
-<form method="get" action="/guide/model-documentation/working-with-model-documentation.html" target="_blank">
-   <button type="submit" style="color: white; background-color: #de257e; border-radius: 8px; border: none; font-size: 16px; padding: 6.25px 12.5px; margin-left: 16px; margin-bottom: 20px;">Working with model documentation</button>
-</form>
-=======
 [Working with model documentation](/guide/model-documentation/working-with-model-documentation.qmd){.button}
->>>>>>> 454a6b48
 
 :::
 
@@ -505,13 +382,7 @@
 
 ::: {.w-40-ns}
 
-<<<<<<< HEAD
-<form method="get" action="/guide/model-documentation/swap-documentation-templates.html" target="_blank">
-   <button type="submit" style="color: white; background-color: #de257e; border-radius: 8px; border: none; font-size: 16px; padding: 6.25px 12.5px; margin-left: 16px; margin-bottom: 20px;">Swap documentation templates</button>
-</form>
-=======
 [Swap documentation templates](/guide/model-documentation/swap-documentation-templates.qmd){.button}
->>>>>>> 454a6b48
 
 :::
 
@@ -527,16 +398,8 @@
 - Clicking on a recent item now takes you to the correct content block as expected.
 :::
 
-<<<<<<< HEAD
-::: {.w-30-ns}
-
-<form method="get" action="/guide/model-inventory/view-model-activity.html" target="_blank">
-   <button type="submit" style="color: white; background-color: #de257e; border-radius: 8px; border: none; font-size: 16px; padding: 6.25px 12.5px; margin-left: 16px; margin-bottom: 20px;">View model activity</button>
-</form>
-=======
 ::: {.w-30-ns .tc}
 [View model activity](/guide/model-inventory/view-model-activity.qmd){.button}
->>>>>>> 454a6b48
 
 :::
 
@@ -553,13 +416,9 @@
 - Our user guide now includes end-to-end instructions for managing users on the ValidMind platform. 
 - This new content covers common tasks such as inviting new users, adding them to user groups, and managing roles and permissions.
 :::
-<<<<<<< HEAD
-
-::: {.w-30-ns}
-
-<form method="get" action="/guide/configuration/managing-users.html" target="_blank">
-   <button type="submit" style="color: white; background-color: #de257e; border-radius: 8px; border: none; font-size: 16px; padding: 6.25px 12.5px; margin-left: 16px; margin-bottom: 20px;">Managing users</button>
-</form>
+
+::: {.w-30-ns .tc}
+[Managing users](/guide/configuration/managing-users.qmd){.button}
 
 :::
 
@@ -573,37 +432,11 @@
 We updated our sample notebooks to show the current, recommended usage for `input_id` when calling `vm.init_dataset()` or `vm.init_model()`.
 :::
 
-::: {.w-30-ns}
-
-<form method="get" action="/developer/samples-jupyter-notebooks.html" target="_blank">
-   <button type="submit" style="color: white; background-color: #de257e; border-radius: 8px; border: none; font-size: 16px; padding: 6.25px 12.5px; margin-left: 16px; margin-bottom: 20px;">Code samples</button>
-</form>
-
-:::
-
-=======
-
-::: {.w-30-ns .tc}
-[Managing users](/guide/configuration/managing-users.qmd){.button}
-
-:::
-
-::::
-
-<!---Add input_id usage to notebook samples by @cachafla in [#332](https://github.com/validmind/developer-framework/pull/332)--->
-#### Updated sample notebooks with current `input_id` usage
-:::: {.flex .flex-wrap .justify-around}
-
-::: {.w-70-ns}
-We updated our sample notebooks to show the current, recommended usage for `input_id` when calling `vm.init_dataset()` or `vm.init_model()`.
-:::
-
 ::: {.w-30-ns .tc}
 [Code samples](/developer/samples-jupyter-notebooks.qmd){.button}
 
 :::
 
->>>>>>> 454a6b48
 ::::
 
 {{< include /releases/_how-to-upgrade.qmd >}}