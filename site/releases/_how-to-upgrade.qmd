::: {.attn}

## {{< fa arrow-up-from-bracket >}} How to upgrade

#### {{< var validmind.platform >}}

To access the latest version of the {{< var validmind.platform >}},^[[Log in to {{< var vm.product >}}](/guide/configuration/log-in-to-validmind.qmd)] hard refresh your browser tab:

- **Windows:** `Ctrl` + `Shift` + `R` OR `Ctrl` + `F5`
- **MacOS:** `⌘ Cmd` + `Shift` + `R` OR hold down `⌘ Cmd` and click the `Reload` button

#### {{< var validmind.developer >}}

<<<<<<< HEAD
To upgrade the {{< var validmind.developer >}}:^[[Get started with the {{< var validmind.developer >}}](/developer/get-started-validmind-library.qmd)]
=======
To upgrade to the latest version of the {{< var validmind.developer >}}:^[[Get started with the {{< var validmind.developer >}}](/developer/get-started-developer-framework.qmd)]
>>>>>>> 4d26a71d

1. In your Jupyter Notebook:

    - **Using JupyterHub:**^[[Try it with JupyterHub](/get-started/developer/try-with-jupyterhub.qmd)] Hard refresh your browser tab.
    - **In your own developer environment**:^[[Try it in your own developer environment](/get-started/developer/try-in-your-own-environment.html)] Restart your notebook.

2. Locate the `%pip install -q validmind` cell and replace the contents with:

    ```python
    %pip install --upgrade validmind
    ```

3. Run the edited code cell.

::: {.callout-important}
You may need to restart your kernel after running the upgrade package for changes to be applied.
:::

:::<|MERGE_RESOLUTION|>--- conflicted
+++ resolved
@@ -11,11 +11,7 @@
 
 #### {{< var validmind.developer >}}
 
-<<<<<<< HEAD
 To upgrade the {{< var validmind.developer >}}:^[[Get started with the {{< var validmind.developer >}}](/developer/get-started-validmind-library.qmd)]
-=======
-To upgrade to the latest version of the {{< var validmind.developer >}}:^[[Get started with the {{< var validmind.developer >}}](/developer/get-started-developer-framework.qmd)]
->>>>>>> 4d26a71d
 
 1. In your Jupyter Notebook:
 
