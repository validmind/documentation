--- conflicted
+++ resolved
@@ -282,11 +282,7 @@
 --->
 #### Edit your dashboards
 
-<<<<<<< HEAD
-We've streamlined dashboard configuration with dedicated view and edit modes. Click **Edit Mode** to make changes, then click **Done Editing** to save and return to view mode: 
-=======
 We've streamlined dashboard configuration with dedicated view and edit modes. Click **Edit Mode** to make changes, then click **Done Editing** to save and return to view mode:
->>>>>>> f5e5f312
 
 ::: {.column-margin}
 [Customize your dashboard](/guide/configuration/customize-your-dashboard.qmd){.button .button-green}
