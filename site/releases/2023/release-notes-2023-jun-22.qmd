--- conflicted
+++ resolved
@@ -52,17 +52,10 @@
 
 Templates now function as dynamic test suites, allowing you to identify all the documentation components and test results mapped to a specific template. 
 
-<<<<<<< HEAD
-<form method="get" action="/developer/get-started-validmind-library.html" target="_blank">
-   <button type="submit" style="color: white; background-color: #de257e; border-radius: 8px; border: none; font-size: 16px; padding: 6.25px 12.5px; margin-left: 16px; margin-bottom: 20px;">Get started with the {{< var validmind.developer >}}
-</button>
-</form>
-=======
 This makes it easier to fill a pre-configured template (including boilerplates and spaces designated for documentation and test results) with a single command, instead of running multiple test suites. 
->>>>>>> 4d26a71d
 
 ::: {.tc}
-[Get started with the {{< var validmind.developer >}}](/developer/get-started-developer-framework.qmd){.button}
+[Get started with the {{< var validmind.developer >}}](/developer/get-started-validmind-library.qmd){.button}
 :::
 
 <!--- NR Replaced original Pytorch NLP link with CatBoost link, as the original link  has issues in Quarto --->
