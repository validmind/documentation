--- conflicted
+++ resolved
@@ -22,15 +22,7 @@
 :::
 
 ::: {.w-30-ns}
-<<<<<<< HEAD
-
-<form method="get" action="/notebooks/code_samples/custom_tests/implement_custom_tests.html" target="_blank">
-   <button type="submit" style="color: white; background-color: #de257e; border-radius: 8px; border: none; font-size: 16px; padding: 6.25px 12.5px; margin-left: 16px; margin-bottom: 20px;">Implement custom tests
-</button>
-</form>
-=======
 [Implement custom tests](/notebooks/code_samples/custom_tests/implement_custom_tests.ipynb){.button}
->>>>>>> 454a6b48
 
 :::
 
@@ -46,17 +38,8 @@
 
 :::
 
-<<<<<<< HEAD
-::: {.w-40-ns}
-
-<form method="get" action="/notebooks/code_samples/custom_tests/integrate_external_test_providers.html" target="_blank">
-   <button type="submit" style="color: white; background-color: #de257e; border-radius: 8px; border: none; font-size: 16px; padding: 6.25px 12.5px; margin-left: 16px; margin-bottom: 20px;">Integrate external test providers
-</button>
-</form>
-=======
 ::: {.w-40-ns .tc}
 [Integrate external test providers](/notebooks/code_samples/custom_tests/integrate_external_test_providers.ipynb){.button}
->>>>>>> 454a6b48
 
 :::
 
@@ -67,25 +50,6 @@
 
 #### Simplified documentation and testing using templates
 
-<<<<<<< HEAD
-:::: {.flex .flex-wrap .justify-around}
-
-::: {.w-70-ns}
-Templates now function as dynamic test suites, allowing you to identify all the documentation components and test results mapped to a specific template. This makes it easier to fill a pre-configured template (including boilerplates and spaces designated for documentation and test results) with a single command, instead of running multiple test suites. 
-
-:::
-
-::: {.w-30-ns}
-
-<form method="get" action="/developer/get-started-developer-framework.html" target="_blank">
-   <button type="submit" style="color: white; background-color: #de257e; border-radius: 8px; border: none; font-size: 16px; padding: 6.25px 12.5px; margin-left: 16px; margin-bottom: 20px;">Get started with the {{< var validmind.developer >}}
-</button>
-</form>
-
-:::
-
-::::
-=======
 Templates now function as dynamic test suites, allowing you to identify all the documentation components and test results mapped to a specific template. 
 
 This makes it easier to fill a pre-configured template (including boilerplates and spaces designated for documentation and test results) with a single command, instead of running multiple test suites. 
@@ -93,7 +57,6 @@
 ::: {.tc}
 [Get started with the {{< var validmind.developer >}}](/developer/get-started-developer-framework.qmd){.button}
 :::
->>>>>>> 454a6b48
 
 <!--- NR Replaced original Pytorch NLP link with CatBoost link, as the original link  has issues in Quarto --->
 #### New notebook to illustrate natural language processing (NLP) data analysis and text classification use case
@@ -112,15 +75,7 @@
 :::
 
 ::: {.w-40-ns}
-<<<<<<< HEAD
-
-<form method="get" action="/guide/model-documentation/customize-documentation-templates.html" target="_blank">
-   <button type="submit" style="color: white; background-color: #de257e; border-radius: 8px; border: none; font-size: 16px; padding: 6.25px 12.5px; margin-left: 16px; margin-bottom: 20px;">Customize documentation templates
-</button>
-</form>
-=======
 [Customize documentation templates](/guide/model-documentation/customize-documentation-templates.qmd){.button}
->>>>>>> 454a6b48
 
 :::
 
@@ -141,19 +96,9 @@
 We revised our QuickStart guide to be more modular and to highlight that our suggested starting point with the {{< var validmind.developer >}} is now JupyterHub.
 
 :::
-<<<<<<< HEAD
-
-::: {.w-20-ns}
-
-<form method="get" action="/get-started/quickstart.html" target="_blank">
-   <button type="submit" style="color: white; background-color: #de257e; border-radius: 8px; border: none; font-size: 16px; padding: 6.25px 12.5px; margin-left: 16px; margin-bottom: 20px;">QuickStart
-</button>
-</form>
-=======
 
 ::: {.w-20-ns .tc}
 [QuickStart](/get-started/quickstart.qmd){.button}
->>>>>>> 454a6b48
 
 :::
 
