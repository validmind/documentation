---
title: "October 25, 2023"
filters:
  - tachyons
---

## Release highlights

We've introduced a new guide for modifying configurations and parameters within the {{< var vm.developer >}}, and new features to the {{< var vm.platform >}} that enable you to remove blocks of content from documentation and work with your settings more effectively.

### {{< var validmind.developer >}} (v1.22.0)

<!--- NR the next three notebooks have been commented out as they are not ready to be released.--->
<!---[SC-2284] Support regression models by @AnilSorathiya in [#259](https://github.com/validmind/developer-framework/pull/259)
#### Support for regression models

The {{< var validmind.developer >}} has added support for regression models. The updates include:

- A new demo notebook featuring a simple regression model
- Utilization of the standard California housing tabular dataset for the demo
- Addition of new tests, `Errors` and `R-squared`, to support regression model evaluation
- Use of existing tabular dataset tests for data validation

[Try it ...](/notebooks/code_samples/regression/quickstart_regression_full_suite.ipynb)--->

<!---[SC-2411] Clustering models support by @AnilSorathiya in [#271](https://github.com/validmind/developer-framework/pull/271)
#### Support for clustering models

The {{< var validmind.developer >}} has added support for clustering models. The updates include:

- A new demo notebook for a simple clustering model 
- Utilization of a standard digits dataset for the demo
- Addition of new tests to support clustering model evaluation

[Try it ...](/notebooks/code_samples/clustering/quickstart_custer_demo.ipynb)--->

<!---John6797/sc 2416/embeddings models support by @johnwalz97 in [#272](https://github.com/validmind/developer-framework/pull/272)
#### Support for embeddings models

We added initial support for text embeddings models in the {{< var validmind.developer >}} which enables you to create, use and test a BERT embeddings model utilizing the Hugging Face library. The updates include:

- A new demo notebook
- A new folder in `model_validation` tests for embeddings, along with initial versions of tests for text embedding models
- Support for `feature_extraction` tasks in the Hugging Face model wrapper of the {{< var validmind.developer >}}
- Updated software dependencies

[Try it ...](/notebooks/POC/bert-embeddings-model-ow-poc.ipynb)--->

<!---[SC-2236] Demo notebook for changing config/parameters by @AnilSorathiya in [#251](https://github.com/validmind/developer-framework/pull/251)--->
<!-- #### New notebook to demonstrate how to change configuration parameters

This notebook serves as a guide for modifying configuration and parameters within the {{< var validmind.developer >}}. It includes the following features:

- A preview template allowing users to select a sample test for configuration
- Instructions on how to pass custom configurations to `run_documentation_tests()`
- An option to run documentation tests focused on a specific section, avoiding the need to run the entire template

[Try it ...](/notebooks/how_to/configure_test_parameters.ipynb) -->

### {{< var validmind.platform >}} (v1.8.0)

<!---Feature: Remove block from documentation by @gtagle in [#467](https://github.com/validmind/frontend/pull/467)--->
#### Remove blocks from documentation

:::: {.flex .flex-wrap .justify-around}

::: {.w-40-ns}
You can now remove blocks of text or test-related content from model documentation in the editor of the {{< var vm.platform >}}. 

- This new feature gives you more control over your documentation and enables you to remove content that is no longer needed.
- To remove text blocks and test-driven blocks from model documentation, you first select the block you want to remove and click {{< fa trash-can >}}, either in the text-block's toolbar or in the test-driven's block single-button toolbar.

[Remove content blocks](/guide/model-documentation/work-with-content-blocks.qmd#remove-content-blocks){.button}

:::

::: {.w-50-ns}

![Removing a test-driven block](/guide/model-documentation/remove-test-driven-block.gif){fig-alt="A gif showcasing the process of removing a test-driven block" class="screenshot"}

:::

::::



<!--- NR I don't think we have any user-facing docs for this feature ... 
  [Try it ...]()--->

<!---feat: Add settings landing page by @wkm97 in [#466](https://github.com/validmind/frontend/pull/466)--->
#### New Settings landing page

A new **{{< fa gear >}} Settings** landing page now organizes more of your settings for the {{< var validmind.platform >}} in one convenient place.

:::: {.flex .flex-wrap .justify-around}

::: {.w-40-ns}
From this page you can manage:

- Your organization, including the name and the API and secret key you use to connect to the {{< var validmind.platform >}}.
- The documentation templates that standardize the documentation table of contents for your projects and configure the required validation tests for specific model use cases.
- Workflows that determine the statuses of your model and how it transitions through your model risk management process according to your requirements.

:::

::: {.w-50-ns}

![New Settings page](settings-page.png){fig-alt="A screenshot showing the new ValidMind Platform settings page" class="screenshot"}

:::

::::


## Enhancements

<!---[SC-2346] Rouge and Bert score tests should show average scores by @juanmleng in [#263](https://github.com/validmind/developer-framework/pull/263)--->
#### Rouge and Bert Score tests now show average scores

:::: {.flex .flex-wrap .justify-around}

::: {.w-80-ns}
- Introduced `RougeMetricsAggregate` and `BertScoreAggregate` to offer a high-level overview of model performance across a large number of text rows. 
- These tests complement the detailed row-by-row analysis provided by `RougeScore` and `BertScore`.
:::

::: {.w-20-ns .tc}

[RougeScore](/tests/model_validation/RougeScore.md){.button}

[BertScore](/tests/model_validation/BertScore.md){.button}

:::

::::

<!--- NR this notebook is not currently included in our docs site:
Tested these metrics running `foundational_models_summarization_high_code.ipynb` --->

<!---[SC-2143] Tests for safety toxicity and bias in text summarization by @juanmleng in [#258](https://github.com/validmind/developer-framework/pull/258)--->
#### Tests for safety toxicity and bias in text summarization

We introduced several new tests to evaluate safety and bias risks in text summarization:

:::: {.flex .flex-wrap .justify-around}

::: {.w-70-ns}
- `ToxicityScore`: Measures safety risk
- `ToxicityHistogram`: Provides a distribution of safety risk scores
- `RegardScore`: Evaluates bias risk
- `RegardHistogram`: Shows distribution of bias risk scores

:::

::: {.w-30-ns}

[ToxicityScore](/tests/model_validation/ToxicityScore.md){.button}

[RegardScore](/tests/model_validation/RegardScore.md){.button}

:::

::::

<!--- NR this notebook is not currently included in our docs site:
To test these metrics, see notebook `foundation_models_summarization_bias.ipynb`---> 

## Bug fixes

<!---[SC-2303] Shap test issue resolved by @juanmleng in [#262](https://github.com/validmind/developer-framework/pull/262)--->
#### Shap test issue resolved
- We set `matplotlib` to version `3.7.x` in `pyproject.toml` to fix an incompatibility with the latest `matplotlib` version (`3.8.0`). 
- This incompatibility was causing SHAP plot errors. We will keep track of `matplotlib` releases for future updates. Once fixed, we will consider updating the version. 

## Documentation updates

<!---Platform overview rewrite by @nrichers in [#138](https://github.com/validmind/documentation/pull/138)--->
#### Product overview rewrite
:::: {.flex .flex-wrap .justify-around}

<<<<<<< HEAD
::: {.w-80-ns}
We expanded our product overview to provide more background information about what {{< var vm.product >}} offers and how we enable you to comply with policies and regulations such as SR 11-7 and SS1/23. 

:::

::: {.w-20-ns}

<form method="get" action="/about/overview.html" target="_blank">
   <button type="submit" style="color: white; background-color: #de257e; border-radius: 8px; border: none; font-size: 16px; padding: 6.25px 12.5px; margin-left: 16px; margin-bottom: 20px;">About {{< var vm.product >}}
</button>
</form>
=======
::: {.w-70-ns}
We expanded our platform overview to provide more background information about what ValidMind offers and how we enable you to comply with policies and regulations such as SR 11-7 and SS1/23. 

:::

::: {.w-30-ns .tc}
[About ValidMind](/about/overview.qmd){.button}
>>>>>>> 4d26a71d

:::

::::


<!---QuickStart updates for the closed beta by @nrichers in [#141](https://github.com/validmind/documentation/pull/141)--->
#### QuickStart updates for the closed beta
:::: {.flex .flex-wrap .justify-around}

::: {.w-80-ns}
We updated the QuickStart section of our documentation to reflect recent UI and sign-up flow changes. 
:::

::: {.w-20-ns .tc}
[QuickStart](/get-started/quickstart.qmd){.button}

:::

::::



<!---John6797/sc 2211/update test descriptions by @johnwalz97 in [#244](https://github.com/validmind/developer-framework/pull/244)
- **John6797/sc 2211/update test descriptions**. Add full markdown descriptions to all tests
--->

<!--- Rework how we include notebooks in our docs site [#139](https://github.com/validmind/documentation/pull/139)--->
#### Improved handling of Jupyter Notebooks

We now programmatically embed our Jupyter Notebooks in our documentation site and generate a downloadable `notebooks.zip` file with all notebooks and supporting datasets. 

:::: {.flex .flex-wrap .justify-around}

::: {.w-30-ns}
[Code samples](/developer/samples-jupyter-notebooks.qmd){.button}

:::

::: {.w-30-ns}
[Run tests and test suites](/developer/model-testing/testing-overview.qmd){.button}

:::

::::

{{< include /releases/_how-to-upgrade.qmd >}}<|MERGE_RESOLUTION|>--- conflicted
+++ resolved
@@ -178,27 +178,13 @@
 #### Product overview rewrite
 :::: {.flex .flex-wrap .justify-around}
 
-<<<<<<< HEAD
-::: {.w-80-ns}
-We expanded our product overview to provide more background information about what {{< var vm.product >}} offers and how we enable you to comply with policies and regulations such as SR 11-7 and SS1/23. 
-
-:::
-
-::: {.w-20-ns}
-
-<form method="get" action="/about/overview.html" target="_blank">
-   <button type="submit" style="color: white; background-color: #de257e; border-radius: 8px; border: none; font-size: 16px; padding: 6.25px 12.5px; margin-left: 16px; margin-bottom: 20px;">About {{< var vm.product >}}
-</button>
-</form>
-=======
 ::: {.w-70-ns}
-We expanded our platform overview to provide more background information about what ValidMind offers and how we enable you to comply with policies and regulations such as SR 11-7 and SS1/23. 
+We expanded our platform overview to provide more background information about what {{< var vm.product >}} offers and how we enable you to comply with policies and regulations such as SR 11-7 and SS1/23. 
 
 :::
 
 ::: {.w-30-ns .tc}
-[About ValidMind](/about/overview.qmd){.button}
->>>>>>> 4d26a71d
+[About {{< var vm.product >}}](/about/overview.qmd){.button}
 
 :::
 
