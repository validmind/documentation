--- conflicted
+++ resolved
@@ -18,11 +18,7 @@
     - [Probability of Default Model](/notebooks/probability_of_default/probability_of_default_validmind.ipynb)
 --->
 
-<<<<<<< HEAD
-- **Updated notebook for NLP use case**. Now with enhanced performance by using CatBoost compared to the original PyTorch-based notebook, this updated notebook showcases natural language processing (NLP) data analysis and text classification using the {{< var validmind_developer >}} with emphasis on the in-depth analysis and preprocessing of COVID-19 tweets. <!---[Try it ...](/notebooks/code_samples/NLP_and_LLM/nlp_sentiment_analysis_catboost_demo.ipynb)--->
-=======
-- **Updated notebook for NLP use case**. Now with enhanced performance by using CatBoost compared to the original PyTorch-based notebook, this updated notebook showcases natural language processing (NLP) data analysis and text classification using the {{< var vm_framework >}} with emphasis on the in-depth analysis and preprocessing of COVID-19 tweets. <!---[Try it ...](/notebooks/code_samples/nlp_and_llm/nlp_sentiment_analysis_catboost_demo.ipynb)--->
->>>>>>> 54b14c7d
+- **Updated notebook for NLP use case**. Now with enhanced performance by using CatBoost compared to the original PyTorch-based notebook, this updated notebook showcases natural language processing (NLP) data analysis and text classification using the {{< var validmind_developer >}} with emphasis on the in-depth analysis and preprocessing of COVID-19 tweets. <!---[Try it ...](/notebooks/code_samples/nlp_and_llm/nlp_sentiment_analysis_catboost_demo.ipynb)--->
 
 - **Improved developer experience when you encounter error conditions**. Unhandled errors now return an error code with a more descriptive message that can help you with looking them up in the troubleshooting section of our documentation. We also improved error handling when tests fail to run and the test results summary widget now display error information for each test that fails to run. 
 
