---
title: "September 27, 2023"
lightbox: true
filters:
  - tachyons
listing:
  id: beta-announcement
  type: grid
  grid-columns: 1
  # image-height: 100%
  contents:
    - path: https://validmind.com/announcing-validminds-closed-beta-coming-soon
      title: "Read the announcement"
      description: "Interested in our LLM support? Large language model support and more will be available in our closed beta."
  fields: [title, description, reading-time]
---

## Release highlights

In this release, we've added support for large language models (LLMs) to enhance the capabilities of the {{< var validmind.developer >}} in preparation for the closed beta,[^1] along with a number of new demo notebooks that you can try out. 

Other enhancements provide improvements for the developer experience and with our documentation site.

## {{< var validmind.developer >}} (v1.19.0)

<!---John6797/sc 2062/sentiment analysis demo notebook should support by @johnwalz97 in [#224](https://github.com/validmind/validmind-python/pull/224)--->
### Large language model (LLM) support

:::: {.flex .flex-wrap .justify-around}

::: {.w-60-ns}
We added initial support for large language models (LLMs) in {{< var vm.product >}} via the new `FoundationModel` class. 

- You can now create an instance of a `FoundationModel` and specify `predict_fn` and a `prompt`, and pass that into any test suite, for example.
- The `predict_fn` must be defined by the user and implements the logic for calling the Foundation LLM, usually via the {{< var validmind.api >}}.

:::

::: {.w-30-ns}
:::{#beta-announcement}
:::

:::

::::

**To demonstrate the capabilities of LLM support, this release also includes new demo notebooks:**

<!---John6797/sc 2088/implement prompt validation tests poc by @johnwalz97 in [#232](https://github.com/validmind/validmind-python/pull/232)--->
**Prompt validation demo notebook for LLMs**

As a proof of concept, we added initial native prompt validation tests to the {{< var vm.developer >}}, including a notebook and simple template to test out these metrics on a sentiment analysis LLM model we built.

**Text summarization model demo notebook for LLMs**

We added a new notebook in the {{< var vm.developer >}} that includes the financial news dataset, initializes a Hugging Face summarization model using the `init_model` interface, implements relevant metrics for testing, and demonstrates how to run a _text summarization metrics_ test suite for an LLM instructed as a financial news summarizer.

:::: {.flex .flex-wrap .justify-around}

::: {.w-50-ns}
[Prompt validation for large language models (LLMs)](/notebooks/code_samples/nlp_and_llm/prompt_validation_demo.ipynb){.button}

:::

::: {.w-50-ns}
[Automate news summarization using LLMs](/notebooks/code_samples/nlp_and_llm/llm_summarization_demo.ipynb){.button}

:::

::::

<!---SC-2061: Support hugging face models by @AnilSorathiya in [#222](https://github.com/validmind/validmind-python/pull/222)--->
### Support for Hugging Face models

<<<<<<< HEAD
:::: {.flex .flex-wrap .justify-around}

::: {.w-60-ns}
ValidMind can now validate pre-trained models from the HuggingFace Hub, including any language model compatible with the HF transformers API. 
=======
{{< var vm.product >}} can now validate pre-trained models from the HuggingFace Hub, including any language model compatible with the HF transformers API. 
>>>>>>> adaa6f18

To illustrate this new feature, we have included a **financial news sentiment analysis demo** that runs documentation tests for a Hugging Face model with text classification using the `financial_phrasebank`:[^2]

::: {.tc}
[Sentiment analysis of financial data using Hugging Face NLP models](/notebooks/code_samples/nlp_and_llm/hugging_face_integration_demo.ipynb){.button}
:::

<!---[SC-1956] Credit risk scorecard demo notebooks by @juanmleng in [#223](https://github.com/validmind/validmind-python/pull/223)--->
<!--- NR As per Andres, these notebooks need to be updated before they can be shared again
### New credit risk scorecard demo notebooks 

We added new demo notebooks and supporting files for very popular financial services model use cases:

  - Developing credit risk scorecards. [Try it ...](/notebooks/code_samples/probability_of_default/credit_risk_scorecard_development_demo.ipynb)
  - Validating credit risk scorecards. [Try it ...](/notebooks/code_samples/probability_of_default/credit_risk_scorecard_validation_demo.ipynb)
 --->

### A better developer experience with `run_test()`

:::: {.flex .flex-wrap .justify-around}

::: {.w-80-ns}
We added a new `run_test()` helper function that streamlines running tests for you. This function allows executing any individual test independent of a test suite or a documentation template. A one-line command can execute a test, making it easier to run tests with various parameters and options. 

:::

::: {.w-20-ns}
[run_test()](/validmind/validmind/tests.html#run_test){.button target="_blank"}

:::

::::

::: {.column-margin}
**For example:**

```python
run_test("ClassImbalance", dataset=dataset, params=params, send=True)
```
:::

:::: {.flex .flex-wrap .justify-around}

::: {.w-60-ns}
<!---Add new `run_test` helper function by @cachafla in [#243](https://github.com/validmind/validmind-python/pull/243)--->
We also updated the QuickStart notebook to have a consistent experience.

:::

::: {.w-40-ns}
[Quickstart for model documentation](/notebooks/quickstart_customer_churn_full_suite.ipynb){.button}

:::

::::

This notebook:

- Now runs [`vm.preview_template()`](/validmind/validmind.html#preview_template) after initializing {{< var vm.product >}}
- Now runs [`vm.run_documentation_tests()`](/validmind/validmind.html#run_documentation_tests) instead of running a test suite that is not connected to the template

#### Example usage for `run_test`

Discover existing tests by calling `list_tests()` or `describe_test()`:

**`list_tests()`:**

:::: {.flex .flex-wrap .justify-around}

::: {.w-80-ns}
![Examples for `list_tests()`](list-tests.png){fig-alt="A screenshot showing examples for `list_tests()`" .screenshot}

:::

::: {.w-20-ns .tc}
[list_tests()](/validmind/validmind/tests.html#list_tests){.button target="_blank"}

:::

::::

**`describe_test()`:**

:::: {.flex .flex-wrap .justify-around}

::: {.w-80-ns}
![Examples for `describe_test()`](describe-test.png){fig-alt="A screenshot showing examples for `describe_test()`" .screenshot}

:::

::: {.w-20-ns .tc}
[describe_test()](/validmind/validmind/tests.html#describe_test){.button target="_blank"}

:::

::::


View the tests associated with a documentation template by running **`preview_template()`:**

:::: {.flex .flex-wrap .justify-around}

::: {.w-50-ns}
![Examples for `preview_template()`](preview-template.png){fig-alt="A screenshot showing examples for `preview_template()`" .screenshot}

::: {.tc}
[preview_template()](/validmind/validmind.html#preview_template){.button target="_blank"}
:::

:::

::: {.w-40-ns}

 Using the test ID, run a given test and pass in additional configuration parameters and inputs:

```python
# No params
test_results = vm.tests.run_test(
    "class_imbalance",
    dataset=vm_dataset
)

# Custom params
test_results = vm.tests.run_test(
    "class_imbalance",
    params={"min_percent_threshold": 30},
    dataset=vm_dataset
)
```

:::

::::

:::: {.flex .flex-wrap .justify-around}

::: {.w-60-ns}
**Output:**

![Example output `test_results`](test-results.png){fig-alt="A screenshot showing the example output `test_results`" .screenshot}

:::

::: {.w-30-ns}

Send the results of the test to {{< var vm.product >}} by calling **`.log()`:**

```python
test_results.log()
```

::: {.tc}
[log()](/validmind/validmind/vm_models.html#Test.log){.button target="_blank"}
:::

:::

::::

<!---
### {{< var validmind.platform >}} (v1.6.0)
--->

## Enhancements

<!---[SC-2108] Multi-class tests should report metrics for individual classes and many other changes by @cachafla in [#228](https://github.com/validmind/validmind-python/pull/228)--->

#### Multi-class test improvements

We made a number of changes to tests to improve the developer experience:

:::: {.flex .flex-wrap .justify-around}

::: {.w-70-ns}
- A new `fail_fast` argument can be passed to `run_test_plan()`, `run_test_suite()` and `run_documentation_tests()`, used to fail and raise an exception on the first error encountered. This change is useful for debugging.
- `ClassifierPerformance` test now determines if you are testing a binary or a multi-class model. When testing a multi-class model, we now report additional per-class, macro and weighted average tests.
- Fixed F1 score test so it works correctly for binary and multi-class models.

:::

::: {.w-30-ns}
[run_test_suite()](/validmind/validmind.html#run_test_suite){.button target="_blank"}

[run_documentation_tests()](/validmind/validmind.html#run_documentation_tests){.button target="_blank"}

[ClassifierPerformance](/tests/model_validation/sklearn/ClassifierPerformance.md){.button}

[MinimumF1Score](/tests/model_validation/sklearn/MinimumF1Score.md){.button}

:::

::::

<!---SC-2042: Add multi-class classification support by @AnilSorathiya in [#221](https://github.com/validmind/validmind-python/pull/221)--->
#### Added multi-class classification support

:::: {.flex .flex-wrap .justify-around}

::: {.w-80-ns}
- The {{< var vm.developer >}} now supports a multi-class version of some the existing tests, such as confusion matrix, accuracy, precision, recall, and more. 
- Also, the dataset and model interfaces now support dealing with multiple targets.

:::

::: {.w-20-ns}
[Test descriptions](/developer/model-testing/test-descriptions.qmd){.button}

:::

::::

<!---SC-2100: Implement classification model comparison tests by @AnilSorathiya in [#231](https://github.com/validmind/validmind-python/pull/231)--->
#### Implemented classification model comparison tests

- Added a model performance comparison test for classification tasks. 
- The test includes metrics such as `accuracy`, `F1`, `precision`, `recall`, and `roc_auc` score.

::: {.column-margin}
[Developer reference](/validmind/validmind.html){.button target="_blank"}

:::

<!---John6797/sc 1790/framework should track additional test metadata by @johnwalz97 in [#239](https://github.com/validmind/validmind-python/pull/239)--->
#### Track additional test metadata

- Added a `metadata` property to every {{< var vm.product >}} test class. 
- The `metadata` property includes a `task_types` field and a `tags` field which both serve to categorize the tests based on what data and model types they work with, what category of test they fall into, and more.

<!---feat: [sc-2196] Users should be able to filter tests by task type and tags by @johnwalz97 in [#241](https://github.com/validmind/validmind-python/pull/241)--->
#### Filter tests by task type and tags
:::: {.flex .flex-wrap .justify-around}

::: {.w-80-ns}
We added a new search feature to the `validmind.tests.list_tests` function to allow for better test discoverability. 
:::

::: {.w-20-ns}
[list_tests()](/validmind/validmind/tests.html#list_tests){.button target="_blank"}

:::

::::

**The `list_tests` function in the `tests` module now supports the following arguments:**
   
   - `filter`: If set, will match tests by ID, task_types or tags using a combination of substring and fuzzy string matching. Defaults to `None`. 
   - `task`: If set, will further narrow matching tests (assuming `filter` has been passed) by exact matching the `task` to the test's `task_type` metadata. Defaults to `None`. 
   - `tags`: If a list is passed, will again narrow the matched tests by exact matching on tags. Defaults to `None`. 

## Documentation updates

<!---User journey improvements by @nrichers in [#128](https://github.com/validmind/documentation/pull/128)--->
#### User journey improvements

We enhanced the architecture and content of our external docs site to make the user journey more efficient for model developers and model validators who are new to our products:

   - **Reworked the "Get Started" section** to include more conceptual information and an overview of the high-level workflows.
   - **Revised the "What is the {{< var validmind.developer >}}?"** section to provide an end-to-end overview of the workflow that model developers should follow as they adopt the {{< var vm.developer >}}.  

:::: {.flex .flex-wrap .justify-around}

::: {.w-30-ns}
[Get started](/get-started/get-started.qmd){.button}

:::

::: {.w-50-ns}
[Get started with the {{< var validmind.developer >}}](/developer/get-started-validmind-library.qmd){.button}

:::

::::
   


<!---Docs site improvements by @nrichers in [#132](https://github.com/validmind/documentation/pull/132)--->
#### Docs site improvements

We made a number of incremental improvements to our user guide:

   - **New dropdown for the {{< var validmind.developer >}}** that gives faster access to the most important bits, such as our code samples and the reference documentation — Click on **{{< fa cube >}} Developer** in the top navigation bar to see it in action!
   - **Publication date** for each page that reflects the last time the source file was touched.
   - **Previous and next topic footers** for related topics that make it easier to keep reading.
   - **Expanded overview** for key {{< var vm.product >}} concepts with some additional information.
   - **Lighter background for diagrams** that improves legibility.

{{< include /releases/_how-to-upgrade.qmd >}}



<!-- FOOTNOTES -->

[^1]: [Announcing Our Closed Beta for Large Language Model Testing — Coming Soon!](https://validmind.com/announcing-validminds-closed-beta-coming-soon/?)

[^2]: [**Hugging Face:** takala/financial_phrasebank](https://huggingface.co/datasets/takala/financial_phrasebank)
<|MERGE_RESOLUTION|>--- conflicted
+++ resolved
@@ -72,14 +72,7 @@
 <!---SC-2061: Support hugging face models by @AnilSorathiya in [#222](https://github.com/validmind/validmind-python/pull/222)--->
 ### Support for Hugging Face models
 
-<<<<<<< HEAD
-:::: {.flex .flex-wrap .justify-around}
-
-::: {.w-60-ns}
-ValidMind can now validate pre-trained models from the HuggingFace Hub, including any language model compatible with the HF transformers API. 
-=======
 {{< var vm.product >}} can now validate pre-trained models from the HuggingFace Hub, including any language model compatible with the HF transformers API. 
->>>>>>> adaa6f18
 
 To illustrate this new feature, we have included a **financial news sentiment analysis demo** that runs documentation tests for a Hugging Face model with text classification using the `financial_phrasebank`:[^2]
 
