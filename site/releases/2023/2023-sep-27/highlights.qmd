--- conflicted
+++ resolved
@@ -354,13 +354,6 @@
 We made a number of incremental improvements to our user guide:
 
    - **New dropdown for the {{< var validmind.developer >}}** that gives faster access to the most important bits, such as our code samples and the reference documentation — Click on **{{< fa cube >}} {{< var validmind.developer >}}** in the top nagivation bar to see it in action!
-   
-<<<<<<< HEAD
-      <!-- ![New {{< var validmind.developer >}} dropdown menu on the ValidMind documentation site](developer-framework-dropdown.gif){fig-alt="A gif showcasing the new ValidMind Library dropdown menu on the ValidMind documentation site" class="screenshot"} -->
-=======
-      ![New developer framework dropdown menu on the ValidMind documentation site](developer-framework-dropdown.gif){fig-alt="A gif showcasing the new developer framework dropdown menu on the ValidMind documentation site" .screenshot}
->>>>>>> 192e0855
-
    - **Publication date** for each page that reflects the last time the source file was touched.
    - **Previous and next topic footers** for related topics that make it easier to keep reading.
    - **Expanded overview** for key {{< var vm.product >}} concepts with some additional information.
