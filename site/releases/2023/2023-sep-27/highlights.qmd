---
title: "September 27, 2023"
filters:
  - tachyons
listing:
  id: beta-announcement
  type: grid
  grid-columns: 1
  # image-height: 100%
  contents:
    - path: https://validmind.com/announcing-validminds-closed-beta-coming-soon
      title: "Read the announcement"
      description: "Interested in our LLM support? Large language model support and more will be available in our closed beta."
  fields: [title, description, reading-time]
---

## Release highlights

In this release, we've added support for large language models (LLMs) to enhance the capabilities of the {{< var validmind.developer >}} in preparation for the closed beta,[^1] along with a number of new demo notebooks that you can try out. 

Other enhancements provide improvements for the developer experience and with our documentation site.

## {{< var validmind.developer >}} (v1.19.0)

<!---John6797/sc 2062/sentiment analysis demo notebook should support by @johnwalz97 in [#224](https://github.com/validmind/validmind-python/pull/224)--->
### Large language model (LLM) support

:::: {.flex .flex-wrap .justify-around}

::: {.w-60-ns}
We added initial support for large language models (LLMs) in ValidMind via the new `FoundationModel` class. 

- You can now create an instance of a `FoundationModel` and specify `predict_fn` and a `prompt`, and pass that into any test suite, for example.
- The `predict_fn` must be defined by the user and implements the logic for calling the Foundation LLM, usually via the API.

:::

::: {.w-30-ns}
:::{#beta-announcement}
:::

:::

::::

**To demonstrate the capabilities of LLM support, this release also includes new demo notebooks:**

<!---John6797/sc 2088/implement prompt validation tests poc by @johnwalz97 in [#232](https://github.com/validmind/validmind-python/pull/232)--->
**Prompt validation demo notebook for LLMs**
<<<<<<< HEAD

As a proof of concept, we added initial native prompt validation tests to the {{< var vm.developer >}}, including a notebook and simple template to test out these metrics on a sentiment analysis LLM model we built.

**Text summarization model demo notebook for LLMs**

We added a new notebook in the {{< var vm.developer >}} that includes the financial news dataset, initializes a Hugging Face summarization model using the `init_model` interface, implements relevant metrics for testing, and demonstrates how to run a _text summarization metrics_ test suite for an LLM instructed as a financial news summarizer.

:::: {.flex .flex-wrap .justify-around}

::: {.w-50-ns}
<form method="get" action="/notebooks/code_samples/nlp_and_llm/prompt_validation_demo.html" target="_blank">
   <button type="submit" style="color: white; background-color: #de257e; border-radius: 8px; border: none; font-size: 16px; padding: 6.25px 12.5px; margin-left: 16px; margin-bottom: 20px;">Prompt validation for large language models (LLMs)
</button>
</form>
=======

As a proof of concept, we added initial native prompt validation tests to the {{< var vm.developer >}}, including a notebook and simple template to test out these metrics on a sentiment analysis LLM model we built.

**Text summarization model demo notebook for LLMs**

We added a new notebook in the {{< var vm.developer >}} that includes the financial news dataset, initializes a Hugging Face summarization model using the `init_model` interface, implements relevant metrics for testing, and demonstrates how to run a _text summarization metrics_ test suite for an LLM instructed as a financial news summarizer.

:::: {.flex .flex-wrap .justify-around}

::: {.w-50-ns}
[Prompt validation for large language models (LLMs)](/notebooks/code_samples/nlp_and_llm/prompt_validation_demo.ipynb){.button}
>>>>>>> 454a6b48

:::

::: {.w-50-ns}
<<<<<<< HEAD
<form method="get" action="/notebooks/code_samples/nlp_and_llm/llm_summarization_demo.html" target="_blank">
   <button type="submit" style="color: white; background-color: #de257e; border-radius: 8px; border: none; font-size: 16px; padding: 6.25px 12.5px; margin-left: 16px; margin-bottom: 20px;">Automate news summarization using LLMs
</button>
</form>
=======
[Automate news summarization using LLMs](/notebooks/code_samples/nlp_and_llm/llm_summarization_demo.ipynb){.button}
>>>>>>> 454a6b48

:::

::::


<!---SC-2061: Support hugging face models by @AnilSorathiya in [#222](https://github.com/validmind/validmind-python/pull/222)--->
### Support for Hugging Face models

:::: {.flex .flex-wrap .justify-around}

::: {.w-60-ns}
ValidMind can now validate pre-trained models from the HuggingFace Hub, including any language model compatible with the HF transformers API. 

<<<<<<< HEAD
:::

::: {.w-40-ns}
<form method="get" action="/notebooks/code_samples/nlp_and_llm/hugging_face_integration_demo.html" target="_blank">
   <button type="submit" style="color: white; background-color: #de257e; border-radius: 8px; border: none; font-size: 16px; padding: 6.25px 12.5px; margin-left: 16px; margin-bottom: 20px;">Sentiment analysis of financial data using Hugging Face NLP models
</button>
</form>

:::

::::

To illustrate this new feature, we have included a **financial news sentiment analysis demo** that runs documentation tests for a Hugging Face model with text classification using the `financial_phrasebank`.[^2]


=======
To illustrate this new feature, we have included a **financial news sentiment analysis demo** that runs documentation tests for a Hugging Face model with text classification using the `financial_phrasebank`:[^2]

::: {.tc}
[Sentiment analysis of financial data using Hugging Face NLP models](/notebooks/code_samples/nlp_and_llm/hugging_face_integration_demo.ipynb){.button}
:::
>>>>>>> 454a6b48

<!---[SC-1956] Credit risk scorecard demo notebooks by @juanmleng in [#223](https://github.com/validmind/validmind-python/pull/223)--->
<!--- NR As per Andres, these notebooks need to be updated before they can be shared again
### New credit risk scorecard demo notebooks 

We added new demo notebooks and supporting files for very popular financial services model use cases:

  - Developing credit risk scorecards. [Try it ...](/notebooks/code_samples/probability_of_default/credit_risk_scorecard_development_demo.ipynb)
  - Validating credit risk scorecards. [Try it ...](/notebooks/code_samples/probability_of_default/credit_risk_scorecard_validation_demo.ipynb)
 --->

### A better developer experience with `run_test()`

:::: {.flex .flex-wrap .justify-around}

::: {.w-80-ns}
We added a new `run_test()` helper function that streamlines running tests for you. This function allows executing any individual test independent of a test suite or a documentation template. A one-line command can execute a test, making it easier to run tests with various parameters and options. 

:::

::: {.w-20-ns}
<<<<<<< HEAD
<form method="get" action="https://docs.validmind.ai/validmind/validmind/tests.html#run_test" target="_blank">
   <button type="submit" style="color: white; background-color: #de257e; border-radius: 8px; border: none; font-size: 16px; padding: 6.25px 12.5px; margin-left: 16px; margin-bottom: 20px;">run_test()
</button>
</form>
=======
[run_test()](/validmind/validmind/tests.html#run_test){.button target="_blank"}
>>>>>>> 454a6b48

:::

::::

::: {.column-margin}
**For example:**

```python
run_test("ClassImbalance", dataset=dataset, params=params, send=True)
```
:::

:::: {.flex .flex-wrap .justify-around}

::: {.w-60-ns}
<!---Add new `run_test` helper function by @cachafla in [#243](https://github.com/validmind/validmind-python/pull/243)--->
We also updated the QuickStart notebook to have a consistent experience.

:::

::: {.w-40-ns}
<<<<<<< HEAD
<form method="get" action="/notebooks/quickstart_customer_churn_full_suite.html" target="_blank">
   <button type="submit" style="color: white; background-color: #de257e; border-radius: 8px; border: none; font-size: 16px; padding: 6.25px 12.5px; margin-left: 16px; margin-bottom: 20px;">Quickstart for model documentation
</button>
</form>
=======
[Quickstart for model documentation](/notebooks/quickstart_customer_churn_full_suite.ipynb){.button}
>>>>>>> 454a6b48

:::

::::

This notebook:

<<<<<<< HEAD
:::: {.flex .flex-wrap .justify-around}

::: {.w-60-ns}
- Now runs `vm.preview_template()` after initializing ValidMind
- Now runs `vm.run_documentation_tests()` instead of running a test suite that is not connected to the template
:::

::: {.w-40-ns}
<form method="get" action="/validmind/validmind.html#preview_template" target="_blank">
   <button type="submit" style="color: white; background-color: #de257e; border-radius: 8px; border: none; font-size: 16px; padding: 6.25px 12.5px; margin-left: 16px; margin-bottom: 20px;">preview_template()
</button>
</form>

<form method="get" action="/validmind/validmind.html#run_documentation_tests" target="_blank">
   <button type="submit" style="color: white; background-color: #de257e; border-radius: 8px; border: none; font-size: 16px; padding: 6.25px 12.5px; margin-left: 16px; margin-bottom: 20px;">run_documentation_tests()
</button>
</form>

:::

::::
=======
- Now runs [`vm.preview_template()`](/validmind/validmind.html#preview_template) after initializing ValidMind
- Now runs [`vm.run_documentation_tests()`](/validmind/validmind.html#run_documentation_tests) instead of running a test suite that is not connected to the template

>>>>>>> 454a6b48

#### Example usage for `run_test`

Discover existing tests by calling `list_tests()` or `describe_test()`:

**`list_tests()`:**

:::: {.flex .flex-wrap .justify-around}

::: {.w-80-ns}
![Examples for `list_tests()`](list-tests.png){fig-alt="A screenshot showing examples for `list_tests()`" class="screenshot"}

:::

<<<<<<< HEAD
::: {.w-20-ns}
<form method="get" action="https://docs.validmind.ai/validmind/validmind/tests.html#list_tests" target="_blank">
   <button type="submit" style="color: white; background-color: #de257e; border-radius: 8px; border: none; font-size: 16px; padding: 6.25px 12.5px; margin-left: 16px; margin-bottom: 20px;">list_tests()
</button>
</form>

:::

::::

**`describe_test()`:**

:::: {.flex .flex-wrap .justify-around}

::: {.w-80-ns}
![Examples for `describe_test()`](describe-test.png){fig-alt="A screenshot showing examples for `describe_test()`" class="screenshot"}

:::

::: {.w-20-ns}
<form method="get" action="https://docs.validmind.ai/validmind/validmind/tests.html#describe_test" target="_blank">
   <button type="submit" style="color: white; background-color: #de257e; border-radius: 8px; border: none; font-size: 16px; padding: 6.25px 12.5px; margin-left: 16px; margin-bottom: 20px;">describe_test()
</button>
</form>

:::

::::


View the tests associated with a documentation template by running **`preview_template()`:**

:::: {.flex .flex-wrap .justify-around}

::: {.w-50-ns}
![Examples for `preview_template()`](preview-template.png){fig-alt="A screenshot showing examples for `preview_template()`" class="screenshot"}

<form method="get" action="/validmind/validmind.html#preview_template" target="_blank">
   <button type="submit" style="color: white; background-color: #de257e; border-radius: 8px; border: none; font-size: 16px; padding: 6.25px 12.5px; margin-left: 16px; margin-bottom: 20px;">preview_template()
</button>
</form>
=======
::: {.w-20-ns .tc}
[list_tests()](/validmind/validmind/tests.html#list_tests){.button target="_blank"}

:::

::::

**`describe_test()`:**

:::: {.flex .flex-wrap .justify-around}

::: {.w-80-ns}
![Examples for `describe_test()`](describe-test.png){fig-alt="A screenshot showing examples for `describe_test()`" class="screenshot"}

:::

::: {.w-20-ns .tc}
[describe_test()](/validmind/validmind/tests.html#describe_test){.button target="_blank"}

:::

::::


View the tests associated with a documentation template by running **`preview_template()`:**

:::: {.flex .flex-wrap .justify-around}

::: {.w-50-ns}
![Examples for `preview_template()`](preview-template.png){fig-alt="A screenshot showing examples for `preview_template()`" class="screenshot"}

::: {.tc}
[preview_template()](/validmind/validmind.html#preview_template){.button target="_blank"}
:::
>>>>>>> 454a6b48

:::

::: {.w-40-ns}

 Using the test ID, run a given test and pass in additional configuration parameters and inputs:

```python
# No params
test_results = vm.tests.run_test(
    "class_imbalance",
    dataset=vm_dataset
)

# Custom params
test_results = vm.tests.run_test(
    "class_imbalance",
    params={"min_percent_threshold": 30},
    dataset=vm_dataset
)
```

:::

::::

:::: {.flex .flex-wrap .justify-around}

::: {.w-60-ns}
**Output:**
<<<<<<< HEAD

![Example output `test_results`](test-results.png){fig-alt="A screenshot showing the example output `test_results`" class="screenshot"}

=======

![Example output `test_results`](test-results.png){fig-alt="A screenshot showing the example output `test_results`" class="screenshot"}

>>>>>>> 454a6b48
:::

::: {.w-30-ns}

Send the results of the test to ValidMind by calling **`.log()`:**

```python
test_results.log()
```

<<<<<<< HEAD
<form method="get" action="https://docs.validmind.ai/validmind/validmind/vm_models.html#Test.log" target="_blank">
   <button type="submit" style="color: white; background-color: #de257e; border-radius: 8px; border: none; font-size: 16px; padding: 6.25px 12.5px; margin-left: 16px; margin-bottom: 20px;">log()
</button>
</form>
=======
::: {.tc}
[log()](/validmind/validmind/vm_models.html#Test.log){.button target="_blank"}
:::
>>>>>>> 454a6b48

:::

::::

<!---
### {{< var validmind.platform >}} (v1.6.0)
--->

## Enhancements

<!---[SC-2108] Multi-class tests should report metrics for individual classes and many other changes by @cachafla in [#228](https://github.com/validmind/validmind-python/pull/228)--->

#### Multi-class test improvements

We made a number of changes to tests to improve the developer experience:

:::: {.flex .flex-wrap .justify-around}

::: {.w-70-ns}
- A new `fail_fast` argument can be passed to `run_test_plan()`, `run_test_suite()` and `run_documentation_tests()`, used to fail and raise an exception on the first error encountered. This change is useful for debugging.
- `ClassifierPerformance` test now determines if you are testing a binary or a multi-class model. When testing a multi-class model, we now report additional per-class, macro and weighted average tests.
- Fixed F1 score test so it works correctly for binary and multi-class models.

:::

::: {.w-30-ns}
<<<<<<< HEAD
<form method="get" action="/validmind/validmind.html#run_test_suite" target="_blank">
   <button type="submit" style="color: white; background-color: #de257e; border-radius: 8px; border: none; font-size: 16px; padding: 6.25px 12.5px; margin-left: 16px; margin-bottom: 20px;">run_test_suite()
</button>
</form>

<form method="get" action="/validmind/validmind.html#run_documentation_tests" target="_blank">
   <button type="submit" style="color: white; background-color: #de257e; border-radius: 8px; border: none; font-size: 16px; padding: 6.25px 12.5px; margin-left: 16px; margin-bottom: 20px;">run_documentation_tests()
</button>
</form>

<form method="get" action="/tests/model_validation/sklearn/ClassifierPerformance.html" target="_blank">
   <button type="submit" style="color: white; background-color: #de257e; border-radius: 8px; border: none; font-size: 16px; padding: 6.25px 12.5px; margin-left: 16px; margin-bottom: 20px;">ClassifierPerformance
</button>
</form>

<form method="get" action="/tests/model_validation/sklearn/MinimumF1Score.html" target="_blank">
   <button type="submit" style="color: white; background-color: #de257e; border-radius: 8px; border: none; font-size: 16px; padding: 6.25px 12.5px; margin-left: 16px; margin-bottom: 20px;">MinimumF1Score
</button>
</form>
=======
[run_test_suite()](/validmind/validmind.html#run_test_suite){.button target="_blank"}

[run_documentation_tests()](/validmind/validmind.html#run_documentation_tests){.button target="_blank"}

[ClassifierPerformance](/tests/model_validation/sklearn/ClassifierPerformance.md){.button}

[MinimumF1Score](/tests/model_validation/sklearn/MinimumF1Score.md){.button}
>>>>>>> 454a6b48

:::

::::

<!---SC-2042: Add multi-class classification support by @AnilSorathiya in [#221](https://github.com/validmind/validmind-python/pull/221)--->
#### Added multi-class classification support

:::: {.flex .flex-wrap .justify-around}

::: {.w-80-ns}
- The {{< var vm.developer >}} now supports a multi-class version of some the existing tests, such as confusion matrix, accuracy, precision, recall, and more. 
- Also, the dataset and model interfaces now support dealing with multiple targets.

:::

::: {.w-20-ns}
<<<<<<< HEAD
<form method="get" action="/developer/model-testing/test-descriptions.html" target="_blank">
   <button type="submit" style="color: white; background-color: #de257e; border-radius: 8px; border: none; font-size: 16px; padding: 6.25px 12.5px; margin-left: 16px; margin-bottom: 20px;">Test descriptions
</button>
</form>
=======
[Test descriptions](/developer/model-testing/test-descriptions.qmd){.button}
>>>>>>> 454a6b48

:::

::::

<!---SC-2100: Implement classification model comparison tests by @AnilSorathiya in [#231](https://github.com/validmind/validmind-python/pull/231)--->
#### Implemented classification model comparison tests

- Added a model performance comparison test for classification tasks. 
- The test includes metrics such as `accuracy`, `F1`, `precision`, `recall`, and `roc_auc` score.

::: {.column-margin}
<<<<<<< HEAD
**Read our full developer reference:**
<br><br>
<form method="get" action="https://docs.validmind.ai/validmind/validmind.html" target="_blank">
   <button type="submit" style="color: white; background-color: #de257e; border-radius: 8px; border: none; font-size: 16px; padding: 6.25px 12.5px; margin-left: 16px; margin-bottom: 20px;">{{< var validmind.developer >}}
</button>
</form>
=======
[Developer reference](/validmind/validmind.html){.button target="_blank"}

>>>>>>> 454a6b48
:::

<!---John6797/sc 1790/framework should track additional test metadata by @johnwalz97 in [#239](https://github.com/validmind/validmind-python/pull/239)--->
#### Track additional test metadata

- Added a `metadata` property to every ValidMind test class. 
- The `metadata` property includes a `task_types` field and a `tags` field which both serve to categorize the tests based on what data and model types they work with, what category of test they fall into, and more.

<!---feat: [sc-2196] Users should be able to filter tests by task type and tags by @johnwalz97 in [#241](https://github.com/validmind/validmind-python/pull/241)--->
#### Filter tests by task type and tags
:::: {.flex .flex-wrap .justify-around}

::: {.w-80-ns}
We added a new search feature to the `validmind.tests.list_tests` function to allow for better test discoverability. 
:::

::: {.w-20-ns}
<<<<<<< HEAD
<form method="get" action="https://docs.validmind.ai/validmind/validmind/tests.html#list_tests" target="_blank">
   <button type="submit" style="color: white; background-color: #de257e; border-radius: 8px; border: none; font-size: 16px; padding: 6.25px 12.5px; margin-left: 16px; margin-bottom: 20px;">list_tests()
</button>
</form>
=======
[list_tests()](/validmind/validmind/tests.html#list_tests){.button target="_blank"}
>>>>>>> 454a6b48

:::

::::

**The `list_tests` function in the `tests` module now supports the following arguments:**
   
   - `filter`: If set, will match tests by ID, task_types or tags using a combination of substring and fuzzy string matching. Defaults to `None`. 
   - `task`: If set, will further narrow matching tests (assuming `filter` has been passed) by exact matching the `task` to the test's `task_type` metadata. Defaults to `None`. 
   - `tags`: If a list is passed, will again narrow the matched tests by exact matching on tags. Defaults to `None`. 

## Documentation updates

<!---User journey improvements by @nrichers in [#128](https://github.com/validmind/documentation/pull/128)--->
#### User journey improvements

We enhanced the architecture and content of our external docs site to make the user journey more efficient for model developers and model validators who are new to our products:

   - **Reworked the "Get Started" section** to include more conceptual information and an overview of the high-level workflows.
   - **Revised the "What is the {{< var validmind.developer >}}?"** section to provide an end-to-end overview of the workflow that model developers should follow as they adopt the {{< var vm.developer >}}.  

:::: {.flex .flex-wrap .justify-around}

::: {.w-30-ns}
<<<<<<< HEAD
<form method="get" action="/get-started/get-started.html" target="_blank">
   <button type="submit" style="color: white; background-color: #de257e; border-radius: 8px; border: none; font-size: 16px; padding: 6.25px 12.5px; margin-left: 16px; margin-bottom: 20px;">Get started
</button>
</form>
=======
[Get started](/get-started/get-started.qmd){.button}
>>>>>>> 454a6b48

:::

::: {.w-50-ns}
<<<<<<< HEAD
<form method="get" action="/developer/get-started-developer-framework.html" target="_blank">
   <button type="submit" style="color: white; background-color: #de257e; border-radius: 8px; border: none; font-size: 16px; padding: 6.25px 12.5px; margin-left: 16px; margin-bottom: 20px;">Get started with the {{< var validmind.developer >}}
</button>
</form>
=======
[Get started with the {{< var validmind.developer >}}](/developer/get-started-developer-framework.qmd){.button}
>>>>>>> 454a6b48

:::

::::
   


<!---Docs site improvements by @nrichers in [#132](https://github.com/validmind/documentation/pull/132)--->
#### Docs site improvements

We made a number of incremental improvements to our user guide:

   - **New dropdown for the {{< var vm.developer >}}** that gives faster access to the most important bits, such as our code samples and the reference documentation.
   
      ![New developer framework dropdown menu on the ValidMind documentation site](developer-framework-dropdown.gif){fig-alt="A gif showcasing the new developer framework dropdown menu on the ValidMind documentation site" class="screenshot"}

   - **Publication date** for each page that reflects the last time the source file was touched.
   - **Previous and next topic footers** for related topics that make it easier to keep reading.
   - **Expanded overview** for key ValidMind concepts with some additional information.
   - **Lighter background for diagrams** that improves legibility.

{{< include /releases/_how-to-upgrade.qmd >}}



<!-- FOOTNOTES -->

[^1]: [Announcing Our Closed Beta for Large Language Model Testing — Coming Soon!](https://validmind.com/announcing-validminds-closed-beta-coming-soon/?)

[^2]: [**Hugging Face:** takala/financial_phrasebank](https://huggingface.co/datasets/takala/financial_phrasebank)
<|MERGE_RESOLUTION|>--- conflicted
+++ resolved
@@ -47,22 +47,6 @@
 
 <!---John6797/sc 2088/implement prompt validation tests poc by @johnwalz97 in [#232](https://github.com/validmind/validmind-python/pull/232)--->
 **Prompt validation demo notebook for LLMs**
-<<<<<<< HEAD
-
-As a proof of concept, we added initial native prompt validation tests to the {{< var vm.developer >}}, including a notebook and simple template to test out these metrics on a sentiment analysis LLM model we built.
-
-**Text summarization model demo notebook for LLMs**
-
-We added a new notebook in the {{< var vm.developer >}} that includes the financial news dataset, initializes a Hugging Face summarization model using the `init_model` interface, implements relevant metrics for testing, and demonstrates how to run a _text summarization metrics_ test suite for an LLM instructed as a financial news summarizer.
-
-:::: {.flex .flex-wrap .justify-around}
-
-::: {.w-50-ns}
-<form method="get" action="/notebooks/code_samples/nlp_and_llm/prompt_validation_demo.html" target="_blank">
-   <button type="submit" style="color: white; background-color: #de257e; border-radius: 8px; border: none; font-size: 16px; padding: 6.25px 12.5px; margin-left: 16px; margin-bottom: 20px;">Prompt validation for large language models (LLMs)
-</button>
-</form>
-=======
 
 As a proof of concept, we added initial native prompt validation tests to the {{< var vm.developer >}}, including a notebook and simple template to test out these metrics on a sentiment analysis LLM model we built.
 
@@ -74,19 +58,11 @@
 
 ::: {.w-50-ns}
 [Prompt validation for large language models (LLMs)](/notebooks/code_samples/nlp_and_llm/prompt_validation_demo.ipynb){.button}
->>>>>>> 454a6b48
 
 :::
 
 ::: {.w-50-ns}
-<<<<<<< HEAD
-<form method="get" action="/notebooks/code_samples/nlp_and_llm/llm_summarization_demo.html" target="_blank">
-   <button type="submit" style="color: white; background-color: #de257e; border-radius: 8px; border: none; font-size: 16px; padding: 6.25px 12.5px; margin-left: 16px; margin-bottom: 20px;">Automate news summarization using LLMs
-</button>
-</form>
-=======
 [Automate news summarization using LLMs](/notebooks/code_samples/nlp_and_llm/llm_summarization_demo.ipynb){.button}
->>>>>>> 454a6b48
 
 :::
 
@@ -101,29 +77,11 @@
 ::: {.w-60-ns}
 ValidMind can now validate pre-trained models from the HuggingFace Hub, including any language model compatible with the HF transformers API. 
 
-<<<<<<< HEAD
-:::
-
-::: {.w-40-ns}
-<form method="get" action="/notebooks/code_samples/nlp_and_llm/hugging_face_integration_demo.html" target="_blank">
-   <button type="submit" style="color: white; background-color: #de257e; border-radius: 8px; border: none; font-size: 16px; padding: 6.25px 12.5px; margin-left: 16px; margin-bottom: 20px;">Sentiment analysis of financial data using Hugging Face NLP models
-</button>
-</form>
-
-:::
-
-::::
-
-To illustrate this new feature, we have included a **financial news sentiment analysis demo** that runs documentation tests for a Hugging Face model with text classification using the `financial_phrasebank`.[^2]
-
-
-=======
 To illustrate this new feature, we have included a **financial news sentiment analysis demo** that runs documentation tests for a Hugging Face model with text classification using the `financial_phrasebank`:[^2]
 
 ::: {.tc}
 [Sentiment analysis of financial data using Hugging Face NLP models](/notebooks/code_samples/nlp_and_llm/hugging_face_integration_demo.ipynb){.button}
 :::
->>>>>>> 454a6b48
 
 <!---[SC-1956] Credit risk scorecard demo notebooks by @juanmleng in [#223](https://github.com/validmind/validmind-python/pull/223)--->
 <!--- NR As per Andres, these notebooks need to be updated before they can be shared again
@@ -145,14 +103,7 @@
 :::
 
 ::: {.w-20-ns}
-<<<<<<< HEAD
-<form method="get" action="https://docs.validmind.ai/validmind/validmind/tests.html#run_test" target="_blank">
-   <button type="submit" style="color: white; background-color: #de257e; border-radius: 8px; border: none; font-size: 16px; padding: 6.25px 12.5px; margin-left: 16px; margin-bottom: 20px;">run_test()
-</button>
-</form>
-=======
 [run_test()](/validmind/validmind/tests.html#run_test){.button target="_blank"}
->>>>>>> 454a6b48
 
 :::
 
@@ -175,14 +126,7 @@
 :::
 
 ::: {.w-40-ns}
-<<<<<<< HEAD
-<form method="get" action="/notebooks/quickstart_customer_churn_full_suite.html" target="_blank">
-   <button type="submit" style="color: white; background-color: #de257e; border-radius: 8px; border: none; font-size: 16px; padding: 6.25px 12.5px; margin-left: 16px; margin-bottom: 20px;">Quickstart for model documentation
-</button>
-</form>
-=======
 [Quickstart for model documentation](/notebooks/quickstart_customer_churn_full_suite.ipynb){.button}
->>>>>>> 454a6b48
 
 :::
 
@@ -190,33 +134,9 @@
 
 This notebook:
 
-<<<<<<< HEAD
-:::: {.flex .flex-wrap .justify-around}
-
-::: {.w-60-ns}
-- Now runs `vm.preview_template()` after initializing ValidMind
-- Now runs `vm.run_documentation_tests()` instead of running a test suite that is not connected to the template
-:::
-
-::: {.w-40-ns}
-<form method="get" action="/validmind/validmind.html#preview_template" target="_blank">
-   <button type="submit" style="color: white; background-color: #de257e; border-radius: 8px; border: none; font-size: 16px; padding: 6.25px 12.5px; margin-left: 16px; margin-bottom: 20px;">preview_template()
-</button>
-</form>
-
-<form method="get" action="/validmind/validmind.html#run_documentation_tests" target="_blank">
-   <button type="submit" style="color: white; background-color: #de257e; border-radius: 8px; border: none; font-size: 16px; padding: 6.25px 12.5px; margin-left: 16px; margin-bottom: 20px;">run_documentation_tests()
-</button>
-</form>
-
-:::
-
-::::
-=======
 - Now runs [`vm.preview_template()`](/validmind/validmind.html#preview_template) after initializing ValidMind
 - Now runs [`vm.run_documentation_tests()`](/validmind/validmind.html#run_documentation_tests) instead of running a test suite that is not connected to the template
 
->>>>>>> 454a6b48
 
 #### Example usage for `run_test`
 
@@ -231,12 +151,8 @@
 
 :::
 
-<<<<<<< HEAD
-::: {.w-20-ns}
-<form method="get" action="https://docs.validmind.ai/validmind/validmind/tests.html#list_tests" target="_blank">
-   <button type="submit" style="color: white; background-color: #de257e; border-radius: 8px; border: none; font-size: 16px; padding: 6.25px 12.5px; margin-left: 16px; margin-bottom: 20px;">list_tests()
-</button>
-</form>
+::: {.w-20-ns .tc}
+[list_tests()](/validmind/validmind/tests.html#list_tests){.button target="_blank"}
 
 :::
 
@@ -251,11 +167,8 @@
 
 :::
 
-::: {.w-20-ns}
-<form method="get" action="https://docs.validmind.ai/validmind/validmind/tests.html#describe_test" target="_blank">
-   <button type="submit" style="color: white; background-color: #de257e; border-radius: 8px; border: none; font-size: 16px; padding: 6.25px 12.5px; margin-left: 16px; margin-bottom: 20px;">describe_test()
-</button>
-</form>
+::: {.w-20-ns .tc}
+[describe_test()](/validmind/validmind/tests.html#describe_test){.button target="_blank"}
 
 :::
 
@@ -269,46 +182,9 @@
 ::: {.w-50-ns}
 ![Examples for `preview_template()`](preview-template.png){fig-alt="A screenshot showing examples for `preview_template()`" class="screenshot"}
 
-<form method="get" action="/validmind/validmind.html#preview_template" target="_blank">
-   <button type="submit" style="color: white; background-color: #de257e; border-radius: 8px; border: none; font-size: 16px; padding: 6.25px 12.5px; margin-left: 16px; margin-bottom: 20px;">preview_template()
-</button>
-</form>
-=======
-::: {.w-20-ns .tc}
-[list_tests()](/validmind/validmind/tests.html#list_tests){.button target="_blank"}
-
-:::
-
-::::
-
-**`describe_test()`:**
-
-:::: {.flex .flex-wrap .justify-around}
-
-::: {.w-80-ns}
-![Examples for `describe_test()`](describe-test.png){fig-alt="A screenshot showing examples for `describe_test()`" class="screenshot"}
-
-:::
-
-::: {.w-20-ns .tc}
-[describe_test()](/validmind/validmind/tests.html#describe_test){.button target="_blank"}
-
-:::
-
-::::
-
-
-View the tests associated with a documentation template by running **`preview_template()`:**
-
-:::: {.flex .flex-wrap .justify-around}
-
-::: {.w-50-ns}
-![Examples for `preview_template()`](preview-template.png){fig-alt="A screenshot showing examples for `preview_template()`" class="screenshot"}
-
 ::: {.tc}
 [preview_template()](/validmind/validmind.html#preview_template){.button target="_blank"}
 :::
->>>>>>> 454a6b48
 
 :::
 
@@ -339,15 +215,9 @@
 
 ::: {.w-60-ns}
 **Output:**
-<<<<<<< HEAD
 
 ![Example output `test_results`](test-results.png){fig-alt="A screenshot showing the example output `test_results`" class="screenshot"}
 
-=======
-
-![Example output `test_results`](test-results.png){fig-alt="A screenshot showing the example output `test_results`" class="screenshot"}
-
->>>>>>> 454a6b48
 :::
 
 ::: {.w-30-ns}
@@ -358,16 +228,9 @@
 test_results.log()
 ```
 
-<<<<<<< HEAD
-<form method="get" action="https://docs.validmind.ai/validmind/validmind/vm_models.html#Test.log" target="_blank">
-   <button type="submit" style="color: white; background-color: #de257e; border-radius: 8px; border: none; font-size: 16px; padding: 6.25px 12.5px; margin-left: 16px; margin-bottom: 20px;">log()
-</button>
-</form>
-=======
 ::: {.tc}
 [log()](/validmind/validmind/vm_models.html#Test.log){.button target="_blank"}
 :::
->>>>>>> 454a6b48
 
 :::
 
@@ -395,27 +258,6 @@
 :::
 
 ::: {.w-30-ns}
-<<<<<<< HEAD
-<form method="get" action="/validmind/validmind.html#run_test_suite" target="_blank">
-   <button type="submit" style="color: white; background-color: #de257e; border-radius: 8px; border: none; font-size: 16px; padding: 6.25px 12.5px; margin-left: 16px; margin-bottom: 20px;">run_test_suite()
-</button>
-</form>
-
-<form method="get" action="/validmind/validmind.html#run_documentation_tests" target="_blank">
-   <button type="submit" style="color: white; background-color: #de257e; border-radius: 8px; border: none; font-size: 16px; padding: 6.25px 12.5px; margin-left: 16px; margin-bottom: 20px;">run_documentation_tests()
-</button>
-</form>
-
-<form method="get" action="/tests/model_validation/sklearn/ClassifierPerformance.html" target="_blank">
-   <button type="submit" style="color: white; background-color: #de257e; border-radius: 8px; border: none; font-size: 16px; padding: 6.25px 12.5px; margin-left: 16px; margin-bottom: 20px;">ClassifierPerformance
-</button>
-</form>
-
-<form method="get" action="/tests/model_validation/sklearn/MinimumF1Score.html" target="_blank">
-   <button type="submit" style="color: white; background-color: #de257e; border-radius: 8px; border: none; font-size: 16px; padding: 6.25px 12.5px; margin-left: 16px; margin-bottom: 20px;">MinimumF1Score
-</button>
-</form>
-=======
 [run_test_suite()](/validmind/validmind.html#run_test_suite){.button target="_blank"}
 
 [run_documentation_tests()](/validmind/validmind.html#run_documentation_tests){.button target="_blank"}
@@ -423,7 +265,6 @@
 [ClassifierPerformance](/tests/model_validation/sklearn/ClassifierPerformance.md){.button}
 
 [MinimumF1Score](/tests/model_validation/sklearn/MinimumF1Score.md){.button}
->>>>>>> 454a6b48
 
 :::
 
@@ -441,14 +282,7 @@
 :::
 
 ::: {.w-20-ns}
-<<<<<<< HEAD
-<form method="get" action="/developer/model-testing/test-descriptions.html" target="_blank">
-   <button type="submit" style="color: white; background-color: #de257e; border-radius: 8px; border: none; font-size: 16px; padding: 6.25px 12.5px; margin-left: 16px; margin-bottom: 20px;">Test descriptions
-</button>
-</form>
-=======
 [Test descriptions](/developer/model-testing/test-descriptions.qmd){.button}
->>>>>>> 454a6b48
 
 :::
 
@@ -461,17 +295,8 @@
 - The test includes metrics such as `accuracy`, `F1`, `precision`, `recall`, and `roc_auc` score.
 
 ::: {.column-margin}
-<<<<<<< HEAD
-**Read our full developer reference:**
-<br><br>
-<form method="get" action="https://docs.validmind.ai/validmind/validmind.html" target="_blank">
-   <button type="submit" style="color: white; background-color: #de257e; border-radius: 8px; border: none; font-size: 16px; padding: 6.25px 12.5px; margin-left: 16px; margin-bottom: 20px;">{{< var validmind.developer >}}
-</button>
-</form>
-=======
 [Developer reference](/validmind/validmind.html){.button target="_blank"}
 
->>>>>>> 454a6b48
 :::
 
 <!---John6797/sc 1790/framework should track additional test metadata by @johnwalz97 in [#239](https://github.com/validmind/validmind-python/pull/239)--->
@@ -489,14 +314,7 @@
 :::
 
 ::: {.w-20-ns}
-<<<<<<< HEAD
-<form method="get" action="https://docs.validmind.ai/validmind/validmind/tests.html#list_tests" target="_blank">
-   <button type="submit" style="color: white; background-color: #de257e; border-radius: 8px; border: none; font-size: 16px; padding: 6.25px 12.5px; margin-left: 16px; margin-bottom: 20px;">list_tests()
-</button>
-</form>
-=======
 [list_tests()](/validmind/validmind/tests.html#list_tests){.button target="_blank"}
->>>>>>> 454a6b48
 
 :::
 
@@ -521,26 +339,12 @@
 :::: {.flex .flex-wrap .justify-around}
 
 ::: {.w-30-ns}
-<<<<<<< HEAD
-<form method="get" action="/get-started/get-started.html" target="_blank">
-   <button type="submit" style="color: white; background-color: #de257e; border-radius: 8px; border: none; font-size: 16px; padding: 6.25px 12.5px; margin-left: 16px; margin-bottom: 20px;">Get started
-</button>
-</form>
-=======
 [Get started](/get-started/get-started.qmd){.button}
->>>>>>> 454a6b48
 
 :::
 
 ::: {.w-50-ns}
-<<<<<<< HEAD
-<form method="get" action="/developer/get-started-developer-framework.html" target="_blank">
-   <button type="submit" style="color: white; background-color: #de257e; border-radius: 8px; border: none; font-size: 16px; padding: 6.25px 12.5px; margin-left: 16px; margin-bottom: 20px;">Get started with the {{< var validmind.developer >}}
-</button>
-</form>
-=======
 [Get started with the {{< var validmind.developer >}}](/developer/get-started-developer-framework.qmd){.button}
->>>>>>> 454a6b48
 
 :::
 
