---
title: "November 9, 2023"
lightbox: true
filters:
  - tachyons
---

## Release highlights

This release introduces support for several new models, a new user onboarding guide and other UI enhancements, and improved test descriptions in our user-facing documentation.

### {{< var validmind.developer >}} (v1.23.0)

<!--- NR the next three notebooks have been commented out as they are not ready to be released.--->
<!---[SC-2284] Support regression models by @AnilSorathiya in [#259](https://github.com/validmind/developer-framework/pull/259)--->
#### Support for regression models

The {{< var validmind.developer >}} has added support for regression models. The updates include:

<!---- A new demo notebook featuring a simple regression model--->
- Addition of new tests, `Errors` and `R-squared`, to support regression model evaluation
- Use of existing tabular dataset tests for data validation

<!---[Try it ...](/notebooks/code_samples/regression/quickstart_regression_full_suite.ipynb)--->

<!---[SC-2411] Clustering models support by @AnilSorathiya in [#271](https://github.com/validmind/developer-framework/pull/271)--->
#### Support for clustering models

The {{< var validmind.developer >}} has added support for clustering models. The updates include:

<!---- A new demo notebook for a simple clustering model--->
- Addition of new tests, `ClusterPerformanceMetrics`, `ClusterSizeDistribution`, `SilhouettePlot`, `HyperParametersTuning`, and `KMeansClustersOptimization`, to support clustering model evaluation 

<!---[Try it ...](/notebooks/code_samples/clustering/quickstart_custer_demo.ipynb)--->

<!---John6797/sc 2416/embeddings models support by @johnwalz97 in [#272](https://github.com/validmind/developer-framework/pull/272)--->
#### Support for embeddings models

We added initial support for text embeddings models in the {{< var validmind.developer >}} which enables you to create, use and test a BERT embeddings model utilizing the Hugging Face library. The updates include:

<!---- A new demo notebook--->
- A new folder in `model_validation` tests for embeddings, along with initial versions of tests for text embedding models
- Support for `feature_extraction` tasks in the Hugging Face model wrapper of the {{< var validmind.developer >}}

<!---[Try it ...](/notebooks/POC/bert-embeddings-model-ow-poc.ipynb)--->

### {{< var validmind.platform >}} (v1.9.0)

<!---feat: Onboarding Guide by @gtagle in [#471](https://github.com/validmind/frontend/pull/471)--->
#### New onboarding guide

:::: {.flex .flex-wrap .justify-around}

::: {.w-70-ns}
To help you familiarize yourself with the features available in the {{< var validmind.platform >}}, a new onboarding guide is now available to all users.

:::

::: {.w-30-ns}

[Getting started guide](/guide/configuration/manage-your-profile.qmd#onboarding){.button}

:::

::::


<<<<<<< HEAD
![New {{< var validmind.platform >}} onboarding guide](onboarding-guide.png){width=80% fig-alt="A screenshot showing the new ValidMind Platform onboarding guide" class="screenshot"}
=======
![New platform UI onboarding guide](onboarding-guide.png){width=80% fig-alt="A screenshot showing the new platform UI onboarding guide" .screenshot}
>>>>>>> 192e0855

The onboarding guide tracks six common tasks that can be completed in almost any order:

:::: {.flex .flex-wrap .justify-around}

::: {.w-50-ns}

- Get your {{< var vm.product >}} account
- Register your model
- Start on your model documentation

:::

::: {.w-50-ns}

- Collaborate on your documentation
- Submit your model documentation
- Find guides & resources

:::

::::

You can hover over each task for more details. The guide can be minimized, leaving a trigger in the bottom right corner, or dismissed entirely. To reactivate the guide, go to **{{< fa gear >}} Settings** > **Profile**. 

<!---feat: New Model Inventory and Project Listing data-table display by @gtagle in [#468](https://github.com/validmind/frontend/pull/468)--->

#### New Model Inventory display options

:::: {.flex .flex-wrap .justify-around}

::: {.w-70-ns}
We've introduced new display options for the **Model Inventory** page.

:::

::: {.w-30-ns}

[Inventory display views](/guide/model-inventory/customize-model-inventory-layout.qmd#inventory-display-views){.button}

:::

::::

:::: {.flex .flex-wrap .justify-around}

::: {.w-40-ns}
**Table view** — Offers a detailed, structured layout that simplifies comparison.

![Table view](table-view.png){fig-alt="Model inventory table view" .screenshot}

:::

::: {.w-40-ns}
**Card view** — Provides a visual, summarized presentation.

![Card view](card-view.png){fig-alt="Model inventory card view" .screenshot}

:::

::::

You can easily switch between views using the **Display Table** or **Display Cards** toggle in the top-right hand corner.

## Documentation updates

### Enhanced test descriptions 
<!---Better test descriptions by @nrichers in [#144](https://github.com/validmind/documentation/pull/144)--->

:::: {.flex .flex-wrap .justify-around}

::: {.w-70-ns}
- We have improved the descriptions for tests available in the {{< var validmind.developer >}}, together with a new landing page that allows for easy browsing of all tests. 
- Additionally, our documentation site search now indexes these descriptions to make them easier to find. 
:::

::: {.w-30-ns}

[Test descriptions](/developer/model-testing/test-descriptions.qmd){.button}

:::

::::

<<<<<<< HEAD
![Improved test descriptions for the {{< var validmind.developer >}}](test-descriptions.gif){width=80% fig-alt="A screenshot showing improved test descriptions for the ValidMind Library" class="screenshot"}
=======
![Improved test descriptions for the developer framework](test-descriptions.gif){width=80% fig-alt="A screenshot showing improved test descriptions for the developer framework" .screenshot}
>>>>>>> 192e0855

{{< include /releases/_how-to-upgrade.qmd >}}<|MERGE_RESOLUTION|>--- conflicted
+++ resolved
@@ -7,7 +7,7 @@
 
 ## Release highlights
 
-This release introduces support for several new models, a new user onboarding guide and other UI enhancements, and improved test descriptions in our user-facing documentation.
+This release introduces support for several new models, a new user onboarding guide and other {{< var validmind.platform >}} enhancements, and improved test descriptions in our user-facing documentation.
 
 ### {{< var validmind.developer >}} (v1.23.0)
 
@@ -65,11 +65,7 @@
 ::::
 
 
-<<<<<<< HEAD
-![New {{< var validmind.platform >}} onboarding guide](onboarding-guide.png){width=80% fig-alt="A screenshot showing the new ValidMind Platform onboarding guide" class="screenshot"}
-=======
-![New platform UI onboarding guide](onboarding-guide.png){width=80% fig-alt="A screenshot showing the new platform UI onboarding guide" .screenshot}
->>>>>>> 192e0855
+![New {{< var validmind.platform >}} onboarding guide](onboarding-guide.png){width=80% fig-alt="A screenshot showing the new ValidMind Platform onboarding guide" .screenshot}
 
 The onboarding guide tracks six common tasks that can be completed in almost any order:
 
@@ -154,10 +150,6 @@
 
 ::::
 
-<<<<<<< HEAD
-![Improved test descriptions for the {{< var validmind.developer >}}](test-descriptions.gif){width=80% fig-alt="A screenshot showing improved test descriptions for the ValidMind Library" class="screenshot"}
-=======
-![Improved test descriptions for the developer framework](test-descriptions.gif){width=80% fig-alt="A screenshot showing improved test descriptions for the developer framework" .screenshot}
->>>>>>> 192e0855
+![Improved test descriptions for the {{< var validmind.developer >}}](test-descriptions.gif){width=80% fig-alt="A screenshot showing improved test descriptions for the ValidMind Library" .screenshot}
 
 {{< include /releases/_how-to-upgrade.qmd >}}