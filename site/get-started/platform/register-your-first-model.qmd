---
title: "Register your first model"
date: last-modified
aliases:
  - ../../guide/quickstart-register-your-first-model.html
---

To be able to document models with the {{< var validmind.platform >}}, you need to first register them in the model inventory. Let's show you how. 

::: {.prereq}

## {{< fa star-of-life >}} Before you begin

- [x] To try out ValidMind, you need to be a registered user on the {{< var validmind.platform >}}.
- [x] Next, make sure you're [logged in to ValidMind {{< fa hand-point-right >}}](/guide/configuration/log-in-to-validmind.qmd).

::: {.callout title="Need an account for ValidMind?"}
Signing up is FREE — {{< var link.register >}} 
:::

:::

## Steps

1. In the left sidebar, navigate to **Model Inventory**.

2. Click **{{< fa plus >}} Register New Model**.[^1]

   To register a model for use with the QuickStart notebook, select:

<<<<<<< HEAD
   ![](model-registration.png){width=45% fig-alt="The Get Started page for a model that shows the code snippet you need to copy with the Copy snippet to clipboard button" class="screenshot"}
=======
   - [what type of model is it?]{.smallcaps} — `New Model`
   - [template]{.smallcaps} — `Binary classification`
   - [use case]{.smallcaps} — `Attrition/Churn Management`

   ![Register New Model panel](model-registration.png){width=60% fig-alt="A screenshot showing the Register New Model panel" class="screenshot"}
>>>>>>> 6f7990fb

   You can fill in other options according to your own preference. 

2. Click **Register Model**.

3. After the model is registered, confirm that initial model documentation and validation report outlines have been provided based on the documentation template[^2] you selected. 

   In the left sidebar that appears for your model, click on:

   a. **Documentation**[^3]
   b. **Validation Report**[^4] 

<<<<<<< HEAD
   ![](platform-first-model.png){width=90% fig-alt="The main page for a model with the Documentation and Validation Report options highlighted in the left sidebar" class="screenshot"}
=======
   ![Landing page for a model with the Documentation and Validation Report options highlighted in the left sidebar](platform-first-model.png){width=90% fig-alt="A screenshot showing the landing page for a model with the Documentation and Validation Report options highlighted in the left sidebar" class="screenshot"}
>>>>>>> 6f7990fb

## What's next

Continue with [Generate documentation for your model](generate-documentation-for-your-model.qmd) to learn how to use the QuickStart notebook you looked at earlier with your first model.


<!-- FOOTNOTES -->

[^1]: [Register models in the inventory](/guide/model-inventory/register-models-in-inventory.qmd)

[^2]: [Working with documentation templates](/guide/model-documentation/working-with-documentation-templates.qmd)

[^3]: [Working with model documentation](/guide/model-documentation/working-with-model-documentation.qmd)

[^4]: [Preparing validation reports](/guide/model-validation/preparing-validation-reports.qmd)<|MERGE_RESOLUTION|>--- conflicted
+++ resolved
@@ -28,15 +28,11 @@
 
    To register a model for use with the QuickStart notebook, select:
 
-<<<<<<< HEAD
-   ![](model-registration.png){width=45% fig-alt="The Get Started page for a model that shows the code snippet you need to copy with the Copy snippet to clipboard button" class="screenshot"}
-=======
    - [what type of model is it?]{.smallcaps} — `New Model`
    - [template]{.smallcaps} — `Binary classification`
    - [use case]{.smallcaps} — `Attrition/Churn Management`
 
    ![Register New Model panel](model-registration.png){width=60% fig-alt="A screenshot showing the Register New Model panel" class="screenshot"}
->>>>>>> 6f7990fb
 
    You can fill in other options according to your own preference. 
 
@@ -49,11 +45,7 @@
    a. **Documentation**[^3]
    b. **Validation Report**[^4] 
 
-<<<<<<< HEAD
-   ![](platform-first-model.png){width=90% fig-alt="The main page for a model with the Documentation and Validation Report options highlighted in the left sidebar" class="screenshot"}
-=======
    ![Landing page for a model with the Documentation and Validation Report options highlighted in the left sidebar](platform-first-model.png){width=90% fig-alt="A screenshot showing the landing page for a model with the Documentation and Validation Report options highlighted in the left sidebar" class="screenshot"}
->>>>>>> 6f7990fb
 
 ## What's next
 
