---
title: "Try it with JupyterHub (recommended)"
date: last-modified
aliases:
  - ../../guide/quickstart-try-developer-framework-with-jupyterhub.html
---

Learn how to document a model with ValidMind on JupyterHub.

::: {.prereq}

## {{< fa star-of-life >}} Before you begin

To try out ValidMind, you need to be a registered user on the {{< var validmind.platform >}}.

::: {.callout title="Need an account for ValidMind?"}
Signing up is FREE — {{< var link.register >}} 
:::

:::

## Steps

1. In a web browser, open [Quickstart for model documentation](https://jupyterhub.validmind.ai/hub/user-redirect/lab/tree/quickstart_customer_churn_full_suite.ipynb).

<<<<<<< HEAD
   This link takes you to ValidMind's JupyterHub instance where you can log in with the Auth0 credentials for your ValidMind account to access the QuickStart notebook.

   ![](jupyterhub-dashboard.png){width=90% fig-alt="The QuickStart notebook opened in JupyterHub"  class="screenshot"}
=======
   This link takes you to ValidMind's JupyterHub instance where you can log in with the Auth0 credentials for your ValidMind account to access the **QuickStart for model documentation** notebook:
>>>>>>> 6f7990fb

   ![QuickStart notebook opened in JupyterHub](jupyterhub-dashboard.png){width=90% fig-alt="A screenshot showing the QuickStart notebook opened in JupyterHub" class="screenshot"}

    The notebook will guide you through installing the {{< var validmind.developer >}}, initializing the Python environment, and finally initializing the ValidMind Client Library by connecting to the {{< var validmind.platform >}}.

2. Follow the instructions to run the first two code cells in the notebook, which will set the stage by installing and initializing ValidMind:[^1]

   - Hover over each cell and click the {{< fa circle-play >}} **icon**; OR
   - Press `Shift + Enter` on Windows or `Cmd + Enter` if you are on a Mac
   
   Under the cell at bottom of the **Initialize the client library** section, confirm that you see a success message that looks something like this:
   
   ```bash
   2024-10-08 22:06:42,610 - INFO(validmind.api_client): 🎉 Connected to ValidMind!
   📊 Model: [Demo] Customer Churn Model (ID: clwqy70qd01my22ikc49paar9)
   📁 Document Type: model_documentation
   ```
   
   This message verifies that the {{< var vm.developer >}} works as expected as is connected to the correct model within the {{< var vm.platform >}}. 

You can now continue running the rest of the cells if you want to see how the demo notebook works or, to save some time, you can move on to the [Explore sample model documentation](/get-started/platform/explore-sample-model-documentation.qmd) to explore the {{< var vm.platform >}}.  

#### Watch the tutorial

Need more help? Experience this guide in video format:

<iframe width="1120" height="630" src="https://www.youtube.com/embed/rIR8Mql7eGs?si=vnZA_zP4tAjFjI4r" title="YouTube video player" frameborder="0" allow="accelerometer; autoplay; clipboard-write; encrypted-media; gyroscope; picture-in-picture; web-share" referrerpolicy="strict-origin-when-cross-origin" allowfullscreen style="box-shadow: 5px 5px 5px #ccc, -5px 5px 5px #ccc; border-radius: 5px;"></iframe>

#### Watch this tutorial

Need more help? Experience this guide in video format:

<iframe width="1120" height="630" src="https://www.youtube.com/embed/rIR8Mql7eGs?si=vnZA_zP4tAjFjI4r" title="YouTube video player" frameborder="0" allow="accelerometer; autoplay; clipboard-write; encrypted-media; gyroscope; picture-in-picture; web-share" referrerpolicy="strict-origin-when-cross-origin" allowfullscreen style="box-shadow: 5px 5px 5px #ccc, -5px 5px 5px #ccc; border-radius: 5px;"></iframe>

<!--- TO DO Screenshot --->

## What's next

Continue with [Explore sample model documentation](/get-started/platform/explore-sample-model-documentation.qmd) to learn more about using the {{< var validmind.product >}} hands-on.


<!-- FOOTNOTES -->

[^1]: [Install and initialize the client library](/developer/model-documentation/install-and-initialize-client-library.qmd)<|MERGE_RESOLUTION|>--- conflicted
+++ resolved
@@ -23,13 +23,7 @@
 
 1. In a web browser, open [Quickstart for model documentation](https://jupyterhub.validmind.ai/hub/user-redirect/lab/tree/quickstart_customer_churn_full_suite.ipynb).
 
-<<<<<<< HEAD
-   This link takes you to ValidMind's JupyterHub instance where you can log in with the Auth0 credentials for your ValidMind account to access the QuickStart notebook.
-
-   ![](jupyterhub-dashboard.png){width=90% fig-alt="The QuickStart notebook opened in JupyterHub"  class="screenshot"}
-=======
    This link takes you to ValidMind's JupyterHub instance where you can log in with the Auth0 credentials for your ValidMind account to access the **QuickStart for model documentation** notebook:
->>>>>>> 6f7990fb
 
    ![QuickStart notebook opened in JupyterHub](jupyterhub-dashboard.png){width=90% fig-alt="A screenshot showing the QuickStart notebook opened in JupyterHub" class="screenshot"}
 
