---
title: "Try it with Google Colaboratory"
date: last-modified
aliases:
  - ../../guide/quickstart-try-developer-framework-with-colab.html
---

Learn how to document a model with ValidMind on Google Colaboratory.

::: {.prereq}

## {{< fa star-of-life >}} Before you begin

- [x] To try out ValidMind, you need to be a registered user on the {{< var validmind.platform >}}.
- [x] You must have access to [Google Colaboratory (Colab)](https://colab.research.google.com/). 

::: {.callout title="Need an account for ValidMind?"} 
Signing up is FREE — {{< var link.register >}} 
:::

Google Colaboratory (Colab) is a free Jupyter Notebook environment that runs in the cloud. You can work with, run, and download our sample Jupyter Notebooks from there.

#### About our Jupyter Notebooks
- **Notebooks from ValidMind are safe to run** — If you get a warning that this notebook was not authored by Google, we welcome you to inspect the notebook source.
- **Runtime errors** — We recommend that you not use the *Run all* option. Run each cell individually to see what is happening in the notebook. If you do see errors, re-run the notebook cells.

:::

## Steps

1. Open the QuickStart notebook in Google Colaboratory: [![Open in Colab](https://colab.research.google.com/assets/colab-badge.svg){fig-alt="Open in Colab"}](https://colab.research.google.com/drive/1NLtjCFUZV2I_ttGUkiAL9uwGZK_SGUlw?usp=share_link)

<<<<<<< HEAD
   ![](google-colab.png){width=90% fig-alt="The QuickStart notebook opened in Google Colab" class="screenshot"}
=======
   ![QuickStart notebook opened in Google Colab](google-colab.png){width=90% fig-alt="A screenshot showing the QuickStart notebook opened in Google Colab" class="screenshot"}
>>>>>>> 6f7990fb

   The notebook will guide you through installing the {{< var validmind.developer >}}, initializing the Python environment, and finally initializing the ValidMind Client Library by connecting to the {{< var validmind.platform >}}.

2. Click **File** > **Save a copy in Drive** to make a copy of the QuickStart notebook so that you can modify it.

    Alternatively, you can download the notebook source and work with it in your own developer environment.

3. Follow the instructions to run the first two code cells in the notebook, which will set the stage by installing and initializing ValidMind.[^1]

    Under the cell at bottom of the **Initialize the client library** section, confirm that you see a success message that looks something like this:
    
    ```bash
    2024-10-08 22:06:42,610 - INFO(validmind.api_client): 🎉 Connected to ValidMind!
    📊 Model: [Demo] Customer Churn Model (ID: clwqy70qd01my22ikc49paar9)
    📁 Document Type: model_documentation
    ```

    This message verifies that the {{< var vm.developer >}} works as expected as is connected to the correct model within the {{< var vm.platform >}}. 

You can now continue running the rest of the cells if you want to see how the demo notebook works or, to save some time, you can move on to the [Explore sample model documentation](/get-started/platform/explore-sample-model-documentation.qmd) to explore the {{< var vm.platform >}}. 


## What's next

Continue with [Explore sample model documentation](/get-started/platform/explore-sample-model-documentation.qmd) to learn more about using the {{< var validmind.product >}} hands-on.


<!-- FOOTNOTES -->

[^1]: [Install and initialize the client library](/developer/model-documentation/install-and-initialize-client-library.qmd)
<|MERGE_RESOLUTION|>--- conflicted
+++ resolved
@@ -30,11 +30,7 @@
 
 1. Open the QuickStart notebook in Google Colaboratory: [![Open in Colab](https://colab.research.google.com/assets/colab-badge.svg){fig-alt="Open in Colab"}](https://colab.research.google.com/drive/1NLtjCFUZV2I_ttGUkiAL9uwGZK_SGUlw?usp=share_link)
 
-<<<<<<< HEAD
-   ![](google-colab.png){width=90% fig-alt="The QuickStart notebook opened in Google Colab" class="screenshot"}
-=======
    ![QuickStart notebook opened in Google Colab](google-colab.png){width=90% fig-alt="A screenshot showing the QuickStart notebook opened in Google Colab" class="screenshot"}
->>>>>>> 6f7990fb
 
    The notebook will guide you through installing the {{< var validmind.developer >}}, initializing the Python environment, and finally initializing the ValidMind Client Library by connecting to the {{< var validmind.platform >}}.
 
