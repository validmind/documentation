--- conflicted
+++ resolved
@@ -314,13 +314,8 @@
 
 | Correct | Incorrect | 
 |------|-----|
-<<<<<<< HEAD
-|   ![Verification email sent by {{< var vm.product >}}](/guide/configuration/verify-email.png){width=70% fig-alt="Screenshot of the verification email sent by ValidMind" class="screenshot"}  |  ![](screenshot-incorrect.png){width=90%} | 
-|  `![Verification email sent by {{< var vm.product >}}](/guide/configuration/verify-email.png){width=80% fig-alt="Screenshot of the verification email sent by ValidMind" class="screenshot"}` |  `![](/guide/configuration/verify-email.png){width=80%}`  |
-=======
-|   ![Verification email sent by ValidMind](/guide/configuration/verify-email.png){width=70% fig-alt="Screenshot of the verification email sent by ValidMind" .screenshot .lightbox}  |  ![](screenshot-incorrect.png){width=90%} | 
-|  `![Verification email sent by ValidMind](/guide/configuration/verify-email.png){width=80% fig-alt="Screenshot of the verification email sent by ValidMind" .screenshot .lightbox}` |  `![](/guide/configuration/verify-email.png){width=80%}`  |
->>>>>>> 192e0855
+|   ![Verification email sent by {{< var vm.product >}}](/guide/configuration/verify-email.png){width=70% fig-alt="Screenshot of the verification email sent by ValidMind" .screenshot .lightbox}  |  ![](screenshot-incorrect.png){width=90%} | 
+|  `![Verification email sent by {{< var vm.product >}}](/guide/configuration/verify-email.png){width=70% fig-alt="Screenshot of the verification email sent by ValidMind" .screenshot .lightbox}` |  `![](/guide/configuration/verify-email.png){width=80%}`  |
 : **Screenshot** examples {.hover}
 
 #### Videos
