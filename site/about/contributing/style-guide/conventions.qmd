--- conflicted
+++ resolved
@@ -191,18 +191,7 @@
 : **Proper noun** examples {.hover}
 
 ### Product names
-<<<<<<< HEAD
-Within our documentation (`https://docs.validmind.ai/`), you are able to reference constants such as the {{< var validmind_developer >}} and {{< var validmind_platform >}} via variables^11^. 
-
-- Use the variables shown on the table below instead of writing out the phrases to enable consistency between guides everywhere except for image alt text or Mermaid charts^12^.
-- If product names need to be updated, simply amend the `_variables.yml` file^13^ to see changes reflected throughout all guides. 
-- Please note that variables will not work within any of the Jupyter Notebook code samples^14^ as these are technically standalone files.
-
-::: {.column-margin}
-**Learn more:**
-=======
-Within our documentation (`https://docs.validmind.ai/`), you are able to reference constants such as the {{< var vm_framework >}} and {{< var vm_platform >}} via variables.[^11]
->>>>>>> 54b14c7d
+Within our documentation (`https://docs.validmind.ai/`), you are able to reference constants such as the {{< var validmind_developer >}} and {{< var validmind_platform >}} via variables.[^11]
 
 - Use the variables shown on the table below instead of writing out the phrases to enable consistency between guides everywhere except for image alt text or Mermaid charts.[^12]
 - If product names need to be updated, simply amend the `_variables.yml` file[^13] to see changes reflected throughout all guides. 
