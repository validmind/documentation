---
title: "About ValidMind"
date: last-modified
listing:
  - id: validmind-features
    type: grid
    max-description-length: 500
    grid-columns: 2
    sort: false
    fields: [title, description]
    contents:
    - overview-model-documentation.qmd
    - overview-model-risk-management.qmd
filters:
  - tachyons
aliases:
  - ../guide/overview.html
---

<!---
Automated Model Testing & Documentation 
dev framework & documentation engine to automate the documentation of models (traditional statistical, legacy, AI/ML and LLMs) according to regulatory/compliance standards 

Model Risk Governance Management
Content & Workflow management to track models and manage risks, governance, and compliance across the enterprise

## Automated model testing & documentation details 
### Overview & updated graphic
### Docs-as-code
### Extensible by design
### Closed beta: LLM testing & documentation

## Model Risk & Governance Management Details
### Overview & graphics
### Architecture overview & repeat of illustration from main overview
### MRM workflow & lifecycle management
### Model risk & findings management
### Reporting

## Mini product tour
### Model inventory
### Documentation & validation engine
### Online UI editor
### Collaboration features
### Template management
### API-based connectivity
--->

:::: {.flex .flex-wrap .justify-around}

::: {.w-60-ns}

The ValidMind platform is a suite of tools helping developers, data scientists and risk and compliance stakeholders identify potential risks in their AI and large language models, and generate robust, high-quality model documentation that meets regulatory requirements. 

The platform is adept at handling many use cases, including models compatible with the Hugging Face Transformers API, and GPT 3.5, GPT 4, and hosted LLama2 and Falcon-based models (focused on text classification and text summarization use cases).

In addition to LLMs, ValidMind can also handle testing and documentation generation for a wide variety of models, including:

- Traditional machine learning models (ML), such as tree-based models and neural networks
- Natural language processing models (NLP)
- Traditional statistical models, such as OLS regression, logistic regression, time series, etc.
- And many more model types

:::

::: {.w-40-ns}

<!-- Using the variable in alt text messes up the image display  -->

::: {.image-container}
![](/assets/img/admin-diagram.png)
![](/assets/img/developer-diagram.png)
![](/assets/img/validator-diagram.png)
![](/assets/img/admin-diagram.png)
![](/assets/img/developer-diagram.png)
:::

:::

::::

What sets ValidMind apart is its focus on simplifying complex tasks for both model developers and validators. By automating critical and often tedious aspects of the model lifecycle, such as documentation, validation, and testing, we enable model developers to concentrate on building better models. 

We do all of this while making it easy to align with regulatory guidelines on model risk management in the United States, the United Kingdom, and Canada. These regulations include the Federal Reserve's SR 11-7, the UK's SS1/23 and CP6/22), and Canada's Guideline E-23.

## {{< var validmind.product >}}

:::{#validmind-features}
:::

<<<<<<< HEAD
::: {.prereq}
=======
::: {.attn}
>>>>>>> 454a6b48

## {{< fa hand-point-right >}} Ready to try out ValidMind?

Our [QuickStart](/get-started/quickstart.qmd) is the quickest and easiest way to try out our product features.

:::

<!-- ::: {.callout title="Ready to try out ValidMind?"}
Our [QuickStart](/get-started/quickstart.qmd) is the quickest and easiest way to try out our product features.
::: -->
<|MERGE_RESOLUTION|>--- conflicted
+++ resolved
@@ -88,11 +88,7 @@
 :::{#validmind-features}
 :::
 
-<<<<<<< HEAD
-::: {.prereq}
-=======
 ::: {.attn}
->>>>>>> 454a6b48
 
 ## {{< fa hand-point-right >}} Ready to try out ValidMind?
 
