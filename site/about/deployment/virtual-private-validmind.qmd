--- conflicted
+++ resolved
@@ -11,14 +11,9 @@
   contents:
     - path: https://validmind.com/contact/
       image: /assets/img/hero-platform.png
-<<<<<<< HEAD
-      title: "Request a Demo"
+      title: "Request a demo"
       description: "Find out which {{< var vm.product >}} deployment is right for you by getting in touch."
-=======
-      title: "Request a demo"
-      description: "Find out which ValidMind deployment is right for you by getting in touch."
       author: validmind.com
->>>>>>> 8d6ba5cc
 ---
 
 Virtual Private {{< var vm.product >}} (VPV) is a _single-tenant architecture_ where a single organization has exclusive access to its infrastructure, providing greater control, customization, and security. 
