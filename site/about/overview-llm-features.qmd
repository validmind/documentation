--- conflicted
+++ resolved
@@ -11,14 +11,9 @@
 
 :::: {.flex .flex-wrap .justify-around}
 
-<<<<<<< HEAD
-::: {.w-20-ns .pt3 .pr4}
-![Document checker](overview-llm-features-check-document.png){fig-alt="A screenshot showing the LLM feature for checking documents that can be accessed with the Check Document button" class="screenshot"}
-=======
 ::: {.w-25-ns .pt3 .pr4}
 ![Document Checker](overview-llm-features-check-document.png){fig-alt="A screenshot showing the LLM feature for checking documents that can be accessed with the Check Document button" .screenshot}
 
->>>>>>> 7c681bb0
 :::
 
 ::: {.w-80-ns}
@@ -38,11 +33,7 @@
 
 
 ::: {.column-margin .pl3 .pt6}
-<<<<<<< HEAD
-![Document checker in progress](overview-llm-features-check-document-in-progress.gif){fig-alt="A screenshot showing the LLM feature for checking documents that can be accessed with the Check Document button" class="screenshot" .lightbox}
-=======
 ![Document checker in progress](overview-llm-features-check-document-in-progress.gif){fig-alt="A screenshot showing the LLM feature for checking documents that can be accessed with the Check Document button" .screenshot}
->>>>>>> 7c681bb0
 :::
 
 :::: {.flex .flex-wrap .justify-around}
