--- conflicted
+++ resolved
@@ -27,11 +27,7 @@
 
 <!-- Using the variable in alt text messes up the image display  -->
 
-<<<<<<< HEAD
-![The two main components of {{< var vm.product >}}. The {{< var validmind.developer >}} that integrates with your existing developer environment, and the {{< var validmind.platform >}}.](/about/deployment/validmind-architecture-overview.png){fig-alt="An image showing the two main components of ValidMind. The ValidMind Library that integrates with your existing developer environment, and the ValidMind Platform."}
-=======
-![The two main components of ValidMind. The developer framework that integrates with your existing developer environment, and the ValidMind AI risk platform.](overview-platform-ui.png){width=80% fig-alt="An image showing the two main components of ValidMind. The developer framework that integrates with your existing developer environment, and the ValidMind AI risk platform." .lightbox}
->>>>>>> 192e0855
+![The two main components of {{< var vm.product >}}. The {{< var validmind.developer >}} that integrates with your existing developer environment, and the {{< var validmind.platform >}}.](overview-platform-ui.png){width=80% fig-alt="An image showing the two main components of ValidMind. The developer framework that integrates with your existing developer environment, and the ValidMind AI risk platform." .lightbox}
 
 The {{< var vm.platform >}} employs a multi-tenant architecture, hosting the cloud-based user interface, APIs, databases, and internal services. The design ensures efficient resource utilization and offers a highly scalable solution for organizations of varying sizes.
 
