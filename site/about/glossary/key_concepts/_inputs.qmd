inputs
: Objects to be evaluated and documented in the {{< var vm.developer >}}. They can be any of the following:

<<<<<<< HEAD
  - **model**: A single model that has been initialized in {{< var vm.product >}} with `vm.init_model()`. See the [Model Documentation](https://docs.validmind.ai/validmind/validmind.html#init_model) or the for more information.
  - **dataset**: Single dataset that has been initialized in {{< var vm.product >}} with `vm.init_dataset()`. See the [Dataset Documentation](https://docs.validmind.ai/validmind/validmind.html#init_dataset) for more information.
  - **models**: A list of {{< var vm.product >}} models - usually this is used when you want to compare multiple models in your custom tests.
  - **datasets**: A list of {{< var vm.product >}} datasets - usually this is used when you want to compare multiple datasets in your custom tests. See this [example](/notebooks/how_to/run_tests_that_require_multiple_datasets.ipynb) for more information.
=======
  - **model**: A single model that has been initialized in ValidMind with `vm.init_model()`. See the [Model Documentation](/validmind/validmind.html#init_model){target="_blank"} or the for more information.
  - **dataset**: Single dataset that has been initialized in ValidMind with `vm.init_dataset()`. See the [Dataset Documentation](/validmind/validmind.html#init_dataset){target="_blank"} for more information.
  - **models**: A list of ValidMind models - usually this is used when you want to compare multiple models in your custom tests.
  - **datasets**: A list of ValidMind datasets - usually this is used when you want to compare multiple datasets in your custom tests. See this [example](/notebooks/how_to/run_tests_that_require_multiple_datasets.ipynb) for more information.
>>>>>>> 4d26a71d
<|MERGE_RESOLUTION|>--- conflicted
+++ resolved
@@ -1,14 +1,7 @@
 inputs
 : Objects to be evaluated and documented in the {{< var vm.developer >}}. They can be any of the following:
 
-<<<<<<< HEAD
-  - **model**: A single model that has been initialized in {{< var vm.product >}} with `vm.init_model()`. See the [Model Documentation](https://docs.validmind.ai/validmind/validmind.html#init_model) or the for more information.
-  - **dataset**: Single dataset that has been initialized in {{< var vm.product >}} with `vm.init_dataset()`. See the [Dataset Documentation](https://docs.validmind.ai/validmind/validmind.html#init_dataset) for more information.
+  - **model**: A single model that has been initialized in {{< var vm.product >}} with `vm.init_model()`. See the [Model Documentation](/validmind/validmind.html#init_model){target="_blank"} or the for more information.
+  - **dataset**: Single dataset that has been initialized in {{< var vm.product >}} with `vm.init_dataset()`. See the [Dataset Documentation](/validmind/validmind.html#init_dataset){target="_blank"} for more information.
   - **models**: A list of {{< var vm.product >}} models - usually this is used when you want to compare multiple models in your custom tests.
-  - **datasets**: A list of {{< var vm.product >}} datasets - usually this is used when you want to compare multiple datasets in your custom tests. See this [example](/notebooks/how_to/run_tests_that_require_multiple_datasets.ipynb) for more information.
-=======
-  - **model**: A single model that has been initialized in ValidMind with `vm.init_model()`. See the [Model Documentation](/validmind/validmind.html#init_model){target="_blank"} or the for more information.
-  - **dataset**: Single dataset that has been initialized in ValidMind with `vm.init_dataset()`. See the [Dataset Documentation](/validmind/validmind.html#init_dataset){target="_blank"} for more information.
-  - **models**: A list of ValidMind models - usually this is used when you want to compare multiple models in your custom tests.
-  - **datasets**: A list of ValidMind datasets - usually this is used when you want to compare multiple datasets in your custom tests. See this [example](/notebooks/how_to/run_tests_that_require_multiple_datasets.ipynb) for more information.
->>>>>>> 4d26a71d
+  - **datasets**: A list of {{< var vm.product >}} datasets - usually this is used when you want to compare multiple datasets in your custom tests. See this [example](/notebooks/how_to/run_tests_that_require_multiple_datasets.ipynb) for more information.