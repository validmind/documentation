--- conflicted
+++ resolved
@@ -2,16 +2,8 @@
 
 These two features are intertwined and work in tandem to help streamline your model lifecycle.
 
-<<<<<<< HEAD
 <span id="framework">{{< var validmind_developer >}} ({{< var developer >}})</span>
-: An [open-source](https://github.com/validmind/developer-framework/) suite of documentation tools and test suites designed to document models, test models for weaknesses, and identify overfit areas. Enables automating the generation of model documentation by uploading documentation, metrics, and test results to the {{< var risk_platform >}}.
+: An open-source^[**GitHub:** [validmind / developer-framework](https://github.com/validmind/developer-framework/)] suite of documentation tools and test suites designed to document models, test models for weaknesses, and identify overfit areas. Enables automating the generation of model documentation by uploading documentation, metrics, and test results to the {{< var risk_platform >}}.
 
 <span id="platform">{{< var validmind_platform >}} ({{< var platform >}})</span>
-: A [hosted multi-tenant architecture]({{< var vm_url >}}) that includes the ValidMind cloud-based web interface, APIs, databases, documentation and validation engine, and various internal services. 
-=======
-<span id="framework">{{< var vm_framework >}} ({{< var vm_dev >}})</span>
-: An open-source^[**GitHub:** [validmind / developer-framework](https://github.com/validmind/developer-framework/)] suite of documentation tools and test suites designed to document models, test models for weaknesses, and identify overfit areas. Enables automating the generation of model documentation by uploading documentation, metrics, and test results to the {{< var vm_risk >}}.
-
-<span id="platform">{{< var vm_platform >}} ({{< var vm_ui >}})</span>
-: A hosted multi-tenant architecture^[{{< var vm_login >}}] that includes the ValidMind cloud-based web interface, APIs, databases, documentation and validation engine, and various internal services. 
->>>>>>> 54b14c7d
+: A hosted multi-tenant architecture^[{{< var vm_login >}}] that includes the ValidMind cloud-based web interface, APIs, databases, documentation and validation engine, and various internal services. 