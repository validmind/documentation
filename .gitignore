.DS_Store

/site/_source
/.luarc.json

site/.DS_Store

# Environment
<<<<<<< HEAD
.env
=======
.env
site/.quarto/
site/.gitignore
>>>>>>> 1df576a5
<|MERGE_RESOLUTION|>--- conflicted
+++ resolved
@@ -6,10 +6,6 @@
 site/.DS_Store
 
 # Environment
-<<<<<<< HEAD
-.env
-=======
 .env
 site/.quarto/
-site/.gitignore
->>>>>>> 1df576a5
+site/.gitignore